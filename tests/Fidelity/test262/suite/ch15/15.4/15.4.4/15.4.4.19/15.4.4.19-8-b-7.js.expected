{
    "isDeclaration": false,
    "languageVersion": "EcmaScript5",
    "parseOptions": {
        "allowAutomaticSemicolonInsertion": true
    },
    "sourceUnit": {
        "kind": "SourceUnit",
        "fullStart": 0,
        "fullEnd": 1507,
        "start": 573,
        "end": 1507,
        "fullWidth": 1507,
        "width": 934,
        "isIncrementallyUnusable": true,
        "moduleElements": [
            {
                "kind": "FunctionDeclaration",
                "fullStart": 0,
                "fullEnd": 1483,
                "start": 573,
                "end": 1481,
                "fullWidth": 1483,
                "width": 908,
                "isIncrementallyUnusable": true,
                "modifiers": [],
                "functionKeyword": {
                    "kind": "FunctionKeyword",
                    "fullStart": 0,
                    "fullEnd": 582,
                    "start": 573,
                    "end": 581,
                    "fullWidth": 582,
                    "width": 8,
                    "text": "function",
                    "value": "function",
                    "valueText": "function",
                    "hasLeadingTrivia": true,
                    "hasLeadingComment": true,
                    "hasLeadingNewLine": true,
                    "hasTrailingTrivia": true,
                    "leadingTrivia": [
                        {
                            "kind": "SingleLineCommentTrivia",
                            "text": "/// Copyright (c) 2012 Ecma International.  All rights reserved. "
                        },
                        {
                            "kind": "NewLineTrivia",
                            "text": "\r\n"
                        },
                        {
                            "kind": "SingleLineCommentTrivia",
                            "text": "/// Ecma International makes this code available under the terms and conditions set"
                        },
                        {
                            "kind": "NewLineTrivia",
                            "text": "\r\n"
                        },
                        {
                            "kind": "SingleLineCommentTrivia",
                            "text": "/// forth on http://hg.ecmascript.org/tests/test262/raw-file/tip/LICENSE (the "
                        },
                        {
                            "kind": "NewLineTrivia",
                            "text": "\r\n"
                        },
                        {
                            "kind": "SingleLineCommentTrivia",
                            "text": "/// \"Use Terms\").   Any redistribution of this code must retain the above "
                        },
                        {
                            "kind": "NewLineTrivia",
                            "text": "\r\n"
                        },
                        {
                            "kind": "SingleLineCommentTrivia",
                            "text": "/// copyright and this notice and otherwise comply with the Use Terms."
                        },
                        {
                            "kind": "NewLineTrivia",
                            "text": "\r\n"
                        },
                        {
                            "kind": "MultiLineCommentTrivia",
                            "text": "/**\r\n * @path ch15/15.4/15.4.4/15.4.4.19/15.4.4.19-8-b-7.js\r\n * @description Array.prototype.map - properties can be added to prototype after current position are visited on an Array\r\n */"
                        },
                        {
                            "kind": "NewLineTrivia",
                            "text": "\r\n"
                        },
                        {
                            "kind": "NewLineTrivia",
                            "text": "\r\n"
                        },
                        {
                            "kind": "NewLineTrivia",
                            "text": "\r\n"
                        }
                    ],
                    "trailingTrivia": [
                        {
                            "kind": "WhitespaceTrivia",
                            "text": " "
                        }
                    ]
                },
                "identifier": {
                    "kind": "IdentifierName",
                    "fullStart": 582,
                    "fullEnd": 590,
                    "start": 582,
                    "end": 590,
                    "fullWidth": 8,
                    "width": 8,
                    "text": "testcase",
                    "value": "testcase",
                    "valueText": "testcase"
                },
                "callSignature": {
                    "kind": "CallSignature",
                    "fullStart": 590,
                    "fullEnd": 593,
                    "start": 590,
                    "end": 592,
                    "fullWidth": 3,
                    "width": 2,
                    "parameterList": {
                        "kind": "ParameterList",
                        "fullStart": 590,
                        "fullEnd": 593,
                        "start": 590,
                        "end": 592,
                        "fullWidth": 3,
                        "width": 2,
                        "openParenToken": {
                            "kind": "OpenParenToken",
                            "fullStart": 590,
                            "fullEnd": 591,
                            "start": 590,
                            "end": 591,
                            "fullWidth": 1,
                            "width": 1,
                            "text": "(",
                            "value": "(",
                            "valueText": "("
                        },
                        "parameters": [],
                        "closeParenToken": {
                            "kind": "CloseParenToken",
                            "fullStart": 591,
                            "fullEnd": 593,
                            "start": 591,
                            "end": 592,
                            "fullWidth": 2,
                            "width": 1,
                            "text": ")",
                            "value": ")",
                            "valueText": ")",
                            "hasTrailingTrivia": true,
                            "trailingTrivia": [
                                {
                                    "kind": "WhitespaceTrivia",
                                    "text": " "
                                }
                            ]
                        }
                    }
                },
                "block": {
                    "kind": "Block",
                    "fullStart": 593,
                    "fullEnd": 1483,
                    "start": 593,
                    "end": 1481,
                    "fullWidth": 890,
                    "width": 888,
                    "isIncrementallyUnusable": true,
                    "openBraceToken": {
                        "kind": "OpenBraceToken",
                        "fullStart": 593,
                        "fullEnd": 596,
                        "start": 593,
                        "end": 594,
                        "fullWidth": 3,
                        "width": 1,
                        "text": "{",
                        "value": "{",
                        "valueText": "{",
                        "hasTrailingTrivia": true,
                        "hasTrailingNewLine": true,
                        "trailingTrivia": [
                            {
                                "kind": "NewLineTrivia",
                                "text": "\r\n"
                            }
                        ]
                    },
                    "statements": [
                        {
                            "kind": "FunctionDeclaration",
                            "fullStart": 596,
                            "fullEnd": 797,
                            "start": 604,
                            "end": 795,
                            "fullWidth": 201,
                            "width": 191,
                            "modifiers": [],
                            "functionKeyword": {
                                "kind": "FunctionKeyword",
                                "fullStart": 596,
                                "fullEnd": 613,
                                "start": 604,
                                "end": 612,
                                "fullWidth": 17,
                                "width": 8,
                                "text": "function",
                                "value": "function",
                                "valueText": "function",
                                "hasLeadingTrivia": true,
                                "hasTrailingTrivia": true,
                                "leadingTrivia": [
                                    {
                                        "kind": "WhitespaceTrivia",
                                        "text": "        "
                                    }
                                ],
                                "trailingTrivia": [
                                    {
                                        "kind": "WhitespaceTrivia",
                                        "text": " "
                                    }
                                ]
                            },
                            "identifier": {
                                "kind": "IdentifierName",
                                "fullStart": 613,
                                "fullEnd": 623,
                                "start": 613,
                                "end": 623,
                                "fullWidth": 10,
                                "width": 10,
                                "text": "callbackfn",
                                "value": "callbackfn",
                                "valueText": "callbackfn"
                            },
                            "callSignature": {
                                "kind": "CallSignature",
                                "fullStart": 623,
                                "fullEnd": 639,
                                "start": 623,
                                "end": 638,
                                "fullWidth": 16,
                                "width": 15,
                                "parameterList": {
                                    "kind": "ParameterList",
                                    "fullStart": 623,
                                    "fullEnd": 639,
                                    "start": 623,
                                    "end": 638,
                                    "fullWidth": 16,
                                    "width": 15,
                                    "openParenToken": {
                                        "kind": "OpenParenToken",
                                        "fullStart": 623,
                                        "fullEnd": 624,
                                        "start": 623,
                                        "end": 624,
                                        "fullWidth": 1,
                                        "width": 1,
                                        "text": "(",
                                        "value": "(",
                                        "valueText": "("
                                    },
                                    "parameters": [
                                        {
                                            "kind": "Parameter",
                                            "fullStart": 624,
                                            "fullEnd": 627,
                                            "start": 624,
                                            "end": 627,
                                            "fullWidth": 3,
<<<<<<< HEAD
                                            "width": 3,
=======
                                            "modifiers": [],
>>>>>>> e3c38734
                                            "identifier": {
                                                "kind": "IdentifierName",
                                                "fullStart": 624,
                                                "fullEnd": 627,
                                                "start": 624,
                                                "end": 627,
                                                "fullWidth": 3,
                                                "width": 3,
                                                "text": "val",
                                                "value": "val",
                                                "valueText": "val"
                                            }
                                        },
                                        {
                                            "kind": "CommaToken",
                                            "fullStart": 627,
                                            "fullEnd": 629,
                                            "start": 627,
                                            "end": 628,
                                            "fullWidth": 2,
                                            "width": 1,
                                            "text": ",",
                                            "value": ",",
                                            "valueText": ",",
                                            "hasTrailingTrivia": true,
                                            "trailingTrivia": [
                                                {
                                                    "kind": "WhitespaceTrivia",
                                                    "text": " "
                                                }
                                            ]
                                        },
                                        {
                                            "kind": "Parameter",
                                            "fullStart": 629,
                                            "fullEnd": 632,
                                            "start": 629,
                                            "end": 632,
                                            "fullWidth": 3,
<<<<<<< HEAD
                                            "width": 3,
=======
                                            "modifiers": [],
>>>>>>> e3c38734
                                            "identifier": {
                                                "kind": "IdentifierName",
                                                "fullStart": 629,
                                                "fullEnd": 632,
                                                "start": 629,
                                                "end": 632,
                                                "fullWidth": 3,
                                                "width": 3,
                                                "text": "idx",
                                                "value": "idx",
                                                "valueText": "idx"
                                            }
                                        },
                                        {
                                            "kind": "CommaToken",
                                            "fullStart": 632,
                                            "fullEnd": 634,
                                            "start": 632,
                                            "end": 633,
                                            "fullWidth": 2,
                                            "width": 1,
                                            "text": ",",
                                            "value": ",",
                                            "valueText": ",",
                                            "hasTrailingTrivia": true,
                                            "trailingTrivia": [
                                                {
                                                    "kind": "WhitespaceTrivia",
                                                    "text": " "
                                                }
                                            ]
                                        },
                                        {
                                            "kind": "Parameter",
                                            "fullStart": 634,
                                            "fullEnd": 637,
                                            "start": 634,
                                            "end": 637,
                                            "fullWidth": 3,
<<<<<<< HEAD
                                            "width": 3,
=======
                                            "modifiers": [],
>>>>>>> e3c38734
                                            "identifier": {
                                                "kind": "IdentifierName",
                                                "fullStart": 634,
                                                "fullEnd": 637,
                                                "start": 634,
                                                "end": 637,
                                                "fullWidth": 3,
                                                "width": 3,
                                                "text": "obj",
                                                "value": "obj",
                                                "valueText": "obj"
                                            }
                                        }
                                    ],
                                    "closeParenToken": {
                                        "kind": "CloseParenToken",
                                        "fullStart": 637,
                                        "fullEnd": 639,
                                        "start": 637,
                                        "end": 638,
                                        "fullWidth": 2,
                                        "width": 1,
                                        "text": ")",
                                        "value": ")",
                                        "valueText": ")",
                                        "hasTrailingTrivia": true,
                                        "trailingTrivia": [
                                            {
                                                "kind": "WhitespaceTrivia",
                                                "text": " "
                                            }
                                        ]
                                    }
                                }
                            },
                            "block": {
                                "kind": "Block",
                                "fullStart": 639,
                                "fullEnd": 797,
                                "start": 639,
                                "end": 795,
                                "fullWidth": 158,
                                "width": 156,
                                "openBraceToken": {
                                    "kind": "OpenBraceToken",
                                    "fullStart": 639,
                                    "fullEnd": 642,
                                    "start": 639,
                                    "end": 640,
                                    "fullWidth": 3,
                                    "width": 1,
                                    "text": "{",
                                    "value": "{",
                                    "valueText": "{",
                                    "hasTrailingTrivia": true,
                                    "hasTrailingNewLine": true,
                                    "trailingTrivia": [
                                        {
                                            "kind": "NewLineTrivia",
                                            "text": "\r\n"
                                        }
                                    ]
                                },
                                "statements": [
                                    {
                                        "kind": "IfStatement",
                                        "fullStart": 642,
                                        "fullEnd": 786,
                                        "start": 654,
                                        "end": 784,
                                        "fullWidth": 144,
                                        "width": 130,
                                        "ifKeyword": {
                                            "kind": "IfKeyword",
                                            "fullStart": 642,
                                            "fullEnd": 657,
                                            "start": 654,
                                            "end": 656,
                                            "fullWidth": 15,
                                            "width": 2,
                                            "text": "if",
                                            "value": "if",
                                            "valueText": "if",
                                            "hasLeadingTrivia": true,
                                            "hasTrailingTrivia": true,
                                            "leadingTrivia": [
                                                {
                                                    "kind": "WhitespaceTrivia",
                                                    "text": "            "
                                                }
                                            ],
                                            "trailingTrivia": [
                                                {
                                                    "kind": "WhitespaceTrivia",
                                                    "text": " "
                                                }
                                            ]
                                        },
                                        "openParenToken": {
                                            "kind": "OpenParenToken",
                                            "fullStart": 657,
                                            "fullEnd": 658,
                                            "start": 657,
                                            "end": 658,
                                            "fullWidth": 1,
                                            "width": 1,
                                            "text": "(",
                                            "value": "(",
                                            "valueText": "("
                                        },
                                        "condition": {
                                            "kind": "LogicalAndExpression",
                                            "fullStart": 658,
                                            "fullEnd": 683,
                                            "start": 658,
                                            "end": 683,
                                            "fullWidth": 25,
                                            "width": 25,
                                            "left": {
                                                "kind": "EqualsExpression",
                                                "fullStart": 658,
                                                "fullEnd": 668,
                                                "start": 658,
                                                "end": 667,
                                                "fullWidth": 10,
                                                "width": 9,
                                                "left": {
                                                    "kind": "IdentifierName",
                                                    "fullStart": 658,
                                                    "fullEnd": 662,
                                                    "start": 658,
                                                    "end": 661,
                                                    "fullWidth": 4,
                                                    "width": 3,
                                                    "text": "idx",
                                                    "value": "idx",
                                                    "valueText": "idx",
                                                    "hasTrailingTrivia": true,
                                                    "trailingTrivia": [
                                                        {
                                                            "kind": "WhitespaceTrivia",
                                                            "text": " "
                                                        }
                                                    ]
                                                },
                                                "operatorToken": {
                                                    "kind": "EqualsEqualsEqualsToken",
                                                    "fullStart": 662,
                                                    "fullEnd": 666,
                                                    "start": 662,
                                                    "end": 665,
                                                    "fullWidth": 4,
                                                    "width": 3,
                                                    "text": "===",
                                                    "value": "===",
                                                    "valueText": "===",
                                                    "hasTrailingTrivia": true,
                                                    "trailingTrivia": [
                                                        {
                                                            "kind": "WhitespaceTrivia",
                                                            "text": " "
                                                        }
                                                    ]
                                                },
                                                "right": {
                                                    "kind": "NumericLiteral",
                                                    "fullStart": 666,
                                                    "fullEnd": 668,
                                                    "start": 666,
                                                    "end": 667,
                                                    "fullWidth": 2,
                                                    "width": 1,
                                                    "text": "1",
                                                    "value": 1,
                                                    "valueText": "1",
                                                    "hasTrailingTrivia": true,
                                                    "trailingTrivia": [
                                                        {
                                                            "kind": "WhitespaceTrivia",
                                                            "text": " "
                                                        }
                                                    ]
                                                }
                                            },
                                            "operatorToken": {
                                                "kind": "AmpersandAmpersandToken",
                                                "fullStart": 668,
                                                "fullEnd": 671,
                                                "start": 668,
                                                "end": 670,
                                                "fullWidth": 3,
                                                "width": 2,
                                                "text": "&&",
                                                "value": "&&",
                                                "valueText": "&&",
                                                "hasTrailingTrivia": true,
                                                "trailingTrivia": [
                                                    {
                                                        "kind": "WhitespaceTrivia",
                                                        "text": " "
                                                    }
                                                ]
                                            },
                                            "right": {
                                                "kind": "EqualsExpression",
                                                "fullStart": 671,
                                                "fullEnd": 683,
                                                "start": 671,
                                                "end": 683,
                                                "fullWidth": 12,
                                                "width": 12,
                                                "left": {
                                                    "kind": "IdentifierName",
                                                    "fullStart": 671,
                                                    "fullEnd": 675,
                                                    "start": 671,
                                                    "end": 674,
                                                    "fullWidth": 4,
                                                    "width": 3,
                                                    "text": "val",
                                                    "value": "val",
                                                    "valueText": "val",
                                                    "hasTrailingTrivia": true,
                                                    "trailingTrivia": [
                                                        {
                                                            "kind": "WhitespaceTrivia",
                                                            "text": " "
                                                        }
                                                    ]
                                                },
                                                "operatorToken": {
                                                    "kind": "EqualsEqualsEqualsToken",
                                                    "fullStart": 675,
                                                    "fullEnd": 679,
                                                    "start": 675,
                                                    "end": 678,
                                                    "fullWidth": 4,
                                                    "width": 3,
                                                    "text": "===",
                                                    "value": "===",
                                                    "valueText": "===",
                                                    "hasTrailingTrivia": true,
                                                    "trailingTrivia": [
                                                        {
                                                            "kind": "WhitespaceTrivia",
                                                            "text": " "
                                                        }
                                                    ]
                                                },
                                                "right": {
                                                    "kind": "NumericLiteral",
                                                    "fullStart": 679,
                                                    "fullEnd": 683,
                                                    "start": 679,
                                                    "end": 683,
                                                    "fullWidth": 4,
                                                    "width": 4,
                                                    "text": "6.99",
                                                    "value": 6.99,
                                                    "valueText": "6.99"
                                                }
                                            }
                                        },
                                        "closeParenToken": {
                                            "kind": "CloseParenToken",
                                            "fullStart": 683,
                                            "fullEnd": 685,
                                            "start": 683,
                                            "end": 684,
                                            "fullWidth": 2,
                                            "width": 1,
                                            "text": ")",
                                            "value": ")",
                                            "valueText": ")",
                                            "hasTrailingTrivia": true,
                                            "trailingTrivia": [
                                                {
                                                    "kind": "WhitespaceTrivia",
                                                    "text": " "
                                                }
                                            ]
                                        },
                                        "statement": {
                                            "kind": "Block",
                                            "fullStart": 685,
                                            "fullEnd": 733,
                                            "start": 685,
                                            "end": 732,
                                            "fullWidth": 48,
                                            "width": 47,
                                            "openBraceToken": {
                                                "kind": "OpenBraceToken",
                                                "fullStart": 685,
                                                "fullEnd": 688,
                                                "start": 685,
                                                "end": 686,
                                                "fullWidth": 3,
                                                "width": 1,
                                                "text": "{",
                                                "value": "{",
                                                "valueText": "{",
                                                "hasTrailingTrivia": true,
                                                "hasTrailingNewLine": true,
                                                "trailingTrivia": [
                                                    {
                                                        "kind": "NewLineTrivia",
                                                        "text": "\r\n"
                                                    }
                                                ]
                                            },
                                            "statements": [
                                                {
                                                    "kind": "ReturnStatement",
                                                    "fullStart": 688,
                                                    "fullEnd": 719,
                                                    "start": 704,
                                                    "end": 717,
                                                    "fullWidth": 31,
                                                    "width": 13,
                                                    "returnKeyword": {
                                                        "kind": "ReturnKeyword",
                                                        "fullStart": 688,
                                                        "fullEnd": 711,
                                                        "start": 704,
                                                        "end": 710,
                                                        "fullWidth": 23,
                                                        "width": 6,
                                                        "text": "return",
                                                        "value": "return",
                                                        "valueText": "return",
                                                        "hasLeadingTrivia": true,
                                                        "hasTrailingTrivia": true,
                                                        "leadingTrivia": [
                                                            {
                                                                "kind": "WhitespaceTrivia",
                                                                "text": "                "
                                                            }
                                                        ],
                                                        "trailingTrivia": [
                                                            {
                                                                "kind": "WhitespaceTrivia",
                                                                "text": " "
                                                            }
                                                        ]
                                                    },
                                                    "expression": {
                                                        "kind": "FalseKeyword",
                                                        "fullStart": 711,
                                                        "fullEnd": 716,
                                                        "start": 711,
                                                        "end": 716,
                                                        "fullWidth": 5,
                                                        "width": 5,
                                                        "text": "false",
                                                        "value": false,
                                                        "valueText": "false"
                                                    },
                                                    "semicolonToken": {
                                                        "kind": "SemicolonToken",
                                                        "fullStart": 716,
                                                        "fullEnd": 719,
                                                        "start": 716,
                                                        "end": 717,
                                                        "fullWidth": 3,
                                                        "width": 1,
                                                        "text": ";",
                                                        "value": ";",
                                                        "valueText": ";",
                                                        "hasTrailingTrivia": true,
                                                        "hasTrailingNewLine": true,
                                                        "trailingTrivia": [
                                                            {
                                                                "kind": "NewLineTrivia",
                                                                "text": "\r\n"
                                                            }
                                                        ]
                                                    }
                                                }
                                            ],
                                            "closeBraceToken": {
                                                "kind": "CloseBraceToken",
                                                "fullStart": 719,
                                                "fullEnd": 733,
                                                "start": 731,
                                                "end": 732,
                                                "fullWidth": 14,
                                                "width": 1,
                                                "text": "}",
                                                "value": "}",
                                                "valueText": "}",
                                                "hasLeadingTrivia": true,
                                                "hasTrailingTrivia": true,
                                                "leadingTrivia": [
                                                    {
                                                        "kind": "WhitespaceTrivia",
                                                        "text": "            "
                                                    }
                                                ],
                                                "trailingTrivia": [
                                                    {
                                                        "kind": "WhitespaceTrivia",
                                                        "text": " "
                                                    }
                                                ]
                                            }
                                        },
                                        "elseClause": {
                                            "kind": "ElseClause",
                                            "fullStart": 733,
                                            "fullEnd": 786,
                                            "start": 733,
                                            "end": 784,
                                            "fullWidth": 53,
                                            "width": 51,
                                            "elseKeyword": {
                                                "kind": "ElseKeyword",
                                                "fullStart": 733,
                                                "fullEnd": 738,
                                                "start": 733,
                                                "end": 737,
                                                "fullWidth": 5,
                                                "width": 4,
                                                "text": "else",
                                                "value": "else",
                                                "valueText": "else",
                                                "hasTrailingTrivia": true,
                                                "trailingTrivia": [
                                                    {
                                                        "kind": "WhitespaceTrivia",
                                                        "text": " "
                                                    }
                                                ]
                                            },
                                            "statement": {
                                                "kind": "Block",
                                                "fullStart": 738,
                                                "fullEnd": 786,
                                                "start": 738,
                                                "end": 784,
                                                "fullWidth": 48,
                                                "width": 46,
                                                "openBraceToken": {
                                                    "kind": "OpenBraceToken",
                                                    "fullStart": 738,
                                                    "fullEnd": 741,
                                                    "start": 738,
                                                    "end": 739,
                                                    "fullWidth": 3,
                                                    "width": 1,
                                                    "text": "{",
                                                    "value": "{",
                                                    "valueText": "{",
                                                    "hasTrailingTrivia": true,
                                                    "hasTrailingNewLine": true,
                                                    "trailingTrivia": [
                                                        {
                                                            "kind": "NewLineTrivia",
                                                            "text": "\r\n"
                                                        }
                                                    ]
                                                },
                                                "statements": [
                                                    {
                                                        "kind": "ReturnStatement",
                                                        "fullStart": 741,
                                                        "fullEnd": 771,
                                                        "start": 757,
                                                        "end": 769,
                                                        "fullWidth": 30,
                                                        "width": 12,
                                                        "returnKeyword": {
                                                            "kind": "ReturnKeyword",
                                                            "fullStart": 741,
                                                            "fullEnd": 764,
                                                            "start": 757,
                                                            "end": 763,
                                                            "fullWidth": 23,
                                                            "width": 6,
                                                            "text": "return",
                                                            "value": "return",
                                                            "valueText": "return",
                                                            "hasLeadingTrivia": true,
                                                            "hasTrailingTrivia": true,
                                                            "leadingTrivia": [
                                                                {
                                                                    "kind": "WhitespaceTrivia",
                                                                    "text": "                "
                                                                }
                                                            ],
                                                            "trailingTrivia": [
                                                                {
                                                                    "kind": "WhitespaceTrivia",
                                                                    "text": " "
                                                                }
                                                            ]
                                                        },
                                                        "expression": {
                                                            "kind": "TrueKeyword",
                                                            "fullStart": 764,
                                                            "fullEnd": 768,
                                                            "start": 764,
                                                            "end": 768,
                                                            "fullWidth": 4,
                                                            "width": 4,
                                                            "text": "true",
                                                            "value": true,
                                                            "valueText": "true"
                                                        },
                                                        "semicolonToken": {
                                                            "kind": "SemicolonToken",
                                                            "fullStart": 768,
                                                            "fullEnd": 771,
                                                            "start": 768,
                                                            "end": 769,
                                                            "fullWidth": 3,
                                                            "width": 1,
                                                            "text": ";",
                                                            "value": ";",
                                                            "valueText": ";",
                                                            "hasTrailingTrivia": true,
                                                            "hasTrailingNewLine": true,
                                                            "trailingTrivia": [
                                                                {
                                                                    "kind": "NewLineTrivia",
                                                                    "text": "\r\n"
                                                                }
                                                            ]
                                                        }
                                                    }
                                                ],
                                                "closeBraceToken": {
                                                    "kind": "CloseBraceToken",
                                                    "fullStart": 771,
                                                    "fullEnd": 786,
                                                    "start": 783,
                                                    "end": 784,
                                                    "fullWidth": 15,
                                                    "width": 1,
                                                    "text": "}",
                                                    "value": "}",
                                                    "valueText": "}",
                                                    "hasLeadingTrivia": true,
                                                    "hasTrailingTrivia": true,
                                                    "hasTrailingNewLine": true,
                                                    "leadingTrivia": [
                                                        {
                                                            "kind": "WhitespaceTrivia",
                                                            "text": "            "
                                                        }
                                                    ],
                                                    "trailingTrivia": [
                                                        {
                                                            "kind": "NewLineTrivia",
                                                            "text": "\r\n"
                                                        }
                                                    ]
                                                }
                                            }
                                        }
                                    }
                                ],
                                "closeBraceToken": {
                                    "kind": "CloseBraceToken",
                                    "fullStart": 786,
                                    "fullEnd": 797,
                                    "start": 794,
                                    "end": 795,
                                    "fullWidth": 11,
                                    "width": 1,
                                    "text": "}",
                                    "value": "}",
                                    "valueText": "}",
                                    "hasLeadingTrivia": true,
                                    "hasTrailingTrivia": true,
                                    "hasTrailingNewLine": true,
                                    "leadingTrivia": [
                                        {
                                            "kind": "WhitespaceTrivia",
                                            "text": "        "
                                        }
                                    ],
                                    "trailingTrivia": [
                                        {
                                            "kind": "NewLineTrivia",
                                            "text": "\r\n"
                                        }
                                    ]
                                }
                            }
                        },
                        {
                            "kind": "VariableStatement",
                            "fullStart": 797,
                            "fullEnd": 826,
                            "start": 805,
                            "end": 824,
                            "fullWidth": 29,
                            "width": 19,
                            "isIncrementallyUnusable": true,
                            "modifiers": [],
                            "variableDeclaration": {
                                "kind": "VariableDeclaration",
                                "fullStart": 797,
                                "fullEnd": 823,
                                "start": 805,
                                "end": 823,
                                "fullWidth": 26,
                                "width": 18,
                                "isIncrementallyUnusable": true,
                                "varKeyword": {
                                    "kind": "VarKeyword",
                                    "fullStart": 797,
                                    "fullEnd": 809,
                                    "start": 805,
                                    "end": 808,
                                    "fullWidth": 12,
                                    "width": 3,
                                    "text": "var",
                                    "value": "var",
                                    "valueText": "var",
                                    "hasLeadingTrivia": true,
                                    "hasTrailingTrivia": true,
                                    "leadingTrivia": [
                                        {
                                            "kind": "WhitespaceTrivia",
                                            "text": "        "
                                        }
                                    ],
                                    "trailingTrivia": [
                                        {
                                            "kind": "WhitespaceTrivia",
                                            "text": " "
                                        }
                                    ]
                                },
                                "variableDeclarators": [
                                    {
                                        "kind": "VariableDeclarator",
                                        "fullStart": 809,
                                        "fullEnd": 823,
                                        "start": 809,
                                        "end": 823,
                                        "fullWidth": 14,
                                        "width": 14,
                                        "isIncrementallyUnusable": true,
                                        "identifier": {
                                            "kind": "IdentifierName",
                                            "fullStart": 809,
                                            "fullEnd": 813,
                                            "start": 809,
                                            "end": 812,
                                            "fullWidth": 4,
                                            "width": 3,
                                            "text": "arr",
                                            "value": "arr",
                                            "valueText": "arr",
                                            "hasTrailingTrivia": true,
                                            "trailingTrivia": [
                                                {
                                                    "kind": "WhitespaceTrivia",
                                                    "text": " "
                                                }
                                            ]
                                        },
                                        "equalsValueClause": {
                                            "kind": "EqualsValueClause",
                                            "fullStart": 813,
                                            "fullEnd": 823,
                                            "start": 813,
                                            "end": 823,
                                            "fullWidth": 10,
                                            "width": 10,
                                            "isIncrementallyUnusable": true,
                                            "equalsToken": {
                                                "kind": "EqualsToken",
                                                "fullStart": 813,
                                                "fullEnd": 815,
                                                "start": 813,
                                                "end": 814,
                                                "fullWidth": 2,
                                                "width": 1,
                                                "text": "=",
                                                "value": "=",
                                                "valueText": "=",
                                                "hasTrailingTrivia": true,
                                                "trailingTrivia": [
                                                    {
                                                        "kind": "WhitespaceTrivia",
                                                        "text": " "
                                                    }
                                                ]
                                            },
                                            "value": {
                                                "kind": "ArrayLiteralExpression",
                                                "fullStart": 815,
                                                "fullEnd": 823,
                                                "start": 815,
                                                "end": 823,
                                                "fullWidth": 8,
                                                "width": 8,
                                                "isIncrementallyUnusable": true,
                                                "openBracketToken": {
                                                    "kind": "OpenBracketToken",
                                                    "fullStart": 815,
                                                    "fullEnd": 816,
                                                    "start": 815,
                                                    "end": 816,
                                                    "fullWidth": 1,
                                                    "width": 1,
                                                    "text": "[",
                                                    "value": "[",
                                                    "valueText": "["
                                                },
                                                "expressions": [
                                                    {
                                                        "kind": "NumericLiteral",
                                                        "fullStart": 816,
                                                        "fullEnd": 817,
                                                        "start": 816,
                                                        "end": 817,
                                                        "fullWidth": 1,
                                                        "width": 1,
                                                        "text": "0",
                                                        "value": 0,
                                                        "valueText": "0"
                                                    },
                                                    {
                                                        "kind": "CommaToken",
                                                        "fullStart": 817,
                                                        "fullEnd": 819,
                                                        "start": 817,
                                                        "end": 818,
                                                        "fullWidth": 2,
                                                        "width": 1,
                                                        "text": ",",
                                                        "value": ",",
                                                        "valueText": ",",
                                                        "hasTrailingTrivia": true,
                                                        "trailingTrivia": [
                                                            {
                                                                "kind": "WhitespaceTrivia",
                                                                "text": " "
                                                            }
                                                        ]
                                                    },
                                                    {
                                                        "kind": "OmittedExpression",
                                                        "fullStart": -1,
                                                        "fullEnd": -1,
                                                        "start": -1,
                                                        "end": -1,
                                                        "fullWidth": 0,
                                                        "width": 0,
                                                        "isIncrementallyUnusable": true
                                                    },
                                                    {
                                                        "kind": "CommaToken",
                                                        "fullStart": 819,
                                                        "fullEnd": 821,
                                                        "start": 819,
                                                        "end": 820,
                                                        "fullWidth": 2,
                                                        "width": 1,
                                                        "text": ",",
                                                        "value": ",",
                                                        "valueText": ",",
                                                        "hasTrailingTrivia": true,
                                                        "trailingTrivia": [
                                                            {
                                                                "kind": "WhitespaceTrivia",
                                                                "text": " "
                                                            }
                                                        ]
                                                    },
                                                    {
                                                        "kind": "NumericLiteral",
                                                        "fullStart": 821,
                                                        "fullEnd": 822,
                                                        "start": 821,
                                                        "end": 822,
                                                        "fullWidth": 1,
                                                        "width": 1,
                                                        "text": "2",
                                                        "value": 2,
                                                        "valueText": "2"
                                                    }
                                                ],
                                                "closeBracketToken": {
                                                    "kind": "CloseBracketToken",
                                                    "fullStart": 822,
                                                    "fullEnd": 823,
                                                    "start": 822,
                                                    "end": 823,
                                                    "fullWidth": 1,
                                                    "width": 1,
                                                    "text": "]",
                                                    "value": "]",
                                                    "valueText": "]"
                                                }
                                            }
                                        }
                                    }
                                ]
                            },
                            "semicolonToken": {
                                "kind": "SemicolonToken",
                                "fullStart": 823,
                                "fullEnd": 826,
                                "start": 823,
                                "end": 824,
                                "fullWidth": 3,
                                "width": 1,
                                "text": ";",
                                "value": ";",
                                "valueText": ";",
                                "hasTrailingTrivia": true,
                                "hasTrailingNewLine": true,
                                "trailingTrivia": [
                                    {
                                        "kind": "NewLineTrivia",
                                        "text": "\r\n"
                                    }
                                ]
                            }
                        },
                        {
                            "kind": "TryStatement",
                            "fullStart": 826,
                            "fullEnd": 1476,
                            "start": 836,
                            "end": 1474,
                            "fullWidth": 650,
                            "width": 638,
                            "isIncrementallyUnusable": true,
                            "tryKeyword": {
                                "kind": "TryKeyword",
                                "fullStart": 826,
                                "fullEnd": 840,
                                "start": 836,
                                "end": 839,
                                "fullWidth": 14,
                                "width": 3,
                                "text": "try",
                                "value": "try",
                                "valueText": "try",
                                "hasLeadingTrivia": true,
                                "hasLeadingNewLine": true,
                                "hasTrailingTrivia": true,
                                "leadingTrivia": [
                                    {
                                        "kind": "NewLineTrivia",
                                        "text": "\r\n"
                                    },
                                    {
                                        "kind": "WhitespaceTrivia",
                                        "text": "        "
                                    }
                                ],
                                "trailingTrivia": [
                                    {
                                        "kind": "WhitespaceTrivia",
                                        "text": " "
                                    }
                                ]
                            },
                            "block": {
                                "kind": "Block",
                                "fullStart": 840,
                                "fullEnd": 1414,
                                "start": 840,
                                "end": 1413,
                                "fullWidth": 574,
                                "width": 573,
                                "isIncrementallyUnusable": true,
                                "openBraceToken": {
                                    "kind": "OpenBraceToken",
                                    "fullStart": 840,
                                    "fullEnd": 843,
                                    "start": 840,
                                    "end": 841,
                                    "fullWidth": 3,
                                    "width": 1,
                                    "text": "{",
                                    "value": "{",
                                    "valueText": "{",
                                    "hasTrailingTrivia": true,
                                    "hasTrailingNewLine": true,
                                    "trailingTrivia": [
                                        {
                                            "kind": "NewLineTrivia",
                                            "text": "\r\n"
                                        }
                                    ]
                                },
                                "statements": [
                                    {
                                        "kind": "ExpressionStatement",
                                        "fullStart": 843,
                                        "fullEnd": 1280,
                                        "start": 855,
                                        "end": 1278,
                                        "fullWidth": 437,
                                        "width": 423,
                                        "isIncrementallyUnusable": true,
                                        "expression": {
                                            "kind": "InvocationExpression",
                                            "fullStart": 843,
                                            "fullEnd": 1277,
                                            "start": 855,
                                            "end": 1277,
                                            "fullWidth": 434,
                                            "width": 422,
                                            "isIncrementallyUnusable": true,
                                            "expression": {
                                                "kind": "MemberAccessExpression",
                                                "fullStart": 843,
                                                "fullEnd": 876,
                                                "start": 855,
                                                "end": 876,
                                                "fullWidth": 33,
                                                "width": 21,
                                                "expression": {
                                                    "kind": "IdentifierName",
                                                    "fullStart": 843,
                                                    "fullEnd": 861,
                                                    "start": 855,
                                                    "end": 861,
                                                    "fullWidth": 18,
                                                    "width": 6,
                                                    "text": "Object",
                                                    "value": "Object",
                                                    "valueText": "Object",
                                                    "hasLeadingTrivia": true,
                                                    "leadingTrivia": [
                                                        {
                                                            "kind": "WhitespaceTrivia",
                                                            "text": "            "
                                                        }
                                                    ]
                                                },
                                                "dotToken": {
                                                    "kind": "DotToken",
                                                    "fullStart": 861,
                                                    "fullEnd": 862,
                                                    "start": 861,
                                                    "end": 862,
                                                    "fullWidth": 1,
                                                    "width": 1,
                                                    "text": ".",
                                                    "value": ".",
                                                    "valueText": "."
                                                },
                                                "name": {
                                                    "kind": "IdentifierName",
                                                    "fullStart": 862,
                                                    "fullEnd": 876,
                                                    "start": 862,
                                                    "end": 876,
                                                    "fullWidth": 14,
                                                    "width": 14,
                                                    "text": "defineProperty",
                                                    "value": "defineProperty",
                                                    "valueText": "defineProperty"
                                                }
                                            },
                                            "argumentList": {
                                                "kind": "ArgumentList",
                                                "fullStart": 876,
                                                "fullEnd": 1277,
                                                "start": 876,
                                                "end": 1277,
                                                "fullWidth": 401,
                                                "width": 401,
                                                "isIncrementallyUnusable": true,
                                                "openParenToken": {
                                                    "kind": "OpenParenToken",
                                                    "fullStart": 876,
                                                    "fullEnd": 877,
                                                    "start": 876,
                                                    "end": 877,
                                                    "fullWidth": 1,
                                                    "width": 1,
                                                    "text": "(",
                                                    "value": "(",
                                                    "valueText": "("
                                                },
                                                "arguments": [
                                                    {
                                                        "kind": "IdentifierName",
                                                        "fullStart": 877,
                                                        "fullEnd": 880,
                                                        "start": 877,
                                                        "end": 880,
                                                        "fullWidth": 3,
                                                        "width": 3,
                                                        "text": "arr",
                                                        "value": "arr",
                                                        "valueText": "arr"
                                                    },
                                                    {
                                                        "kind": "CommaToken",
                                                        "fullStart": 880,
                                                        "fullEnd": 882,
                                                        "start": 880,
                                                        "end": 881,
                                                        "fullWidth": 2,
                                                        "width": 1,
                                                        "text": ",",
                                                        "value": ",",
                                                        "valueText": ",",
                                                        "hasTrailingTrivia": true,
                                                        "trailingTrivia": [
                                                            {
                                                                "kind": "WhitespaceTrivia",
                                                                "text": " "
                                                            }
                                                        ]
                                                    },
                                                    {
                                                        "kind": "StringLiteral",
                                                        "fullStart": 882,
                                                        "fullEnd": 885,
                                                        "start": 882,
                                                        "end": 885,
                                                        "fullWidth": 3,
                                                        "width": 3,
                                                        "text": "\"0\"",
                                                        "value": "0",
                                                        "valueText": "0"
                                                    },
                                                    {
                                                        "kind": "CommaToken",
                                                        "fullStart": 885,
                                                        "fullEnd": 887,
                                                        "start": 885,
                                                        "end": 886,
                                                        "fullWidth": 2,
                                                        "width": 1,
                                                        "text": ",",
                                                        "value": ",",
                                                        "valueText": ",",
                                                        "hasTrailingTrivia": true,
                                                        "trailingTrivia": [
                                                            {
                                                                "kind": "WhitespaceTrivia",
                                                                "text": " "
                                                            }
                                                        ]
                                                    },
                                                    {
                                                        "kind": "ObjectLiteralExpression",
                                                        "fullStart": 887,
                                                        "fullEnd": 1276,
                                                        "start": 887,
                                                        "end": 1276,
                                                        "fullWidth": 389,
                                                        "width": 389,
                                                        "isIncrementallyUnusable": true,
                                                        "openBraceToken": {
                                                            "kind": "OpenBraceToken",
                                                            "fullStart": 887,
                                                            "fullEnd": 890,
                                                            "start": 887,
                                                            "end": 888,
                                                            "fullWidth": 3,
                                                            "width": 1,
                                                            "text": "{",
                                                            "value": "{",
                                                            "valueText": "{",
                                                            "hasTrailingTrivia": true,
                                                            "hasTrailingNewLine": true,
                                                            "trailingTrivia": [
                                                                {
                                                                    "kind": "NewLineTrivia",
                                                                    "text": "\r\n"
                                                                }
                                                            ]
                                                        },
                                                        "propertyAssignments": [
                                                            {
                                                                "kind": "SimplePropertyAssignment",
                                                                "fullStart": 890,
                                                                "fullEnd": 1224,
                                                                "start": 906,
                                                                "end": 1224,
                                                                "fullWidth": 334,
                                                                "width": 318,
                                                                "isIncrementallyUnusable": true,
                                                                "propertyName": {
                                                                    "kind": "IdentifierName",
                                                                    "fullStart": 890,
                                                                    "fullEnd": 909,
                                                                    "start": 906,
                                                                    "end": 909,
                                                                    "fullWidth": 19,
                                                                    "width": 3,
                                                                    "text": "get",
                                                                    "value": "get",
                                                                    "valueText": "get",
                                                                    "hasLeadingTrivia": true,
                                                                    "leadingTrivia": [
                                                                        {
                                                                            "kind": "WhitespaceTrivia",
                                                                            "text": "                "
                                                                        }
                                                                    ]
                                                                },
                                                                "colonToken": {
                                                                    "kind": "ColonToken",
                                                                    "fullStart": 909,
                                                                    "fullEnd": 911,
                                                                    "start": 909,
                                                                    "end": 910,
                                                                    "fullWidth": 2,
                                                                    "width": 1,
                                                                    "text": ":",
                                                                    "value": ":",
                                                                    "valueText": ":",
                                                                    "hasTrailingTrivia": true,
                                                                    "trailingTrivia": [
                                                                        {
                                                                            "kind": "WhitespaceTrivia",
                                                                            "text": " "
                                                                        }
                                                                    ]
                                                                },
                                                                "expression": {
                                                                    "kind": "FunctionExpression",
                                                                    "fullStart": 911,
                                                                    "fullEnd": 1224,
                                                                    "start": 911,
                                                                    "end": 1224,
                                                                    "fullWidth": 313,
                                                                    "width": 313,
                                                                    "isIncrementallyUnusable": true,
                                                                    "functionKeyword": {
                                                                        "kind": "FunctionKeyword",
                                                                        "fullStart": 911,
                                                                        "fullEnd": 920,
                                                                        "start": 911,
                                                                        "end": 919,
                                                                        "fullWidth": 9,
                                                                        "width": 8,
                                                                        "text": "function",
                                                                        "value": "function",
                                                                        "valueText": "function",
                                                                        "hasTrailingTrivia": true,
                                                                        "trailingTrivia": [
                                                                            {
                                                                                "kind": "WhitespaceTrivia",
                                                                                "text": " "
                                                                            }
                                                                        ]
                                                                    },
                                                                    "callSignature": {
                                                                        "kind": "CallSignature",
                                                                        "fullStart": 920,
                                                                        "fullEnd": 923,
                                                                        "start": 920,
                                                                        "end": 922,
                                                                        "fullWidth": 3,
                                                                        "width": 2,
                                                                        "parameterList": {
                                                                            "kind": "ParameterList",
                                                                            "fullStart": 920,
                                                                            "fullEnd": 923,
                                                                            "start": 920,
                                                                            "end": 922,
                                                                            "fullWidth": 3,
                                                                            "width": 2,
                                                                            "openParenToken": {
                                                                                "kind": "OpenParenToken",
                                                                                "fullStart": 920,
                                                                                "fullEnd": 921,
                                                                                "start": 920,
                                                                                "end": 921,
                                                                                "fullWidth": 1,
                                                                                "width": 1,
                                                                                "text": "(",
                                                                                "value": "(",
                                                                                "valueText": "("
                                                                            },
                                                                            "parameters": [],
                                                                            "closeParenToken": {
                                                                                "kind": "CloseParenToken",
                                                                                "fullStart": 921,
                                                                                "fullEnd": 923,
                                                                                "start": 921,
                                                                                "end": 922,
                                                                                "fullWidth": 2,
                                                                                "width": 1,
                                                                                "text": ")",
                                                                                "value": ")",
                                                                                "valueText": ")",
                                                                                "hasTrailingTrivia": true,
                                                                                "trailingTrivia": [
                                                                                    {
                                                                                        "kind": "WhitespaceTrivia",
                                                                                        "text": " "
                                                                                    }
                                                                                ]
                                                                            }
                                                                        }
                                                                    },
                                                                    "block": {
                                                                        "kind": "Block",
                                                                        "fullStart": 923,
                                                                        "fullEnd": 1224,
                                                                        "start": 923,
                                                                        "end": 1224,
                                                                        "fullWidth": 301,
                                                                        "width": 301,
                                                                        "isIncrementallyUnusable": true,
                                                                        "openBraceToken": {
                                                                            "kind": "OpenBraceToken",
                                                                            "fullStart": 923,
                                                                            "fullEnd": 926,
                                                                            "start": 923,
                                                                            "end": 924,
                                                                            "fullWidth": 3,
                                                                            "width": 1,
                                                                            "text": "{",
                                                                            "value": "{",
                                                                            "valueText": "{",
                                                                            "hasTrailingTrivia": true,
                                                                            "hasTrailingNewLine": true,
                                                                            "trailingTrivia": [
                                                                                {
                                                                                    "kind": "NewLineTrivia",
                                                                                    "text": "\r\n"
                                                                                }
                                                                            ]
                                                                        },
                                                                        "statements": [
                                                                            {
                                                                                "kind": "ExpressionStatement",
                                                                                "fullStart": 926,
                                                                                "fullEnd": 1176,
                                                                                "start": 946,
                                                                                "end": 1174,
                                                                                "fullWidth": 250,
                                                                                "width": 228,
                                                                                "isIncrementallyUnusable": true,
                                                                                "expression": {
                                                                                    "kind": "InvocationExpression",
                                                                                    "fullStart": 926,
                                                                                    "fullEnd": 1173,
                                                                                    "start": 946,
                                                                                    "end": 1173,
                                                                                    "fullWidth": 247,
                                                                                    "width": 227,
                                                                                    "isIncrementallyUnusable": true,
                                                                                    "expression": {
                                                                                        "kind": "MemberAccessExpression",
                                                                                        "fullStart": 926,
                                                                                        "fullEnd": 967,
                                                                                        "start": 946,
                                                                                        "end": 967,
                                                                                        "fullWidth": 41,
                                                                                        "width": 21,
                                                                                        "expression": {
                                                                                            "kind": "IdentifierName",
                                                                                            "fullStart": 926,
                                                                                            "fullEnd": 952,
                                                                                            "start": 946,
                                                                                            "end": 952,
                                                                                            "fullWidth": 26,
                                                                                            "width": 6,
                                                                                            "text": "Object",
                                                                                            "value": "Object",
                                                                                            "valueText": "Object",
                                                                                            "hasLeadingTrivia": true,
                                                                                            "leadingTrivia": [
                                                                                                {
                                                                                                    "kind": "WhitespaceTrivia",
                                                                                                    "text": "                    "
                                                                                                }
                                                                                            ]
                                                                                        },
                                                                                        "dotToken": {
                                                                                            "kind": "DotToken",
                                                                                            "fullStart": 952,
                                                                                            "fullEnd": 953,
                                                                                            "start": 952,
                                                                                            "end": 953,
                                                                                            "fullWidth": 1,
                                                                                            "width": 1,
                                                                                            "text": ".",
                                                                                            "value": ".",
                                                                                            "valueText": "."
                                                                                        },
                                                                                        "name": {
                                                                                            "kind": "IdentifierName",
                                                                                            "fullStart": 953,
                                                                                            "fullEnd": 967,
                                                                                            "start": 953,
                                                                                            "end": 967,
                                                                                            "fullWidth": 14,
                                                                                            "width": 14,
                                                                                            "text": "defineProperty",
                                                                                            "value": "defineProperty",
                                                                                            "valueText": "defineProperty"
                                                                                        }
                                                                                    },
                                                                                    "argumentList": {
                                                                                        "kind": "ArgumentList",
                                                                                        "fullStart": 967,
                                                                                        "fullEnd": 1173,
                                                                                        "start": 967,
                                                                                        "end": 1173,
                                                                                        "fullWidth": 206,
                                                                                        "width": 206,
                                                                                        "isIncrementallyUnusable": true,
                                                                                        "openParenToken": {
                                                                                            "kind": "OpenParenToken",
                                                                                            "fullStart": 967,
                                                                                            "fullEnd": 968,
                                                                                            "start": 967,
                                                                                            "end": 968,
                                                                                            "fullWidth": 1,
                                                                                            "width": 1,
                                                                                            "text": "(",
                                                                                            "value": "(",
                                                                                            "valueText": "("
                                                                                        },
                                                                                        "arguments": [
                                                                                            {
                                                                                                "kind": "MemberAccessExpression",
                                                                                                "fullStart": 968,
                                                                                                "fullEnd": 983,
                                                                                                "start": 968,
                                                                                                "end": 983,
                                                                                                "fullWidth": 15,
                                                                                                "width": 15,
                                                                                                "expression": {
                                                                                                    "kind": "IdentifierName",
                                                                                                    "fullStart": 968,
                                                                                                    "fullEnd": 973,
                                                                                                    "start": 968,
                                                                                                    "end": 973,
                                                                                                    "fullWidth": 5,
                                                                                                    "width": 5,
                                                                                                    "text": "Array",
                                                                                                    "value": "Array",
                                                                                                    "valueText": "Array"
                                                                                                },
                                                                                                "dotToken": {
                                                                                                    "kind": "DotToken",
                                                                                                    "fullStart": 973,
                                                                                                    "fullEnd": 974,
                                                                                                    "start": 973,
                                                                                                    "end": 974,
                                                                                                    "fullWidth": 1,
                                                                                                    "width": 1,
                                                                                                    "text": ".",
                                                                                                    "value": ".",
                                                                                                    "valueText": "."
                                                                                                },
                                                                                                "name": {
                                                                                                    "kind": "IdentifierName",
                                                                                                    "fullStart": 974,
                                                                                                    "fullEnd": 983,
                                                                                                    "start": 974,
                                                                                                    "end": 983,
                                                                                                    "fullWidth": 9,
                                                                                                    "width": 9,
                                                                                                    "text": "prototype",
                                                                                                    "value": "prototype",
                                                                                                    "valueText": "prototype"
                                                                                                }
                                                                                            },
                                                                                            {
                                                                                                "kind": "CommaToken",
                                                                                                "fullStart": 983,
                                                                                                "fullEnd": 985,
                                                                                                "start": 983,
                                                                                                "end": 984,
                                                                                                "fullWidth": 2,
                                                                                                "width": 1,
                                                                                                "text": ",",
                                                                                                "value": ",",
                                                                                                "valueText": ",",
                                                                                                "hasTrailingTrivia": true,
                                                                                                "trailingTrivia": [
                                                                                                    {
                                                                                                        "kind": "WhitespaceTrivia",
                                                                                                        "text": " "
                                                                                                    }
                                                                                                ]
                                                                                            },
                                                                                            {
                                                                                                "kind": "StringLiteral",
                                                                                                "fullStart": 985,
                                                                                                "fullEnd": 988,
                                                                                                "start": 985,
                                                                                                "end": 988,
                                                                                                "fullWidth": 3,
                                                                                                "width": 3,
                                                                                                "text": "\"1\"",
                                                                                                "value": "1",
                                                                                                "valueText": "1"
                                                                                            },
                                                                                            {
                                                                                                "kind": "CommaToken",
                                                                                                "fullStart": 988,
                                                                                                "fullEnd": 990,
                                                                                                "start": 988,
                                                                                                "end": 989,
                                                                                                "fullWidth": 2,
                                                                                                "width": 1,
                                                                                                "text": ",",
                                                                                                "value": ",",
                                                                                                "valueText": ",",
                                                                                                "hasTrailingTrivia": true,
                                                                                                "trailingTrivia": [
                                                                                                    {
                                                                                                        "kind": "WhitespaceTrivia",
                                                                                                        "text": " "
                                                                                                    }
                                                                                                ]
                                                                                            },
                                                                                            {
                                                                                                "kind": "ObjectLiteralExpression",
                                                                                                "fullStart": 990,
                                                                                                "fullEnd": 1172,
                                                                                                "start": 990,
                                                                                                "end": 1172,
                                                                                                "fullWidth": 182,
                                                                                                "width": 182,
                                                                                                "isIncrementallyUnusable": true,
                                                                                                "openBraceToken": {
                                                                                                    "kind": "OpenBraceToken",
                                                                                                    "fullStart": 990,
                                                                                                    "fullEnd": 993,
                                                                                                    "start": 990,
                                                                                                    "end": 991,
                                                                                                    "fullWidth": 3,
                                                                                                    "width": 1,
                                                                                                    "text": "{",
                                                                                                    "value": "{",
                                                                                                    "valueText": "{",
                                                                                                    "hasTrailingTrivia": true,
                                                                                                    "hasTrailingNewLine": true,
                                                                                                    "trailingTrivia": [
                                                                                                        {
                                                                                                            "kind": "NewLineTrivia",
                                                                                                            "text": "\r\n"
                                                                                                        }
                                                                                                    ]
                                                                                                },
                                                                                                "propertyAssignments": [
                                                                                                    {
                                                                                                        "kind": "SimplePropertyAssignment",
                                                                                                        "fullStart": 993,
                                                                                                        "fullEnd": 1104,
                                                                                                        "start": 1017,
                                                                                                        "end": 1104,
                                                                                                        "fullWidth": 111,
                                                                                                        "width": 87,
                                                                                                        "isIncrementallyUnusable": true,
                                                                                                        "propertyName": {
                                                                                                            "kind": "IdentifierName",
                                                                                                            "fullStart": 993,
                                                                                                            "fullEnd": 1020,
                                                                                                            "start": 1017,
                                                                                                            "end": 1020,
                                                                                                            "fullWidth": 27,
                                                                                                            "width": 3,
                                                                                                            "text": "get",
                                                                                                            "value": "get",
                                                                                                            "valueText": "get",
                                                                                                            "hasLeadingTrivia": true,
                                                                                                            "leadingTrivia": [
                                                                                                                {
                                                                                                                    "kind": "WhitespaceTrivia",
                                                                                                                    "text": "                        "
                                                                                                                }
                                                                                                            ]
                                                                                                        },
                                                                                                        "colonToken": {
                                                                                                            "kind": "ColonToken",
                                                                                                            "fullStart": 1020,
                                                                                                            "fullEnd": 1022,
                                                                                                            "start": 1020,
                                                                                                            "end": 1021,
                                                                                                            "fullWidth": 2,
                                                                                                            "width": 1,
                                                                                                            "text": ":",
                                                                                                            "value": ":",
                                                                                                            "valueText": ":",
                                                                                                            "hasTrailingTrivia": true,
                                                                                                            "trailingTrivia": [
                                                                                                                {
                                                                                                                    "kind": "WhitespaceTrivia",
                                                                                                                    "text": " "
                                                                                                                }
                                                                                                            ]
                                                                                                        },
                                                                                                        "expression": {
                                                                                                            "kind": "FunctionExpression",
                                                                                                            "fullStart": 1022,
                                                                                                            "fullEnd": 1104,
                                                                                                            "start": 1022,
                                                                                                            "end": 1104,
                                                                                                            "fullWidth": 82,
                                                                                                            "width": 82,
                                                                                                            "functionKeyword": {
                                                                                                                "kind": "FunctionKeyword",
                                                                                                                "fullStart": 1022,
                                                                                                                "fullEnd": 1031,
                                                                                                                "start": 1022,
                                                                                                                "end": 1030,
                                                                                                                "fullWidth": 9,
                                                                                                                "width": 8,
                                                                                                                "text": "function",
                                                                                                                "value": "function",
                                                                                                                "valueText": "function",
                                                                                                                "hasTrailingTrivia": true,
                                                                                                                "trailingTrivia": [
                                                                                                                    {
                                                                                                                        "kind": "WhitespaceTrivia",
                                                                                                                        "text": " "
                                                                                                                    }
                                                                                                                ]
                                                                                                            },
                                                                                                            "callSignature": {
                                                                                                                "kind": "CallSignature",
                                                                                                                "fullStart": 1031,
                                                                                                                "fullEnd": 1034,
                                                                                                                "start": 1031,
                                                                                                                "end": 1033,
                                                                                                                "fullWidth": 3,
                                                                                                                "width": 2,
                                                                                                                "parameterList": {
                                                                                                                    "kind": "ParameterList",
                                                                                                                    "fullStart": 1031,
                                                                                                                    "fullEnd": 1034,
                                                                                                                    "start": 1031,
                                                                                                                    "end": 1033,
                                                                                                                    "fullWidth": 3,
                                                                                                                    "width": 2,
                                                                                                                    "openParenToken": {
                                                                                                                        "kind": "OpenParenToken",
                                                                                                                        "fullStart": 1031,
                                                                                                                        "fullEnd": 1032,
                                                                                                                        "start": 1031,
                                                                                                                        "end": 1032,
                                                                                                                        "fullWidth": 1,
                                                                                                                        "width": 1,
                                                                                                                        "text": "(",
                                                                                                                        "value": "(",
                                                                                                                        "valueText": "("
                                                                                                                    },
                                                                                                                    "parameters": [],
                                                                                                                    "closeParenToken": {
                                                                                                                        "kind": "CloseParenToken",
                                                                                                                        "fullStart": 1032,
                                                                                                                        "fullEnd": 1034,
                                                                                                                        "start": 1032,
                                                                                                                        "end": 1033,
                                                                                                                        "fullWidth": 2,
                                                                                                                        "width": 1,
                                                                                                                        "text": ")",
                                                                                                                        "value": ")",
                                                                                                                        "valueText": ")",
                                                                                                                        "hasTrailingTrivia": true,
                                                                                                                        "trailingTrivia": [
                                                                                                                            {
                                                                                                                                "kind": "WhitespaceTrivia",
                                                                                                                                "text": " "
                                                                                                                            }
                                                                                                                        ]
                                                                                                                    }
                                                                                                                }
                                                                                                            },
                                                                                                            "block": {
                                                                                                                "kind": "Block",
                                                                                                                "fullStart": 1034,
                                                                                                                "fullEnd": 1104,
                                                                                                                "start": 1034,
                                                                                                                "end": 1104,
                                                                                                                "fullWidth": 70,
                                                                                                                "width": 70,
                                                                                                                "openBraceToken": {
                                                                                                                    "kind": "OpenBraceToken",
                                                                                                                    "fullStart": 1034,
                                                                                                                    "fullEnd": 1037,
                                                                                                                    "start": 1034,
                                                                                                                    "end": 1035,
                                                                                                                    "fullWidth": 3,
                                                                                                                    "width": 1,
                                                                                                                    "text": "{",
                                                                                                                    "value": "{",
                                                                                                                    "valueText": "{",
                                                                                                                    "hasTrailingTrivia": true,
                                                                                                                    "hasTrailingNewLine": true,
                                                                                                                    "trailingTrivia": [
                                                                                                                        {
                                                                                                                            "kind": "NewLineTrivia",
                                                                                                                            "text": "\r\n"
                                                                                                                        }
                                                                                                                    ]
                                                                                                                },
                                                                                                                "statements": [
                                                                                                                    {
                                                                                                                        "kind": "ReturnStatement",
                                                                                                                        "fullStart": 1037,
                                                                                                                        "fullEnd": 1079,
                                                                                                                        "start": 1065,
                                                                                                                        "end": 1077,
                                                                                                                        "fullWidth": 42,
                                                                                                                        "width": 12,
                                                                                                                        "returnKeyword": {
                                                                                                                            "kind": "ReturnKeyword",
                                                                                                                            "fullStart": 1037,
                                                                                                                            "fullEnd": 1072,
                                                                                                                            "start": 1065,
                                                                                                                            "end": 1071,
                                                                                                                            "fullWidth": 35,
                                                                                                                            "width": 6,
                                                                                                                            "text": "return",
                                                                                                                            "value": "return",
                                                                                                                            "valueText": "return",
                                                                                                                            "hasLeadingTrivia": true,
                                                                                                                            "hasTrailingTrivia": true,
                                                                                                                            "leadingTrivia": [
                                                                                                                                {
                                                                                                                                    "kind": "WhitespaceTrivia",
                                                                                                                                    "text": "                            "
                                                                                                                                }
                                                                                                                            ],
                                                                                                                            "trailingTrivia": [
                                                                                                                                {
                                                                                                                                    "kind": "WhitespaceTrivia",
                                                                                                                                    "text": " "
                                                                                                                                }
                                                                                                                            ]
                                                                                                                        },
                                                                                                                        "expression": {
                                                                                                                            "kind": "NumericLiteral",
                                                                                                                            "fullStart": 1072,
                                                                                                                            "fullEnd": 1076,
                                                                                                                            "start": 1072,
                                                                                                                            "end": 1076,
                                                                                                                            "fullWidth": 4,
                                                                                                                            "width": 4,
                                                                                                                            "text": "6.99",
                                                                                                                            "value": 6.99,
                                                                                                                            "valueText": "6.99"
                                                                                                                        },
                                                                                                                        "semicolonToken": {
                                                                                                                            "kind": "SemicolonToken",
                                                                                                                            "fullStart": 1076,
                                                                                                                            "fullEnd": 1079,
                                                                                                                            "start": 1076,
                                                                                                                            "end": 1077,
                                                                                                                            "fullWidth": 3,
                                                                                                                            "width": 1,
                                                                                                                            "text": ";",
                                                                                                                            "value": ";",
                                                                                                                            "valueText": ";",
                                                                                                                            "hasTrailingTrivia": true,
                                                                                                                            "hasTrailingNewLine": true,
                                                                                                                            "trailingTrivia": [
                                                                                                                                {
                                                                                                                                    "kind": "NewLineTrivia",
                                                                                                                                    "text": "\r\n"
                                                                                                                                }
                                                                                                                            ]
                                                                                                                        }
                                                                                                                    }
                                                                                                                ],
                                                                                                                "closeBraceToken": {
                                                                                                                    "kind": "CloseBraceToken",
                                                                                                                    "fullStart": 1079,
                                                                                                                    "fullEnd": 1104,
                                                                                                                    "start": 1103,
                                                                                                                    "end": 1104,
                                                                                                                    "fullWidth": 25,
                                                                                                                    "width": 1,
                                                                                                                    "text": "}",
                                                                                                                    "value": "}",
                                                                                                                    "valueText": "}",
                                                                                                                    "hasLeadingTrivia": true,
                                                                                                                    "leadingTrivia": [
                                                                                                                        {
                                                                                                                            "kind": "WhitespaceTrivia",
                                                                                                                            "text": "                        "
                                                                                                                        }
                                                                                                                    ]
                                                                                                                }
                                                                                                            }
                                                                                                        }
                                                                                                    },
                                                                                                    {
                                                                                                        "kind": "CommaToken",
                                                                                                        "fullStart": 1104,
                                                                                                        "fullEnd": 1107,
                                                                                                        "start": 1104,
                                                                                                        "end": 1105,
                                                                                                        "fullWidth": 3,
                                                                                                        "width": 1,
                                                                                                        "text": ",",
                                                                                                        "value": ",",
                                                                                                        "valueText": ",",
                                                                                                        "hasTrailingTrivia": true,
                                                                                                        "hasTrailingNewLine": true,
                                                                                                        "trailingTrivia": [
                                                                                                            {
                                                                                                                "kind": "NewLineTrivia",
                                                                                                                "text": "\r\n"
                                                                                                            }
                                                                                                        ]
                                                                                                    },
                                                                                                    {
                                                                                                        "kind": "SimplePropertyAssignment",
                                                                                                        "fullStart": 1107,
                                                                                                        "fullEnd": 1151,
                                                                                                        "start": 1131,
                                                                                                        "end": 1149,
                                                                                                        "fullWidth": 44,
                                                                                                        "width": 18,
                                                                                                        "propertyName": {
                                                                                                            "kind": "IdentifierName",
                                                                                                            "fullStart": 1107,
                                                                                                            "fullEnd": 1143,
                                                                                                            "start": 1131,
                                                                                                            "end": 1143,
                                                                                                            "fullWidth": 36,
                                                                                                            "width": 12,
                                                                                                            "text": "configurable",
                                                                                                            "value": "configurable",
                                                                                                            "valueText": "configurable",
                                                                                                            "hasLeadingTrivia": true,
                                                                                                            "leadingTrivia": [
                                                                                                                {
                                                                                                                    "kind": "WhitespaceTrivia",
                                                                                                                    "text": "                        "
                                                                                                                }
                                                                                                            ]
                                                                                                        },
                                                                                                        "colonToken": {
                                                                                                            "kind": "ColonToken",
                                                                                                            "fullStart": 1143,
                                                                                                            "fullEnd": 1145,
                                                                                                            "start": 1143,
                                                                                                            "end": 1144,
                                                                                                            "fullWidth": 2,
                                                                                                            "width": 1,
                                                                                                            "text": ":",
                                                                                                            "value": ":",
                                                                                                            "valueText": ":",
                                                                                                            "hasTrailingTrivia": true,
                                                                                                            "trailingTrivia": [
                                                                                                                {
                                                                                                                    "kind": "WhitespaceTrivia",
                                                                                                                    "text": " "
                                                                                                                }
                                                                                                            ]
                                                                                                        },
                                                                                                        "expression": {
                                                                                                            "kind": "TrueKeyword",
                                                                                                            "fullStart": 1145,
                                                                                                            "fullEnd": 1151,
                                                                                                            "start": 1145,
                                                                                                            "end": 1149,
                                                                                                            "fullWidth": 6,
                                                                                                            "width": 4,
                                                                                                            "text": "true",
                                                                                                            "value": true,
                                                                                                            "valueText": "true",
                                                                                                            "hasTrailingTrivia": true,
                                                                                                            "hasTrailingNewLine": true,
                                                                                                            "trailingTrivia": [
                                                                                                                {
                                                                                                                    "kind": "NewLineTrivia",
                                                                                                                    "text": "\r\n"
                                                                                                                }
                                                                                                            ]
                                                                                                        }
                                                                                                    }
                                                                                                ],
                                                                                                "closeBraceToken": {
                                                                                                    "kind": "CloseBraceToken",
                                                                                                    "fullStart": 1151,
                                                                                                    "fullEnd": 1172,
                                                                                                    "start": 1171,
                                                                                                    "end": 1172,
                                                                                                    "fullWidth": 21,
                                                                                                    "width": 1,
                                                                                                    "text": "}",
                                                                                                    "value": "}",
                                                                                                    "valueText": "}",
                                                                                                    "hasLeadingTrivia": true,
                                                                                                    "leadingTrivia": [
                                                                                                        {
                                                                                                            "kind": "WhitespaceTrivia",
                                                                                                            "text": "                    "
                                                                                                        }
                                                                                                    ]
                                                                                                }
                                                                                            }
                                                                                        ],
                                                                                        "closeParenToken": {
                                                                                            "kind": "CloseParenToken",
                                                                                            "fullStart": 1172,
                                                                                            "fullEnd": 1173,
                                                                                            "start": 1172,
                                                                                            "end": 1173,
                                                                                            "fullWidth": 1,
                                                                                            "width": 1,
                                                                                            "text": ")",
                                                                                            "value": ")",
                                                                                            "valueText": ")"
                                                                                        }
                                                                                    }
                                                                                },
                                                                                "semicolonToken": {
                                                                                    "kind": "SemicolonToken",
                                                                                    "fullStart": 1173,
                                                                                    "fullEnd": 1176,
                                                                                    "start": 1173,
                                                                                    "end": 1174,
                                                                                    "fullWidth": 3,
                                                                                    "width": 1,
                                                                                    "text": ";",
                                                                                    "value": ";",
                                                                                    "valueText": ";",
                                                                                    "hasTrailingTrivia": true,
                                                                                    "hasTrailingNewLine": true,
                                                                                    "trailingTrivia": [
                                                                                        {
                                                                                            "kind": "NewLineTrivia",
                                                                                            "text": "\r\n"
                                                                                        }
                                                                                    ]
                                                                                }
                                                                            },
                                                                            {
                                                                                "kind": "ReturnStatement",
                                                                                "fullStart": 1176,
                                                                                "fullEnd": 1207,
                                                                                "start": 1196,
                                                                                "end": 1205,
                                                                                "fullWidth": 31,
                                                                                "width": 9,
                                                                                "returnKeyword": {
                                                                                    "kind": "ReturnKeyword",
                                                                                    "fullStart": 1176,
                                                                                    "fullEnd": 1203,
                                                                                    "start": 1196,
                                                                                    "end": 1202,
                                                                                    "fullWidth": 27,
                                                                                    "width": 6,
                                                                                    "text": "return",
                                                                                    "value": "return",
                                                                                    "valueText": "return",
                                                                                    "hasLeadingTrivia": true,
                                                                                    "hasTrailingTrivia": true,
                                                                                    "leadingTrivia": [
                                                                                        {
                                                                                            "kind": "WhitespaceTrivia",
                                                                                            "text": "                    "
                                                                                        }
                                                                                    ],
                                                                                    "trailingTrivia": [
                                                                                        {
                                                                                            "kind": "WhitespaceTrivia",
                                                                                            "text": " "
                                                                                        }
                                                                                    ]
                                                                                },
                                                                                "expression": {
                                                                                    "kind": "NumericLiteral",
                                                                                    "fullStart": 1203,
                                                                                    "fullEnd": 1204,
                                                                                    "start": 1203,
                                                                                    "end": 1204,
                                                                                    "fullWidth": 1,
                                                                                    "width": 1,
                                                                                    "text": "0",
                                                                                    "value": 0,
                                                                                    "valueText": "0"
                                                                                },
                                                                                "semicolonToken": {
                                                                                    "kind": "SemicolonToken",
                                                                                    "fullStart": 1204,
                                                                                    "fullEnd": 1207,
                                                                                    "start": 1204,
                                                                                    "end": 1205,
                                                                                    "fullWidth": 3,
                                                                                    "width": 1,
                                                                                    "text": ";",
                                                                                    "value": ";",
                                                                                    "valueText": ";",
                                                                                    "hasTrailingTrivia": true,
                                                                                    "hasTrailingNewLine": true,
                                                                                    "trailingTrivia": [
                                                                                        {
                                                                                            "kind": "NewLineTrivia",
                                                                                            "text": "\r\n"
                                                                                        }
                                                                                    ]
                                                                                }
                                                                            }
                                                                        ],
                                                                        "closeBraceToken": {
                                                                            "kind": "CloseBraceToken",
                                                                            "fullStart": 1207,
                                                                            "fullEnd": 1224,
                                                                            "start": 1223,
                                                                            "end": 1224,
                                                                            "fullWidth": 17,
                                                                            "width": 1,
                                                                            "text": "}",
                                                                            "value": "}",
                                                                            "valueText": "}",
                                                                            "hasLeadingTrivia": true,
                                                                            "leadingTrivia": [
                                                                                {
                                                                                    "kind": "WhitespaceTrivia",
                                                                                    "text": "                "
                                                                                }
                                                                            ]
                                                                        }
                                                                    }
                                                                }
                                                            },
                                                            {
                                                                "kind": "CommaToken",
                                                                "fullStart": 1224,
                                                                "fullEnd": 1227,
                                                                "start": 1224,
                                                                "end": 1225,
                                                                "fullWidth": 3,
                                                                "width": 1,
                                                                "text": ",",
                                                                "value": ",",
                                                                "valueText": ",",
                                                                "hasTrailingTrivia": true,
                                                                "hasTrailingNewLine": true,
                                                                "trailingTrivia": [
                                                                    {
                                                                        "kind": "NewLineTrivia",
                                                                        "text": "\r\n"
                                                                    }
                                                                ]
                                                            },
                                                            {
                                                                "kind": "SimplePropertyAssignment",
                                                                "fullStart": 1227,
                                                                "fullEnd": 1263,
                                                                "start": 1243,
                                                                "end": 1261,
                                                                "fullWidth": 36,
                                                                "width": 18,
                                                                "propertyName": {
                                                                    "kind": "IdentifierName",
                                                                    "fullStart": 1227,
                                                                    "fullEnd": 1255,
                                                                    "start": 1243,
                                                                    "end": 1255,
                                                                    "fullWidth": 28,
                                                                    "width": 12,
                                                                    "text": "configurable",
                                                                    "value": "configurable",
                                                                    "valueText": "configurable",
                                                                    "hasLeadingTrivia": true,
                                                                    "leadingTrivia": [
                                                                        {
                                                                            "kind": "WhitespaceTrivia",
                                                                            "text": "                "
                                                                        }
                                                                    ]
                                                                },
                                                                "colonToken": {
                                                                    "kind": "ColonToken",
                                                                    "fullStart": 1255,
                                                                    "fullEnd": 1257,
                                                                    "start": 1255,
                                                                    "end": 1256,
                                                                    "fullWidth": 2,
                                                                    "width": 1,
                                                                    "text": ":",
                                                                    "value": ":",
                                                                    "valueText": ":",
                                                                    "hasTrailingTrivia": true,
                                                                    "trailingTrivia": [
                                                                        {
                                                                            "kind": "WhitespaceTrivia",
                                                                            "text": " "
                                                                        }
                                                                    ]
                                                                },
                                                                "expression": {
                                                                    "kind": "TrueKeyword",
                                                                    "fullStart": 1257,
                                                                    "fullEnd": 1263,
                                                                    "start": 1257,
                                                                    "end": 1261,
                                                                    "fullWidth": 6,
                                                                    "width": 4,
                                                                    "text": "true",
                                                                    "value": true,
                                                                    "valueText": "true",
                                                                    "hasTrailingTrivia": true,
                                                                    "hasTrailingNewLine": true,
                                                                    "trailingTrivia": [
                                                                        {
                                                                            "kind": "NewLineTrivia",
                                                                            "text": "\r\n"
                                                                        }
                                                                    ]
                                                                }
                                                            }
                                                        ],
                                                        "closeBraceToken": {
                                                            "kind": "CloseBraceToken",
                                                            "fullStart": 1263,
                                                            "fullEnd": 1276,
                                                            "start": 1275,
                                                            "end": 1276,
                                                            "fullWidth": 13,
                                                            "width": 1,
                                                            "text": "}",
                                                            "value": "}",
                                                            "valueText": "}",
                                                            "hasLeadingTrivia": true,
                                                            "leadingTrivia": [
                                                                {
                                                                    "kind": "WhitespaceTrivia",
                                                                    "text": "            "
                                                                }
                                                            ]
                                                        }
                                                    }
                                                ],
                                                "closeParenToken": {
                                                    "kind": "CloseParenToken",
                                                    "fullStart": 1276,
                                                    "fullEnd": 1277,
                                                    "start": 1276,
                                                    "end": 1277,
                                                    "fullWidth": 1,
                                                    "width": 1,
                                                    "text": ")",
                                                    "value": ")",
                                                    "valueText": ")"
                                                }
                                            }
                                        },
                                        "semicolonToken": {
                                            "kind": "SemicolonToken",
                                            "fullStart": 1277,
                                            "fullEnd": 1280,
                                            "start": 1277,
                                            "end": 1278,
                                            "fullWidth": 3,
                                            "width": 1,
                                            "text": ";",
                                            "value": ";",
                                            "valueText": ";",
                                            "hasTrailingTrivia": true,
                                            "hasTrailingNewLine": true,
                                            "trailingTrivia": [
                                                {
                                                    "kind": "NewLineTrivia",
                                                    "text": "\r\n"
                                                }
                                            ]
                                        }
                                    },
                                    {
                                        "kind": "VariableStatement",
                                        "fullStart": 1280,
                                        "fullEnd": 1333,
                                        "start": 1294,
                                        "end": 1331,
                                        "fullWidth": 53,
                                        "width": 37,
                                        "modifiers": [],
                                        "variableDeclaration": {
                                            "kind": "VariableDeclaration",
                                            "fullStart": 1280,
                                            "fullEnd": 1330,
                                            "start": 1294,
                                            "end": 1330,
                                            "fullWidth": 50,
                                            "width": 36,
                                            "varKeyword": {
                                                "kind": "VarKeyword",
                                                "fullStart": 1280,
                                                "fullEnd": 1298,
                                                "start": 1294,
                                                "end": 1297,
                                                "fullWidth": 18,
                                                "width": 3,
                                                "text": "var",
                                                "value": "var",
                                                "valueText": "var",
                                                "hasLeadingTrivia": true,
                                                "hasLeadingNewLine": true,
                                                "hasTrailingTrivia": true,
                                                "leadingTrivia": [
                                                    {
                                                        "kind": "NewLineTrivia",
                                                        "text": "\r\n"
                                                    },
                                                    {
                                                        "kind": "WhitespaceTrivia",
                                                        "text": "            "
                                                    }
                                                ],
                                                "trailingTrivia": [
                                                    {
                                                        "kind": "WhitespaceTrivia",
                                                        "text": " "
                                                    }
                                                ]
                                            },
                                            "variableDeclarators": [
                                                {
                                                    "kind": "VariableDeclarator",
                                                    "fullStart": 1298,
                                                    "fullEnd": 1330,
                                                    "start": 1298,
                                                    "end": 1330,
                                                    "fullWidth": 32,
                                                    "width": 32,
                                                    "identifier": {
                                                        "kind": "IdentifierName",
                                                        "fullStart": 1298,
                                                        "fullEnd": 1309,
                                                        "start": 1298,
                                                        "end": 1308,
                                                        "fullWidth": 11,
                                                        "width": 10,
                                                        "text": "testResult",
                                                        "value": "testResult",
                                                        "valueText": "testResult",
                                                        "hasTrailingTrivia": true,
                                                        "trailingTrivia": [
                                                            {
                                                                "kind": "WhitespaceTrivia",
                                                                "text": " "
                                                            }
                                                        ]
                                                    },
                                                    "equalsValueClause": {
                                                        "kind": "EqualsValueClause",
                                                        "fullStart": 1309,
                                                        "fullEnd": 1330,
                                                        "start": 1309,
                                                        "end": 1330,
                                                        "fullWidth": 21,
                                                        "width": 21,
                                                        "equalsToken": {
                                                            "kind": "EqualsToken",
                                                            "fullStart": 1309,
                                                            "fullEnd": 1311,
                                                            "start": 1309,
                                                            "end": 1310,
                                                            "fullWidth": 2,
                                                            "width": 1,
                                                            "text": "=",
                                                            "value": "=",
                                                            "valueText": "=",
                                                            "hasTrailingTrivia": true,
                                                            "trailingTrivia": [
                                                                {
                                                                    "kind": "WhitespaceTrivia",
                                                                    "text": " "
                                                                }
                                                            ]
                                                        },
                                                        "value": {
                                                            "kind": "InvocationExpression",
                                                            "fullStart": 1311,
                                                            "fullEnd": 1330,
                                                            "start": 1311,
                                                            "end": 1330,
                                                            "fullWidth": 19,
                                                            "width": 19,
                                                            "expression": {
                                                                "kind": "MemberAccessExpression",
                                                                "fullStart": 1311,
                                                                "fullEnd": 1318,
                                                                "start": 1311,
                                                                "end": 1318,
                                                                "fullWidth": 7,
                                                                "width": 7,
                                                                "expression": {
                                                                    "kind": "IdentifierName",
                                                                    "fullStart": 1311,
                                                                    "fullEnd": 1314,
                                                                    "start": 1311,
                                                                    "end": 1314,
                                                                    "fullWidth": 3,
                                                                    "width": 3,
                                                                    "text": "arr",
                                                                    "value": "arr",
                                                                    "valueText": "arr"
                                                                },
                                                                "dotToken": {
                                                                    "kind": "DotToken",
                                                                    "fullStart": 1314,
                                                                    "fullEnd": 1315,
                                                                    "start": 1314,
                                                                    "end": 1315,
                                                                    "fullWidth": 1,
                                                                    "width": 1,
                                                                    "text": ".",
                                                                    "value": ".",
                                                                    "valueText": "."
                                                                },
                                                                "name": {
                                                                    "kind": "IdentifierName",
                                                                    "fullStart": 1315,
                                                                    "fullEnd": 1318,
                                                                    "start": 1315,
                                                                    "end": 1318,
                                                                    "fullWidth": 3,
                                                                    "width": 3,
                                                                    "text": "map",
                                                                    "value": "map",
                                                                    "valueText": "map"
                                                                }
                                                            },
                                                            "argumentList": {
                                                                "kind": "ArgumentList",
                                                                "fullStart": 1318,
                                                                "fullEnd": 1330,
                                                                "start": 1318,
                                                                "end": 1330,
                                                                "fullWidth": 12,
                                                                "width": 12,
                                                                "openParenToken": {
                                                                    "kind": "OpenParenToken",
                                                                    "fullStart": 1318,
                                                                    "fullEnd": 1319,
                                                                    "start": 1318,
                                                                    "end": 1319,
                                                                    "fullWidth": 1,
                                                                    "width": 1,
                                                                    "text": "(",
                                                                    "value": "(",
                                                                    "valueText": "("
                                                                },
                                                                "arguments": [
                                                                    {
                                                                        "kind": "IdentifierName",
                                                                        "fullStart": 1319,
                                                                        "fullEnd": 1329,
                                                                        "start": 1319,
                                                                        "end": 1329,
                                                                        "fullWidth": 10,
                                                                        "width": 10,
                                                                        "text": "callbackfn",
                                                                        "value": "callbackfn",
                                                                        "valueText": "callbackfn"
                                                                    }
                                                                ],
                                                                "closeParenToken": {
                                                                    "kind": "CloseParenToken",
                                                                    "fullStart": 1329,
                                                                    "fullEnd": 1330,
                                                                    "start": 1329,
                                                                    "end": 1330,
                                                                    "fullWidth": 1,
                                                                    "width": 1,
                                                                    "text": ")",
                                                                    "value": ")",
                                                                    "valueText": ")"
                                                                }
                                                            }
                                                        }
                                                    }
                                                }
                                            ]
                                        },
                                        "semicolonToken": {
                                            "kind": "SemicolonToken",
                                            "fullStart": 1330,
                                            "fullEnd": 1333,
                                            "start": 1330,
                                            "end": 1331,
                                            "fullWidth": 3,
                                            "width": 1,
                                            "text": ";",
                                            "value": ";",
                                            "valueText": ";",
                                            "hasTrailingTrivia": true,
                                            "hasTrailingNewLine": true,
                                            "trailingTrivia": [
                                                {
                                                    "kind": "NewLineTrivia",
                                                    "text": "\r\n"
                                                }
                                            ]
                                        }
                                    },
                                    {
                                        "kind": "ReturnStatement",
                                        "fullStart": 1333,
                                        "fullEnd": 1404,
                                        "start": 1345,
                                        "end": 1402,
                                        "fullWidth": 71,
                                        "width": 57,
                                        "returnKeyword": {
                                            "kind": "ReturnKeyword",
                                            "fullStart": 1333,
                                            "fullEnd": 1352,
                                            "start": 1345,
                                            "end": 1351,
                                            "fullWidth": 19,
                                            "width": 6,
                                            "text": "return",
                                            "value": "return",
                                            "valueText": "return",
                                            "hasLeadingTrivia": true,
                                            "hasTrailingTrivia": true,
                                            "leadingTrivia": [
                                                {
                                                    "kind": "WhitespaceTrivia",
                                                    "text": "            "
                                                }
                                            ],
                                            "trailingTrivia": [
                                                {
                                                    "kind": "WhitespaceTrivia",
                                                    "text": " "
                                                }
                                            ]
                                        },
                                        "expression": {
                                            "kind": "LogicalAndExpression",
                                            "fullStart": 1352,
                                            "fullEnd": 1401,
                                            "start": 1352,
                                            "end": 1401,
                                            "fullWidth": 49,
                                            "width": 49,
                                            "left": {
                                                "kind": "EqualsExpression",
                                                "fullStart": 1352,
                                                "fullEnd": 1375,
                                                "start": 1352,
                                                "end": 1374,
                                                "fullWidth": 23,
                                                "width": 22,
                                                "left": {
                                                    "kind": "ElementAccessExpression",
                                                    "fullStart": 1352,
                                                    "fullEnd": 1366,
                                                    "start": 1352,
                                                    "end": 1365,
                                                    "fullWidth": 14,
                                                    "width": 13,
                                                    "expression": {
                                                        "kind": "IdentifierName",
                                                        "fullStart": 1352,
                                                        "fullEnd": 1362,
                                                        "start": 1352,
                                                        "end": 1362,
                                                        "fullWidth": 10,
                                                        "width": 10,
                                                        "text": "testResult",
                                                        "value": "testResult",
                                                        "valueText": "testResult"
                                                    },
                                                    "openBracketToken": {
                                                        "kind": "OpenBracketToken",
                                                        "fullStart": 1362,
                                                        "fullEnd": 1363,
                                                        "start": 1362,
                                                        "end": 1363,
                                                        "fullWidth": 1,
                                                        "width": 1,
                                                        "text": "[",
                                                        "value": "[",
                                                        "valueText": "["
                                                    },
                                                    "argumentExpression": {
                                                        "kind": "NumericLiteral",
                                                        "fullStart": 1363,
                                                        "fullEnd": 1364,
                                                        "start": 1363,
                                                        "end": 1364,
                                                        "fullWidth": 1,
                                                        "width": 1,
                                                        "text": "0",
                                                        "value": 0,
                                                        "valueText": "0"
                                                    },
                                                    "closeBracketToken": {
                                                        "kind": "CloseBracketToken",
                                                        "fullStart": 1364,
                                                        "fullEnd": 1366,
                                                        "start": 1364,
                                                        "end": 1365,
                                                        "fullWidth": 2,
                                                        "width": 1,
                                                        "text": "]",
                                                        "value": "]",
                                                        "valueText": "]",
                                                        "hasTrailingTrivia": true,
                                                        "trailingTrivia": [
                                                            {
                                                                "kind": "WhitespaceTrivia",
                                                                "text": " "
                                                            }
                                                        ]
                                                    }
                                                },
                                                "operatorToken": {
                                                    "kind": "EqualsEqualsEqualsToken",
                                                    "fullStart": 1366,
                                                    "fullEnd": 1370,
                                                    "start": 1366,
                                                    "end": 1369,
                                                    "fullWidth": 4,
                                                    "width": 3,
                                                    "text": "===",
                                                    "value": "===",
                                                    "valueText": "===",
                                                    "hasTrailingTrivia": true,
                                                    "trailingTrivia": [
                                                        {
                                                            "kind": "WhitespaceTrivia",
                                                            "text": " "
                                                        }
                                                    ]
                                                },
                                                "right": {
                                                    "kind": "TrueKeyword",
                                                    "fullStart": 1370,
                                                    "fullEnd": 1375,
                                                    "start": 1370,
                                                    "end": 1374,
                                                    "fullWidth": 5,
                                                    "width": 4,
                                                    "text": "true",
                                                    "value": true,
                                                    "valueText": "true",
                                                    "hasTrailingTrivia": true,
                                                    "trailingTrivia": [
                                                        {
                                                            "kind": "WhitespaceTrivia",
                                                            "text": " "
                                                        }
                                                    ]
                                                }
                                            },
                                            "operatorToken": {
                                                "kind": "AmpersandAmpersandToken",
                                                "fullStart": 1375,
                                                "fullEnd": 1378,
                                                "start": 1375,
                                                "end": 1377,
                                                "fullWidth": 3,
                                                "width": 2,
                                                "text": "&&",
                                                "value": "&&",
                                                "valueText": "&&",
                                                "hasTrailingTrivia": true,
                                                "trailingTrivia": [
                                                    {
                                                        "kind": "WhitespaceTrivia",
                                                        "text": " "
                                                    }
                                                ]
                                            },
                                            "right": {
                                                "kind": "EqualsExpression",
                                                "fullStart": 1378,
                                                "fullEnd": 1401,
                                                "start": 1378,
                                                "end": 1401,
                                                "fullWidth": 23,
                                                "width": 23,
                                                "left": {
                                                    "kind": "ElementAccessExpression",
                                                    "fullStart": 1378,
                                                    "fullEnd": 1392,
                                                    "start": 1378,
                                                    "end": 1391,
                                                    "fullWidth": 14,
                                                    "width": 13,
                                                    "expression": {
                                                        "kind": "IdentifierName",
                                                        "fullStart": 1378,
                                                        "fullEnd": 1388,
                                                        "start": 1378,
                                                        "end": 1388,
                                                        "fullWidth": 10,
                                                        "width": 10,
                                                        "text": "testResult",
                                                        "value": "testResult",
                                                        "valueText": "testResult"
                                                    },
                                                    "openBracketToken": {
                                                        "kind": "OpenBracketToken",
                                                        "fullStart": 1388,
                                                        "fullEnd": 1389,
                                                        "start": 1388,
                                                        "end": 1389,
                                                        "fullWidth": 1,
                                                        "width": 1,
                                                        "text": "[",
                                                        "value": "[",
                                                        "valueText": "["
                                                    },
                                                    "argumentExpression": {
                                                        "kind": "NumericLiteral",
                                                        "fullStart": 1389,
                                                        "fullEnd": 1390,
                                                        "start": 1389,
                                                        "end": 1390,
                                                        "fullWidth": 1,
                                                        "width": 1,
                                                        "text": "1",
                                                        "value": 1,
                                                        "valueText": "1"
                                                    },
                                                    "closeBracketToken": {
                                                        "kind": "CloseBracketToken",
                                                        "fullStart": 1390,
                                                        "fullEnd": 1392,
                                                        "start": 1390,
                                                        "end": 1391,
                                                        "fullWidth": 2,
                                                        "width": 1,
                                                        "text": "]",
                                                        "value": "]",
                                                        "valueText": "]",
                                                        "hasTrailingTrivia": true,
                                                        "trailingTrivia": [
                                                            {
                                                                "kind": "WhitespaceTrivia",
                                                                "text": " "
                                                            }
                                                        ]
                                                    }
                                                },
                                                "operatorToken": {
                                                    "kind": "EqualsEqualsEqualsToken",
                                                    "fullStart": 1392,
                                                    "fullEnd": 1396,
                                                    "start": 1392,
                                                    "end": 1395,
                                                    "fullWidth": 4,
                                                    "width": 3,
                                                    "text": "===",
                                                    "value": "===",
                                                    "valueText": "===",
                                                    "hasTrailingTrivia": true,
                                                    "trailingTrivia": [
                                                        {
                                                            "kind": "WhitespaceTrivia",
                                                            "text": " "
                                                        }
                                                    ]
                                                },
                                                "right": {
                                                    "kind": "FalseKeyword",
                                                    "fullStart": 1396,
                                                    "fullEnd": 1401,
                                                    "start": 1396,
                                                    "end": 1401,
                                                    "fullWidth": 5,
                                                    "width": 5,
                                                    "text": "false",
                                                    "value": false,
                                                    "valueText": "false"
                                                }
                                            }
                                        },
                                        "semicolonToken": {
                                            "kind": "SemicolonToken",
                                            "fullStart": 1401,
                                            "fullEnd": 1404,
                                            "start": 1401,
                                            "end": 1402,
                                            "fullWidth": 3,
                                            "width": 1,
                                            "text": ";",
                                            "value": ";",
                                            "valueText": ";",
                                            "hasTrailingTrivia": true,
                                            "hasTrailingNewLine": true,
                                            "trailingTrivia": [
                                                {
                                                    "kind": "NewLineTrivia",
                                                    "text": "\r\n"
                                                }
                                            ]
                                        }
                                    }
                                ],
                                "closeBraceToken": {
                                    "kind": "CloseBraceToken",
                                    "fullStart": 1404,
                                    "fullEnd": 1414,
                                    "start": 1412,
                                    "end": 1413,
                                    "fullWidth": 10,
                                    "width": 1,
                                    "text": "}",
                                    "value": "}",
                                    "valueText": "}",
                                    "hasLeadingTrivia": true,
                                    "hasTrailingTrivia": true,
                                    "leadingTrivia": [
                                        {
                                            "kind": "WhitespaceTrivia",
                                            "text": "        "
                                        }
                                    ],
                                    "trailingTrivia": [
                                        {
                                            "kind": "WhitespaceTrivia",
                                            "text": " "
                                        }
                                    ]
                                }
                            },
                            "finallyClause": {
                                "kind": "FinallyClause",
                                "fullStart": 1414,
                                "fullEnd": 1476,
                                "start": 1414,
                                "end": 1474,
                                "fullWidth": 62,
                                "width": 60,
                                "finallyKeyword": {
                                    "kind": "FinallyKeyword",
                                    "fullStart": 1414,
                                    "fullEnd": 1422,
                                    "start": 1414,
                                    "end": 1421,
                                    "fullWidth": 8,
                                    "width": 7,
                                    "text": "finally",
                                    "value": "finally",
                                    "valueText": "finally",
                                    "hasTrailingTrivia": true,
                                    "trailingTrivia": [
                                        {
                                            "kind": "WhitespaceTrivia",
                                            "text": " "
                                        }
                                    ]
                                },
                                "block": {
                                    "kind": "Block",
                                    "fullStart": 1422,
                                    "fullEnd": 1476,
                                    "start": 1422,
                                    "end": 1474,
                                    "fullWidth": 54,
                                    "width": 52,
                                    "openBraceToken": {
                                        "kind": "OpenBraceToken",
                                        "fullStart": 1422,
                                        "fullEnd": 1425,
                                        "start": 1422,
                                        "end": 1423,
                                        "fullWidth": 3,
                                        "width": 1,
                                        "text": "{",
                                        "value": "{",
                                        "valueText": "{",
                                        "hasTrailingTrivia": true,
                                        "hasTrailingNewLine": true,
                                        "trailingTrivia": [
                                            {
                                                "kind": "NewLineTrivia",
                                                "text": "\r\n"
                                            }
                                        ]
                                    },
                                    "statements": [
                                        {
                                            "kind": "ExpressionStatement",
                                            "fullStart": 1425,
                                            "fullEnd": 1465,
                                            "start": 1437,
                                            "end": 1463,
                                            "fullWidth": 40,
                                            "width": 26,
                                            "expression": {
                                                "kind": "DeleteExpression",
                                                "fullStart": 1425,
                                                "fullEnd": 1462,
                                                "start": 1437,
                                                "end": 1462,
                                                "fullWidth": 37,
                                                "width": 25,
                                                "deleteKeyword": {
                                                    "kind": "DeleteKeyword",
                                                    "fullStart": 1425,
                                                    "fullEnd": 1444,
                                                    "start": 1437,
                                                    "end": 1443,
                                                    "fullWidth": 19,
                                                    "width": 6,
                                                    "text": "delete",
                                                    "value": "delete",
                                                    "valueText": "delete",
                                                    "hasLeadingTrivia": true,
                                                    "hasTrailingTrivia": true,
                                                    "leadingTrivia": [
                                                        {
                                                            "kind": "WhitespaceTrivia",
                                                            "text": "            "
                                                        }
                                                    ],
                                                    "trailingTrivia": [
                                                        {
                                                            "kind": "WhitespaceTrivia",
                                                            "text": " "
                                                        }
                                                    ]
                                                },
                                                "expression": {
                                                    "kind": "ElementAccessExpression",
                                                    "fullStart": 1444,
                                                    "fullEnd": 1462,
                                                    "start": 1444,
                                                    "end": 1462,
                                                    "fullWidth": 18,
                                                    "width": 18,
                                                    "expression": {
                                                        "kind": "MemberAccessExpression",
                                                        "fullStart": 1444,
                                                        "fullEnd": 1459,
                                                        "start": 1444,
                                                        "end": 1459,
                                                        "fullWidth": 15,
                                                        "width": 15,
                                                        "expression": {
                                                            "kind": "IdentifierName",
                                                            "fullStart": 1444,
                                                            "fullEnd": 1449,
                                                            "start": 1444,
                                                            "end": 1449,
                                                            "fullWidth": 5,
                                                            "width": 5,
                                                            "text": "Array",
                                                            "value": "Array",
                                                            "valueText": "Array"
                                                        },
                                                        "dotToken": {
                                                            "kind": "DotToken",
                                                            "fullStart": 1449,
                                                            "fullEnd": 1450,
                                                            "start": 1449,
                                                            "end": 1450,
                                                            "fullWidth": 1,
                                                            "width": 1,
                                                            "text": ".",
                                                            "value": ".",
                                                            "valueText": "."
                                                        },
                                                        "name": {
                                                            "kind": "IdentifierName",
                                                            "fullStart": 1450,
                                                            "fullEnd": 1459,
                                                            "start": 1450,
                                                            "end": 1459,
                                                            "fullWidth": 9,
                                                            "width": 9,
                                                            "text": "prototype",
                                                            "value": "prototype",
                                                            "valueText": "prototype"
                                                        }
                                                    },
                                                    "openBracketToken": {
                                                        "kind": "OpenBracketToken",
                                                        "fullStart": 1459,
                                                        "fullEnd": 1460,
                                                        "start": 1459,
                                                        "end": 1460,
                                                        "fullWidth": 1,
                                                        "width": 1,
                                                        "text": "[",
                                                        "value": "[",
                                                        "valueText": "["
                                                    },
                                                    "argumentExpression": {
                                                        "kind": "NumericLiteral",
                                                        "fullStart": 1460,
                                                        "fullEnd": 1461,
                                                        "start": 1460,
                                                        "end": 1461,
                                                        "fullWidth": 1,
                                                        "width": 1,
                                                        "text": "1",
                                                        "value": 1,
                                                        "valueText": "1"
                                                    },
                                                    "closeBracketToken": {
                                                        "kind": "CloseBracketToken",
                                                        "fullStart": 1461,
                                                        "fullEnd": 1462,
                                                        "start": 1461,
                                                        "end": 1462,
                                                        "fullWidth": 1,
                                                        "width": 1,
                                                        "text": "]",
                                                        "value": "]",
                                                        "valueText": "]"
                                                    }
                                                }
                                            },
                                            "semicolonToken": {
                                                "kind": "SemicolonToken",
                                                "fullStart": 1462,
                                                "fullEnd": 1465,
                                                "start": 1462,
                                                "end": 1463,
                                                "fullWidth": 3,
                                                "width": 1,
                                                "text": ";",
                                                "value": ";",
                                                "valueText": ";",
                                                "hasTrailingTrivia": true,
                                                "hasTrailingNewLine": true,
                                                "trailingTrivia": [
                                                    {
                                                        "kind": "NewLineTrivia",
                                                        "text": "\r\n"
                                                    }
                                                ]
                                            }
                                        }
                                    ],
                                    "closeBraceToken": {
                                        "kind": "CloseBraceToken",
                                        "fullStart": 1465,
                                        "fullEnd": 1476,
                                        "start": 1473,
                                        "end": 1474,
                                        "fullWidth": 11,
                                        "width": 1,
                                        "text": "}",
                                        "value": "}",
                                        "valueText": "}",
                                        "hasLeadingTrivia": true,
                                        "hasTrailingTrivia": true,
                                        "hasTrailingNewLine": true,
                                        "leadingTrivia": [
                                            {
                                                "kind": "WhitespaceTrivia",
                                                "text": "        "
                                            }
                                        ],
                                        "trailingTrivia": [
                                            {
                                                "kind": "NewLineTrivia",
                                                "text": "\r\n"
                                            }
                                        ]
                                    }
                                }
                            }
                        }
                    ],
                    "closeBraceToken": {
                        "kind": "CloseBraceToken",
                        "fullStart": 1476,
                        "fullEnd": 1483,
                        "start": 1480,
                        "end": 1481,
                        "fullWidth": 7,
                        "width": 1,
                        "text": "}",
                        "value": "}",
                        "valueText": "}",
                        "hasLeadingTrivia": true,
                        "hasTrailingTrivia": true,
                        "hasTrailingNewLine": true,
                        "leadingTrivia": [
                            {
                                "kind": "WhitespaceTrivia",
                                "text": "    "
                            }
                        ],
                        "trailingTrivia": [
                            {
                                "kind": "NewLineTrivia",
                                "text": "\r\n"
                            }
                        ]
                    }
                }
            },
            {
                "kind": "ExpressionStatement",
                "fullStart": 1483,
                "fullEnd": 1507,
                "start": 1483,
                "end": 1505,
                "fullWidth": 24,
                "width": 22,
                "expression": {
                    "kind": "InvocationExpression",
                    "fullStart": 1483,
                    "fullEnd": 1504,
                    "start": 1483,
                    "end": 1504,
                    "fullWidth": 21,
                    "width": 21,
                    "expression": {
                        "kind": "IdentifierName",
                        "fullStart": 1483,
                        "fullEnd": 1494,
                        "start": 1483,
                        "end": 1494,
                        "fullWidth": 11,
                        "width": 11,
                        "text": "runTestCase",
                        "value": "runTestCase",
                        "valueText": "runTestCase"
                    },
                    "argumentList": {
                        "kind": "ArgumentList",
                        "fullStart": 1494,
                        "fullEnd": 1504,
                        "start": 1494,
                        "end": 1504,
                        "fullWidth": 10,
                        "width": 10,
                        "openParenToken": {
                            "kind": "OpenParenToken",
                            "fullStart": 1494,
                            "fullEnd": 1495,
                            "start": 1494,
                            "end": 1495,
                            "fullWidth": 1,
                            "width": 1,
                            "text": "(",
                            "value": "(",
                            "valueText": "("
                        },
                        "arguments": [
                            {
                                "kind": "IdentifierName",
                                "fullStart": 1495,
                                "fullEnd": 1503,
                                "start": 1495,
                                "end": 1503,
                                "fullWidth": 8,
                                "width": 8,
                                "text": "testcase",
                                "value": "testcase",
                                "valueText": "testcase"
                            }
                        ],
                        "closeParenToken": {
                            "kind": "CloseParenToken",
                            "fullStart": 1503,
                            "fullEnd": 1504,
                            "start": 1503,
                            "end": 1504,
                            "fullWidth": 1,
                            "width": 1,
                            "text": ")",
                            "value": ")",
                            "valueText": ")"
                        }
                    }
                },
                "semicolonToken": {
                    "kind": "SemicolonToken",
                    "fullStart": 1504,
                    "fullEnd": 1507,
                    "start": 1504,
                    "end": 1505,
                    "fullWidth": 3,
                    "width": 1,
                    "text": ";",
                    "value": ";",
                    "valueText": ";",
                    "hasTrailingTrivia": true,
                    "hasTrailingNewLine": true,
                    "trailingTrivia": [
                        {
                            "kind": "NewLineTrivia",
                            "text": "\r\n"
                        }
                    ]
                }
            }
        ],
        "endOfFileToken": {
            "kind": "EndOfFileToken",
            "fullStart": 1507,
            "fullEnd": 1507,
            "start": 1507,
            "end": 1507,
            "fullWidth": 0,
            "width": 0,
            "text": ""
        }
    },
    "lineMap": {
        "lineStarts": [
            0,
            67,
            152,
            232,
            308,
            380,
            385,
            441,
            564,
            569,
            571,
            573,
            596,
            642,
            688,
            719,
            741,
            771,
            786,
            797,
            826,
            828,
            843,
            890,
            926,
            993,
            1037,
            1079,
            1107,
            1151,
            1176,
            1207,
            1227,
            1263,
            1280,
            1282,
            1333,
            1404,
            1425,
            1465,
            1476,
            1483,
            1507
        ],
        "length": 1507
    }
}<|MERGE_RESOLUTION|>--- conflicted
+++ resolved
@@ -279,11 +279,8 @@
                                             "start": 624,
                                             "end": 627,
                                             "fullWidth": 3,
-<<<<<<< HEAD
                                             "width": 3,
-=======
                                             "modifiers": [],
->>>>>>> e3c38734
                                             "identifier": {
                                                 "kind": "IdentifierName",
                                                 "fullStart": 624,
@@ -323,11 +320,8 @@
                                             "start": 629,
                                             "end": 632,
                                             "fullWidth": 3,
-<<<<<<< HEAD
                                             "width": 3,
-=======
                                             "modifiers": [],
->>>>>>> e3c38734
                                             "identifier": {
                                                 "kind": "IdentifierName",
                                                 "fullStart": 629,
@@ -367,11 +361,8 @@
                                             "start": 634,
                                             "end": 637,
                                             "fullWidth": 3,
-<<<<<<< HEAD
                                             "width": 3,
-=======
                                             "modifiers": [],
->>>>>>> e3c38734
                                             "identifier": {
                                                 "kind": "IdentifierName",
                                                 "fullStart": 634,
