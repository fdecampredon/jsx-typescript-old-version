--- conflicted
+++ resolved
@@ -632,12 +632,8 @@
                                         "start": 708,
                                         "end": 765,
                                         "fullWidth": 57,
-<<<<<<< HEAD
                                         "width": 57,
-                                        "identifier": {
-=======
                                         "propertyName": {
->>>>>>> 85e84683
                                             "kind": "IdentifierName",
                                             "fullStart": 708,
                                             "fullEnd": 712,
@@ -1455,12 +1451,8 @@
                                         "start": 910,
                                         "end": 964,
                                         "fullWidth": 54,
-<<<<<<< HEAD
                                         "width": 54,
-                                        "identifier": {
-=======
                                         "propertyName": {
->>>>>>> 85e84683
                                             "kind": "IdentifierName",
                                             "fullStart": 910,
                                             "fullEnd": 921,
