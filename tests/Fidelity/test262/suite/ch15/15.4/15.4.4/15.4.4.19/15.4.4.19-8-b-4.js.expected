{
    "isDeclaration": false,
    "languageVersion": "EcmaScript5",
    "parseOptions": {
        "allowAutomaticSemicolonInsertion": true
    },
    "sourceUnit": {
        "kind": "SourceUnit",
        "fullStart": 0,
        "fullEnd": 1385,
        "start": 581,
        "end": 1385,
        "fullWidth": 1385,
        "width": 804,
        "isIncrementallyUnusable": true,
        "moduleElements": [
            {
                "kind": "FunctionDeclaration",
                "fullStart": 0,
                "fullEnd": 1361,
                "start": 581,
                "end": 1359,
                "fullWidth": 1361,
                "width": 778,
                "isIncrementallyUnusable": true,
                "modifiers": [],
                "functionKeyword": {
                    "kind": "FunctionKeyword",
                    "fullStart": 0,
                    "fullEnd": 590,
                    "start": 581,
                    "end": 589,
                    "fullWidth": 590,
                    "width": 8,
                    "text": "function",
                    "value": "function",
                    "valueText": "function",
                    "hasLeadingTrivia": true,
                    "hasLeadingComment": true,
                    "hasLeadingNewLine": true,
                    "hasTrailingTrivia": true,
                    "leadingTrivia": [
                        {
                            "kind": "SingleLineCommentTrivia",
                            "text": "/// Copyright (c) 2012 Ecma International.  All rights reserved. "
                        },
                        {
                            "kind": "NewLineTrivia",
                            "text": "\r\n"
                        },
                        {
                            "kind": "SingleLineCommentTrivia",
                            "text": "/// Ecma International makes this code available under the terms and conditions set"
                        },
                        {
                            "kind": "NewLineTrivia",
                            "text": "\r\n"
                        },
                        {
                            "kind": "SingleLineCommentTrivia",
                            "text": "/// forth on http://hg.ecmascript.org/tests/test262/raw-file/tip/LICENSE (the "
                        },
                        {
                            "kind": "NewLineTrivia",
                            "text": "\r\n"
                        },
                        {
                            "kind": "SingleLineCommentTrivia",
                            "text": "/// \"Use Terms\").   Any redistribution of this code must retain the above "
                        },
                        {
                            "kind": "NewLineTrivia",
                            "text": "\r\n"
                        },
                        {
                            "kind": "SingleLineCommentTrivia",
                            "text": "/// copyright and this notice and otherwise comply with the Use Terms."
                        },
                        {
                            "kind": "NewLineTrivia",
                            "text": "\r\n"
                        },
                        {
                            "kind": "MultiLineCommentTrivia",
                            "text": "/**\r\n * @path ch15/15.4/15.4.4/15.4.4.19/15.4.4.19-8-b-4.js\r\n * @description Array.prototype.map - properties added into own object after current position are visited on an Array-like object\r\n */"
                        },
                        {
                            "kind": "NewLineTrivia",
                            "text": "\r\n"
                        },
                        {
                            "kind": "NewLineTrivia",
                            "text": "\r\n"
                        },
                        {
                            "kind": "NewLineTrivia",
                            "text": "\r\n"
                        }
                    ],
                    "trailingTrivia": [
                        {
                            "kind": "WhitespaceTrivia",
                            "text": " "
                        }
                    ]
                },
                "identifier": {
                    "kind": "IdentifierName",
                    "fullStart": 590,
                    "fullEnd": 598,
                    "start": 590,
                    "end": 598,
                    "fullWidth": 8,
                    "width": 8,
                    "text": "testcase",
                    "value": "testcase",
                    "valueText": "testcase"
                },
                "callSignature": {
                    "kind": "CallSignature",
                    "fullStart": 598,
                    "fullEnd": 601,
                    "start": 598,
                    "end": 600,
                    "fullWidth": 3,
                    "width": 2,
                    "parameterList": {
                        "kind": "ParameterList",
                        "fullStart": 598,
                        "fullEnd": 601,
                        "start": 598,
                        "end": 600,
                        "fullWidth": 3,
                        "width": 2,
                        "openParenToken": {
                            "kind": "OpenParenToken",
                            "fullStart": 598,
                            "fullEnd": 599,
                            "start": 598,
                            "end": 599,
                            "fullWidth": 1,
                            "width": 1,
                            "text": "(",
                            "value": "(",
                            "valueText": "("
                        },
                        "parameters": [],
                        "closeParenToken": {
                            "kind": "CloseParenToken",
                            "fullStart": 599,
                            "fullEnd": 601,
                            "start": 599,
                            "end": 600,
                            "fullWidth": 2,
                            "width": 1,
                            "text": ")",
                            "value": ")",
                            "valueText": ")",
                            "hasTrailingTrivia": true,
                            "trailingTrivia": [
                                {
                                    "kind": "WhitespaceTrivia",
                                    "text": " "
                                }
                            ]
                        }
                    }
                },
                "block": {
                    "kind": "Block",
                    "fullStart": 601,
                    "fullEnd": 1361,
                    "start": 601,
                    "end": 1359,
                    "fullWidth": 760,
                    "width": 758,
                    "isIncrementallyUnusable": true,
                    "openBraceToken": {
                        "kind": "OpenBraceToken",
                        "fullStart": 601,
                        "fullEnd": 604,
                        "start": 601,
                        "end": 602,
                        "fullWidth": 3,
                        "width": 1,
                        "text": "{",
                        "value": "{",
                        "valueText": "{",
                        "hasTrailingTrivia": true,
                        "hasTrailingNewLine": true,
                        "trailingTrivia": [
                            {
                                "kind": "NewLineTrivia",
                                "text": "\r\n"
                            }
                        ]
                    },
                    "statements": [
                        {
                            "kind": "FunctionDeclaration",
                            "fullStart": 604,
                            "fullEnd": 804,
                            "start": 614,
                            "end": 802,
                            "fullWidth": 200,
                            "width": 188,
                            "modifiers": [],
                            "functionKeyword": {
                                "kind": "FunctionKeyword",
                                "fullStart": 604,
                                "fullEnd": 623,
                                "start": 614,
                                "end": 622,
                                "fullWidth": 19,
                                "width": 8,
                                "text": "function",
                                "value": "function",
                                "valueText": "function",
                                "hasLeadingTrivia": true,
                                "hasLeadingNewLine": true,
                                "hasTrailingTrivia": true,
                                "leadingTrivia": [
                                    {
                                        "kind": "NewLineTrivia",
                                        "text": "\r\n"
                                    },
                                    {
                                        "kind": "WhitespaceTrivia",
                                        "text": "        "
                                    }
                                ],
                                "trailingTrivia": [
                                    {
                                        "kind": "WhitespaceTrivia",
                                        "text": " "
                                    }
                                ]
                            },
                            "identifier": {
                                "kind": "IdentifierName",
                                "fullStart": 623,
                                "fullEnd": 633,
                                "start": 623,
                                "end": 633,
                                "fullWidth": 10,
                                "width": 10,
                                "text": "callbackfn",
                                "value": "callbackfn",
                                "valueText": "callbackfn"
                            },
                            "callSignature": {
                                "kind": "CallSignature",
                                "fullStart": 633,
                                "fullEnd": 649,
                                "start": 633,
                                "end": 648,
                                "fullWidth": 16,
                                "width": 15,
                                "parameterList": {
                                    "kind": "ParameterList",
                                    "fullStart": 633,
                                    "fullEnd": 649,
                                    "start": 633,
                                    "end": 648,
                                    "fullWidth": 16,
                                    "width": 15,
                                    "openParenToken": {
                                        "kind": "OpenParenToken",
                                        "fullStart": 633,
                                        "fullEnd": 634,
                                        "start": 633,
                                        "end": 634,
                                        "fullWidth": 1,
                                        "width": 1,
                                        "text": "(",
                                        "value": "(",
                                        "valueText": "("
                                    },
                                    "parameters": [
                                        {
                                            "kind": "Parameter",
                                            "fullStart": 634,
                                            "fullEnd": 637,
                                            "start": 634,
                                            "end": 637,
                                            "fullWidth": 3,
                                            "width": 3,
                                            "modifiers": [],
                                            "identifier": {
                                                "kind": "IdentifierName",
                                                "fullStart": 634,
                                                "fullEnd": 637,
                                                "start": 634,
                                                "end": 637,
                                                "fullWidth": 3,
                                                "width": 3,
                                                "text": "val",
                                                "value": "val",
                                                "valueText": "val"
                                            }
                                        },
                                        {
                                            "kind": "CommaToken",
                                            "fullStart": 637,
                                            "fullEnd": 639,
                                            "start": 637,
                                            "end": 638,
                                            "fullWidth": 2,
                                            "width": 1,
                                            "text": ",",
                                            "value": ",",
                                            "valueText": ",",
                                            "hasTrailingTrivia": true,
                                            "trailingTrivia": [
                                                {
                                                    "kind": "WhitespaceTrivia",
                                                    "text": " "
                                                }
                                            ]
                                        },
                                        {
                                            "kind": "Parameter",
                                            "fullStart": 639,
                                            "fullEnd": 642,
                                            "start": 639,
                                            "end": 642,
                                            "fullWidth": 3,
                                            "width": 3,
                                            "modifiers": [],
                                            "identifier": {
                                                "kind": "IdentifierName",
                                                "fullStart": 639,
                                                "fullEnd": 642,
                                                "start": 639,
                                                "end": 642,
                                                "fullWidth": 3,
                                                "width": 3,
                                                "text": "idx",
                                                "value": "idx",
                                                "valueText": "idx"
                                            }
                                        },
                                        {
                                            "kind": "CommaToken",
                                            "fullStart": 642,
                                            "fullEnd": 644,
                                            "start": 642,
                                            "end": 643,
                                            "fullWidth": 2,
                                            "width": 1,
                                            "text": ",",
                                            "value": ",",
                                            "valueText": ",",
                                            "hasTrailingTrivia": true,
                                            "trailingTrivia": [
                                                {
                                                    "kind": "WhitespaceTrivia",
                                                    "text": " "
                                                }
                                            ]
                                        },
                                        {
                                            "kind": "Parameter",
                                            "fullStart": 644,
                                            "fullEnd": 647,
                                            "start": 644,
                                            "end": 647,
                                            "fullWidth": 3,
                                            "width": 3,
                                            "modifiers": [],
                                            "identifier": {
                                                "kind": "IdentifierName",
                                                "fullStart": 644,
                                                "fullEnd": 647,
                                                "start": 644,
                                                "end": 647,
                                                "fullWidth": 3,
                                                "width": 3,
                                                "text": "obj",
                                                "value": "obj",
                                                "valueText": "obj"
                                            }
                                        }
                                    ],
                                    "closeParenToken": {
                                        "kind": "CloseParenToken",
                                        "fullStart": 647,
                                        "fullEnd": 649,
                                        "start": 647,
                                        "end": 648,
                                        "fullWidth": 2,
                                        "width": 1,
                                        "text": ")",
                                        "value": ")",
                                        "valueText": ")",
                                        "hasTrailingTrivia": true,
                                        "trailingTrivia": [
                                            {
                                                "kind": "WhitespaceTrivia",
                                                "text": " "
                                            }
                                        ]
                                    }
                                }
                            },
                            "block": {
                                "kind": "Block",
                                "fullStart": 649,
                                "fullEnd": 804,
                                "start": 649,
                                "end": 802,
                                "fullWidth": 155,
                                "width": 153,
                                "openBraceToken": {
                                    "kind": "OpenBraceToken",
                                    "fullStart": 649,
                                    "fullEnd": 652,
                                    "start": 649,
                                    "end": 650,
                                    "fullWidth": 3,
                                    "width": 1,
                                    "text": "{",
                                    "value": "{",
                                    "valueText": "{",
                                    "hasTrailingTrivia": true,
                                    "hasTrailingNewLine": true,
                                    "trailingTrivia": [
                                        {
                                            "kind": "NewLineTrivia",
                                            "text": "\r\n"
                                        }
                                    ]
                                },
                                "statements": [
                                    {
                                        "kind": "IfStatement",
                                        "fullStart": 652,
                                        "fullEnd": 793,
                                        "start": 664,
                                        "end": 791,
                                        "fullWidth": 141,
                                        "width": 127,
                                        "ifKeyword": {
                                            "kind": "IfKeyword",
                                            "fullStart": 652,
                                            "fullEnd": 667,
                                            "start": 664,
                                            "end": 666,
                                            "fullWidth": 15,
                                            "width": 2,
                                            "text": "if",
                                            "value": "if",
                                            "valueText": "if",
                                            "hasLeadingTrivia": true,
                                            "hasTrailingTrivia": true,
                                            "leadingTrivia": [
                                                {
                                                    "kind": "WhitespaceTrivia",
                                                    "text": "            "
                                                }
                                            ],
                                            "trailingTrivia": [
                                                {
                                                    "kind": "WhitespaceTrivia",
                                                    "text": " "
                                                }
                                            ]
                                        },
                                        "openParenToken": {
                                            "kind": "OpenParenToken",
                                            "fullStart": 667,
                                            "fullEnd": 668,
                                            "start": 667,
                                            "end": 668,
                                            "fullWidth": 1,
                                            "width": 1,
                                            "text": "(",
                                            "value": "(",
                                            "valueText": "("
                                        },
                                        "condition": {
                                            "kind": "LogicalAndExpression",
                                            "fullStart": 668,
                                            "fullEnd": 690,
                                            "start": 668,
                                            "end": 690,
                                            "fullWidth": 22,
                                            "width": 22,
                                            "left": {
                                                "kind": "EqualsExpression",
                                                "fullStart": 668,
                                                "fullEnd": 678,
                                                "start": 668,
                                                "end": 677,
                                                "fullWidth": 10,
                                                "width": 9,
                                                "left": {
                                                    "kind": "IdentifierName",
                                                    "fullStart": 668,
                                                    "fullEnd": 672,
                                                    "start": 668,
                                                    "end": 671,
                                                    "fullWidth": 4,
                                                    "width": 3,
                                                    "text": "idx",
                                                    "value": "idx",
                                                    "valueText": "idx",
                                                    "hasTrailingTrivia": true,
                                                    "trailingTrivia": [
                                                        {
                                                            "kind": "WhitespaceTrivia",
                                                            "text": " "
                                                        }
                                                    ]
                                                },
                                                "operatorToken": {
                                                    "kind": "EqualsEqualsEqualsToken",
                                                    "fullStart": 672,
                                                    "fullEnd": 676,
                                                    "start": 672,
                                                    "end": 675,
                                                    "fullWidth": 4,
                                                    "width": 3,
                                                    "text": "===",
                                                    "value": "===",
                                                    "valueText": "===",
                                                    "hasTrailingTrivia": true,
                                                    "trailingTrivia": [
                                                        {
                                                            "kind": "WhitespaceTrivia",
                                                            "text": " "
                                                        }
                                                    ]
                                                },
                                                "right": {
                                                    "kind": "NumericLiteral",
                                                    "fullStart": 676,
                                                    "fullEnd": 678,
                                                    "start": 676,
                                                    "end": 677,
                                                    "fullWidth": 2,
                                                    "width": 1,
                                                    "text": "1",
                                                    "value": 1,
                                                    "valueText": "1",
                                                    "hasTrailingTrivia": true,
                                                    "trailingTrivia": [
                                                        {
                                                            "kind": "WhitespaceTrivia",
                                                            "text": " "
                                                        }
                                                    ]
                                                }
                                            },
                                            "operatorToken": {
                                                "kind": "AmpersandAmpersandToken",
                                                "fullStart": 678,
                                                "fullEnd": 681,
                                                "start": 678,
                                                "end": 680,
                                                "fullWidth": 3,
                                                "width": 2,
                                                "text": "&&",
                                                "value": "&&",
                                                "valueText": "&&",
                                                "hasTrailingTrivia": true,
                                                "trailingTrivia": [
                                                    {
                                                        "kind": "WhitespaceTrivia",
                                                        "text": " "
                                                    }
                                                ]
                                            },
                                            "right": {
                                                "kind": "EqualsExpression",
                                                "fullStart": 681,
                                                "fullEnd": 690,
                                                "start": 681,
                                                "end": 690,
                                                "fullWidth": 9,
                                                "width": 9,
                                                "left": {
                                                    "kind": "IdentifierName",
                                                    "fullStart": 681,
                                                    "fullEnd": 685,
                                                    "start": 681,
                                                    "end": 684,
                                                    "fullWidth": 4,
                                                    "width": 3,
                                                    "text": "val",
                                                    "value": "val",
                                                    "valueText": "val",
                                                    "hasTrailingTrivia": true,
                                                    "trailingTrivia": [
                                                        {
                                                            "kind": "WhitespaceTrivia",
                                                            "text": " "
                                                        }
                                                    ]
                                                },
                                                "operatorToken": {
                                                    "kind": "EqualsEqualsEqualsToken",
                                                    "fullStart": 685,
                                                    "fullEnd": 689,
                                                    "start": 685,
                                                    "end": 688,
                                                    "fullWidth": 4,
                                                    "width": 3,
                                                    "text": "===",
                                                    "value": "===",
                                                    "valueText": "===",
                                                    "hasTrailingTrivia": true,
                                                    "trailingTrivia": [
                                                        {
                                                            "kind": "WhitespaceTrivia",
                                                            "text": " "
                                                        }
                                                    ]
                                                },
                                                "right": {
                                                    "kind": "NumericLiteral",
                                                    "fullStart": 689,
                                                    "fullEnd": 690,
                                                    "start": 689,
                                                    "end": 690,
                                                    "fullWidth": 1,
                                                    "width": 1,
                                                    "text": "1",
                                                    "value": 1,
                                                    "valueText": "1"
                                                }
                                            }
                                        },
                                        "closeParenToken": {
                                            "kind": "CloseParenToken",
                                            "fullStart": 690,
                                            "fullEnd": 692,
                                            "start": 690,
                                            "end": 691,
                                            "fullWidth": 2,
                                            "width": 1,
                                            "text": ")",
                                            "value": ")",
                                            "valueText": ")",
                                            "hasTrailingTrivia": true,
                                            "trailingTrivia": [
                                                {
                                                    "kind": "WhitespaceTrivia",
                                                    "text": " "
                                                }
                                            ]
                                        },
                                        "statement": {
                                            "kind": "Block",
                                            "fullStart": 692,
                                            "fullEnd": 740,
                                            "start": 692,
                                            "end": 739,
                                            "fullWidth": 48,
                                            "width": 47,
                                            "openBraceToken": {
                                                "kind": "OpenBraceToken",
                                                "fullStart": 692,
                                                "fullEnd": 695,
                                                "start": 692,
                                                "end": 693,
                                                "fullWidth": 3,
                                                "width": 1,
                                                "text": "{",
                                                "value": "{",
                                                "valueText": "{",
                                                "hasTrailingTrivia": true,
                                                "hasTrailingNewLine": true,
                                                "trailingTrivia": [
                                                    {
                                                        "kind": "NewLineTrivia",
                                                        "text": "\r\n"
                                                    }
                                                ]
                                            },
                                            "statements": [
                                                {
                                                    "kind": "ReturnStatement",
                                                    "fullStart": 695,
                                                    "fullEnd": 726,
                                                    "start": 711,
                                                    "end": 724,
                                                    "fullWidth": 31,
                                                    "width": 13,
                                                    "returnKeyword": {
                                                        "kind": "ReturnKeyword",
                                                        "fullStart": 695,
                                                        "fullEnd": 718,
                                                        "start": 711,
                                                        "end": 717,
                                                        "fullWidth": 23,
                                                        "width": 6,
                                                        "text": "return",
                                                        "value": "return",
                                                        "valueText": "return",
                                                        "hasLeadingTrivia": true,
                                                        "hasTrailingTrivia": true,
                                                        "leadingTrivia": [
                                                            {
                                                                "kind": "WhitespaceTrivia",
                                                                "text": "                "
                                                            }
                                                        ],
                                                        "trailingTrivia": [
                                                            {
                                                                "kind": "WhitespaceTrivia",
                                                                "text": " "
                                                            }
                                                        ]
                                                    },
                                                    "expression": {
                                                        "kind": "FalseKeyword",
                                                        "fullStart": 718,
                                                        "fullEnd": 723,
                                                        "start": 718,
                                                        "end": 723,
                                                        "fullWidth": 5,
                                                        "width": 5,
                                                        "text": "false",
                                                        "value": false,
                                                        "valueText": "false"
                                                    },
                                                    "semicolonToken": {
                                                        "kind": "SemicolonToken",
                                                        "fullStart": 723,
                                                        "fullEnd": 726,
                                                        "start": 723,
                                                        "end": 724,
                                                        "fullWidth": 3,
                                                        "width": 1,
                                                        "text": ";",
                                                        "value": ";",
                                                        "valueText": ";",
                                                        "hasTrailingTrivia": true,
                                                        "hasTrailingNewLine": true,
                                                        "trailingTrivia": [
                                                            {
                                                                "kind": "NewLineTrivia",
                                                                "text": "\r\n"
                                                            }
                                                        ]
                                                    }
                                                }
                                            ],
                                            "closeBraceToken": {
                                                "kind": "CloseBraceToken",
                                                "fullStart": 726,
                                                "fullEnd": 740,
                                                "start": 738,
                                                "end": 739,
                                                "fullWidth": 14,
                                                "width": 1,
                                                "text": "}",
                                                "value": "}",
                                                "valueText": "}",
                                                "hasLeadingTrivia": true,
                                                "hasTrailingTrivia": true,
                                                "leadingTrivia": [
                                                    {
                                                        "kind": "WhitespaceTrivia",
                                                        "text": "            "
                                                    }
                                                ],
                                                "trailingTrivia": [
                                                    {
                                                        "kind": "WhitespaceTrivia",
                                                        "text": " "
                                                    }
                                                ]
                                            }
                                        },
                                        "elseClause": {
                                            "kind": "ElseClause",
                                            "fullStart": 740,
                                            "fullEnd": 793,
                                            "start": 740,
                                            "end": 791,
                                            "fullWidth": 53,
                                            "width": 51,
                                            "elseKeyword": {
                                                "kind": "ElseKeyword",
                                                "fullStart": 740,
                                                "fullEnd": 745,
                                                "start": 740,
                                                "end": 744,
                                                "fullWidth": 5,
                                                "width": 4,
                                                "text": "else",
                                                "value": "else",
                                                "valueText": "else",
                                                "hasTrailingTrivia": true,
                                                "trailingTrivia": [
                                                    {
                                                        "kind": "WhitespaceTrivia",
                                                        "text": " "
                                                    }
                                                ]
                                            },
                                            "statement": {
                                                "kind": "Block",
                                                "fullStart": 745,
                                                "fullEnd": 793,
                                                "start": 745,
                                                "end": 791,
                                                "fullWidth": 48,
                                                "width": 46,
                                                "openBraceToken": {
                                                    "kind": "OpenBraceToken",
                                                    "fullStart": 745,
                                                    "fullEnd": 748,
                                                    "start": 745,
                                                    "end": 746,
                                                    "fullWidth": 3,
                                                    "width": 1,
                                                    "text": "{",
                                                    "value": "{",
                                                    "valueText": "{",
                                                    "hasTrailingTrivia": true,
                                                    "hasTrailingNewLine": true,
                                                    "trailingTrivia": [
                                                        {
                                                            "kind": "NewLineTrivia",
                                                            "text": "\r\n"
                                                        }
                                                    ]
                                                },
                                                "statements": [
                                                    {
                                                        "kind": "ReturnStatement",
                                                        "fullStart": 748,
                                                        "fullEnd": 778,
                                                        "start": 764,
                                                        "end": 776,
                                                        "fullWidth": 30,
                                                        "width": 12,
                                                        "returnKeyword": {
                                                            "kind": "ReturnKeyword",
                                                            "fullStart": 748,
                                                            "fullEnd": 771,
                                                            "start": 764,
                                                            "end": 770,
                                                            "fullWidth": 23,
                                                            "width": 6,
                                                            "text": "return",
                                                            "value": "return",
                                                            "valueText": "return",
                                                            "hasLeadingTrivia": true,
                                                            "hasTrailingTrivia": true,
                                                            "leadingTrivia": [
                                                                {
                                                                    "kind": "WhitespaceTrivia",
                                                                    "text": "                "
                                                                }
                                                            ],
                                                            "trailingTrivia": [
                                                                {
                                                                    "kind": "WhitespaceTrivia",
                                                                    "text": " "
                                                                }
                                                            ]
                                                        },
                                                        "expression": {
                                                            "kind": "TrueKeyword",
                                                            "fullStart": 771,
                                                            "fullEnd": 775,
                                                            "start": 771,
                                                            "end": 775,
                                                            "fullWidth": 4,
                                                            "width": 4,
                                                            "text": "true",
                                                            "value": true,
                                                            "valueText": "true"
                                                        },
                                                        "semicolonToken": {
                                                            "kind": "SemicolonToken",
                                                            "fullStart": 775,
                                                            "fullEnd": 778,
                                                            "start": 775,
                                                            "end": 776,
                                                            "fullWidth": 3,
                                                            "width": 1,
                                                            "text": ";",
                                                            "value": ";",
                                                            "valueText": ";",
                                                            "hasTrailingTrivia": true,
                                                            "hasTrailingNewLine": true,
                                                            "trailingTrivia": [
                                                                {
                                                                    "kind": "NewLineTrivia",
                                                                    "text": "\r\n"
                                                                }
                                                            ]
                                                        }
                                                    }
                                                ],
                                                "closeBraceToken": {
                                                    "kind": "CloseBraceToken",
                                                    "fullStart": 778,
                                                    "fullEnd": 793,
                                                    "start": 790,
                                                    "end": 791,
                                                    "fullWidth": 15,
                                                    "width": 1,
                                                    "text": "}",
                                                    "value": "}",
                                                    "valueText": "}",
                                                    "hasLeadingTrivia": true,
                                                    "hasTrailingTrivia": true,
                                                    "hasTrailingNewLine": true,
                                                    "leadingTrivia": [
                                                        {
                                                            "kind": "WhitespaceTrivia",
                                                            "text": "            "
                                                        }
                                                    ],
                                                    "trailingTrivia": [
                                                        {
                                                            "kind": "NewLineTrivia",
                                                            "text": "\r\n"
                                                        }
                                                    ]
                                                }
                                            }
                                        }
                                    }
                                ],
                                "closeBraceToken": {
                                    "kind": "CloseBraceToken",
                                    "fullStart": 793,
                                    "fullEnd": 804,
                                    "start": 801,
                                    "end": 802,
                                    "fullWidth": 11,
                                    "width": 1,
                                    "text": "}",
                                    "value": "}",
                                    "valueText": "}",
                                    "hasLeadingTrivia": true,
                                    "hasTrailingTrivia": true,
                                    "hasTrailingNewLine": true,
                                    "leadingTrivia": [
                                        {
                                            "kind": "WhitespaceTrivia",
                                            "text": "        "
                                        }
                                    ],
                                    "trailingTrivia": [
                                        {
                                            "kind": "NewLineTrivia",
                                            "text": "\r\n"
                                        }
                                    ]
                                }
                            }
                        },
                        {
                            "kind": "VariableStatement",
                            "fullStart": 804,
                            "fullEnd": 840,
                            "start": 814,
                            "end": 838,
                            "fullWidth": 36,
                            "width": 24,
                            "modifiers": [],
                            "variableDeclaration": {
                                "kind": "VariableDeclaration",
                                "fullStart": 804,
                                "fullEnd": 837,
                                "start": 814,
                                "end": 837,
                                "fullWidth": 33,
                                "width": 23,
                                "varKeyword": {
                                    "kind": "VarKeyword",
                                    "fullStart": 804,
                                    "fullEnd": 818,
                                    "start": 814,
                                    "end": 817,
                                    "fullWidth": 14,
                                    "width": 3,
                                    "text": "var",
                                    "value": "var",
                                    "valueText": "var",
                                    "hasLeadingTrivia": true,
                                    "hasLeadingNewLine": true,
                                    "hasTrailingTrivia": true,
                                    "leadingTrivia": [
                                        {
                                            "kind": "NewLineTrivia",
                                            "text": "\r\n"
                                        },
                                        {
                                            "kind": "WhitespaceTrivia",
                                            "text": "        "
                                        }
                                    ],
                                    "trailingTrivia": [
                                        {
                                            "kind": "WhitespaceTrivia",
                                            "text": " "
                                        }
                                    ]
                                },
                                "variableDeclarators": [
                                    {
                                        "kind": "VariableDeclarator",
                                        "fullStart": 818,
                                        "fullEnd": 837,
                                        "start": 818,
                                        "end": 837,
                                        "fullWidth": 19,
<<<<<<< HEAD
                                        "width": 19,
                                        "identifier": {
=======
                                        "propertyName": {
>>>>>>> 85e84683
                                            "kind": "IdentifierName",
                                            "fullStart": 818,
                                            "fullEnd": 822,
                                            "start": 818,
                                            "end": 821,
                                            "fullWidth": 4,
                                            "width": 3,
                                            "text": "obj",
                                            "value": "obj",
                                            "valueText": "obj",
                                            "hasTrailingTrivia": true,
                                            "trailingTrivia": [
                                                {
                                                    "kind": "WhitespaceTrivia",
                                                    "text": " "
                                                }
                                            ]
                                        },
                                        "equalsValueClause": {
                                            "kind": "EqualsValueClause",
                                            "fullStart": 822,
                                            "fullEnd": 837,
                                            "start": 822,
                                            "end": 837,
                                            "fullWidth": 15,
                                            "width": 15,
                                            "equalsToken": {
                                                "kind": "EqualsToken",
                                                "fullStart": 822,
                                                "fullEnd": 824,
                                                "start": 822,
                                                "end": 823,
                                                "fullWidth": 2,
                                                "width": 1,
                                                "text": "=",
                                                "value": "=",
                                                "valueText": "=",
                                                "hasTrailingTrivia": true,
                                                "trailingTrivia": [
                                                    {
                                                        "kind": "WhitespaceTrivia",
                                                        "text": " "
                                                    }
                                                ]
                                            },
                                            "value": {
                                                "kind": "ObjectLiteralExpression",
                                                "fullStart": 824,
                                                "fullEnd": 837,
                                                "start": 824,
                                                "end": 837,
                                                "fullWidth": 13,
                                                "width": 13,
                                                "openBraceToken": {
                                                    "kind": "OpenBraceToken",
                                                    "fullStart": 824,
                                                    "fullEnd": 826,
                                                    "start": 824,
                                                    "end": 825,
                                                    "fullWidth": 2,
                                                    "width": 1,
                                                    "text": "{",
                                                    "value": "{",
                                                    "valueText": "{",
                                                    "hasTrailingTrivia": true,
                                                    "trailingTrivia": [
                                                        {
                                                            "kind": "WhitespaceTrivia",
                                                            "text": " "
                                                        }
                                                    ]
                                                },
                                                "propertyAssignments": [
                                                    {
                                                        "kind": "SimplePropertyAssignment",
                                                        "fullStart": 826,
                                                        "fullEnd": 836,
                                                        "start": 826,
                                                        "end": 835,
                                                        "fullWidth": 10,
                                                        "width": 9,
                                                        "propertyName": {
                                                            "kind": "IdentifierName",
                                                            "fullStart": 826,
                                                            "fullEnd": 832,
                                                            "start": 826,
                                                            "end": 832,
                                                            "fullWidth": 6,
                                                            "width": 6,
                                                            "text": "length",
                                                            "value": "length",
                                                            "valueText": "length"
                                                        },
                                                        "colonToken": {
                                                            "kind": "ColonToken",
                                                            "fullStart": 832,
                                                            "fullEnd": 834,
                                                            "start": 832,
                                                            "end": 833,
                                                            "fullWidth": 2,
                                                            "width": 1,
                                                            "text": ":",
                                                            "value": ":",
                                                            "valueText": ":",
                                                            "hasTrailingTrivia": true,
                                                            "trailingTrivia": [
                                                                {
                                                                    "kind": "WhitespaceTrivia",
                                                                    "text": " "
                                                                }
                                                            ]
                                                        },
                                                        "expression": {
                                                            "kind": "NumericLiteral",
                                                            "fullStart": 834,
                                                            "fullEnd": 836,
                                                            "start": 834,
                                                            "end": 835,
                                                            "fullWidth": 2,
                                                            "width": 1,
                                                            "text": "2",
                                                            "value": 2,
                                                            "valueText": "2",
                                                            "hasTrailingTrivia": true,
                                                            "trailingTrivia": [
                                                                {
                                                                    "kind": "WhitespaceTrivia",
                                                                    "text": " "
                                                                }
                                                            ]
                                                        }
                                                    }
                                                ],
                                                "closeBraceToken": {
                                                    "kind": "CloseBraceToken",
                                                    "fullStart": 836,
                                                    "fullEnd": 837,
                                                    "start": 836,
                                                    "end": 837,
                                                    "fullWidth": 1,
                                                    "width": 1,
                                                    "text": "}",
                                                    "value": "}",
                                                    "valueText": "}"
                                                }
                                            }
                                        }
                                    }
                                ]
                            },
                            "semicolonToken": {
                                "kind": "SemicolonToken",
                                "fullStart": 837,
                                "fullEnd": 840,
                                "start": 837,
                                "end": 838,
                                "fullWidth": 3,
                                "width": 1,
                                "text": ";",
                                "value": ";",
                                "valueText": ";",
                                "hasTrailingTrivia": true,
                                "hasTrailingNewLine": true,
                                "trailingTrivia": [
                                    {
                                        "kind": "NewLineTrivia",
                                        "text": "\r\n"
                                    }
                                ]
                            }
                        },
                        {
                            "kind": "ExpressionStatement",
                            "fullStart": 840,
                            "fullEnd": 1216,
                            "start": 850,
                            "end": 1214,
                            "fullWidth": 376,
                            "width": 364,
                            "isIncrementallyUnusable": true,
                            "expression": {
                                "kind": "InvocationExpression",
                                "fullStart": 840,
                                "fullEnd": 1213,
                                "start": 850,
                                "end": 1213,
                                "fullWidth": 373,
                                "width": 363,
                                "isIncrementallyUnusable": true,
                                "expression": {
                                    "kind": "MemberAccessExpression",
                                    "fullStart": 840,
                                    "fullEnd": 871,
                                    "start": 850,
                                    "end": 871,
                                    "fullWidth": 31,
                                    "width": 21,
                                    "expression": {
                                        "kind": "IdentifierName",
                                        "fullStart": 840,
                                        "fullEnd": 856,
                                        "start": 850,
                                        "end": 856,
                                        "fullWidth": 16,
                                        "width": 6,
                                        "text": "Object",
                                        "value": "Object",
                                        "valueText": "Object",
                                        "hasLeadingTrivia": true,
                                        "hasLeadingNewLine": true,
                                        "leadingTrivia": [
                                            {
                                                "kind": "NewLineTrivia",
                                                "text": "\r\n"
                                            },
                                            {
                                                "kind": "WhitespaceTrivia",
                                                "text": "        "
                                            }
                                        ]
                                    },
                                    "dotToken": {
                                        "kind": "DotToken",
                                        "fullStart": 856,
                                        "fullEnd": 857,
                                        "start": 856,
                                        "end": 857,
                                        "fullWidth": 1,
                                        "width": 1,
                                        "text": ".",
                                        "value": ".",
                                        "valueText": "."
                                    },
                                    "name": {
                                        "kind": "IdentifierName",
                                        "fullStart": 857,
                                        "fullEnd": 871,
                                        "start": 857,
                                        "end": 871,
                                        "fullWidth": 14,
                                        "width": 14,
                                        "text": "defineProperty",
                                        "value": "defineProperty",
                                        "valueText": "defineProperty"
                                    }
                                },
                                "argumentList": {
                                    "kind": "ArgumentList",
                                    "fullStart": 871,
                                    "fullEnd": 1213,
                                    "start": 871,
                                    "end": 1213,
                                    "fullWidth": 342,
                                    "width": 342,
                                    "isIncrementallyUnusable": true,
                                    "openParenToken": {
                                        "kind": "OpenParenToken",
                                        "fullStart": 871,
                                        "fullEnd": 872,
                                        "start": 871,
                                        "end": 872,
                                        "fullWidth": 1,
                                        "width": 1,
                                        "text": "(",
                                        "value": "(",
                                        "valueText": "("
                                    },
                                    "arguments": [
                                        {
                                            "kind": "IdentifierName",
                                            "fullStart": 872,
                                            "fullEnd": 875,
                                            "start": 872,
                                            "end": 875,
                                            "fullWidth": 3,
                                            "width": 3,
                                            "text": "obj",
                                            "value": "obj",
                                            "valueText": "obj"
                                        },
                                        {
                                            "kind": "CommaToken",
                                            "fullStart": 875,
                                            "fullEnd": 877,
                                            "start": 875,
                                            "end": 876,
                                            "fullWidth": 2,
                                            "width": 1,
                                            "text": ",",
                                            "value": ",",
                                            "valueText": ",",
                                            "hasTrailingTrivia": true,
                                            "trailingTrivia": [
                                                {
                                                    "kind": "WhitespaceTrivia",
                                                    "text": " "
                                                }
                                            ]
                                        },
                                        {
                                            "kind": "StringLiteral",
                                            "fullStart": 877,
                                            "fullEnd": 880,
                                            "start": 877,
                                            "end": 880,
                                            "fullWidth": 3,
                                            "width": 3,
                                            "text": "\"0\"",
                                            "value": "0",
                                            "valueText": "0"
                                        },
                                        {
                                            "kind": "CommaToken",
                                            "fullStart": 880,
                                            "fullEnd": 882,
                                            "start": 880,
                                            "end": 881,
                                            "fullWidth": 2,
                                            "width": 1,
                                            "text": ",",
                                            "value": ",",
                                            "valueText": ",",
                                            "hasTrailingTrivia": true,
                                            "trailingTrivia": [
                                                {
                                                    "kind": "WhitespaceTrivia",
                                                    "text": " "
                                                }
                                            ]
                                        },
                                        {
                                            "kind": "ObjectLiteralExpression",
                                            "fullStart": 882,
                                            "fullEnd": 1212,
                                            "start": 882,
                                            "end": 1212,
                                            "fullWidth": 330,
                                            "width": 330,
                                            "isIncrementallyUnusable": true,
                                            "openBraceToken": {
                                                "kind": "OpenBraceToken",
                                                "fullStart": 882,
                                                "fullEnd": 885,
                                                "start": 882,
                                                "end": 883,
                                                "fullWidth": 3,
                                                "width": 1,
                                                "text": "{",
                                                "value": "{",
                                                "valueText": "{",
                                                "hasTrailingTrivia": true,
                                                "hasTrailingNewLine": true,
                                                "trailingTrivia": [
                                                    {
                                                        "kind": "NewLineTrivia",
                                                        "text": "\r\n"
                                                    }
                                                ]
                                            },
                                            "propertyAssignments": [
                                                {
                                                    "kind": "SimplePropertyAssignment",
                                                    "fullStart": 885,
                                                    "fullEnd": 1168,
                                                    "start": 897,
                                                    "end": 1168,
                                                    "fullWidth": 283,
                                                    "width": 271,
                                                    "isIncrementallyUnusable": true,
                                                    "propertyName": {
                                                        "kind": "IdentifierName",
                                                        "fullStart": 885,
                                                        "fullEnd": 900,
                                                        "start": 897,
                                                        "end": 900,
                                                        "fullWidth": 15,
                                                        "width": 3,
                                                        "text": "get",
                                                        "value": "get",
                                                        "valueText": "get",
                                                        "hasLeadingTrivia": true,
                                                        "leadingTrivia": [
                                                            {
                                                                "kind": "WhitespaceTrivia",
                                                                "text": "            "
                                                            }
                                                        ]
                                                    },
                                                    "colonToken": {
                                                        "kind": "ColonToken",
                                                        "fullStart": 900,
                                                        "fullEnd": 902,
                                                        "start": 900,
                                                        "end": 901,
                                                        "fullWidth": 2,
                                                        "width": 1,
                                                        "text": ":",
                                                        "value": ":",
                                                        "valueText": ":",
                                                        "hasTrailingTrivia": true,
                                                        "trailingTrivia": [
                                                            {
                                                                "kind": "WhitespaceTrivia",
                                                                "text": " "
                                                            }
                                                        ]
                                                    },
                                                    "expression": {
                                                        "kind": "FunctionExpression",
                                                        "fullStart": 902,
                                                        "fullEnd": 1168,
                                                        "start": 902,
                                                        "end": 1168,
                                                        "fullWidth": 266,
                                                        "width": 266,
                                                        "isIncrementallyUnusable": true,
                                                        "functionKeyword": {
                                                            "kind": "FunctionKeyword",
                                                            "fullStart": 902,
                                                            "fullEnd": 911,
                                                            "start": 902,
                                                            "end": 910,
                                                            "fullWidth": 9,
                                                            "width": 8,
                                                            "text": "function",
                                                            "value": "function",
                                                            "valueText": "function",
                                                            "hasTrailingTrivia": true,
                                                            "trailingTrivia": [
                                                                {
                                                                    "kind": "WhitespaceTrivia",
                                                                    "text": " "
                                                                }
                                                            ]
                                                        },
                                                        "callSignature": {
                                                            "kind": "CallSignature",
                                                            "fullStart": 911,
                                                            "fullEnd": 914,
                                                            "start": 911,
                                                            "end": 913,
                                                            "fullWidth": 3,
                                                            "width": 2,
                                                            "parameterList": {
                                                                "kind": "ParameterList",
                                                                "fullStart": 911,
                                                                "fullEnd": 914,
                                                                "start": 911,
                                                                "end": 913,
                                                                "fullWidth": 3,
                                                                "width": 2,
                                                                "openParenToken": {
                                                                    "kind": "OpenParenToken",
                                                                    "fullStart": 911,
                                                                    "fullEnd": 912,
                                                                    "start": 911,
                                                                    "end": 912,
                                                                    "fullWidth": 1,
                                                                    "width": 1,
                                                                    "text": "(",
                                                                    "value": "(",
                                                                    "valueText": "("
                                                                },
                                                                "parameters": [],
                                                                "closeParenToken": {
                                                                    "kind": "CloseParenToken",
                                                                    "fullStart": 912,
                                                                    "fullEnd": 914,
                                                                    "start": 912,
                                                                    "end": 913,
                                                                    "fullWidth": 2,
                                                                    "width": 1,
                                                                    "text": ")",
                                                                    "value": ")",
                                                                    "valueText": ")",
                                                                    "hasTrailingTrivia": true,
                                                                    "trailingTrivia": [
                                                                        {
                                                                            "kind": "WhitespaceTrivia",
                                                                            "text": " "
                                                                        }
                                                                    ]
                                                                }
                                                            }
                                                        },
                                                        "block": {
                                                            "kind": "Block",
                                                            "fullStart": 914,
                                                            "fullEnd": 1168,
                                                            "start": 914,
                                                            "end": 1168,
                                                            "fullWidth": 254,
                                                            "width": 254,
                                                            "isIncrementallyUnusable": true,
                                                            "openBraceToken": {
                                                                "kind": "OpenBraceToken",
                                                                "fullStart": 914,
                                                                "fullEnd": 917,
                                                                "start": 914,
                                                                "end": 915,
                                                                "fullWidth": 3,
                                                                "width": 1,
                                                                "text": "{",
                                                                "value": "{",
                                                                "valueText": "{",
                                                                "hasTrailingTrivia": true,
                                                                "hasTrailingNewLine": true,
                                                                "trailingTrivia": [
                                                                    {
                                                                        "kind": "NewLineTrivia",
                                                                        "text": "\r\n"
                                                                    }
                                                                ]
                                                            },
                                                            "statements": [
                                                                {
                                                                    "kind": "ExpressionStatement",
                                                                    "fullStart": 917,
                                                                    "fullEnd": 1128,
                                                                    "start": 933,
                                                                    "end": 1126,
                                                                    "fullWidth": 211,
                                                                    "width": 193,
                                                                    "isIncrementallyUnusable": true,
                                                                    "expression": {
                                                                        "kind": "InvocationExpression",
                                                                        "fullStart": 917,
                                                                        "fullEnd": 1125,
                                                                        "start": 933,
                                                                        "end": 1125,
                                                                        "fullWidth": 208,
                                                                        "width": 192,
                                                                        "isIncrementallyUnusable": true,
                                                                        "expression": {
                                                                            "kind": "MemberAccessExpression",
                                                                            "fullStart": 917,
                                                                            "fullEnd": 954,
                                                                            "start": 933,
                                                                            "end": 954,
                                                                            "fullWidth": 37,
                                                                            "width": 21,
                                                                            "expression": {
                                                                                "kind": "IdentifierName",
                                                                                "fullStart": 917,
                                                                                "fullEnd": 939,
                                                                                "start": 933,
                                                                                "end": 939,
                                                                                "fullWidth": 22,
                                                                                "width": 6,
                                                                                "text": "Object",
                                                                                "value": "Object",
                                                                                "valueText": "Object",
                                                                                "hasLeadingTrivia": true,
                                                                                "leadingTrivia": [
                                                                                    {
                                                                                        "kind": "WhitespaceTrivia",
                                                                                        "text": "                "
                                                                                    }
                                                                                ]
                                                                            },
                                                                            "dotToken": {
                                                                                "kind": "DotToken",
                                                                                "fullStart": 939,
                                                                                "fullEnd": 940,
                                                                                "start": 939,
                                                                                "end": 940,
                                                                                "fullWidth": 1,
                                                                                "width": 1,
                                                                                "text": ".",
                                                                                "value": ".",
                                                                                "valueText": "."
                                                                            },
                                                                            "name": {
                                                                                "kind": "IdentifierName",
                                                                                "fullStart": 940,
                                                                                "fullEnd": 954,
                                                                                "start": 940,
                                                                                "end": 954,
                                                                                "fullWidth": 14,
                                                                                "width": 14,
                                                                                "text": "defineProperty",
                                                                                "value": "defineProperty",
                                                                                "valueText": "defineProperty"
                                                                            }
                                                                        },
                                                                        "argumentList": {
                                                                            "kind": "ArgumentList",
                                                                            "fullStart": 954,
                                                                            "fullEnd": 1125,
                                                                            "start": 954,
                                                                            "end": 1125,
                                                                            "fullWidth": 171,
                                                                            "width": 171,
                                                                            "isIncrementallyUnusable": true,
                                                                            "openParenToken": {
                                                                                "kind": "OpenParenToken",
                                                                                "fullStart": 954,
                                                                                "fullEnd": 955,
                                                                                "start": 954,
                                                                                "end": 955,
                                                                                "fullWidth": 1,
                                                                                "width": 1,
                                                                                "text": "(",
                                                                                "value": "(",
                                                                                "valueText": "("
                                                                            },
                                                                            "arguments": [
                                                                                {
                                                                                    "kind": "IdentifierName",
                                                                                    "fullStart": 955,
                                                                                    "fullEnd": 958,
                                                                                    "start": 955,
                                                                                    "end": 958,
                                                                                    "fullWidth": 3,
                                                                                    "width": 3,
                                                                                    "text": "obj",
                                                                                    "value": "obj",
                                                                                    "valueText": "obj"
                                                                                },
                                                                                {
                                                                                    "kind": "CommaToken",
                                                                                    "fullStart": 958,
                                                                                    "fullEnd": 960,
                                                                                    "start": 958,
                                                                                    "end": 959,
                                                                                    "fullWidth": 2,
                                                                                    "width": 1,
                                                                                    "text": ",",
                                                                                    "value": ",",
                                                                                    "valueText": ",",
                                                                                    "hasTrailingTrivia": true,
                                                                                    "trailingTrivia": [
                                                                                        {
                                                                                            "kind": "WhitespaceTrivia",
                                                                                            "text": " "
                                                                                        }
                                                                                    ]
                                                                                },
                                                                                {
                                                                                    "kind": "StringLiteral",
                                                                                    "fullStart": 960,
                                                                                    "fullEnd": 963,
                                                                                    "start": 960,
                                                                                    "end": 963,
                                                                                    "fullWidth": 3,
                                                                                    "width": 3,
                                                                                    "text": "\"1\"",
                                                                                    "value": "1",
                                                                                    "valueText": "1"
                                                                                },
                                                                                {
                                                                                    "kind": "CommaToken",
                                                                                    "fullStart": 963,
                                                                                    "fullEnd": 965,
                                                                                    "start": 963,
                                                                                    "end": 964,
                                                                                    "fullWidth": 2,
                                                                                    "width": 1,
                                                                                    "text": ",",
                                                                                    "value": ",",
                                                                                    "valueText": ",",
                                                                                    "hasTrailingTrivia": true,
                                                                                    "trailingTrivia": [
                                                                                        {
                                                                                            "kind": "WhitespaceTrivia",
                                                                                            "text": " "
                                                                                        }
                                                                                    ]
                                                                                },
                                                                                {
                                                                                    "kind": "ObjectLiteralExpression",
                                                                                    "fullStart": 965,
                                                                                    "fullEnd": 1124,
                                                                                    "start": 965,
                                                                                    "end": 1124,
                                                                                    "fullWidth": 159,
                                                                                    "width": 159,
                                                                                    "isIncrementallyUnusable": true,
                                                                                    "openBraceToken": {
                                                                                        "kind": "OpenBraceToken",
                                                                                        "fullStart": 965,
                                                                                        "fullEnd": 968,
                                                                                        "start": 965,
                                                                                        "end": 966,
                                                                                        "fullWidth": 3,
                                                                                        "width": 1,
                                                                                        "text": "{",
                                                                                        "value": "{",
                                                                                        "valueText": "{",
                                                                                        "hasTrailingTrivia": true,
                                                                                        "hasTrailingNewLine": true,
                                                                                        "trailingTrivia": [
                                                                                            {
                                                                                                "kind": "NewLineTrivia",
                                                                                                "text": "\r\n"
                                                                                            }
                                                                                        ]
                                                                                    },
                                                                                    "propertyAssignments": [
                                                                                        {
                                                                                            "kind": "SimplePropertyAssignment",
                                                                                            "fullStart": 968,
                                                                                            "fullEnd": 1064,
                                                                                            "start": 988,
                                                                                            "end": 1064,
                                                                                            "fullWidth": 96,
                                                                                            "width": 76,
                                                                                            "isIncrementallyUnusable": true,
                                                                                            "propertyName": {
                                                                                                "kind": "IdentifierName",
                                                                                                "fullStart": 968,
                                                                                                "fullEnd": 991,
                                                                                                "start": 988,
                                                                                                "end": 991,
                                                                                                "fullWidth": 23,
                                                                                                "width": 3,
                                                                                                "text": "get",
                                                                                                "value": "get",
                                                                                                "valueText": "get",
                                                                                                "hasLeadingTrivia": true,
                                                                                                "leadingTrivia": [
                                                                                                    {
                                                                                                        "kind": "WhitespaceTrivia",
                                                                                                        "text": "                    "
                                                                                                    }
                                                                                                ]
                                                                                            },
                                                                                            "colonToken": {
                                                                                                "kind": "ColonToken",
                                                                                                "fullStart": 991,
                                                                                                "fullEnd": 993,
                                                                                                "start": 991,
                                                                                                "end": 992,
                                                                                                "fullWidth": 2,
                                                                                                "width": 1,
                                                                                                "text": ":",
                                                                                                "value": ":",
                                                                                                "valueText": ":",
                                                                                                "hasTrailingTrivia": true,
                                                                                                "trailingTrivia": [
                                                                                                    {
                                                                                                        "kind": "WhitespaceTrivia",
                                                                                                        "text": " "
                                                                                                    }
                                                                                                ]
                                                                                            },
                                                                                            "expression": {
                                                                                                "kind": "FunctionExpression",
                                                                                                "fullStart": 993,
                                                                                                "fullEnd": 1064,
                                                                                                "start": 993,
                                                                                                "end": 1064,
                                                                                                "fullWidth": 71,
                                                                                                "width": 71,
                                                                                                "functionKeyword": {
                                                                                                    "kind": "FunctionKeyword",
                                                                                                    "fullStart": 993,
                                                                                                    "fullEnd": 1002,
                                                                                                    "start": 993,
                                                                                                    "end": 1001,
                                                                                                    "fullWidth": 9,
                                                                                                    "width": 8,
                                                                                                    "text": "function",
                                                                                                    "value": "function",
                                                                                                    "valueText": "function",
                                                                                                    "hasTrailingTrivia": true,
                                                                                                    "trailingTrivia": [
                                                                                                        {
                                                                                                            "kind": "WhitespaceTrivia",
                                                                                                            "text": " "
                                                                                                        }
                                                                                                    ]
                                                                                                },
                                                                                                "callSignature": {
                                                                                                    "kind": "CallSignature",
                                                                                                    "fullStart": 1002,
                                                                                                    "fullEnd": 1005,
                                                                                                    "start": 1002,
                                                                                                    "end": 1004,
                                                                                                    "fullWidth": 3,
                                                                                                    "width": 2,
                                                                                                    "parameterList": {
                                                                                                        "kind": "ParameterList",
                                                                                                        "fullStart": 1002,
                                                                                                        "fullEnd": 1005,
                                                                                                        "start": 1002,
                                                                                                        "end": 1004,
                                                                                                        "fullWidth": 3,
                                                                                                        "width": 2,
                                                                                                        "openParenToken": {
                                                                                                            "kind": "OpenParenToken",
                                                                                                            "fullStart": 1002,
                                                                                                            "fullEnd": 1003,
                                                                                                            "start": 1002,
                                                                                                            "end": 1003,
                                                                                                            "fullWidth": 1,
                                                                                                            "width": 1,
                                                                                                            "text": "(",
                                                                                                            "value": "(",
                                                                                                            "valueText": "("
                                                                                                        },
                                                                                                        "parameters": [],
                                                                                                        "closeParenToken": {
                                                                                                            "kind": "CloseParenToken",
                                                                                                            "fullStart": 1003,
                                                                                                            "fullEnd": 1005,
                                                                                                            "start": 1003,
                                                                                                            "end": 1004,
                                                                                                            "fullWidth": 2,
                                                                                                            "width": 1,
                                                                                                            "text": ")",
                                                                                                            "value": ")",
                                                                                                            "valueText": ")",
                                                                                                            "hasTrailingTrivia": true,
                                                                                                            "trailingTrivia": [
                                                                                                                {
                                                                                                                    "kind": "WhitespaceTrivia",
                                                                                                                    "text": " "
                                                                                                                }
                                                                                                            ]
                                                                                                        }
                                                                                                    }
                                                                                                },
                                                                                                "block": {
                                                                                                    "kind": "Block",
                                                                                                    "fullStart": 1005,
                                                                                                    "fullEnd": 1064,
                                                                                                    "start": 1005,
                                                                                                    "end": 1064,
                                                                                                    "fullWidth": 59,
                                                                                                    "width": 59,
                                                                                                    "openBraceToken": {
                                                                                                        "kind": "OpenBraceToken",
                                                                                                        "fullStart": 1005,
                                                                                                        "fullEnd": 1008,
                                                                                                        "start": 1005,
                                                                                                        "end": 1006,
                                                                                                        "fullWidth": 3,
                                                                                                        "width": 1,
                                                                                                        "text": "{",
                                                                                                        "value": "{",
                                                                                                        "valueText": "{",
                                                                                                        "hasTrailingTrivia": true,
                                                                                                        "hasTrailingNewLine": true,
                                                                                                        "trailingTrivia": [
                                                                                                            {
                                                                                                                "kind": "NewLineTrivia",
                                                                                                                "text": "\r\n"
                                                                                                            }
                                                                                                        ]
                                                                                                    },
                                                                                                    "statements": [
                                                                                                        {
                                                                                                            "kind": "ReturnStatement",
                                                                                                            "fullStart": 1008,
                                                                                                            "fullEnd": 1043,
                                                                                                            "start": 1032,
                                                                                                            "end": 1041,
                                                                                                            "fullWidth": 35,
                                                                                                            "width": 9,
                                                                                                            "returnKeyword": {
                                                                                                                "kind": "ReturnKeyword",
                                                                                                                "fullStart": 1008,
                                                                                                                "fullEnd": 1039,
                                                                                                                "start": 1032,
                                                                                                                "end": 1038,
                                                                                                                "fullWidth": 31,
                                                                                                                "width": 6,
                                                                                                                "text": "return",
                                                                                                                "value": "return",
                                                                                                                "valueText": "return",
                                                                                                                "hasLeadingTrivia": true,
                                                                                                                "hasTrailingTrivia": true,
                                                                                                                "leadingTrivia": [
                                                                                                                    {
                                                                                                                        "kind": "WhitespaceTrivia",
                                                                                                                        "text": "                        "
                                                                                                                    }
                                                                                                                ],
                                                                                                                "trailingTrivia": [
                                                                                                                    {
                                                                                                                        "kind": "WhitespaceTrivia",
                                                                                                                        "text": " "
                                                                                                                    }
                                                                                                                ]
                                                                                                            },
                                                                                                            "expression": {
                                                                                                                "kind": "NumericLiteral",
                                                                                                                "fullStart": 1039,
                                                                                                                "fullEnd": 1040,
                                                                                                                "start": 1039,
                                                                                                                "end": 1040,
                                                                                                                "fullWidth": 1,
                                                                                                                "width": 1,
                                                                                                                "text": "1",
                                                                                                                "value": 1,
                                                                                                                "valueText": "1"
                                                                                                            },
                                                                                                            "semicolonToken": {
                                                                                                                "kind": "SemicolonToken",
                                                                                                                "fullStart": 1040,
                                                                                                                "fullEnd": 1043,
                                                                                                                "start": 1040,
                                                                                                                "end": 1041,
                                                                                                                "fullWidth": 3,
                                                                                                                "width": 1,
                                                                                                                "text": ";",
                                                                                                                "value": ";",
                                                                                                                "valueText": ";",
                                                                                                                "hasTrailingTrivia": true,
                                                                                                                "hasTrailingNewLine": true,
                                                                                                                "trailingTrivia": [
                                                                                                                    {
                                                                                                                        "kind": "NewLineTrivia",
                                                                                                                        "text": "\r\n"
                                                                                                                    }
                                                                                                                ]
                                                                                                            }
                                                                                                        }
                                                                                                    ],
                                                                                                    "closeBraceToken": {
                                                                                                        "kind": "CloseBraceToken",
                                                                                                        "fullStart": 1043,
                                                                                                        "fullEnd": 1064,
                                                                                                        "start": 1063,
                                                                                                        "end": 1064,
                                                                                                        "fullWidth": 21,
                                                                                                        "width": 1,
                                                                                                        "text": "}",
                                                                                                        "value": "}",
                                                                                                        "valueText": "}",
                                                                                                        "hasLeadingTrivia": true,
                                                                                                        "leadingTrivia": [
                                                                                                            {
                                                                                                                "kind": "WhitespaceTrivia",
                                                                                                                "text": "                    "
                                                                                                            }
                                                                                                        ]
                                                                                                    }
                                                                                                }
                                                                                            }
                                                                                        },
                                                                                        {
                                                                                            "kind": "CommaToken",
                                                                                            "fullStart": 1064,
                                                                                            "fullEnd": 1067,
                                                                                            "start": 1064,
                                                                                            "end": 1065,
                                                                                            "fullWidth": 3,
                                                                                            "width": 1,
                                                                                            "text": ",",
                                                                                            "value": ",",
                                                                                            "valueText": ",",
                                                                                            "hasTrailingTrivia": true,
                                                                                            "hasTrailingNewLine": true,
                                                                                            "trailingTrivia": [
                                                                                                {
                                                                                                    "kind": "NewLineTrivia",
                                                                                                    "text": "\r\n"
                                                                                                }
                                                                                            ]
                                                                                        },
                                                                                        {
                                                                                            "kind": "SimplePropertyAssignment",
                                                                                            "fullStart": 1067,
                                                                                            "fullEnd": 1107,
                                                                                            "start": 1087,
                                                                                            "end": 1105,
                                                                                            "fullWidth": 40,
                                                                                            "width": 18,
                                                                                            "propertyName": {
                                                                                                "kind": "IdentifierName",
                                                                                                "fullStart": 1067,
                                                                                                "fullEnd": 1099,
                                                                                                "start": 1087,
                                                                                                "end": 1099,
                                                                                                "fullWidth": 32,
                                                                                                "width": 12,
                                                                                                "text": "configurable",
                                                                                                "value": "configurable",
                                                                                                "valueText": "configurable",
                                                                                                "hasLeadingTrivia": true,
                                                                                                "leadingTrivia": [
                                                                                                    {
                                                                                                        "kind": "WhitespaceTrivia",
                                                                                                        "text": "                    "
                                                                                                    }
                                                                                                ]
                                                                                            },
                                                                                            "colonToken": {
                                                                                                "kind": "ColonToken",
                                                                                                "fullStart": 1099,
                                                                                                "fullEnd": 1101,
                                                                                                "start": 1099,
                                                                                                "end": 1100,
                                                                                                "fullWidth": 2,
                                                                                                "width": 1,
                                                                                                "text": ":",
                                                                                                "value": ":",
                                                                                                "valueText": ":",
                                                                                                "hasTrailingTrivia": true,
                                                                                                "trailingTrivia": [
                                                                                                    {
                                                                                                        "kind": "WhitespaceTrivia",
                                                                                                        "text": " "
                                                                                                    }
                                                                                                ]
                                                                                            },
                                                                                            "expression": {
                                                                                                "kind": "TrueKeyword",
                                                                                                "fullStart": 1101,
                                                                                                "fullEnd": 1107,
                                                                                                "start": 1101,
                                                                                                "end": 1105,
                                                                                                "fullWidth": 6,
                                                                                                "width": 4,
                                                                                                "text": "true",
                                                                                                "value": true,
                                                                                                "valueText": "true",
                                                                                                "hasTrailingTrivia": true,
                                                                                                "hasTrailingNewLine": true,
                                                                                                "trailingTrivia": [
                                                                                                    {
                                                                                                        "kind": "NewLineTrivia",
                                                                                                        "text": "\r\n"
                                                                                                    }
                                                                                                ]
                                                                                            }
                                                                                        }
                                                                                    ],
                                                                                    "closeBraceToken": {
                                                                                        "kind": "CloseBraceToken",
                                                                                        "fullStart": 1107,
                                                                                        "fullEnd": 1124,
                                                                                        "start": 1123,
                                                                                        "end": 1124,
                                                                                        "fullWidth": 17,
                                                                                        "width": 1,
                                                                                        "text": "}",
                                                                                        "value": "}",
                                                                                        "valueText": "}",
                                                                                        "hasLeadingTrivia": true,
                                                                                        "leadingTrivia": [
                                                                                            {
                                                                                                "kind": "WhitespaceTrivia",
                                                                                                "text": "                "
                                                                                            }
                                                                                        ]
                                                                                    }
                                                                                }
                                                                            ],
                                                                            "closeParenToken": {
                                                                                "kind": "CloseParenToken",
                                                                                "fullStart": 1124,
                                                                                "fullEnd": 1125,
                                                                                "start": 1124,
                                                                                "end": 1125,
                                                                                "fullWidth": 1,
                                                                                "width": 1,
                                                                                "text": ")",
                                                                                "value": ")",
                                                                                "valueText": ")"
                                                                            }
                                                                        }
                                                                    },
                                                                    "semicolonToken": {
                                                                        "kind": "SemicolonToken",
                                                                        "fullStart": 1125,
                                                                        "fullEnd": 1128,
                                                                        "start": 1125,
                                                                        "end": 1126,
                                                                        "fullWidth": 3,
                                                                        "width": 1,
                                                                        "text": ";",
                                                                        "value": ";",
                                                                        "valueText": ";",
                                                                        "hasTrailingTrivia": true,
                                                                        "hasTrailingNewLine": true,
                                                                        "trailingTrivia": [
                                                                            {
                                                                                "kind": "NewLineTrivia",
                                                                                "text": "\r\n"
                                                                            }
                                                                        ]
                                                                    }
                                                                },
                                                                {
                                                                    "kind": "ReturnStatement",
                                                                    "fullStart": 1128,
                                                                    "fullEnd": 1155,
                                                                    "start": 1144,
                                                                    "end": 1153,
                                                                    "fullWidth": 27,
                                                                    "width": 9,
                                                                    "returnKeyword": {
                                                                        "kind": "ReturnKeyword",
                                                                        "fullStart": 1128,
                                                                        "fullEnd": 1151,
                                                                        "start": 1144,
                                                                        "end": 1150,
                                                                        "fullWidth": 23,
                                                                        "width": 6,
                                                                        "text": "return",
                                                                        "value": "return",
                                                                        "valueText": "return",
                                                                        "hasLeadingTrivia": true,
                                                                        "hasTrailingTrivia": true,
                                                                        "leadingTrivia": [
                                                                            {
                                                                                "kind": "WhitespaceTrivia",
                                                                                "text": "                "
                                                                            }
                                                                        ],
                                                                        "trailingTrivia": [
                                                                            {
                                                                                "kind": "WhitespaceTrivia",
                                                                                "text": " "
                                                                            }
                                                                        ]
                                                                    },
                                                                    "expression": {
                                                                        "kind": "NumericLiteral",
                                                                        "fullStart": 1151,
                                                                        "fullEnd": 1152,
                                                                        "start": 1151,
                                                                        "end": 1152,
                                                                        "fullWidth": 1,
                                                                        "width": 1,
                                                                        "text": "0",
                                                                        "value": 0,
                                                                        "valueText": "0"
                                                                    },
                                                                    "semicolonToken": {
                                                                        "kind": "SemicolonToken",
                                                                        "fullStart": 1152,
                                                                        "fullEnd": 1155,
                                                                        "start": 1152,
                                                                        "end": 1153,
                                                                        "fullWidth": 3,
                                                                        "width": 1,
                                                                        "text": ";",
                                                                        "value": ";",
                                                                        "valueText": ";",
                                                                        "hasTrailingTrivia": true,
                                                                        "hasTrailingNewLine": true,
                                                                        "trailingTrivia": [
                                                                            {
                                                                                "kind": "NewLineTrivia",
                                                                                "text": "\r\n"
                                                                            }
                                                                        ]
                                                                    }
                                                                }
                                                            ],
                                                            "closeBraceToken": {
                                                                "kind": "CloseBraceToken",
                                                                "fullStart": 1155,
                                                                "fullEnd": 1168,
                                                                "start": 1167,
                                                                "end": 1168,
                                                                "fullWidth": 13,
                                                                "width": 1,
                                                                "text": "}",
                                                                "value": "}",
                                                                "valueText": "}",
                                                                "hasLeadingTrivia": true,
                                                                "leadingTrivia": [
                                                                    {
                                                                        "kind": "WhitespaceTrivia",
                                                                        "text": "            "
                                                                    }
                                                                ]
                                                            }
                                                        }
                                                    }
                                                },
                                                {
                                                    "kind": "CommaToken",
                                                    "fullStart": 1168,
                                                    "fullEnd": 1171,
                                                    "start": 1168,
                                                    "end": 1169,
                                                    "fullWidth": 3,
                                                    "width": 1,
                                                    "text": ",",
                                                    "value": ",",
                                                    "valueText": ",",
                                                    "hasTrailingTrivia": true,
                                                    "hasTrailingNewLine": true,
                                                    "trailingTrivia": [
                                                        {
                                                            "kind": "NewLineTrivia",
                                                            "text": "\r\n"
                                                        }
                                                    ]
                                                },
                                                {
                                                    "kind": "SimplePropertyAssignment",
                                                    "fullStart": 1171,
                                                    "fullEnd": 1203,
                                                    "start": 1183,
                                                    "end": 1201,
                                                    "fullWidth": 32,
                                                    "width": 18,
                                                    "propertyName": {
                                                        "kind": "IdentifierName",
                                                        "fullStart": 1171,
                                                        "fullEnd": 1195,
                                                        "start": 1183,
                                                        "end": 1195,
                                                        "fullWidth": 24,
                                                        "width": 12,
                                                        "text": "configurable",
                                                        "value": "configurable",
                                                        "valueText": "configurable",
                                                        "hasLeadingTrivia": true,
                                                        "leadingTrivia": [
                                                            {
                                                                "kind": "WhitespaceTrivia",
                                                                "text": "            "
                                                            }
                                                        ]
                                                    },
                                                    "colonToken": {
                                                        "kind": "ColonToken",
                                                        "fullStart": 1195,
                                                        "fullEnd": 1197,
                                                        "start": 1195,
                                                        "end": 1196,
                                                        "fullWidth": 2,
                                                        "width": 1,
                                                        "text": ":",
                                                        "value": ":",
                                                        "valueText": ":",
                                                        "hasTrailingTrivia": true,
                                                        "trailingTrivia": [
                                                            {
                                                                "kind": "WhitespaceTrivia",
                                                                "text": " "
                                                            }
                                                        ]
                                                    },
                                                    "expression": {
                                                        "kind": "TrueKeyword",
                                                        "fullStart": 1197,
                                                        "fullEnd": 1203,
                                                        "start": 1197,
                                                        "end": 1201,
                                                        "fullWidth": 6,
                                                        "width": 4,
                                                        "text": "true",
                                                        "value": true,
                                                        "valueText": "true",
                                                        "hasTrailingTrivia": true,
                                                        "hasTrailingNewLine": true,
                                                        "trailingTrivia": [
                                                            {
                                                                "kind": "NewLineTrivia",
                                                                "text": "\r\n"
                                                            }
                                                        ]
                                                    }
                                                }
                                            ],
                                            "closeBraceToken": {
                                                "kind": "CloseBraceToken",
                                                "fullStart": 1203,
                                                "fullEnd": 1212,
                                                "start": 1211,
                                                "end": 1212,
                                                "fullWidth": 9,
                                                "width": 1,
                                                "text": "}",
                                                "value": "}",
                                                "valueText": "}",
                                                "hasLeadingTrivia": true,
                                                "leadingTrivia": [
                                                    {
                                                        "kind": "WhitespaceTrivia",
                                                        "text": "        "
                                                    }
                                                ]
                                            }
                                        }
                                    ],
                                    "closeParenToken": {
                                        "kind": "CloseParenToken",
                                        "fullStart": 1212,
                                        "fullEnd": 1213,
                                        "start": 1212,
                                        "end": 1213,
                                        "fullWidth": 1,
                                        "width": 1,
                                        "text": ")",
                                        "value": ")",
                                        "valueText": ")"
                                    }
                                }
                            },
                            "semicolonToken": {
                                "kind": "SemicolonToken",
                                "fullStart": 1213,
                                "fullEnd": 1216,
                                "start": 1213,
                                "end": 1214,
                                "fullWidth": 3,
                                "width": 1,
                                "text": ";",
                                "value": ";",
                                "valueText": ";",
                                "hasTrailingTrivia": true,
                                "hasTrailingNewLine": true,
                                "trailingTrivia": [
                                    {
                                        "kind": "NewLineTrivia",
                                        "text": "\r\n"
                                    }
                                ]
                            }
                        },
                        {
                            "kind": "VariableStatement",
                            "fullStart": 1216,
                            "fullEnd": 1287,
                            "start": 1226,
                            "end": 1285,
                            "fullWidth": 71,
                            "width": 59,
                            "modifiers": [],
                            "variableDeclaration": {
                                "kind": "VariableDeclaration",
                                "fullStart": 1216,
                                "fullEnd": 1284,
                                "start": 1226,
                                "end": 1284,
                                "fullWidth": 68,
                                "width": 58,
                                "varKeyword": {
                                    "kind": "VarKeyword",
                                    "fullStart": 1216,
                                    "fullEnd": 1230,
                                    "start": 1226,
                                    "end": 1229,
                                    "fullWidth": 14,
                                    "width": 3,
                                    "text": "var",
                                    "value": "var",
                                    "valueText": "var",
                                    "hasLeadingTrivia": true,
                                    "hasLeadingNewLine": true,
                                    "hasTrailingTrivia": true,
                                    "leadingTrivia": [
                                        {
                                            "kind": "NewLineTrivia",
                                            "text": "\r\n"
                                        },
                                        {
                                            "kind": "WhitespaceTrivia",
                                            "text": "        "
                                        }
                                    ],
                                    "trailingTrivia": [
                                        {
                                            "kind": "WhitespaceTrivia",
                                            "text": " "
                                        }
                                    ]
                                },
                                "variableDeclarators": [
                                    {
                                        "kind": "VariableDeclarator",
                                        "fullStart": 1230,
                                        "fullEnd": 1284,
                                        "start": 1230,
                                        "end": 1284,
                                        "fullWidth": 54,
<<<<<<< HEAD
                                        "width": 54,
                                        "identifier": {
=======
                                        "propertyName": {
>>>>>>> 85e84683
                                            "kind": "IdentifierName",
                                            "fullStart": 1230,
                                            "fullEnd": 1241,
                                            "start": 1230,
                                            "end": 1240,
                                            "fullWidth": 11,
                                            "width": 10,
                                            "text": "testResult",
                                            "value": "testResult",
                                            "valueText": "testResult",
                                            "hasTrailingTrivia": true,
                                            "trailingTrivia": [
                                                {
                                                    "kind": "WhitespaceTrivia",
                                                    "text": " "
                                                }
                                            ]
                                        },
                                        "equalsValueClause": {
                                            "kind": "EqualsValueClause",
                                            "fullStart": 1241,
                                            "fullEnd": 1284,
                                            "start": 1241,
                                            "end": 1284,
                                            "fullWidth": 43,
                                            "width": 43,
                                            "equalsToken": {
                                                "kind": "EqualsToken",
                                                "fullStart": 1241,
                                                "fullEnd": 1243,
                                                "start": 1241,
                                                "end": 1242,
                                                "fullWidth": 2,
                                                "width": 1,
                                                "text": "=",
                                                "value": "=",
                                                "valueText": "=",
                                                "hasTrailingTrivia": true,
                                                "trailingTrivia": [
                                                    {
                                                        "kind": "WhitespaceTrivia",
                                                        "text": " "
                                                    }
                                                ]
                                            },
                                            "value": {
                                                "kind": "InvocationExpression",
                                                "fullStart": 1243,
                                                "fullEnd": 1284,
                                                "start": 1243,
                                                "end": 1284,
                                                "fullWidth": 41,
                                                "width": 41,
                                                "expression": {
                                                    "kind": "MemberAccessExpression",
                                                    "fullStart": 1243,
                                                    "fullEnd": 1267,
                                                    "start": 1243,
                                                    "end": 1267,
                                                    "fullWidth": 24,
                                                    "width": 24,
                                                    "expression": {
                                                        "kind": "MemberAccessExpression",
                                                        "fullStart": 1243,
                                                        "fullEnd": 1262,
                                                        "start": 1243,
                                                        "end": 1262,
                                                        "fullWidth": 19,
                                                        "width": 19,
                                                        "expression": {
                                                            "kind": "MemberAccessExpression",
                                                            "fullStart": 1243,
                                                            "fullEnd": 1258,
                                                            "start": 1243,
                                                            "end": 1258,
                                                            "fullWidth": 15,
                                                            "width": 15,
                                                            "expression": {
                                                                "kind": "IdentifierName",
                                                                "fullStart": 1243,
                                                                "fullEnd": 1248,
                                                                "start": 1243,
                                                                "end": 1248,
                                                                "fullWidth": 5,
                                                                "width": 5,
                                                                "text": "Array",
                                                                "value": "Array",
                                                                "valueText": "Array"
                                                            },
                                                            "dotToken": {
                                                                "kind": "DotToken",
                                                                "fullStart": 1248,
                                                                "fullEnd": 1249,
                                                                "start": 1248,
                                                                "end": 1249,
                                                                "fullWidth": 1,
                                                                "width": 1,
                                                                "text": ".",
                                                                "value": ".",
                                                                "valueText": "."
                                                            },
                                                            "name": {
                                                                "kind": "IdentifierName",
                                                                "fullStart": 1249,
                                                                "fullEnd": 1258,
                                                                "start": 1249,
                                                                "end": 1258,
                                                                "fullWidth": 9,
                                                                "width": 9,
                                                                "text": "prototype",
                                                                "value": "prototype",
                                                                "valueText": "prototype"
                                                            }
                                                        },
                                                        "dotToken": {
                                                            "kind": "DotToken",
                                                            "fullStart": 1258,
                                                            "fullEnd": 1259,
                                                            "start": 1258,
                                                            "end": 1259,
                                                            "fullWidth": 1,
                                                            "width": 1,
                                                            "text": ".",
                                                            "value": ".",
                                                            "valueText": "."
                                                        },
                                                        "name": {
                                                            "kind": "IdentifierName",
                                                            "fullStart": 1259,
                                                            "fullEnd": 1262,
                                                            "start": 1259,
                                                            "end": 1262,
                                                            "fullWidth": 3,
                                                            "width": 3,
                                                            "text": "map",
                                                            "value": "map",
                                                            "valueText": "map"
                                                        }
                                                    },
                                                    "dotToken": {
                                                        "kind": "DotToken",
                                                        "fullStart": 1262,
                                                        "fullEnd": 1263,
                                                        "start": 1262,
                                                        "end": 1263,
                                                        "fullWidth": 1,
                                                        "width": 1,
                                                        "text": ".",
                                                        "value": ".",
                                                        "valueText": "."
                                                    },
                                                    "name": {
                                                        "kind": "IdentifierName",
                                                        "fullStart": 1263,
                                                        "fullEnd": 1267,
                                                        "start": 1263,
                                                        "end": 1267,
                                                        "fullWidth": 4,
                                                        "width": 4,
                                                        "text": "call",
                                                        "value": "call",
                                                        "valueText": "call"
                                                    }
                                                },
                                                "argumentList": {
                                                    "kind": "ArgumentList",
                                                    "fullStart": 1267,
                                                    "fullEnd": 1284,
                                                    "start": 1267,
                                                    "end": 1284,
                                                    "fullWidth": 17,
                                                    "width": 17,
                                                    "openParenToken": {
                                                        "kind": "OpenParenToken",
                                                        "fullStart": 1267,
                                                        "fullEnd": 1268,
                                                        "start": 1267,
                                                        "end": 1268,
                                                        "fullWidth": 1,
                                                        "width": 1,
                                                        "text": "(",
                                                        "value": "(",
                                                        "valueText": "("
                                                    },
                                                    "arguments": [
                                                        {
                                                            "kind": "IdentifierName",
                                                            "fullStart": 1268,
                                                            "fullEnd": 1271,
                                                            "start": 1268,
                                                            "end": 1271,
                                                            "fullWidth": 3,
                                                            "width": 3,
                                                            "text": "obj",
                                                            "value": "obj",
                                                            "valueText": "obj"
                                                        },
                                                        {
                                                            "kind": "CommaToken",
                                                            "fullStart": 1271,
                                                            "fullEnd": 1273,
                                                            "start": 1271,
                                                            "end": 1272,
                                                            "fullWidth": 2,
                                                            "width": 1,
                                                            "text": ",",
                                                            "value": ",",
                                                            "valueText": ",",
                                                            "hasTrailingTrivia": true,
                                                            "trailingTrivia": [
                                                                {
                                                                    "kind": "WhitespaceTrivia",
                                                                    "text": " "
                                                                }
                                                            ]
                                                        },
                                                        {
                                                            "kind": "IdentifierName",
                                                            "fullStart": 1273,
                                                            "fullEnd": 1283,
                                                            "start": 1273,
                                                            "end": 1283,
                                                            "fullWidth": 10,
                                                            "width": 10,
                                                            "text": "callbackfn",
                                                            "value": "callbackfn",
                                                            "valueText": "callbackfn"
                                                        }
                                                    ],
                                                    "closeParenToken": {
                                                        "kind": "CloseParenToken",
                                                        "fullStart": 1283,
                                                        "fullEnd": 1284,
                                                        "start": 1283,
                                                        "end": 1284,
                                                        "fullWidth": 1,
                                                        "width": 1,
                                                        "text": ")",
                                                        "value": ")",
                                                        "valueText": ")"
                                                    }
                                                }
                                            }
                                        }
                                    }
                                ]
                            },
                            "semicolonToken": {
                                "kind": "SemicolonToken",
                                "fullStart": 1284,
                                "fullEnd": 1287,
                                "start": 1284,
                                "end": 1285,
                                "fullWidth": 3,
                                "width": 1,
                                "text": ";",
                                "value": ";",
                                "valueText": ";",
                                "hasTrailingTrivia": true,
                                "hasTrailingNewLine": true,
                                "trailingTrivia": [
                                    {
                                        "kind": "NewLineTrivia",
                                        "text": "\r\n"
                                    }
                                ]
                            }
                        },
                        {
                            "kind": "ReturnStatement",
                            "fullStart": 1287,
                            "fullEnd": 1354,
                            "start": 1295,
                            "end": 1352,
                            "fullWidth": 67,
                            "width": 57,
                            "returnKeyword": {
                                "kind": "ReturnKeyword",
                                "fullStart": 1287,
                                "fullEnd": 1302,
                                "start": 1295,
                                "end": 1301,
                                "fullWidth": 15,
                                "width": 6,
                                "text": "return",
                                "value": "return",
                                "valueText": "return",
                                "hasLeadingTrivia": true,
                                "hasTrailingTrivia": true,
                                "leadingTrivia": [
                                    {
                                        "kind": "WhitespaceTrivia",
                                        "text": "        "
                                    }
                                ],
                                "trailingTrivia": [
                                    {
                                        "kind": "WhitespaceTrivia",
                                        "text": " "
                                    }
                                ]
                            },
                            "expression": {
                                "kind": "LogicalAndExpression",
                                "fullStart": 1302,
                                "fullEnd": 1351,
                                "start": 1302,
                                "end": 1351,
                                "fullWidth": 49,
                                "width": 49,
                                "left": {
                                    "kind": "EqualsExpression",
                                    "fullStart": 1302,
                                    "fullEnd": 1325,
                                    "start": 1302,
                                    "end": 1324,
                                    "fullWidth": 23,
                                    "width": 22,
                                    "left": {
                                        "kind": "ElementAccessExpression",
                                        "fullStart": 1302,
                                        "fullEnd": 1316,
                                        "start": 1302,
                                        "end": 1315,
                                        "fullWidth": 14,
                                        "width": 13,
                                        "expression": {
                                            "kind": "IdentifierName",
                                            "fullStart": 1302,
                                            "fullEnd": 1312,
                                            "start": 1302,
                                            "end": 1312,
                                            "fullWidth": 10,
                                            "width": 10,
                                            "text": "testResult",
                                            "value": "testResult",
                                            "valueText": "testResult"
                                        },
                                        "openBracketToken": {
                                            "kind": "OpenBracketToken",
                                            "fullStart": 1312,
                                            "fullEnd": 1313,
                                            "start": 1312,
                                            "end": 1313,
                                            "fullWidth": 1,
                                            "width": 1,
                                            "text": "[",
                                            "value": "[",
                                            "valueText": "["
                                        },
                                        "argumentExpression": {
                                            "kind": "NumericLiteral",
                                            "fullStart": 1313,
                                            "fullEnd": 1314,
                                            "start": 1313,
                                            "end": 1314,
                                            "fullWidth": 1,
                                            "width": 1,
                                            "text": "0",
                                            "value": 0,
                                            "valueText": "0"
                                        },
                                        "closeBracketToken": {
                                            "kind": "CloseBracketToken",
                                            "fullStart": 1314,
                                            "fullEnd": 1316,
                                            "start": 1314,
                                            "end": 1315,
                                            "fullWidth": 2,
                                            "width": 1,
                                            "text": "]",
                                            "value": "]",
                                            "valueText": "]",
                                            "hasTrailingTrivia": true,
                                            "trailingTrivia": [
                                                {
                                                    "kind": "WhitespaceTrivia",
                                                    "text": " "
                                                }
                                            ]
                                        }
                                    },
                                    "operatorToken": {
                                        "kind": "EqualsEqualsEqualsToken",
                                        "fullStart": 1316,
                                        "fullEnd": 1320,
                                        "start": 1316,
                                        "end": 1319,
                                        "fullWidth": 4,
                                        "width": 3,
                                        "text": "===",
                                        "value": "===",
                                        "valueText": "===",
                                        "hasTrailingTrivia": true,
                                        "trailingTrivia": [
                                            {
                                                "kind": "WhitespaceTrivia",
                                                "text": " "
                                            }
                                        ]
                                    },
                                    "right": {
                                        "kind": "TrueKeyword",
                                        "fullStart": 1320,
                                        "fullEnd": 1325,
                                        "start": 1320,
                                        "end": 1324,
                                        "fullWidth": 5,
                                        "width": 4,
                                        "text": "true",
                                        "value": true,
                                        "valueText": "true",
                                        "hasTrailingTrivia": true,
                                        "trailingTrivia": [
                                            {
                                                "kind": "WhitespaceTrivia",
                                                "text": " "
                                            }
                                        ]
                                    }
                                },
                                "operatorToken": {
                                    "kind": "AmpersandAmpersandToken",
                                    "fullStart": 1325,
                                    "fullEnd": 1328,
                                    "start": 1325,
                                    "end": 1327,
                                    "fullWidth": 3,
                                    "width": 2,
                                    "text": "&&",
                                    "value": "&&",
                                    "valueText": "&&",
                                    "hasTrailingTrivia": true,
                                    "trailingTrivia": [
                                        {
                                            "kind": "WhitespaceTrivia",
                                            "text": " "
                                        }
                                    ]
                                },
                                "right": {
                                    "kind": "EqualsExpression",
                                    "fullStart": 1328,
                                    "fullEnd": 1351,
                                    "start": 1328,
                                    "end": 1351,
                                    "fullWidth": 23,
                                    "width": 23,
                                    "left": {
                                        "kind": "ElementAccessExpression",
                                        "fullStart": 1328,
                                        "fullEnd": 1342,
                                        "start": 1328,
                                        "end": 1341,
                                        "fullWidth": 14,
                                        "width": 13,
                                        "expression": {
                                            "kind": "IdentifierName",
                                            "fullStart": 1328,
                                            "fullEnd": 1338,
                                            "start": 1328,
                                            "end": 1338,
                                            "fullWidth": 10,
                                            "width": 10,
                                            "text": "testResult",
                                            "value": "testResult",
                                            "valueText": "testResult"
                                        },
                                        "openBracketToken": {
                                            "kind": "OpenBracketToken",
                                            "fullStart": 1338,
                                            "fullEnd": 1339,
                                            "start": 1338,
                                            "end": 1339,
                                            "fullWidth": 1,
                                            "width": 1,
                                            "text": "[",
                                            "value": "[",
                                            "valueText": "["
                                        },
                                        "argumentExpression": {
                                            "kind": "NumericLiteral",
                                            "fullStart": 1339,
                                            "fullEnd": 1340,
                                            "start": 1339,
                                            "end": 1340,
                                            "fullWidth": 1,
                                            "width": 1,
                                            "text": "1",
                                            "value": 1,
                                            "valueText": "1"
                                        },
                                        "closeBracketToken": {
                                            "kind": "CloseBracketToken",
                                            "fullStart": 1340,
                                            "fullEnd": 1342,
                                            "start": 1340,
                                            "end": 1341,
                                            "fullWidth": 2,
                                            "width": 1,
                                            "text": "]",
                                            "value": "]",
                                            "valueText": "]",
                                            "hasTrailingTrivia": true,
                                            "trailingTrivia": [
                                                {
                                                    "kind": "WhitespaceTrivia",
                                                    "text": " "
                                                }
                                            ]
                                        }
                                    },
                                    "operatorToken": {
                                        "kind": "EqualsEqualsEqualsToken",
                                        "fullStart": 1342,
                                        "fullEnd": 1346,
                                        "start": 1342,
                                        "end": 1345,
                                        "fullWidth": 4,
                                        "width": 3,
                                        "text": "===",
                                        "value": "===",
                                        "valueText": "===",
                                        "hasTrailingTrivia": true,
                                        "trailingTrivia": [
                                            {
                                                "kind": "WhitespaceTrivia",
                                                "text": " "
                                            }
                                        ]
                                    },
                                    "right": {
                                        "kind": "FalseKeyword",
                                        "fullStart": 1346,
                                        "fullEnd": 1351,
                                        "start": 1346,
                                        "end": 1351,
                                        "fullWidth": 5,
                                        "width": 5,
                                        "text": "false",
                                        "value": false,
                                        "valueText": "false"
                                    }
                                }
                            },
                            "semicolonToken": {
                                "kind": "SemicolonToken",
                                "fullStart": 1351,
                                "fullEnd": 1354,
                                "start": 1351,
                                "end": 1352,
                                "fullWidth": 3,
                                "width": 1,
                                "text": ";",
                                "value": ";",
                                "valueText": ";",
                                "hasTrailingTrivia": true,
                                "hasTrailingNewLine": true,
                                "trailingTrivia": [
                                    {
                                        "kind": "NewLineTrivia",
                                        "text": "\r\n"
                                    }
                                ]
                            }
                        }
                    ],
                    "closeBraceToken": {
                        "kind": "CloseBraceToken",
                        "fullStart": 1354,
                        "fullEnd": 1361,
                        "start": 1358,
                        "end": 1359,
                        "fullWidth": 7,
                        "width": 1,
                        "text": "}",
                        "value": "}",
                        "valueText": "}",
                        "hasLeadingTrivia": true,
                        "hasTrailingTrivia": true,
                        "hasTrailingNewLine": true,
                        "leadingTrivia": [
                            {
                                "kind": "WhitespaceTrivia",
                                "text": "    "
                            }
                        ],
                        "trailingTrivia": [
                            {
                                "kind": "NewLineTrivia",
                                "text": "\r\n"
                            }
                        ]
                    }
                }
            },
            {
                "kind": "ExpressionStatement",
                "fullStart": 1361,
                "fullEnd": 1385,
                "start": 1361,
                "end": 1383,
                "fullWidth": 24,
                "width": 22,
                "expression": {
                    "kind": "InvocationExpression",
                    "fullStart": 1361,
                    "fullEnd": 1382,
                    "start": 1361,
                    "end": 1382,
                    "fullWidth": 21,
                    "width": 21,
                    "expression": {
                        "kind": "IdentifierName",
                        "fullStart": 1361,
                        "fullEnd": 1372,
                        "start": 1361,
                        "end": 1372,
                        "fullWidth": 11,
                        "width": 11,
                        "text": "runTestCase",
                        "value": "runTestCase",
                        "valueText": "runTestCase"
                    },
                    "argumentList": {
                        "kind": "ArgumentList",
                        "fullStart": 1372,
                        "fullEnd": 1382,
                        "start": 1372,
                        "end": 1382,
                        "fullWidth": 10,
                        "width": 10,
                        "openParenToken": {
                            "kind": "OpenParenToken",
                            "fullStart": 1372,
                            "fullEnd": 1373,
                            "start": 1372,
                            "end": 1373,
                            "fullWidth": 1,
                            "width": 1,
                            "text": "(",
                            "value": "(",
                            "valueText": "("
                        },
                        "arguments": [
                            {
                                "kind": "IdentifierName",
                                "fullStart": 1373,
                                "fullEnd": 1381,
                                "start": 1373,
                                "end": 1381,
                                "fullWidth": 8,
                                "width": 8,
                                "text": "testcase",
                                "value": "testcase",
                                "valueText": "testcase"
                            }
                        ],
                        "closeParenToken": {
                            "kind": "CloseParenToken",
                            "fullStart": 1381,
                            "fullEnd": 1382,
                            "start": 1381,
                            "end": 1382,
                            "fullWidth": 1,
                            "width": 1,
                            "text": ")",
                            "value": ")",
                            "valueText": ")"
                        }
                    }
                },
                "semicolonToken": {
                    "kind": "SemicolonToken",
                    "fullStart": 1382,
                    "fullEnd": 1385,
                    "start": 1382,
                    "end": 1383,
                    "fullWidth": 3,
                    "width": 1,
                    "text": ";",
                    "value": ";",
                    "valueText": ";",
                    "hasTrailingTrivia": true,
                    "hasTrailingNewLine": true,
                    "trailingTrivia": [
                        {
                            "kind": "NewLineTrivia",
                            "text": "\r\n"
                        }
                    ]
                }
            }
        ],
        "endOfFileToken": {
            "kind": "EndOfFileToken",
            "fullStart": 1385,
            "fullEnd": 1385,
            "start": 1385,
            "end": 1385,
            "fullWidth": 0,
            "width": 0,
            "text": ""
        }
    },
    "lineMap": {
        "lineStarts": [
            0,
            67,
            152,
            232,
            308,
            380,
            385,
            441,
            572,
            577,
            579,
            581,
            604,
            606,
            652,
            695,
            726,
            748,
            778,
            793,
            804,
            806,
            840,
            842,
            885,
            917,
            968,
            1008,
            1043,
            1067,
            1107,
            1128,
            1155,
            1171,
            1203,
            1216,
            1218,
            1287,
            1354,
            1361,
            1385
        ],
        "length": 1385
    }
}<|MERGE_RESOLUTION|>--- conflicted
+++ resolved
@@ -1014,12 +1014,8 @@
                                         "start": 818,
                                         "end": 837,
                                         "fullWidth": 19,
-<<<<<<< HEAD
                                         "width": 19,
-                                        "identifier": {
-=======
                                         "propertyName": {
->>>>>>> 85e84683
                                             "kind": "IdentifierName",
                                             "fullStart": 818,
                                             "fullEnd": 822,
@@ -2396,12 +2392,8 @@
                                         "start": 1230,
                                         "end": 1284,
                                         "fullWidth": 54,
-<<<<<<< HEAD
                                         "width": 54,
-                                        "identifier": {
-=======
                                         "propertyName": {
->>>>>>> 85e84683
                                             "kind": "IdentifierName",
                                             "fullStart": 1230,
                                             "fullEnd": 1241,
