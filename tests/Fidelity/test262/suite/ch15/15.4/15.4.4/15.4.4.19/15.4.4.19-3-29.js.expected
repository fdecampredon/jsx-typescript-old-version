{
    "isDeclaration": false,
    "languageVersion": "EcmaScript5",
    "parseOptions": {
        "allowAutomaticSemicolonInsertion": true
    },
    "sourceUnit": {
        "kind": "SourceUnit",
        "fullStart": 0,
        "fullEnd": 888,
        "start": 535,
        "end": 888,
        "fullWidth": 888,
        "width": 353,
        "isIncrementallyUnusable": true,
        "moduleElements": [
            {
                "kind": "FunctionDeclaration",
                "fullStart": 0,
                "fullEnd": 864,
                "start": 535,
                "end": 862,
                "fullWidth": 864,
                "width": 327,
                "modifiers": [],
                "functionKeyword": {
                    "kind": "FunctionKeyword",
                    "fullStart": 0,
                    "fullEnd": 544,
                    "start": 535,
                    "end": 543,
                    "fullWidth": 544,
                    "width": 8,
                    "text": "function",
                    "value": "function",
                    "valueText": "function",
                    "hasLeadingTrivia": true,
                    "hasLeadingComment": true,
                    "hasLeadingNewLine": true,
                    "hasTrailingTrivia": true,
                    "leadingTrivia": [
                        {
                            "kind": "SingleLineCommentTrivia",
                            "text": "/// Copyright (c) 2012 Ecma International.  All rights reserved. "
                        },
                        {
                            "kind": "NewLineTrivia",
                            "text": "\r\n"
                        },
                        {
                            "kind": "SingleLineCommentTrivia",
                            "text": "/// Ecma International makes this code available under the terms and conditions set"
                        },
                        {
                            "kind": "NewLineTrivia",
                            "text": "\r\n"
                        },
                        {
                            "kind": "SingleLineCommentTrivia",
                            "text": "/// forth on http://hg.ecmascript.org/tests/test262/raw-file/tip/LICENSE (the "
                        },
                        {
                            "kind": "NewLineTrivia",
                            "text": "\r\n"
                        },
                        {
                            "kind": "SingleLineCommentTrivia",
                            "text": "/// \"Use Terms\").   Any redistribution of this code must retain the above "
                        },
                        {
                            "kind": "NewLineTrivia",
                            "text": "\r\n"
                        },
                        {
                            "kind": "SingleLineCommentTrivia",
                            "text": "/// copyright and this notice and otherwise comply with the Use Terms."
                        },
                        {
                            "kind": "NewLineTrivia",
                            "text": "\r\n"
                        },
                        {
                            "kind": "MultiLineCommentTrivia",
                            "text": "/**\r\n * @path ch15/15.4/15.4.4/15.4.4.19/15.4.4.19-3-29.js\r\n * @description Array.prototype.map - value of 'length' is boundary value (2^32 + 1)\r\n */"
                        },
                        {
                            "kind": "NewLineTrivia",
                            "text": "\r\n"
                        },
                        {
                            "kind": "NewLineTrivia",
                            "text": "\r\n"
                        },
                        {
                            "kind": "NewLineTrivia",
                            "text": "\r\n"
                        }
                    ],
                    "trailingTrivia": [
                        {
                            "kind": "WhitespaceTrivia",
                            "text": " "
                        }
                    ]
                },
                "identifier": {
                    "kind": "IdentifierName",
                    "fullStart": 544,
                    "fullEnd": 552,
                    "start": 544,
                    "end": 552,
                    "fullWidth": 8,
                    "width": 8,
                    "text": "testcase",
                    "value": "testcase",
                    "valueText": "testcase"
                },
                "callSignature": {
                    "kind": "CallSignature",
                    "fullStart": 552,
                    "fullEnd": 555,
                    "start": 552,
                    "end": 554,
                    "fullWidth": 3,
                    "width": 2,
                    "parameterList": {
                        "kind": "ParameterList",
                        "fullStart": 552,
                        "fullEnd": 555,
                        "start": 552,
                        "end": 554,
                        "fullWidth": 3,
                        "width": 2,
                        "openParenToken": {
                            "kind": "OpenParenToken",
                            "fullStart": 552,
                            "fullEnd": 553,
                            "start": 552,
                            "end": 553,
                            "fullWidth": 1,
                            "width": 1,
                            "text": "(",
                            "value": "(",
                            "valueText": "("
                        },
                        "parameters": [],
                        "closeParenToken": {
                            "kind": "CloseParenToken",
                            "fullStart": 553,
                            "fullEnd": 555,
                            "start": 553,
                            "end": 554,
                            "fullWidth": 2,
                            "width": 1,
                            "text": ")",
                            "value": ")",
                            "valueText": ")",
                            "hasTrailingTrivia": true,
                            "trailingTrivia": [
                                {
                                    "kind": "WhitespaceTrivia",
                                    "text": " "
                                }
                            ]
                        }
                    }
                },
                "block": {
                    "kind": "Block",
                    "fullStart": 555,
                    "fullEnd": 864,
                    "start": 555,
                    "end": 862,
                    "fullWidth": 309,
                    "width": 307,
                    "openBraceToken": {
                        "kind": "OpenBraceToken",
                        "fullStart": 555,
                        "fullEnd": 558,
                        "start": 555,
                        "end": 556,
                        "fullWidth": 3,
                        "width": 1,
                        "text": "{",
                        "value": "{",
                        "valueText": "{",
                        "hasTrailingTrivia": true,
                        "hasTrailingNewLine": true,
                        "trailingTrivia": [
                            {
                                "kind": "NewLineTrivia",
                                "text": "\r\n"
                            }
                        ]
                    },
                    "statements": [
                        {
                            "kind": "FunctionDeclaration",
                            "fullStart": 558,
                            "fullEnd": 647,
                            "start": 568,
                            "end": 645,
                            "fullWidth": 89,
                            "width": 77,
                            "modifiers": [],
                            "functionKeyword": {
                                "kind": "FunctionKeyword",
                                "fullStart": 558,
                                "fullEnd": 577,
                                "start": 568,
                                "end": 576,
                                "fullWidth": 19,
                                "width": 8,
                                "text": "function",
                                "value": "function",
                                "valueText": "function",
                                "hasLeadingTrivia": true,
                                "hasLeadingNewLine": true,
                                "hasTrailingTrivia": true,
                                "leadingTrivia": [
                                    {
                                        "kind": "NewLineTrivia",
                                        "text": "\r\n"
                                    },
                                    {
                                        "kind": "WhitespaceTrivia",
                                        "text": "        "
                                    }
                                ],
                                "trailingTrivia": [
                                    {
                                        "kind": "WhitespaceTrivia",
                                        "text": " "
                                    }
                                ]
                            },
                            "identifier": {
                                "kind": "IdentifierName",
                                "fullStart": 577,
                                "fullEnd": 587,
                                "start": 577,
                                "end": 587,
                                "fullWidth": 10,
                                "width": 10,
                                "text": "callbackfn",
                                "value": "callbackfn",
                                "valueText": "callbackfn"
                            },
                            "callSignature": {
                                "kind": "CallSignature",
                                "fullStart": 587,
                                "fullEnd": 603,
                                "start": 587,
                                "end": 602,
                                "fullWidth": 16,
                                "width": 15,
                                "parameterList": {
                                    "kind": "ParameterList",
                                    "fullStart": 587,
                                    "fullEnd": 603,
                                    "start": 587,
                                    "end": 602,
                                    "fullWidth": 16,
                                    "width": 15,
                                    "openParenToken": {
                                        "kind": "OpenParenToken",
                                        "fullStart": 587,
                                        "fullEnd": 588,
                                        "start": 587,
                                        "end": 588,
                                        "fullWidth": 1,
                                        "width": 1,
                                        "text": "(",
                                        "value": "(",
                                        "valueText": "("
                                    },
                                    "parameters": [
                                        {
                                            "kind": "Parameter",
                                            "fullStart": 588,
                                            "fullEnd": 591,
                                            "start": 588,
                                            "end": 591,
                                            "fullWidth": 3,
<<<<<<< HEAD
                                            "width": 3,
=======
                                            "modifiers": [],
>>>>>>> e3c38734
                                            "identifier": {
                                                "kind": "IdentifierName",
                                                "fullStart": 588,
                                                "fullEnd": 591,
                                                "start": 588,
                                                "end": 591,
                                                "fullWidth": 3,
                                                "width": 3,
                                                "text": "val",
                                                "value": "val",
                                                "valueText": "val"
                                            }
                                        },
                                        {
                                            "kind": "CommaToken",
                                            "fullStart": 591,
                                            "fullEnd": 593,
                                            "start": 591,
                                            "end": 592,
                                            "fullWidth": 2,
                                            "width": 1,
                                            "text": ",",
                                            "value": ",",
                                            "valueText": ",",
                                            "hasTrailingTrivia": true,
                                            "trailingTrivia": [
                                                {
                                                    "kind": "WhitespaceTrivia",
                                                    "text": " "
                                                }
                                            ]
                                        },
                                        {
                                            "kind": "Parameter",
                                            "fullStart": 593,
                                            "fullEnd": 596,
                                            "start": 593,
                                            "end": 596,
                                            "fullWidth": 3,
<<<<<<< HEAD
                                            "width": 3,
=======
                                            "modifiers": [],
>>>>>>> e3c38734
                                            "identifier": {
                                                "kind": "IdentifierName",
                                                "fullStart": 593,
                                                "fullEnd": 596,
                                                "start": 593,
                                                "end": 596,
                                                "fullWidth": 3,
                                                "width": 3,
                                                "text": "idx",
                                                "value": "idx",
                                                "valueText": "idx"
                                            }
                                        },
                                        {
                                            "kind": "CommaToken",
                                            "fullStart": 596,
                                            "fullEnd": 598,
                                            "start": 596,
                                            "end": 597,
                                            "fullWidth": 2,
                                            "width": 1,
                                            "text": ",",
                                            "value": ",",
                                            "valueText": ",",
                                            "hasTrailingTrivia": true,
                                            "trailingTrivia": [
                                                {
                                                    "kind": "WhitespaceTrivia",
                                                    "text": " "
                                                }
                                            ]
                                        },
                                        {
                                            "kind": "Parameter",
                                            "fullStart": 598,
                                            "fullEnd": 601,
                                            "start": 598,
                                            "end": 601,
                                            "fullWidth": 3,
<<<<<<< HEAD
                                            "width": 3,
=======
                                            "modifiers": [],
>>>>>>> e3c38734
                                            "identifier": {
                                                "kind": "IdentifierName",
                                                "fullStart": 598,
                                                "fullEnd": 601,
                                                "start": 598,
                                                "end": 601,
                                                "fullWidth": 3,
                                                "width": 3,
                                                "text": "obj",
                                                "value": "obj",
                                                "valueText": "obj"
                                            }
                                        }
                                    ],
                                    "closeParenToken": {
                                        "kind": "CloseParenToken",
                                        "fullStart": 601,
                                        "fullEnd": 603,
                                        "start": 601,
                                        "end": 602,
                                        "fullWidth": 2,
                                        "width": 1,
                                        "text": ")",
                                        "value": ")",
                                        "valueText": ")",
                                        "hasTrailingTrivia": true,
                                        "trailingTrivia": [
                                            {
                                                "kind": "WhitespaceTrivia",
                                                "text": " "
                                            }
                                        ]
                                    }
                                }
                            },
                            "block": {
                                "kind": "Block",
                                "fullStart": 603,
                                "fullEnd": 647,
                                "start": 603,
                                "end": 645,
                                "fullWidth": 44,
                                "width": 42,
                                "openBraceToken": {
                                    "kind": "OpenBraceToken",
                                    "fullStart": 603,
                                    "fullEnd": 606,
                                    "start": 603,
                                    "end": 604,
                                    "fullWidth": 3,
                                    "width": 1,
                                    "text": "{",
                                    "value": "{",
                                    "valueText": "{",
                                    "hasTrailingTrivia": true,
                                    "hasTrailingNewLine": true,
                                    "trailingTrivia": [
                                        {
                                            "kind": "NewLineTrivia",
                                            "text": "\r\n"
                                        }
                                    ]
                                },
                                "statements": [
                                    {
                                        "kind": "ReturnStatement",
                                        "fullStart": 606,
                                        "fullEnd": 636,
                                        "start": 618,
                                        "end": 634,
                                        "fullWidth": 30,
                                        "width": 16,
                                        "returnKeyword": {
                                            "kind": "ReturnKeyword",
                                            "fullStart": 606,
                                            "fullEnd": 625,
                                            "start": 618,
                                            "end": 624,
                                            "fullWidth": 19,
                                            "width": 6,
                                            "text": "return",
                                            "value": "return",
                                            "valueText": "return",
                                            "hasLeadingTrivia": true,
                                            "hasTrailingTrivia": true,
                                            "leadingTrivia": [
                                                {
                                                    "kind": "WhitespaceTrivia",
                                                    "text": "            "
                                                }
                                            ],
                                            "trailingTrivia": [
                                                {
                                                    "kind": "WhitespaceTrivia",
                                                    "text": " "
                                                }
                                            ]
                                        },
                                        "expression": {
                                            "kind": "GreaterThanExpression",
                                            "fullStart": 625,
                                            "fullEnd": 633,
                                            "start": 625,
                                            "end": 633,
                                            "fullWidth": 8,
                                            "width": 8,
                                            "left": {
                                                "kind": "IdentifierName",
                                                "fullStart": 625,
                                                "fullEnd": 629,
                                                "start": 625,
                                                "end": 628,
                                                "fullWidth": 4,
                                                "width": 3,
                                                "text": "val",
                                                "value": "val",
                                                "valueText": "val",
                                                "hasTrailingTrivia": true,
                                                "trailingTrivia": [
                                                    {
                                                        "kind": "WhitespaceTrivia",
                                                        "text": " "
                                                    }
                                                ]
                                            },
                                            "operatorToken": {
                                                "kind": "GreaterThanToken",
                                                "fullStart": 629,
                                                "fullEnd": 631,
                                                "start": 629,
                                                "end": 630,
                                                "fullWidth": 2,
                                                "width": 1,
                                                "text": ">",
                                                "value": ">",
                                                "valueText": ">",
                                                "hasTrailingTrivia": true,
                                                "trailingTrivia": [
                                                    {
                                                        "kind": "WhitespaceTrivia",
                                                        "text": " "
                                                    }
                                                ]
                                            },
                                            "right": {
                                                "kind": "NumericLiteral",
                                                "fullStart": 631,
                                                "fullEnd": 633,
                                                "start": 631,
                                                "end": 633,
                                                "fullWidth": 2,
                                                "width": 2,
                                                "text": "10",
                                                "value": 10,
                                                "valueText": "10"
                                            }
                                        },
                                        "semicolonToken": {
                                            "kind": "SemicolonToken",
                                            "fullStart": 633,
                                            "fullEnd": 636,
                                            "start": 633,
                                            "end": 634,
                                            "fullWidth": 3,
                                            "width": 1,
                                            "text": ";",
                                            "value": ";",
                                            "valueText": ";",
                                            "hasTrailingTrivia": true,
                                            "hasTrailingNewLine": true,
                                            "trailingTrivia": [
                                                {
                                                    "kind": "NewLineTrivia",
                                                    "text": "\r\n"
                                                }
                                            ]
                                        }
                                    }
                                ],
                                "closeBraceToken": {
                                    "kind": "CloseBraceToken",
                                    "fullStart": 636,
                                    "fullEnd": 647,
                                    "start": 644,
                                    "end": 645,
                                    "fullWidth": 11,
                                    "width": 1,
                                    "text": "}",
                                    "value": "}",
                                    "valueText": "}",
                                    "hasLeadingTrivia": true,
                                    "hasTrailingTrivia": true,
                                    "hasTrailingNewLine": true,
                                    "leadingTrivia": [
                                        {
                                            "kind": "WhitespaceTrivia",
                                            "text": "        "
                                        }
                                    ],
                                    "trailingTrivia": [
                                        {
                                            "kind": "NewLineTrivia",
                                            "text": "\r\n"
                                        }
                                    ]
                                }
                            }
                        },
                        {
                            "kind": "VariableStatement",
                            "fullStart": 647,
                            "fullEnd": 753,
                            "start": 657,
                            "end": 751,
                            "fullWidth": 106,
                            "width": 94,
                            "modifiers": [],
                            "variableDeclaration": {
                                "kind": "VariableDeclaration",
                                "fullStart": 647,
                                "fullEnd": 750,
                                "start": 657,
                                "end": 750,
                                "fullWidth": 103,
                                "width": 93,
                                "varKeyword": {
                                    "kind": "VarKeyword",
                                    "fullStart": 647,
                                    "fullEnd": 661,
                                    "start": 657,
                                    "end": 660,
                                    "fullWidth": 14,
                                    "width": 3,
                                    "text": "var",
                                    "value": "var",
                                    "valueText": "var",
                                    "hasLeadingTrivia": true,
                                    "hasLeadingNewLine": true,
                                    "hasTrailingTrivia": true,
                                    "leadingTrivia": [
                                        {
                                            "kind": "NewLineTrivia",
                                            "text": "\r\n"
                                        },
                                        {
                                            "kind": "WhitespaceTrivia",
                                            "text": "        "
                                        }
                                    ],
                                    "trailingTrivia": [
                                        {
                                            "kind": "WhitespaceTrivia",
                                            "text": " "
                                        }
                                    ]
                                },
                                "variableDeclarators": [
                                    {
                                        "kind": "VariableDeclarator",
                                        "fullStart": 661,
                                        "fullEnd": 750,
                                        "start": 661,
                                        "end": 750,
                                        "fullWidth": 89,
                                        "width": 89,
                                        "identifier": {
                                            "kind": "IdentifierName",
                                            "fullStart": 661,
                                            "fullEnd": 665,
                                            "start": 661,
                                            "end": 664,
                                            "fullWidth": 4,
                                            "width": 3,
                                            "text": "obj",
                                            "value": "obj",
                                            "valueText": "obj",
                                            "hasTrailingTrivia": true,
                                            "trailingTrivia": [
                                                {
                                                    "kind": "WhitespaceTrivia",
                                                    "text": " "
                                                }
                                            ]
                                        },
                                        "equalsValueClause": {
                                            "kind": "EqualsValueClause",
                                            "fullStart": 665,
                                            "fullEnd": 750,
                                            "start": 665,
                                            "end": 750,
                                            "fullWidth": 85,
                                            "width": 85,
                                            "equalsToken": {
                                                "kind": "EqualsToken",
                                                "fullStart": 665,
                                                "fullEnd": 667,
                                                "start": 665,
                                                "end": 666,
                                                "fullWidth": 2,
                                                "width": 1,
                                                "text": "=",
                                                "value": "=",
                                                "valueText": "=",
                                                "hasTrailingTrivia": true,
                                                "trailingTrivia": [
                                                    {
                                                        "kind": "WhitespaceTrivia",
                                                        "text": " "
                                                    }
                                                ]
                                            },
                                            "value": {
                                                "kind": "ObjectLiteralExpression",
                                                "fullStart": 667,
                                                "fullEnd": 750,
                                                "start": 667,
                                                "end": 750,
                                                "fullWidth": 83,
                                                "width": 83,
                                                "openBraceToken": {
                                                    "kind": "OpenBraceToken",
                                                    "fullStart": 667,
                                                    "fullEnd": 670,
                                                    "start": 667,
                                                    "end": 668,
                                                    "fullWidth": 3,
                                                    "width": 1,
                                                    "text": "{",
                                                    "value": "{",
                                                    "valueText": "{",
                                                    "hasTrailingTrivia": true,
                                                    "hasTrailingNewLine": true,
                                                    "trailingTrivia": [
                                                        {
                                                            "kind": "NewLineTrivia",
                                                            "text": "\r\n"
                                                        }
                                                    ]
                                                },
                                                "propertyAssignments": [
                                                    {
                                                        "kind": "SimplePropertyAssignment",
                                                        "fullStart": 670,
                                                        "fullEnd": 687,
                                                        "start": 682,
                                                        "end": 687,
                                                        "fullWidth": 17,
                                                        "width": 5,
                                                        "propertyName": {
                                                            "kind": "NumericLiteral",
                                                            "fullStart": 670,
                                                            "fullEnd": 683,
                                                            "start": 682,
                                                            "end": 683,
                                                            "fullWidth": 13,
                                                            "width": 1,
                                                            "text": "0",
                                                            "value": 0,
                                                            "valueText": "0",
                                                            "hasLeadingTrivia": true,
                                                            "leadingTrivia": [
                                                                {
                                                                    "kind": "WhitespaceTrivia",
                                                                    "text": "            "
                                                                }
                                                            ]
                                                        },
                                                        "colonToken": {
                                                            "kind": "ColonToken",
                                                            "fullStart": 683,
                                                            "fullEnd": 685,
                                                            "start": 683,
                                                            "end": 684,
                                                            "fullWidth": 2,
                                                            "width": 1,
                                                            "text": ":",
                                                            "value": ":",
                                                            "valueText": ":",
                                                            "hasTrailingTrivia": true,
                                                            "trailingTrivia": [
                                                                {
                                                                    "kind": "WhitespaceTrivia",
                                                                    "text": " "
                                                                }
                                                            ]
                                                        },
                                                        "expression": {
                                                            "kind": "NumericLiteral",
                                                            "fullStart": 685,
                                                            "fullEnd": 687,
                                                            "start": 685,
                                                            "end": 687,
                                                            "fullWidth": 2,
                                                            "width": 2,
                                                            "text": "11",
                                                            "value": 11,
                                                            "valueText": "11"
                                                        }
                                                    },
                                                    {
                                                        "kind": "CommaToken",
                                                        "fullStart": 687,
                                                        "fullEnd": 690,
                                                        "start": 687,
                                                        "end": 688,
                                                        "fullWidth": 3,
                                                        "width": 1,
                                                        "text": ",",
                                                        "value": ",",
                                                        "valueText": ",",
                                                        "hasTrailingTrivia": true,
                                                        "hasTrailingNewLine": true,
                                                        "trailingTrivia": [
                                                            {
                                                                "kind": "NewLineTrivia",
                                                                "text": "\r\n"
                                                            }
                                                        ]
                                                    },
                                                    {
                                                        "kind": "SimplePropertyAssignment",
                                                        "fullStart": 690,
                                                        "fullEnd": 706,
                                                        "start": 702,
                                                        "end": 706,
                                                        "fullWidth": 16,
                                                        "width": 4,
                                                        "propertyName": {
                                                            "kind": "NumericLiteral",
                                                            "fullStart": 690,
                                                            "fullEnd": 703,
                                                            "start": 702,
                                                            "end": 703,
                                                            "fullWidth": 13,
                                                            "width": 1,
                                                            "text": "1",
                                                            "value": 1,
                                                            "valueText": "1",
                                                            "hasLeadingTrivia": true,
                                                            "leadingTrivia": [
                                                                {
                                                                    "kind": "WhitespaceTrivia",
                                                                    "text": "            "
                                                                }
                                                            ]
                                                        },
                                                        "colonToken": {
                                                            "kind": "ColonToken",
                                                            "fullStart": 703,
                                                            "fullEnd": 705,
                                                            "start": 703,
                                                            "end": 704,
                                                            "fullWidth": 2,
                                                            "width": 1,
                                                            "text": ":",
                                                            "value": ":",
                                                            "valueText": ":",
                                                            "hasTrailingTrivia": true,
                                                            "trailingTrivia": [
                                                                {
                                                                    "kind": "WhitespaceTrivia",
                                                                    "text": " "
                                                                }
                                                            ]
                                                        },
                                                        "expression": {
                                                            "kind": "NumericLiteral",
                                                            "fullStart": 705,
                                                            "fullEnd": 706,
                                                            "start": 705,
                                                            "end": 706,
                                                            "fullWidth": 1,
                                                            "width": 1,
                                                            "text": "9",
                                                            "value": 9,
                                                            "valueText": "9"
                                                        }
                                                    },
                                                    {
                                                        "kind": "CommaToken",
                                                        "fullStart": 706,
                                                        "fullEnd": 709,
                                                        "start": 706,
                                                        "end": 707,
                                                        "fullWidth": 3,
                                                        "width": 1,
                                                        "text": ",",
                                                        "value": ",",
                                                        "valueText": ",",
                                                        "hasTrailingTrivia": true,
                                                        "hasTrailingNewLine": true,
                                                        "trailingTrivia": [
                                                            {
                                                                "kind": "NewLineTrivia",
                                                                "text": "\r\n"
                                                            }
                                                        ]
                                                    },
                                                    {
                                                        "kind": "SimplePropertyAssignment",
                                                        "fullStart": 709,
                                                        "fullEnd": 741,
                                                        "start": 721,
                                                        "end": 739,
                                                        "fullWidth": 32,
                                                        "width": 18,
                                                        "propertyName": {
                                                            "kind": "IdentifierName",
                                                            "fullStart": 709,
                                                            "fullEnd": 727,
                                                            "start": 721,
                                                            "end": 727,
                                                            "fullWidth": 18,
                                                            "width": 6,
                                                            "text": "length",
                                                            "value": "length",
                                                            "valueText": "length",
                                                            "hasLeadingTrivia": true,
                                                            "leadingTrivia": [
                                                                {
                                                                    "kind": "WhitespaceTrivia",
                                                                    "text": "            "
                                                                }
                                                            ]
                                                        },
                                                        "colonToken": {
                                                            "kind": "ColonToken",
                                                            "fullStart": 727,
                                                            "fullEnd": 729,
                                                            "start": 727,
                                                            "end": 728,
                                                            "fullWidth": 2,
                                                            "width": 1,
                                                            "text": ":",
                                                            "value": ":",
                                                            "valueText": ":",
                                                            "hasTrailingTrivia": true,
                                                            "trailingTrivia": [
                                                                {
                                                                    "kind": "WhitespaceTrivia",
                                                                    "text": " "
                                                                }
                                                            ]
                                                        },
                                                        "expression": {
                                                            "kind": "NumericLiteral",
                                                            "fullStart": 729,
                                                            "fullEnd": 741,
                                                            "start": 729,
                                                            "end": 739,
                                                            "fullWidth": 12,
                                                            "width": 10,
                                                            "text": "4294967297",
                                                            "value": 4294967297,
                                                            "valueText": "4294967297",
                                                            "hasTrailingTrivia": true,
                                                            "hasTrailingNewLine": true,
                                                            "trailingTrivia": [
                                                                {
                                                                    "kind": "NewLineTrivia",
                                                                    "text": "\r\n"
                                                                }
                                                            ]
                                                        }
                                                    }
                                                ],
                                                "closeBraceToken": {
                                                    "kind": "CloseBraceToken",
                                                    "fullStart": 741,
                                                    "fullEnd": 750,
                                                    "start": 749,
                                                    "end": 750,
                                                    "fullWidth": 9,
                                                    "width": 1,
                                                    "text": "}",
                                                    "value": "}",
                                                    "valueText": "}",
                                                    "hasLeadingTrivia": true,
                                                    "leadingTrivia": [
                                                        {
                                                            "kind": "WhitespaceTrivia",
                                                            "text": "        "
                                                        }
                                                    ]
                                                }
                                            }
                                        }
                                    }
                                ]
                            },
                            "semicolonToken": {
                                "kind": "SemicolonToken",
                                "fullStart": 750,
                                "fullEnd": 753,
                                "start": 750,
                                "end": 751,
                                "fullWidth": 3,
                                "width": 1,
                                "text": ";",
                                "value": ";",
                                "valueText": ";",
                                "hasTrailingTrivia": true,
                                "hasTrailingNewLine": true,
                                "trailingTrivia": [
                                    {
                                        "kind": "NewLineTrivia",
                                        "text": "\r\n"
                                    }
                                ]
                            }
                        },
                        {
                            "kind": "VariableStatement",
                            "fullStart": 753,
                            "fullEnd": 820,
                            "start": 763,
                            "end": 818,
                            "fullWidth": 67,
                            "width": 55,
                            "modifiers": [],
                            "variableDeclaration": {
                                "kind": "VariableDeclaration",
                                "fullStart": 753,
                                "fullEnd": 817,
                                "start": 763,
                                "end": 817,
                                "fullWidth": 64,
                                "width": 54,
                                "varKeyword": {
                                    "kind": "VarKeyword",
                                    "fullStart": 753,
                                    "fullEnd": 767,
                                    "start": 763,
                                    "end": 766,
                                    "fullWidth": 14,
                                    "width": 3,
                                    "text": "var",
                                    "value": "var",
                                    "valueText": "var",
                                    "hasLeadingTrivia": true,
                                    "hasLeadingNewLine": true,
                                    "hasTrailingTrivia": true,
                                    "leadingTrivia": [
                                        {
                                            "kind": "NewLineTrivia",
                                            "text": "\r\n"
                                        },
                                        {
                                            "kind": "WhitespaceTrivia",
                                            "text": "        "
                                        }
                                    ],
                                    "trailingTrivia": [
                                        {
                                            "kind": "WhitespaceTrivia",
                                            "text": " "
                                        }
                                    ]
                                },
                                "variableDeclarators": [
                                    {
                                        "kind": "VariableDeclarator",
                                        "fullStart": 767,
                                        "fullEnd": 817,
                                        "start": 767,
                                        "end": 817,
                                        "fullWidth": 50,
                                        "width": 50,
                                        "identifier": {
                                            "kind": "IdentifierName",
                                            "fullStart": 767,
                                            "fullEnd": 774,
                                            "start": 767,
                                            "end": 773,
                                            "fullWidth": 7,
                                            "width": 6,
                                            "text": "newArr",
                                            "value": "newArr",
                                            "valueText": "newArr",
                                            "hasTrailingTrivia": true,
                                            "trailingTrivia": [
                                                {
                                                    "kind": "WhitespaceTrivia",
                                                    "text": " "
                                                }
                                            ]
                                        },
                                        "equalsValueClause": {
                                            "kind": "EqualsValueClause",
                                            "fullStart": 774,
                                            "fullEnd": 817,
                                            "start": 774,
                                            "end": 817,
                                            "fullWidth": 43,
                                            "width": 43,
                                            "equalsToken": {
                                                "kind": "EqualsToken",
                                                "fullStart": 774,
                                                "fullEnd": 776,
                                                "start": 774,
                                                "end": 775,
                                                "fullWidth": 2,
                                                "width": 1,
                                                "text": "=",
                                                "value": "=",
                                                "valueText": "=",
                                                "hasTrailingTrivia": true,
                                                "trailingTrivia": [
                                                    {
                                                        "kind": "WhitespaceTrivia",
                                                        "text": " "
                                                    }
                                                ]
                                            },
                                            "value": {
                                                "kind": "InvocationExpression",
                                                "fullStart": 776,
                                                "fullEnd": 817,
                                                "start": 776,
                                                "end": 817,
                                                "fullWidth": 41,
                                                "width": 41,
                                                "expression": {
                                                    "kind": "MemberAccessExpression",
                                                    "fullStart": 776,
                                                    "fullEnd": 800,
                                                    "start": 776,
                                                    "end": 800,
                                                    "fullWidth": 24,
                                                    "width": 24,
                                                    "expression": {
                                                        "kind": "MemberAccessExpression",
                                                        "fullStart": 776,
                                                        "fullEnd": 795,
                                                        "start": 776,
                                                        "end": 795,
                                                        "fullWidth": 19,
                                                        "width": 19,
                                                        "expression": {
                                                            "kind": "MemberAccessExpression",
                                                            "fullStart": 776,
                                                            "fullEnd": 791,
                                                            "start": 776,
                                                            "end": 791,
                                                            "fullWidth": 15,
                                                            "width": 15,
                                                            "expression": {
                                                                "kind": "IdentifierName",
                                                                "fullStart": 776,
                                                                "fullEnd": 781,
                                                                "start": 776,
                                                                "end": 781,
                                                                "fullWidth": 5,
                                                                "width": 5,
                                                                "text": "Array",
                                                                "value": "Array",
                                                                "valueText": "Array"
                                                            },
                                                            "dotToken": {
                                                                "kind": "DotToken",
                                                                "fullStart": 781,
                                                                "fullEnd": 782,
                                                                "start": 781,
                                                                "end": 782,
                                                                "fullWidth": 1,
                                                                "width": 1,
                                                                "text": ".",
                                                                "value": ".",
                                                                "valueText": "."
                                                            },
                                                            "name": {
                                                                "kind": "IdentifierName",
                                                                "fullStart": 782,
                                                                "fullEnd": 791,
                                                                "start": 782,
                                                                "end": 791,
                                                                "fullWidth": 9,
                                                                "width": 9,
                                                                "text": "prototype",
                                                                "value": "prototype",
                                                                "valueText": "prototype"
                                                            }
                                                        },
                                                        "dotToken": {
                                                            "kind": "DotToken",
                                                            "fullStart": 791,
                                                            "fullEnd": 792,
                                                            "start": 791,
                                                            "end": 792,
                                                            "fullWidth": 1,
                                                            "width": 1,
                                                            "text": ".",
                                                            "value": ".",
                                                            "valueText": "."
                                                        },
                                                        "name": {
                                                            "kind": "IdentifierName",
                                                            "fullStart": 792,
                                                            "fullEnd": 795,
                                                            "start": 792,
                                                            "end": 795,
                                                            "fullWidth": 3,
                                                            "width": 3,
                                                            "text": "map",
                                                            "value": "map",
                                                            "valueText": "map"
                                                        }
                                                    },
                                                    "dotToken": {
                                                        "kind": "DotToken",
                                                        "fullStart": 795,
                                                        "fullEnd": 796,
                                                        "start": 795,
                                                        "end": 796,
                                                        "fullWidth": 1,
                                                        "width": 1,
                                                        "text": ".",
                                                        "value": ".",
                                                        "valueText": "."
                                                    },
                                                    "name": {
                                                        "kind": "IdentifierName",
                                                        "fullStart": 796,
                                                        "fullEnd": 800,
                                                        "start": 796,
                                                        "end": 800,
                                                        "fullWidth": 4,
                                                        "width": 4,
                                                        "text": "call",
                                                        "value": "call",
                                                        "valueText": "call"
                                                    }
                                                },
                                                "argumentList": {
                                                    "kind": "ArgumentList",
                                                    "fullStart": 800,
                                                    "fullEnd": 817,
                                                    "start": 800,
                                                    "end": 817,
                                                    "fullWidth": 17,
                                                    "width": 17,
                                                    "openParenToken": {
                                                        "kind": "OpenParenToken",
                                                        "fullStart": 800,
                                                        "fullEnd": 801,
                                                        "start": 800,
                                                        "end": 801,
                                                        "fullWidth": 1,
                                                        "width": 1,
                                                        "text": "(",
                                                        "value": "(",
                                                        "valueText": "("
                                                    },
                                                    "arguments": [
                                                        {
                                                            "kind": "IdentifierName",
                                                            "fullStart": 801,
                                                            "fullEnd": 804,
                                                            "start": 801,
                                                            "end": 804,
                                                            "fullWidth": 3,
                                                            "width": 3,
                                                            "text": "obj",
                                                            "value": "obj",
                                                            "valueText": "obj"
                                                        },
                                                        {
                                                            "kind": "CommaToken",
                                                            "fullStart": 804,
                                                            "fullEnd": 806,
                                                            "start": 804,
                                                            "end": 805,
                                                            "fullWidth": 2,
                                                            "width": 1,
                                                            "text": ",",
                                                            "value": ",",
                                                            "valueText": ",",
                                                            "hasTrailingTrivia": true,
                                                            "trailingTrivia": [
                                                                {
                                                                    "kind": "WhitespaceTrivia",
                                                                    "text": " "
                                                                }
                                                            ]
                                                        },
                                                        {
                                                            "kind": "IdentifierName",
                                                            "fullStart": 806,
                                                            "fullEnd": 816,
                                                            "start": 806,
                                                            "end": 816,
                                                            "fullWidth": 10,
                                                            "width": 10,
                                                            "text": "callbackfn",
                                                            "value": "callbackfn",
                                                            "valueText": "callbackfn"
                                                        }
                                                    ],
                                                    "closeParenToken": {
                                                        "kind": "CloseParenToken",
                                                        "fullStart": 816,
                                                        "fullEnd": 817,
                                                        "start": 816,
                                                        "end": 817,
                                                        "fullWidth": 1,
                                                        "width": 1,
                                                        "text": ")",
                                                        "value": ")",
                                                        "valueText": ")"
                                                    }
                                                }
                                            }
                                        }
                                    }
                                ]
                            },
                            "semicolonToken": {
                                "kind": "SemicolonToken",
                                "fullStart": 817,
                                "fullEnd": 820,
                                "start": 817,
                                "end": 818,
                                "fullWidth": 3,
                                "width": 1,
                                "text": ";",
                                "value": ";",
                                "valueText": ";",
                                "hasTrailingTrivia": true,
                                "hasTrailingNewLine": true,
                                "trailingTrivia": [
                                    {
                                        "kind": "NewLineTrivia",
                                        "text": "\r\n"
                                    }
                                ]
                            }
                        },
                        {
                            "kind": "ReturnStatement",
                            "fullStart": 820,
                            "fullEnd": 857,
                            "start": 828,
                            "end": 855,
                            "fullWidth": 37,
                            "width": 27,
                            "returnKeyword": {
                                "kind": "ReturnKeyword",
                                "fullStart": 820,
                                "fullEnd": 835,
                                "start": 828,
                                "end": 834,
                                "fullWidth": 15,
                                "width": 6,
                                "text": "return",
                                "value": "return",
                                "valueText": "return",
                                "hasLeadingTrivia": true,
                                "hasTrailingTrivia": true,
                                "leadingTrivia": [
                                    {
                                        "kind": "WhitespaceTrivia",
                                        "text": "        "
                                    }
                                ],
                                "trailingTrivia": [
                                    {
                                        "kind": "WhitespaceTrivia",
                                        "text": " "
                                    }
                                ]
                            },
                            "expression": {
                                "kind": "EqualsExpression",
                                "fullStart": 835,
                                "fullEnd": 854,
                                "start": 835,
                                "end": 854,
                                "fullWidth": 19,
                                "width": 19,
                                "left": {
                                    "kind": "MemberAccessExpression",
                                    "fullStart": 835,
                                    "fullEnd": 849,
                                    "start": 835,
                                    "end": 848,
                                    "fullWidth": 14,
                                    "width": 13,
                                    "expression": {
                                        "kind": "IdentifierName",
                                        "fullStart": 835,
                                        "fullEnd": 841,
                                        "start": 835,
                                        "end": 841,
                                        "fullWidth": 6,
                                        "width": 6,
                                        "text": "newArr",
                                        "value": "newArr",
                                        "valueText": "newArr"
                                    },
                                    "dotToken": {
                                        "kind": "DotToken",
                                        "fullStart": 841,
                                        "fullEnd": 842,
                                        "start": 841,
                                        "end": 842,
                                        "fullWidth": 1,
                                        "width": 1,
                                        "text": ".",
                                        "value": ".",
                                        "valueText": "."
                                    },
                                    "name": {
                                        "kind": "IdentifierName",
                                        "fullStart": 842,
                                        "fullEnd": 849,
                                        "start": 842,
                                        "end": 848,
                                        "fullWidth": 7,
                                        "width": 6,
                                        "text": "length",
                                        "value": "length",
                                        "valueText": "length",
                                        "hasTrailingTrivia": true,
                                        "trailingTrivia": [
                                            {
                                                "kind": "WhitespaceTrivia",
                                                "text": " "
                                            }
                                        ]
                                    }
                                },
                                "operatorToken": {
                                    "kind": "EqualsEqualsEqualsToken",
                                    "fullStart": 849,
                                    "fullEnd": 853,
                                    "start": 849,
                                    "end": 852,
                                    "fullWidth": 4,
                                    "width": 3,
                                    "text": "===",
                                    "value": "===",
                                    "valueText": "===",
                                    "hasTrailingTrivia": true,
                                    "trailingTrivia": [
                                        {
                                            "kind": "WhitespaceTrivia",
                                            "text": " "
                                        }
                                    ]
                                },
                                "right": {
                                    "kind": "NumericLiteral",
                                    "fullStart": 853,
                                    "fullEnd": 854,
                                    "start": 853,
                                    "end": 854,
                                    "fullWidth": 1,
                                    "width": 1,
                                    "text": "1",
                                    "value": 1,
                                    "valueText": "1"
                                }
                            },
                            "semicolonToken": {
                                "kind": "SemicolonToken",
                                "fullStart": 854,
                                "fullEnd": 857,
                                "start": 854,
                                "end": 855,
                                "fullWidth": 3,
                                "width": 1,
                                "text": ";",
                                "value": ";",
                                "valueText": ";",
                                "hasTrailingTrivia": true,
                                "hasTrailingNewLine": true,
                                "trailingTrivia": [
                                    {
                                        "kind": "NewLineTrivia",
                                        "text": "\r\n"
                                    }
                                ]
                            }
                        }
                    ],
                    "closeBraceToken": {
                        "kind": "CloseBraceToken",
                        "fullStart": 857,
                        "fullEnd": 864,
                        "start": 861,
                        "end": 862,
                        "fullWidth": 7,
                        "width": 1,
                        "text": "}",
                        "value": "}",
                        "valueText": "}",
                        "hasLeadingTrivia": true,
                        "hasTrailingTrivia": true,
                        "hasTrailingNewLine": true,
                        "leadingTrivia": [
                            {
                                "kind": "WhitespaceTrivia",
                                "text": "    "
                            }
                        ],
                        "trailingTrivia": [
                            {
                                "kind": "NewLineTrivia",
                                "text": "\r\n"
                            }
                        ]
                    }
                }
            },
            {
                "kind": "ExpressionStatement",
                "fullStart": 864,
                "fullEnd": 888,
                "start": 864,
                "end": 886,
                "fullWidth": 24,
                "width": 22,
                "expression": {
                    "kind": "InvocationExpression",
                    "fullStart": 864,
                    "fullEnd": 885,
                    "start": 864,
                    "end": 885,
                    "fullWidth": 21,
                    "width": 21,
                    "expression": {
                        "kind": "IdentifierName",
                        "fullStart": 864,
                        "fullEnd": 875,
                        "start": 864,
                        "end": 875,
                        "fullWidth": 11,
                        "width": 11,
                        "text": "runTestCase",
                        "value": "runTestCase",
                        "valueText": "runTestCase"
                    },
                    "argumentList": {
                        "kind": "ArgumentList",
                        "fullStart": 875,
                        "fullEnd": 885,
                        "start": 875,
                        "end": 885,
                        "fullWidth": 10,
                        "width": 10,
                        "openParenToken": {
                            "kind": "OpenParenToken",
                            "fullStart": 875,
                            "fullEnd": 876,
                            "start": 875,
                            "end": 876,
                            "fullWidth": 1,
                            "width": 1,
                            "text": "(",
                            "value": "(",
                            "valueText": "("
                        },
                        "arguments": [
                            {
                                "kind": "IdentifierName",
                                "fullStart": 876,
                                "fullEnd": 884,
                                "start": 876,
                                "end": 884,
                                "fullWidth": 8,
                                "width": 8,
                                "text": "testcase",
                                "value": "testcase",
                                "valueText": "testcase"
                            }
                        ],
                        "closeParenToken": {
                            "kind": "CloseParenToken",
                            "fullStart": 884,
                            "fullEnd": 885,
                            "start": 884,
                            "end": 885,
                            "fullWidth": 1,
                            "width": 1,
                            "text": ")",
                            "value": ")",
                            "valueText": ")"
                        }
                    }
                },
                "semicolonToken": {
                    "kind": "SemicolonToken",
                    "fullStart": 885,
                    "fullEnd": 888,
                    "start": 885,
                    "end": 886,
                    "fullWidth": 3,
                    "width": 1,
                    "text": ";",
                    "value": ";",
                    "valueText": ";",
                    "hasTrailingTrivia": true,
                    "hasTrailingNewLine": true,
                    "trailingTrivia": [
                        {
                            "kind": "NewLineTrivia",
                            "text": "\r\n"
                        }
                    ]
                }
            }
        ],
        "endOfFileToken": {
            "kind": "EndOfFileToken",
            "fullStart": 888,
            "fullEnd": 888,
            "start": 888,
            "end": 888,
            "fullWidth": 0,
            "width": 0,
            "text": ""
        }
    },
    "lineMap": {
        "lineStarts": [
            0,
            67,
            152,
            232,
            308,
            380,
            385,
            440,
            526,
            531,
            533,
            535,
            558,
            560,
            606,
            636,
            647,
            649,
            670,
            690,
            709,
            741,
            753,
            755,
            820,
            857,
            864,
            888
        ],
        "length": 888
    }
}<|MERGE_RESOLUTION|>--- conflicted
+++ resolved
@@ -282,11 +282,8 @@
                                             "start": 588,
                                             "end": 591,
                                             "fullWidth": 3,
-<<<<<<< HEAD
                                             "width": 3,
-=======
                                             "modifiers": [],
->>>>>>> e3c38734
                                             "identifier": {
                                                 "kind": "IdentifierName",
                                                 "fullStart": 588,
@@ -326,11 +323,8 @@
                                             "start": 593,
                                             "end": 596,
                                             "fullWidth": 3,
-<<<<<<< HEAD
                                             "width": 3,
-=======
                                             "modifiers": [],
->>>>>>> e3c38734
                                             "identifier": {
                                                 "kind": "IdentifierName",
                                                 "fullStart": 593,
@@ -370,11 +364,8 @@
                                             "start": 598,
                                             "end": 601,
                                             "fullWidth": 3,
-<<<<<<< HEAD
                                             "width": 3,
-=======
                                             "modifiers": [],
->>>>>>> e3c38734
                                             "identifier": {
                                                 "kind": "IdentifierName",
                                                 "fullStart": 598,
