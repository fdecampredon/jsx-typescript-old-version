{
    "isDeclaration": false,
    "languageVersion": "EcmaScript5",
    "parseOptions": {
        "allowAutomaticSemicolonInsertion": true
    },
    "sourceUnit": {
        "kind": "SourceUnit",
        "fullStart": 0,
        "fullEnd": 861,
        "start": 513,
        "end": 861,
        "fullWidth": 861,
        "width": 348,
        "isIncrementallyUnusable": true,
        "moduleElements": [
            {
                "kind": "FunctionDeclaration",
                "fullStart": 0,
                "fullEnd": 837,
                "start": 513,
                "end": 835,
                "fullWidth": 837,
                "width": 322,
                "modifiers": [],
                "functionKeyword": {
                    "kind": "FunctionKeyword",
                    "fullStart": 0,
                    "fullEnd": 522,
                    "start": 513,
                    "end": 521,
                    "fullWidth": 522,
                    "width": 8,
                    "text": "function",
                    "value": "function",
                    "valueText": "function",
                    "hasLeadingTrivia": true,
                    "hasLeadingComment": true,
                    "hasLeadingNewLine": true,
                    "hasTrailingTrivia": true,
                    "leadingTrivia": [
                        {
                            "kind": "SingleLineCommentTrivia",
                            "text": "/// Copyright (c) 2012 Ecma International.  All rights reserved. "
                        },
                        {
                            "kind": "NewLineTrivia",
                            "text": "\r\n"
                        },
                        {
                            "kind": "SingleLineCommentTrivia",
                            "text": "/// Ecma International makes this code available under the terms and conditions set"
                        },
                        {
                            "kind": "NewLineTrivia",
                            "text": "\r\n"
                        },
                        {
                            "kind": "SingleLineCommentTrivia",
                            "text": "/// forth on http://hg.ecmascript.org/tests/test262/raw-file/tip/LICENSE (the "
                        },
                        {
                            "kind": "NewLineTrivia",
                            "text": "\r\n"
                        },
                        {
                            "kind": "SingleLineCommentTrivia",
                            "text": "/// \"Use Terms\").   Any redistribution of this code must retain the above "
                        },
                        {
                            "kind": "NewLineTrivia",
                            "text": "\r\n"
                        },
                        {
                            "kind": "SingleLineCommentTrivia",
                            "text": "/// copyright and this notice and otherwise comply with the Use Terms."
                        },
                        {
                            "kind": "NewLineTrivia",
                            "text": "\r\n"
                        },
                        {
                            "kind": "MultiLineCommentTrivia",
                            "text": "/**\r\n * @path ch15/15.4/15.4.4/15.4.4.19/15.4.4.19-1-12.js\r\n * @description Array.prototype.map - applied to RegExp object\r\n */"
                        },
                        {
                            "kind": "NewLineTrivia",
                            "text": "\r\n"
                        },
                        {
                            "kind": "NewLineTrivia",
                            "text": "\r\n"
                        },
                        {
                            "kind": "NewLineTrivia",
                            "text": "\r\n"
                        }
                    ],
                    "trailingTrivia": [
                        {
                            "kind": "WhitespaceTrivia",
                            "text": " "
                        }
                    ]
                },
                "identifier": {
                    "kind": "IdentifierName",
                    "fullStart": 522,
                    "fullEnd": 530,
                    "start": 522,
                    "end": 530,
                    "fullWidth": 8,
                    "width": 8,
                    "text": "testcase",
                    "value": "testcase",
                    "valueText": "testcase"
                },
                "callSignature": {
                    "kind": "CallSignature",
                    "fullStart": 530,
                    "fullEnd": 533,
                    "start": 530,
                    "end": 532,
                    "fullWidth": 3,
                    "width": 2,
                    "parameterList": {
                        "kind": "ParameterList",
                        "fullStart": 530,
                        "fullEnd": 533,
                        "start": 530,
                        "end": 532,
                        "fullWidth": 3,
                        "width": 2,
                        "openParenToken": {
                            "kind": "OpenParenToken",
                            "fullStart": 530,
                            "fullEnd": 531,
                            "start": 530,
                            "end": 531,
                            "fullWidth": 1,
                            "width": 1,
                            "text": "(",
                            "value": "(",
                            "valueText": "("
                        },
                        "parameters": [],
                        "closeParenToken": {
                            "kind": "CloseParenToken",
                            "fullStart": 531,
                            "fullEnd": 533,
                            "start": 531,
                            "end": 532,
                            "fullWidth": 2,
                            "width": 1,
                            "text": ")",
                            "value": ")",
                            "valueText": ")",
                            "hasTrailingTrivia": true,
                            "trailingTrivia": [
                                {
                                    "kind": "WhitespaceTrivia",
                                    "text": " "
                                }
                            ]
                        }
                    }
                },
                "block": {
                    "kind": "Block",
                    "fullStart": 533,
                    "fullEnd": 837,
                    "start": 533,
                    "end": 835,
                    "fullWidth": 304,
                    "width": 302,
                    "openBraceToken": {
                        "kind": "OpenBraceToken",
                        "fullStart": 533,
                        "fullEnd": 536,
                        "start": 533,
                        "end": 534,
                        "fullWidth": 3,
                        "width": 1,
                        "text": "{",
                        "value": "{",
                        "valueText": "{",
                        "hasTrailingTrivia": true,
                        "hasTrailingNewLine": true,
                        "trailingTrivia": [
                            {
                                "kind": "NewLineTrivia",
                                "text": "\r\n"
                            }
                        ]
                    },
                    "statements": [
                        {
                            "kind": "FunctionDeclaration",
                            "fullStart": 536,
                            "fullEnd": 636,
                            "start": 544,
                            "end": 634,
                            "fullWidth": 100,
                            "width": 90,
                            "modifiers": [],
                            "functionKeyword": {
                                "kind": "FunctionKeyword",
                                "fullStart": 536,
                                "fullEnd": 553,
                                "start": 544,
                                "end": 552,
                                "fullWidth": 17,
                                "width": 8,
                                "text": "function",
                                "value": "function",
                                "valueText": "function",
                                "hasLeadingTrivia": true,
                                "hasTrailingTrivia": true,
                                "leadingTrivia": [
                                    {
                                        "kind": "WhitespaceTrivia",
                                        "text": "        "
                                    }
                                ],
                                "trailingTrivia": [
                                    {
                                        "kind": "WhitespaceTrivia",
                                        "text": " "
                                    }
                                ]
                            },
                            "identifier": {
                                "kind": "IdentifierName",
                                "fullStart": 553,
                                "fullEnd": 563,
                                "start": 553,
                                "end": 563,
                                "fullWidth": 10,
                                "width": 10,
                                "text": "callbackfn",
                                "value": "callbackfn",
                                "valueText": "callbackfn"
                            },
                            "callSignature": {
                                "kind": "CallSignature",
                                "fullStart": 563,
                                "fullEnd": 579,
                                "start": 563,
                                "end": 578,
                                "fullWidth": 16,
                                "width": 15,
                                "parameterList": {
                                    "kind": "ParameterList",
                                    "fullStart": 563,
                                    "fullEnd": 579,
                                    "start": 563,
                                    "end": 578,
                                    "fullWidth": 16,
                                    "width": 15,
                                    "openParenToken": {
                                        "kind": "OpenParenToken",
                                        "fullStart": 563,
                                        "fullEnd": 564,
                                        "start": 563,
                                        "end": 564,
                                        "fullWidth": 1,
                                        "width": 1,
                                        "text": "(",
                                        "value": "(",
                                        "valueText": "("
                                    },
                                    "parameters": [
                                        {
                                            "kind": "Parameter",
                                            "fullStart": 564,
                                            "fullEnd": 567,
                                            "start": 564,
                                            "end": 567,
                                            "fullWidth": 3,
                                            "width": 3,
                                            "modifiers": [],
                                            "identifier": {
                                                "kind": "IdentifierName",
                                                "fullStart": 564,
                                                "fullEnd": 567,
                                                "start": 564,
                                                "end": 567,
                                                "fullWidth": 3,
                                                "width": 3,
                                                "text": "val",
                                                "value": "val",
                                                "valueText": "val"
                                            }
                                        },
                                        {
                                            "kind": "CommaToken",
                                            "fullStart": 567,
                                            "fullEnd": 569,
                                            "start": 567,
                                            "end": 568,
                                            "fullWidth": 2,
                                            "width": 1,
                                            "text": ",",
                                            "value": ",",
                                            "valueText": ",",
                                            "hasTrailingTrivia": true,
                                            "trailingTrivia": [
                                                {
                                                    "kind": "WhitespaceTrivia",
                                                    "text": " "
                                                }
                                            ]
                                        },
                                        {
                                            "kind": "Parameter",
                                            "fullStart": 569,
                                            "fullEnd": 572,
                                            "start": 569,
                                            "end": 572,
                                            "fullWidth": 3,
                                            "width": 3,
                                            "modifiers": [],
                                            "identifier": {
                                                "kind": "IdentifierName",
                                                "fullStart": 569,
                                                "fullEnd": 572,
                                                "start": 569,
                                                "end": 572,
                                                "fullWidth": 3,
                                                "width": 3,
                                                "text": "idx",
                                                "value": "idx",
                                                "valueText": "idx"
                                            }
                                        },
                                        {
                                            "kind": "CommaToken",
                                            "fullStart": 572,
                                            "fullEnd": 574,
                                            "start": 572,
                                            "end": 573,
                                            "fullWidth": 2,
                                            "width": 1,
                                            "text": ",",
                                            "value": ",",
                                            "valueText": ",",
                                            "hasTrailingTrivia": true,
                                            "trailingTrivia": [
                                                {
                                                    "kind": "WhitespaceTrivia",
                                                    "text": " "
                                                }
                                            ]
                                        },
                                        {
                                            "kind": "Parameter",
                                            "fullStart": 574,
                                            "fullEnd": 577,
                                            "start": 574,
                                            "end": 577,
                                            "fullWidth": 3,
                                            "width": 3,
                                            "modifiers": [],
                                            "identifier": {
                                                "kind": "IdentifierName",
                                                "fullStart": 574,
                                                "fullEnd": 577,
                                                "start": 574,
                                                "end": 577,
                                                "fullWidth": 3,
                                                "width": 3,
                                                "text": "obj",
                                                "value": "obj",
                                                "valueText": "obj"
                                            }
                                        }
                                    ],
                                    "closeParenToken": {
                                        "kind": "CloseParenToken",
                                        "fullStart": 577,
                                        "fullEnd": 579,
                                        "start": 577,
                                        "end": 578,
                                        "fullWidth": 2,
                                        "width": 1,
                                        "text": ")",
                                        "value": ")",
                                        "valueText": ")",
                                        "hasTrailingTrivia": true,
                                        "trailingTrivia": [
                                            {
                                                "kind": "WhitespaceTrivia",
                                                "text": " "
                                            }
                                        ]
                                    }
                                }
                            },
                            "block": {
                                "kind": "Block",
                                "fullStart": 579,
                                "fullEnd": 636,
                                "start": 579,
                                "end": 634,
                                "fullWidth": 57,
                                "width": 55,
                                "openBraceToken": {
                                    "kind": "OpenBraceToken",
                                    "fullStart": 579,
                                    "fullEnd": 582,
                                    "start": 579,
                                    "end": 580,
                                    "fullWidth": 3,
                                    "width": 1,
                                    "text": "{",
                                    "value": "{",
                                    "valueText": "{",
                                    "hasTrailingTrivia": true,
                                    "hasTrailingNewLine": true,
                                    "trailingTrivia": [
                                        {
                                            "kind": "NewLineTrivia",
                                            "text": "\r\n"
                                        }
                                    ]
                                },
                                "statements": [
                                    {
                                        "kind": "ReturnStatement",
                                        "fullStart": 582,
                                        "fullEnd": 625,
                                        "start": 594,
                                        "end": 623,
                                        "fullWidth": 43,
                                        "width": 29,
                                        "returnKeyword": {
                                            "kind": "ReturnKeyword",
                                            "fullStart": 582,
                                            "fullEnd": 601,
                                            "start": 594,
                                            "end": 600,
                                            "fullWidth": 19,
                                            "width": 6,
                                            "text": "return",
                                            "value": "return",
                                            "valueText": "return",
                                            "hasLeadingTrivia": true,
                                            "hasTrailingTrivia": true,
                                            "leadingTrivia": [
                                                {
                                                    "kind": "WhitespaceTrivia",
                                                    "text": "            "
                                                }
                                            ],
                                            "trailingTrivia": [
                                                {
                                                    "kind": "WhitespaceTrivia",
                                                    "text": " "
                                                }
                                            ]
                                        },
                                        "expression": {
                                            "kind": "InstanceOfExpression",
                                            "fullStart": 601,
                                            "fullEnd": 622,
                                            "start": 601,
                                            "end": 622,
                                            "fullWidth": 21,
                                            "width": 21,
                                            "left": {
                                                "kind": "IdentifierName",
                                                "fullStart": 601,
                                                "fullEnd": 605,
                                                "start": 601,
                                                "end": 604,
                                                "fullWidth": 4,
                                                "width": 3,
                                                "text": "obj",
                                                "value": "obj",
                                                "valueText": "obj",
                                                "hasTrailingTrivia": true,
                                                "trailingTrivia": [
                                                    {
                                                        "kind": "WhitespaceTrivia",
                                                        "text": " "
                                                    }
                                                ]
                                            },
                                            "operatorToken": {
                                                "kind": "InstanceOfKeyword",
                                                "fullStart": 605,
                                                "fullEnd": 616,
                                                "start": 605,
                                                "end": 615,
                                                "fullWidth": 11,
                                                "width": 10,
                                                "text": "instanceof",
                                                "value": "instanceof",
                                                "valueText": "instanceof",
                                                "hasTrailingTrivia": true,
                                                "trailingTrivia": [
                                                    {
                                                        "kind": "WhitespaceTrivia",
                                                        "text": " "
                                                    }
                                                ]
                                            },
                                            "right": {
                                                "kind": "IdentifierName",
                                                "fullStart": 616,
                                                "fullEnd": 622,
                                                "start": 616,
                                                "end": 622,
                                                "fullWidth": 6,
                                                "width": 6,
                                                "text": "RegExp",
                                                "value": "RegExp",
                                                "valueText": "RegExp"
                                            }
                                        },
                                        "semicolonToken": {
                                            "kind": "SemicolonToken",
                                            "fullStart": 622,
                                            "fullEnd": 625,
                                            "start": 622,
                                            "end": 623,
                                            "fullWidth": 3,
                                            "width": 1,
                                            "text": ";",
                                            "value": ";",
                                            "valueText": ";",
                                            "hasTrailingTrivia": true,
                                            "hasTrailingNewLine": true,
                                            "trailingTrivia": [
                                                {
                                                    "kind": "NewLineTrivia",
                                                    "text": "\r\n"
                                                }
                                            ]
                                        }
                                    }
                                ],
                                "closeBraceToken": {
                                    "kind": "CloseBraceToken",
                                    "fullStart": 625,
                                    "fullEnd": 636,
                                    "start": 633,
                                    "end": 634,
                                    "fullWidth": 11,
                                    "width": 1,
                                    "text": "}",
                                    "value": "}",
                                    "valueText": "}",
                                    "hasLeadingTrivia": true,
                                    "hasTrailingTrivia": true,
                                    "hasTrailingNewLine": true,
                                    "leadingTrivia": [
                                        {
                                            "kind": "WhitespaceTrivia",
                                            "text": "        "
                                        }
                                    ],
                                    "trailingTrivia": [
                                        {
                                            "kind": "NewLineTrivia",
                                            "text": "\r\n"
                                        }
                                    ]
                                }
                            }
                        },
                        {
                            "kind": "VariableStatement",
                            "fullStart": 636,
                            "fullEnd": 671,
                            "start": 646,
                            "end": 669,
                            "fullWidth": 35,
                            "width": 23,
                            "modifiers": [],
                            "variableDeclaration": {
                                "kind": "VariableDeclaration",
                                "fullStart": 636,
                                "fullEnd": 668,
                                "start": 646,
                                "end": 668,
                                "fullWidth": 32,
                                "width": 22,
                                "varKeyword": {
                                    "kind": "VarKeyword",
                                    "fullStart": 636,
                                    "fullEnd": 650,
                                    "start": 646,
                                    "end": 649,
                                    "fullWidth": 14,
                                    "width": 3,
                                    "text": "var",
                                    "value": "var",
                                    "valueText": "var",
                                    "hasLeadingTrivia": true,
                                    "hasLeadingNewLine": true,
                                    "hasTrailingTrivia": true,
                                    "leadingTrivia": [
                                        {
                                            "kind": "NewLineTrivia",
                                            "text": "\r\n"
                                        },
                                        {
                                            "kind": "WhitespaceTrivia",
                                            "text": "        "
                                        }
                                    ],
                                    "trailingTrivia": [
                                        {
                                            "kind": "WhitespaceTrivia",
                                            "text": " "
                                        }
                                    ]
                                },
                                "variableDeclarators": [
                                    {
                                        "kind": "VariableDeclarator",
                                        "fullStart": 650,
                                        "fullEnd": 668,
                                        "start": 650,
                                        "end": 668,
                                        "fullWidth": 18,
<<<<<<< HEAD
                                        "width": 18,
                                        "identifier": {
=======
                                        "propertyName": {
>>>>>>> 85e84683
                                            "kind": "IdentifierName",
                                            "fullStart": 650,
                                            "fullEnd": 654,
                                            "start": 650,
                                            "end": 653,
                                            "fullWidth": 4,
                                            "width": 3,
                                            "text": "obj",
                                            "value": "obj",
                                            "valueText": "obj",
                                            "hasTrailingTrivia": true,
                                            "trailingTrivia": [
                                                {
                                                    "kind": "WhitespaceTrivia",
                                                    "text": " "
                                                }
                                            ]
                                        },
                                        "equalsValueClause": {
                                            "kind": "EqualsValueClause",
                                            "fullStart": 654,
                                            "fullEnd": 668,
                                            "start": 654,
                                            "end": 668,
                                            "fullWidth": 14,
                                            "width": 14,
                                            "equalsToken": {
                                                "kind": "EqualsToken",
                                                "fullStart": 654,
                                                "fullEnd": 656,
                                                "start": 654,
                                                "end": 655,
                                                "fullWidth": 2,
                                                "width": 1,
                                                "text": "=",
                                                "value": "=",
                                                "valueText": "=",
                                                "hasTrailingTrivia": true,
                                                "trailingTrivia": [
                                                    {
                                                        "kind": "WhitespaceTrivia",
                                                        "text": " "
                                                    }
                                                ]
                                            },
                                            "value": {
                                                "kind": "ObjectCreationExpression",
                                                "fullStart": 656,
                                                "fullEnd": 668,
                                                "start": 656,
                                                "end": 668,
                                                "fullWidth": 12,
                                                "width": 12,
                                                "newKeyword": {
                                                    "kind": "NewKeyword",
                                                    "fullStart": 656,
                                                    "fullEnd": 660,
                                                    "start": 656,
                                                    "end": 659,
                                                    "fullWidth": 4,
                                                    "width": 3,
                                                    "text": "new",
                                                    "value": "new",
                                                    "valueText": "new",
                                                    "hasTrailingTrivia": true,
                                                    "trailingTrivia": [
                                                        {
                                                            "kind": "WhitespaceTrivia",
                                                            "text": " "
                                                        }
                                                    ]
                                                },
                                                "expression": {
                                                    "kind": "IdentifierName",
                                                    "fullStart": 660,
                                                    "fullEnd": 666,
                                                    "start": 660,
                                                    "end": 666,
                                                    "fullWidth": 6,
                                                    "width": 6,
                                                    "text": "RegExp",
                                                    "value": "RegExp",
                                                    "valueText": "RegExp"
                                                },
                                                "argumentList": {
                                                    "kind": "ArgumentList",
                                                    "fullStart": 666,
                                                    "fullEnd": 668,
                                                    "start": 666,
                                                    "end": 668,
                                                    "fullWidth": 2,
                                                    "width": 2,
                                                    "openParenToken": {
                                                        "kind": "OpenParenToken",
                                                        "fullStart": 666,
                                                        "fullEnd": 667,
                                                        "start": 666,
                                                        "end": 667,
                                                        "fullWidth": 1,
                                                        "width": 1,
                                                        "text": "(",
                                                        "value": "(",
                                                        "valueText": "("
                                                    },
                                                    "arguments": [],
                                                    "closeParenToken": {
                                                        "kind": "CloseParenToken",
                                                        "fullStart": 667,
                                                        "fullEnd": 668,
                                                        "start": 667,
                                                        "end": 668,
                                                        "fullWidth": 1,
                                                        "width": 1,
                                                        "text": ")",
                                                        "value": ")",
                                                        "valueText": ")"
                                                    }
                                                }
                                            }
                                        }
                                    }
                                ]
                            },
                            "semicolonToken": {
                                "kind": "SemicolonToken",
                                "fullStart": 668,
                                "fullEnd": 671,
                                "start": 668,
                                "end": 669,
                                "fullWidth": 3,
                                "width": 1,
                                "text": ";",
                                "value": ";",
                                "valueText": ";",
                                "hasTrailingTrivia": true,
                                "hasTrailingNewLine": true,
                                "trailingTrivia": [
                                    {
                                        "kind": "NewLineTrivia",
                                        "text": "\r\n"
                                    }
                                ]
                            }
                        },
                        {
                            "kind": "ExpressionStatement",
                            "fullStart": 671,
                            "fullEnd": 696,
                            "start": 679,
                            "end": 694,
                            "fullWidth": 25,
                            "width": 15,
                            "expression": {
                                "kind": "AssignmentExpression",
                                "fullStart": 671,
                                "fullEnd": 693,
                                "start": 679,
                                "end": 693,
                                "fullWidth": 22,
                                "width": 14,
                                "left": {
                                    "kind": "MemberAccessExpression",
                                    "fullStart": 671,
                                    "fullEnd": 690,
                                    "start": 679,
                                    "end": 689,
                                    "fullWidth": 19,
                                    "width": 10,
                                    "expression": {
                                        "kind": "IdentifierName",
                                        "fullStart": 671,
                                        "fullEnd": 682,
                                        "start": 679,
                                        "end": 682,
                                        "fullWidth": 11,
                                        "width": 3,
                                        "text": "obj",
                                        "value": "obj",
                                        "valueText": "obj",
                                        "hasLeadingTrivia": true,
                                        "leadingTrivia": [
                                            {
                                                "kind": "WhitespaceTrivia",
                                                "text": "        "
                                            }
                                        ]
                                    },
                                    "dotToken": {
                                        "kind": "DotToken",
                                        "fullStart": 682,
                                        "fullEnd": 683,
                                        "start": 682,
                                        "end": 683,
                                        "fullWidth": 1,
                                        "width": 1,
                                        "text": ".",
                                        "value": ".",
                                        "valueText": "."
                                    },
                                    "name": {
                                        "kind": "IdentifierName",
                                        "fullStart": 683,
                                        "fullEnd": 690,
                                        "start": 683,
                                        "end": 689,
                                        "fullWidth": 7,
                                        "width": 6,
                                        "text": "length",
                                        "value": "length",
                                        "valueText": "length",
                                        "hasTrailingTrivia": true,
                                        "trailingTrivia": [
                                            {
                                                "kind": "WhitespaceTrivia",
                                                "text": " "
                                            }
                                        ]
                                    }
                                },
                                "operatorToken": {
                                    "kind": "EqualsToken",
                                    "fullStart": 690,
                                    "fullEnd": 692,
                                    "start": 690,
                                    "end": 691,
                                    "fullWidth": 2,
                                    "width": 1,
                                    "text": "=",
                                    "value": "=",
                                    "valueText": "=",
                                    "hasTrailingTrivia": true,
                                    "trailingTrivia": [
                                        {
                                            "kind": "WhitespaceTrivia",
                                            "text": " "
                                        }
                                    ]
                                },
                                "right": {
                                    "kind": "NumericLiteral",
                                    "fullStart": 692,
                                    "fullEnd": 693,
                                    "start": 692,
                                    "end": 693,
                                    "fullWidth": 1,
                                    "width": 1,
                                    "text": "1",
                                    "value": 1,
                                    "valueText": "1"
                                }
                            },
                            "semicolonToken": {
                                "kind": "SemicolonToken",
                                "fullStart": 693,
                                "fullEnd": 696,
                                "start": 693,
                                "end": 694,
                                "fullWidth": 3,
                                "width": 1,
                                "text": ";",
                                "value": ";",
                                "valueText": ";",
                                "hasTrailingTrivia": true,
                                "hasTrailingNewLine": true,
                                "trailingTrivia": [
                                    {
                                        "kind": "NewLineTrivia",
                                        "text": "\r\n"
                                    }
                                ]
                            }
                        },
                        {
                            "kind": "ExpressionStatement",
                            "fullStart": 696,
                            "fullEnd": 717,
                            "start": 704,
                            "end": 715,
                            "fullWidth": 21,
                            "width": 11,
                            "expression": {
                                "kind": "AssignmentExpression",
                                "fullStart": 696,
                                "fullEnd": 714,
                                "start": 704,
                                "end": 714,
                                "fullWidth": 18,
                                "width": 10,
                                "left": {
                                    "kind": "ElementAccessExpression",
                                    "fullStart": 696,
                                    "fullEnd": 711,
                                    "start": 704,
                                    "end": 710,
                                    "fullWidth": 15,
                                    "width": 6,
                                    "expression": {
                                        "kind": "IdentifierName",
                                        "fullStart": 696,
                                        "fullEnd": 707,
                                        "start": 704,
                                        "end": 707,
                                        "fullWidth": 11,
                                        "width": 3,
                                        "text": "obj",
                                        "value": "obj",
                                        "valueText": "obj",
                                        "hasLeadingTrivia": true,
                                        "leadingTrivia": [
                                            {
                                                "kind": "WhitespaceTrivia",
                                                "text": "        "
                                            }
                                        ]
                                    },
                                    "openBracketToken": {
                                        "kind": "OpenBracketToken",
                                        "fullStart": 707,
                                        "fullEnd": 708,
                                        "start": 707,
                                        "end": 708,
                                        "fullWidth": 1,
                                        "width": 1,
                                        "text": "[",
                                        "value": "[",
                                        "valueText": "["
                                    },
                                    "argumentExpression": {
                                        "kind": "NumericLiteral",
                                        "fullStart": 708,
                                        "fullEnd": 709,
                                        "start": 708,
                                        "end": 709,
                                        "fullWidth": 1,
                                        "width": 1,
                                        "text": "0",
                                        "value": 0,
                                        "valueText": "0"
                                    },
                                    "closeBracketToken": {
                                        "kind": "CloseBracketToken",
                                        "fullStart": 709,
                                        "fullEnd": 711,
                                        "start": 709,
                                        "end": 710,
                                        "fullWidth": 2,
                                        "width": 1,
                                        "text": "]",
                                        "value": "]",
                                        "valueText": "]",
                                        "hasTrailingTrivia": true,
                                        "trailingTrivia": [
                                            {
                                                "kind": "WhitespaceTrivia",
                                                "text": " "
                                            }
                                        ]
                                    }
                                },
                                "operatorToken": {
                                    "kind": "EqualsToken",
                                    "fullStart": 711,
                                    "fullEnd": 713,
                                    "start": 711,
                                    "end": 712,
                                    "fullWidth": 2,
                                    "width": 1,
                                    "text": "=",
                                    "value": "=",
                                    "valueText": "=",
                                    "hasTrailingTrivia": true,
                                    "trailingTrivia": [
                                        {
                                            "kind": "WhitespaceTrivia",
                                            "text": " "
                                        }
                                    ]
                                },
                                "right": {
                                    "kind": "NumericLiteral",
                                    "fullStart": 713,
                                    "fullEnd": 714,
                                    "start": 713,
                                    "end": 714,
                                    "fullWidth": 1,
                                    "width": 1,
                                    "text": "1",
                                    "value": 1,
                                    "valueText": "1"
                                }
                            },
                            "semicolonToken": {
                                "kind": "SemicolonToken",
                                "fullStart": 714,
                                "fullEnd": 717,
                                "start": 714,
                                "end": 715,
                                "fullWidth": 3,
                                "width": 1,
                                "text": ";",
                                "value": ";",
                                "valueText": ";",
                                "hasTrailingTrivia": true,
                                "hasTrailingNewLine": true,
                                "trailingTrivia": [
                                    {
                                        "kind": "NewLineTrivia",
                                        "text": "\r\n"
                                    }
                                ]
                            }
                        },
                        {
                            "kind": "VariableStatement",
                            "fullStart": 717,
                            "fullEnd": 788,
                            "start": 727,
                            "end": 786,
                            "fullWidth": 71,
                            "width": 59,
                            "modifiers": [],
                            "variableDeclaration": {
                                "kind": "VariableDeclaration",
                                "fullStart": 717,
                                "fullEnd": 785,
                                "start": 727,
                                "end": 785,
                                "fullWidth": 68,
                                "width": 58,
                                "varKeyword": {
                                    "kind": "VarKeyword",
                                    "fullStart": 717,
                                    "fullEnd": 731,
                                    "start": 727,
                                    "end": 730,
                                    "fullWidth": 14,
                                    "width": 3,
                                    "text": "var",
                                    "value": "var",
                                    "valueText": "var",
                                    "hasLeadingTrivia": true,
                                    "hasLeadingNewLine": true,
                                    "hasTrailingTrivia": true,
                                    "leadingTrivia": [
                                        {
                                            "kind": "NewLineTrivia",
                                            "text": "\r\n"
                                        },
                                        {
                                            "kind": "WhitespaceTrivia",
                                            "text": "        "
                                        }
                                    ],
                                    "trailingTrivia": [
                                        {
                                            "kind": "WhitespaceTrivia",
                                            "text": " "
                                        }
                                    ]
                                },
                                "variableDeclarators": [
                                    {
                                        "kind": "VariableDeclarator",
                                        "fullStart": 731,
                                        "fullEnd": 785,
                                        "start": 731,
                                        "end": 785,
                                        "fullWidth": 54,
<<<<<<< HEAD
                                        "width": 54,
                                        "identifier": {
=======
                                        "propertyName": {
>>>>>>> 85e84683
                                            "kind": "IdentifierName",
                                            "fullStart": 731,
                                            "fullEnd": 742,
                                            "start": 731,
                                            "end": 741,
                                            "fullWidth": 11,
                                            "width": 10,
                                            "text": "testResult",
                                            "value": "testResult",
                                            "valueText": "testResult",
                                            "hasTrailingTrivia": true,
                                            "trailingTrivia": [
                                                {
                                                    "kind": "WhitespaceTrivia",
                                                    "text": " "
                                                }
                                            ]
                                        },
                                        "equalsValueClause": {
                                            "kind": "EqualsValueClause",
                                            "fullStart": 742,
                                            "fullEnd": 785,
                                            "start": 742,
                                            "end": 785,
                                            "fullWidth": 43,
                                            "width": 43,
                                            "equalsToken": {
                                                "kind": "EqualsToken",
                                                "fullStart": 742,
                                                "fullEnd": 744,
                                                "start": 742,
                                                "end": 743,
                                                "fullWidth": 2,
                                                "width": 1,
                                                "text": "=",
                                                "value": "=",
                                                "valueText": "=",
                                                "hasTrailingTrivia": true,
                                                "trailingTrivia": [
                                                    {
                                                        "kind": "WhitespaceTrivia",
                                                        "text": " "
                                                    }
                                                ]
                                            },
                                            "value": {
                                                "kind": "InvocationExpression",
                                                "fullStart": 744,
                                                "fullEnd": 785,
                                                "start": 744,
                                                "end": 785,
                                                "fullWidth": 41,
                                                "width": 41,
                                                "expression": {
                                                    "kind": "MemberAccessExpression",
                                                    "fullStart": 744,
                                                    "fullEnd": 768,
                                                    "start": 744,
                                                    "end": 768,
                                                    "fullWidth": 24,
                                                    "width": 24,
                                                    "expression": {
                                                        "kind": "MemberAccessExpression",
                                                        "fullStart": 744,
                                                        "fullEnd": 763,
                                                        "start": 744,
                                                        "end": 763,
                                                        "fullWidth": 19,
                                                        "width": 19,
                                                        "expression": {
                                                            "kind": "MemberAccessExpression",
                                                            "fullStart": 744,
                                                            "fullEnd": 759,
                                                            "start": 744,
                                                            "end": 759,
                                                            "fullWidth": 15,
                                                            "width": 15,
                                                            "expression": {
                                                                "kind": "IdentifierName",
                                                                "fullStart": 744,
                                                                "fullEnd": 749,
                                                                "start": 744,
                                                                "end": 749,
                                                                "fullWidth": 5,
                                                                "width": 5,
                                                                "text": "Array",
                                                                "value": "Array",
                                                                "valueText": "Array"
                                                            },
                                                            "dotToken": {
                                                                "kind": "DotToken",
                                                                "fullStart": 749,
                                                                "fullEnd": 750,
                                                                "start": 749,
                                                                "end": 750,
                                                                "fullWidth": 1,
                                                                "width": 1,
                                                                "text": ".",
                                                                "value": ".",
                                                                "valueText": "."
                                                            },
                                                            "name": {
                                                                "kind": "IdentifierName",
                                                                "fullStart": 750,
                                                                "fullEnd": 759,
                                                                "start": 750,
                                                                "end": 759,
                                                                "fullWidth": 9,
                                                                "width": 9,
                                                                "text": "prototype",
                                                                "value": "prototype",
                                                                "valueText": "prototype"
                                                            }
                                                        },
                                                        "dotToken": {
                                                            "kind": "DotToken",
                                                            "fullStart": 759,
                                                            "fullEnd": 760,
                                                            "start": 759,
                                                            "end": 760,
                                                            "fullWidth": 1,
                                                            "width": 1,
                                                            "text": ".",
                                                            "value": ".",
                                                            "valueText": "."
                                                        },
                                                        "name": {
                                                            "kind": "IdentifierName",
                                                            "fullStart": 760,
                                                            "fullEnd": 763,
                                                            "start": 760,
                                                            "end": 763,
                                                            "fullWidth": 3,
                                                            "width": 3,
                                                            "text": "map",
                                                            "value": "map",
                                                            "valueText": "map"
                                                        }
                                                    },
                                                    "dotToken": {
                                                        "kind": "DotToken",
                                                        "fullStart": 763,
                                                        "fullEnd": 764,
                                                        "start": 763,
                                                        "end": 764,
                                                        "fullWidth": 1,
                                                        "width": 1,
                                                        "text": ".",
                                                        "value": ".",
                                                        "valueText": "."
                                                    },
                                                    "name": {
                                                        "kind": "IdentifierName",
                                                        "fullStart": 764,
                                                        "fullEnd": 768,
                                                        "start": 764,
                                                        "end": 768,
                                                        "fullWidth": 4,
                                                        "width": 4,
                                                        "text": "call",
                                                        "value": "call",
                                                        "valueText": "call"
                                                    }
                                                },
                                                "argumentList": {
                                                    "kind": "ArgumentList",
                                                    "fullStart": 768,
                                                    "fullEnd": 785,
                                                    "start": 768,
                                                    "end": 785,
                                                    "fullWidth": 17,
                                                    "width": 17,
                                                    "openParenToken": {
                                                        "kind": "OpenParenToken",
                                                        "fullStart": 768,
                                                        "fullEnd": 769,
                                                        "start": 768,
                                                        "end": 769,
                                                        "fullWidth": 1,
                                                        "width": 1,
                                                        "text": "(",
                                                        "value": "(",
                                                        "valueText": "("
                                                    },
                                                    "arguments": [
                                                        {
                                                            "kind": "IdentifierName",
                                                            "fullStart": 769,
                                                            "fullEnd": 772,
                                                            "start": 769,
                                                            "end": 772,
                                                            "fullWidth": 3,
                                                            "width": 3,
                                                            "text": "obj",
                                                            "value": "obj",
                                                            "valueText": "obj"
                                                        },
                                                        {
                                                            "kind": "CommaToken",
                                                            "fullStart": 772,
                                                            "fullEnd": 774,
                                                            "start": 772,
                                                            "end": 773,
                                                            "fullWidth": 2,
                                                            "width": 1,
                                                            "text": ",",
                                                            "value": ",",
                                                            "valueText": ",",
                                                            "hasTrailingTrivia": true,
                                                            "trailingTrivia": [
                                                                {
                                                                    "kind": "WhitespaceTrivia",
                                                                    "text": " "
                                                                }
                                                            ]
                                                        },
                                                        {
                                                            "kind": "IdentifierName",
                                                            "fullStart": 774,
                                                            "fullEnd": 784,
                                                            "start": 774,
                                                            "end": 784,
                                                            "fullWidth": 10,
                                                            "width": 10,
                                                            "text": "callbackfn",
                                                            "value": "callbackfn",
                                                            "valueText": "callbackfn"
                                                        }
                                                    ],
                                                    "closeParenToken": {
                                                        "kind": "CloseParenToken",
                                                        "fullStart": 784,
                                                        "fullEnd": 785,
                                                        "start": 784,
                                                        "end": 785,
                                                        "fullWidth": 1,
                                                        "width": 1,
                                                        "text": ")",
                                                        "value": ")",
                                                        "valueText": ")"
                                                    }
                                                }
                                            }
                                        }
                                    }
                                ]
                            },
                            "semicolonToken": {
                                "kind": "SemicolonToken",
                                "fullStart": 785,
                                "fullEnd": 788,
                                "start": 785,
                                "end": 786,
                                "fullWidth": 3,
                                "width": 1,
                                "text": ";",
                                "value": ";",
                                "valueText": ";",
                                "hasTrailingTrivia": true,
                                "hasTrailingNewLine": true,
                                "trailingTrivia": [
                                    {
                                        "kind": "NewLineTrivia",
                                        "text": "\r\n"
                                    }
                                ]
                            }
                        },
                        {
                            "kind": "ReturnStatement",
                            "fullStart": 788,
                            "fullEnd": 830,
                            "start": 798,
                            "end": 828,
                            "fullWidth": 42,
                            "width": 30,
                            "returnKeyword": {
                                "kind": "ReturnKeyword",
                                "fullStart": 788,
                                "fullEnd": 805,
                                "start": 798,
                                "end": 804,
                                "fullWidth": 17,
                                "width": 6,
                                "text": "return",
                                "value": "return",
                                "valueText": "return",
                                "hasLeadingTrivia": true,
                                "hasLeadingNewLine": true,
                                "hasTrailingTrivia": true,
                                "leadingTrivia": [
                                    {
                                        "kind": "NewLineTrivia",
                                        "text": "\r\n"
                                    },
                                    {
                                        "kind": "WhitespaceTrivia",
                                        "text": "        "
                                    }
                                ],
                                "trailingTrivia": [
                                    {
                                        "kind": "WhitespaceTrivia",
                                        "text": " "
                                    }
                                ]
                            },
                            "expression": {
                                "kind": "EqualsExpression",
                                "fullStart": 805,
                                "fullEnd": 827,
                                "start": 805,
                                "end": 827,
                                "fullWidth": 22,
                                "width": 22,
                                "left": {
                                    "kind": "ElementAccessExpression",
                                    "fullStart": 805,
                                    "fullEnd": 819,
                                    "start": 805,
                                    "end": 818,
                                    "fullWidth": 14,
                                    "width": 13,
                                    "expression": {
                                        "kind": "IdentifierName",
                                        "fullStart": 805,
                                        "fullEnd": 815,
                                        "start": 805,
                                        "end": 815,
                                        "fullWidth": 10,
                                        "width": 10,
                                        "text": "testResult",
                                        "value": "testResult",
                                        "valueText": "testResult"
                                    },
                                    "openBracketToken": {
                                        "kind": "OpenBracketToken",
                                        "fullStart": 815,
                                        "fullEnd": 816,
                                        "start": 815,
                                        "end": 816,
                                        "fullWidth": 1,
                                        "width": 1,
                                        "text": "[",
                                        "value": "[",
                                        "valueText": "["
                                    },
                                    "argumentExpression": {
                                        "kind": "NumericLiteral",
                                        "fullStart": 816,
                                        "fullEnd": 817,
                                        "start": 816,
                                        "end": 817,
                                        "fullWidth": 1,
                                        "width": 1,
                                        "text": "0",
                                        "value": 0,
                                        "valueText": "0"
                                    },
                                    "closeBracketToken": {
                                        "kind": "CloseBracketToken",
                                        "fullStart": 817,
                                        "fullEnd": 819,
                                        "start": 817,
                                        "end": 818,
                                        "fullWidth": 2,
                                        "width": 1,
                                        "text": "]",
                                        "value": "]",
                                        "valueText": "]",
                                        "hasTrailingTrivia": true,
                                        "trailingTrivia": [
                                            {
                                                "kind": "WhitespaceTrivia",
                                                "text": " "
                                            }
                                        ]
                                    }
                                },
                                "operatorToken": {
                                    "kind": "EqualsEqualsEqualsToken",
                                    "fullStart": 819,
                                    "fullEnd": 823,
                                    "start": 819,
                                    "end": 822,
                                    "fullWidth": 4,
                                    "width": 3,
                                    "text": "===",
                                    "value": "===",
                                    "valueText": "===",
                                    "hasTrailingTrivia": true,
                                    "trailingTrivia": [
                                        {
                                            "kind": "WhitespaceTrivia",
                                            "text": " "
                                        }
                                    ]
                                },
                                "right": {
                                    "kind": "TrueKeyword",
                                    "fullStart": 823,
                                    "fullEnd": 827,
                                    "start": 823,
                                    "end": 827,
                                    "fullWidth": 4,
                                    "width": 4,
                                    "text": "true",
                                    "value": true,
                                    "valueText": "true"
                                }
                            },
                            "semicolonToken": {
                                "kind": "SemicolonToken",
                                "fullStart": 827,
                                "fullEnd": 830,
                                "start": 827,
                                "end": 828,
                                "fullWidth": 3,
                                "width": 1,
                                "text": ";",
                                "value": ";",
                                "valueText": ";",
                                "hasTrailingTrivia": true,
                                "hasTrailingNewLine": true,
                                "trailingTrivia": [
                                    {
                                        "kind": "NewLineTrivia",
                                        "text": "\r\n"
                                    }
                                ]
                            }
                        }
                    ],
                    "closeBraceToken": {
                        "kind": "CloseBraceToken",
                        "fullStart": 830,
                        "fullEnd": 837,
                        "start": 834,
                        "end": 835,
                        "fullWidth": 7,
                        "width": 1,
                        "text": "}",
                        "value": "}",
                        "valueText": "}",
                        "hasLeadingTrivia": true,
                        "hasTrailingTrivia": true,
                        "hasTrailingNewLine": true,
                        "leadingTrivia": [
                            {
                                "kind": "WhitespaceTrivia",
                                "text": "    "
                            }
                        ],
                        "trailingTrivia": [
                            {
                                "kind": "NewLineTrivia",
                                "text": "\r\n"
                            }
                        ]
                    }
                }
            },
            {
                "kind": "ExpressionStatement",
                "fullStart": 837,
                "fullEnd": 861,
                "start": 837,
                "end": 859,
                "fullWidth": 24,
                "width": 22,
                "expression": {
                    "kind": "InvocationExpression",
                    "fullStart": 837,
                    "fullEnd": 858,
                    "start": 837,
                    "end": 858,
                    "fullWidth": 21,
                    "width": 21,
                    "expression": {
                        "kind": "IdentifierName",
                        "fullStart": 837,
                        "fullEnd": 848,
                        "start": 837,
                        "end": 848,
                        "fullWidth": 11,
                        "width": 11,
                        "text": "runTestCase",
                        "value": "runTestCase",
                        "valueText": "runTestCase"
                    },
                    "argumentList": {
                        "kind": "ArgumentList",
                        "fullStart": 848,
                        "fullEnd": 858,
                        "start": 848,
                        "end": 858,
                        "fullWidth": 10,
                        "width": 10,
                        "openParenToken": {
                            "kind": "OpenParenToken",
                            "fullStart": 848,
                            "fullEnd": 849,
                            "start": 848,
                            "end": 849,
                            "fullWidth": 1,
                            "width": 1,
                            "text": "(",
                            "value": "(",
                            "valueText": "("
                        },
                        "arguments": [
                            {
                                "kind": "IdentifierName",
                                "fullStart": 849,
                                "fullEnd": 857,
                                "start": 849,
                                "end": 857,
                                "fullWidth": 8,
                                "width": 8,
                                "text": "testcase",
                                "value": "testcase",
                                "valueText": "testcase"
                            }
                        ],
                        "closeParenToken": {
                            "kind": "CloseParenToken",
                            "fullStart": 857,
                            "fullEnd": 858,
                            "start": 857,
                            "end": 858,
                            "fullWidth": 1,
                            "width": 1,
                            "text": ")",
                            "value": ")",
                            "valueText": ")"
                        }
                    }
                },
                "semicolonToken": {
                    "kind": "SemicolonToken",
                    "fullStart": 858,
                    "fullEnd": 861,
                    "start": 858,
                    "end": 859,
                    "fullWidth": 3,
                    "width": 1,
                    "text": ";",
                    "value": ";",
                    "valueText": ";",
                    "hasTrailingTrivia": true,
                    "hasTrailingNewLine": true,
                    "trailingTrivia": [
                        {
                            "kind": "NewLineTrivia",
                            "text": "\r\n"
                        }
                    ]
                }
            }
        ],
        "endOfFileToken": {
            "kind": "EndOfFileToken",
            "fullStart": 861,
            "fullEnd": 861,
            "start": 861,
            "end": 861,
            "fullWidth": 0,
            "width": 0,
            "text": ""
        }
    },
    "lineMap": {
        "lineStarts": [
            0,
            67,
            152,
            232,
            308,
            380,
            385,
            440,
            504,
            509,
            511,
            513,
            536,
            582,
            625,
            636,
            638,
            671,
            696,
            717,
            719,
            788,
            790,
            830,
            837,
            861
        ],
        "length": 861
    }
}<|MERGE_RESOLUTION|>--- conflicted
+++ resolved
@@ -625,12 +625,8 @@
                                         "start": 650,
                                         "end": 668,
                                         "fullWidth": 18,
-<<<<<<< HEAD
                                         "width": 18,
-                                        "identifier": {
-=======
                                         "propertyName": {
->>>>>>> 85e84683
                                             "kind": "IdentifierName",
                                             "fullStart": 650,
                                             "fullEnd": 654,
@@ -1099,12 +1095,8 @@
                                         "start": 731,
                                         "end": 785,
                                         "fullWidth": 54,
-<<<<<<< HEAD
                                         "width": 54,
-                                        "identifier": {
-=======
                                         "propertyName": {
->>>>>>> 85e84683
                                             "kind": "IdentifierName",
                                             "fullStart": 731,
                                             "fullEnd": 742,
