--- conflicted
+++ resolved
@@ -627,12 +627,8 @@
                                         "start": 720,
                                         "end": 741,
                                         "fullWidth": 21,
-<<<<<<< HEAD
                                         "width": 21,
-                                        "identifier": {
-=======
                                         "propertyName": {
->>>>>>> 85e84683
                                             "kind": "IdentifierName",
                                             "fullStart": 720,
                                             "fullEnd": 726,
@@ -860,12 +856,8 @@
                                         "start": 758,
                                         "end": 779,
                                         "fullWidth": 21,
-<<<<<<< HEAD
                                         "width": 21,
-                                        "identifier": {
-=======
                                         "propertyName": {
->>>>>>> 85e84683
                                             "kind": "IdentifierName",
                                             "fullStart": 758,
                                             "fullEnd": 762,
@@ -1239,12 +1231,8 @@
                                         "start": 828,
                                         "end": 845,
                                         "fullWidth": 17,
-<<<<<<< HEAD
                                         "width": 17,
-                                        "identifier": {
-=======
                                         "propertyName": {
->>>>>>> 85e84683
                                             "kind": "IdentifierName",
                                             "fullStart": 828,
                                             "fullEnd": 834,
@@ -2446,12 +2434,8 @@
                                         "start": 1107,
                                         "end": 1163,
                                         "fullWidth": 56,
-<<<<<<< HEAD
                                         "width": 56,
-                                        "identifier": {
-=======
                                         "propertyName": {
->>>>>>> 85e84683
                                             "kind": "IdentifierName",
                                             "fullStart": 1107,
                                             "fullEnd": 1118,
