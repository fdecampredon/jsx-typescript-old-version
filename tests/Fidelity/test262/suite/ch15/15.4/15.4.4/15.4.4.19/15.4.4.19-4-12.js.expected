--- conflicted
+++ resolved
@@ -630,12 +630,8 @@
                                         "start": 641,
                                         "end": 677,
                                         "fullWidth": 36,
-<<<<<<< HEAD
                                         "width": 36,
-                                        "identifier": {
-=======
                                         "propertyName": {
->>>>>>> 85e84683
                                             "kind": "IdentifierName",
                                             "fullStart": 641,
                                             "fullEnd": 652,
