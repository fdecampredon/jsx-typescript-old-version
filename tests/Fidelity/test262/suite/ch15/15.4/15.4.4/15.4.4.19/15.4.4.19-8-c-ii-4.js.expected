{
    "isDeclaration": false,
    "languageVersion": "EcmaScript5",
    "parseOptions": {
        "allowAutomaticSemicolonInsertion": true
    },
    "sourceUnit": {
        "kind": "SourceUnit",
        "fullStart": 0,
        "fullEnd": 1005,
        "start": 538,
        "end": 1005,
        "fullWidth": 1005,
        "width": 467,
        "isIncrementallyUnusable": true,
        "moduleElements": [
            {
                "kind": "FunctionDeclaration",
                "fullStart": 0,
                "fullEnd": 981,
                "start": 538,
                "end": 979,
                "fullWidth": 981,
                "width": 441,
                "modifiers": [],
                "functionKeyword": {
                    "kind": "FunctionKeyword",
                    "fullStart": 0,
                    "fullEnd": 547,
                    "start": 538,
                    "end": 546,
                    "fullWidth": 547,
                    "width": 8,
                    "text": "function",
                    "value": "function",
                    "valueText": "function",
                    "hasLeadingTrivia": true,
                    "hasLeadingComment": true,
                    "hasLeadingNewLine": true,
                    "hasTrailingTrivia": true,
                    "leadingTrivia": [
                        {
                            "kind": "SingleLineCommentTrivia",
                            "text": "/// Copyright (c) 2012 Ecma International.  All rights reserved. "
                        },
                        {
                            "kind": "NewLineTrivia",
                            "text": "\r\n"
                        },
                        {
                            "kind": "SingleLineCommentTrivia",
                            "text": "/// Ecma International makes this code available under the terms and conditions set"
                        },
                        {
                            "kind": "NewLineTrivia",
                            "text": "\r\n"
                        },
                        {
                            "kind": "SingleLineCommentTrivia",
                            "text": "/// forth on http://hg.ecmascript.org/tests/test262/raw-file/tip/LICENSE (the "
                        },
                        {
                            "kind": "NewLineTrivia",
                            "text": "\r\n"
                        },
                        {
                            "kind": "SingleLineCommentTrivia",
                            "text": "/// \"Use Terms\").   Any redistribution of this code must retain the above "
                        },
                        {
                            "kind": "NewLineTrivia",
                            "text": "\r\n"
                        },
                        {
                            "kind": "SingleLineCommentTrivia",
                            "text": "/// copyright and this notice and otherwise comply with the Use Terms."
                        },
                        {
                            "kind": "NewLineTrivia",
                            "text": "\r\n"
                        },
                        {
                            "kind": "MultiLineCommentTrivia",
                            "text": "/**\r\n * @path ch15/15.4/15.4.4/15.4.4.19/15.4.4.19-8-c-ii-4.js\r\n * @description Array.prototype.map - k values are passed in acending numeric order\r\n */"
                        },
                        {
                            "kind": "NewLineTrivia",
                            "text": "\r\n"
                        },
                        {
                            "kind": "NewLineTrivia",
                            "text": "\r\n"
                        },
                        {
                            "kind": "NewLineTrivia",
                            "text": "\r\n"
                        }
                    ],
                    "trailingTrivia": [
                        {
                            "kind": "WhitespaceTrivia",
                            "text": " "
                        }
                    ]
                },
                "identifier": {
                    "kind": "IdentifierName",
                    "fullStart": 547,
                    "fullEnd": 555,
                    "start": 547,
                    "end": 555,
                    "fullWidth": 8,
                    "width": 8,
                    "text": "testcase",
                    "value": "testcase",
                    "valueText": "testcase"
                },
                "callSignature": {
                    "kind": "CallSignature",
                    "fullStart": 555,
                    "fullEnd": 558,
                    "start": 555,
                    "end": 557,
                    "fullWidth": 3,
                    "width": 2,
                    "parameterList": {
                        "kind": "ParameterList",
                        "fullStart": 555,
                        "fullEnd": 558,
                        "start": 555,
                        "end": 557,
                        "fullWidth": 3,
                        "width": 2,
                        "openParenToken": {
                            "kind": "OpenParenToken",
                            "fullStart": 555,
                            "fullEnd": 556,
                            "start": 555,
                            "end": 556,
                            "fullWidth": 1,
                            "width": 1,
                            "text": "(",
                            "value": "(",
                            "valueText": "("
                        },
                        "parameters": [],
                        "closeParenToken": {
                            "kind": "CloseParenToken",
                            "fullStart": 556,
                            "fullEnd": 558,
                            "start": 556,
                            "end": 557,
                            "fullWidth": 2,
                            "width": 1,
                            "text": ")",
                            "value": ")",
                            "valueText": ")",
                            "hasTrailingTrivia": true,
                            "trailingTrivia": [
                                {
                                    "kind": "WhitespaceTrivia",
                                    "text": " "
                                }
                            ]
                        }
                    }
                },
                "block": {
                    "kind": "Block",
                    "fullStart": 558,
                    "fullEnd": 981,
                    "start": 558,
                    "end": 979,
                    "fullWidth": 423,
                    "width": 421,
                    "openBraceToken": {
                        "kind": "OpenBraceToken",
                        "fullStart": 558,
                        "fullEnd": 561,
                        "start": 558,
                        "end": 559,
                        "fullWidth": 3,
                        "width": 1,
                        "text": "{",
                        "value": "{",
                        "valueText": "{",
                        "hasTrailingTrivia": true,
                        "hasTrailingNewLine": true,
                        "trailingTrivia": [
                            {
                                "kind": "NewLineTrivia",
                                "text": "\r\n"
                            }
                        ]
                    },
                    "statements": [
                        {
                            "kind": "VariableStatement",
                            "fullStart": 561,
                            "fullEnd": 602,
                            "start": 571,
                            "end": 600,
                            "fullWidth": 41,
                            "width": 29,
                            "modifiers": [],
                            "variableDeclaration": {
                                "kind": "VariableDeclaration",
                                "fullStart": 561,
                                "fullEnd": 599,
                                "start": 571,
                                "end": 599,
                                "fullWidth": 38,
                                "width": 28,
                                "varKeyword": {
                                    "kind": "VarKeyword",
                                    "fullStart": 561,
                                    "fullEnd": 575,
                                    "start": 571,
                                    "end": 574,
                                    "fullWidth": 14,
                                    "width": 3,
                                    "text": "var",
                                    "value": "var",
                                    "valueText": "var",
                                    "hasLeadingTrivia": true,
                                    "hasLeadingNewLine": true,
                                    "hasTrailingTrivia": true,
                                    "leadingTrivia": [
                                        {
                                            "kind": "NewLineTrivia",
                                            "text": "\r\n"
                                        },
                                        {
                                            "kind": "WhitespaceTrivia",
                                            "text": "        "
                                        }
                                    ],
                                    "trailingTrivia": [
                                        {
                                            "kind": "WhitespaceTrivia",
                                            "text": " "
                                        }
                                    ]
                                },
                                "variableDeclarators": [
                                    {
                                        "kind": "VariableDeclarator",
                                        "fullStart": 575,
                                        "fullEnd": 599,
                                        "start": 575,
                                        "end": 599,
                                        "fullWidth": 24,
<<<<<<< HEAD
                                        "width": 24,
                                        "identifier": {
=======
                                        "propertyName": {
>>>>>>> 85e84683
                                            "kind": "IdentifierName",
                                            "fullStart": 575,
                                            "fullEnd": 579,
                                            "start": 575,
                                            "end": 578,
                                            "fullWidth": 4,
                                            "width": 3,
                                            "text": "arr",
                                            "value": "arr",
                                            "valueText": "arr",
                                            "hasTrailingTrivia": true,
                                            "trailingTrivia": [
                                                {
                                                    "kind": "WhitespaceTrivia",
                                                    "text": " "
                                                }
                                            ]
                                        },
                                        "equalsValueClause": {
                                            "kind": "EqualsValueClause",
                                            "fullStart": 579,
                                            "fullEnd": 599,
                                            "start": 579,
                                            "end": 599,
                                            "fullWidth": 20,
                                            "width": 20,
                                            "equalsToken": {
                                                "kind": "EqualsToken",
                                                "fullStart": 579,
                                                "fullEnd": 581,
                                                "start": 579,
                                                "end": 580,
                                                "fullWidth": 2,
                                                "width": 1,
                                                "text": "=",
                                                "value": "=",
                                                "valueText": "=",
                                                "hasTrailingTrivia": true,
                                                "trailingTrivia": [
                                                    {
                                                        "kind": "WhitespaceTrivia",
                                                        "text": " "
                                                    }
                                                ]
                                            },
                                            "value": {
                                                "kind": "ArrayLiteralExpression",
                                                "fullStart": 581,
                                                "fullEnd": 599,
                                                "start": 581,
                                                "end": 599,
                                                "fullWidth": 18,
                                                "width": 18,
                                                "openBracketToken": {
                                                    "kind": "OpenBracketToken",
                                                    "fullStart": 581,
                                                    "fullEnd": 582,
                                                    "start": 581,
                                                    "end": 582,
                                                    "fullWidth": 1,
                                                    "width": 1,
                                                    "text": "[",
                                                    "value": "[",
                                                    "valueText": "["
                                                },
                                                "expressions": [
                                                    {
                                                        "kind": "NumericLiteral",
                                                        "fullStart": 582,
                                                        "fullEnd": 583,
                                                        "start": 582,
                                                        "end": 583,
                                                        "fullWidth": 1,
                                                        "width": 1,
                                                        "text": "0",
                                                        "value": 0,
                                                        "valueText": "0"
                                                    },
                                                    {
                                                        "kind": "CommaToken",
                                                        "fullStart": 583,
                                                        "fullEnd": 585,
                                                        "start": 583,
                                                        "end": 584,
                                                        "fullWidth": 2,
                                                        "width": 1,
                                                        "text": ",",
                                                        "value": ",",
                                                        "valueText": ",",
                                                        "hasTrailingTrivia": true,
                                                        "trailingTrivia": [
                                                            {
                                                                "kind": "WhitespaceTrivia",
                                                                "text": " "
                                                            }
                                                        ]
                                                    },
                                                    {
                                                        "kind": "NumericLiteral",
                                                        "fullStart": 585,
                                                        "fullEnd": 586,
                                                        "start": 585,
                                                        "end": 586,
                                                        "fullWidth": 1,
                                                        "width": 1,
                                                        "text": "1",
                                                        "value": 1,
                                                        "valueText": "1"
                                                    },
                                                    {
                                                        "kind": "CommaToken",
                                                        "fullStart": 586,
                                                        "fullEnd": 588,
                                                        "start": 586,
                                                        "end": 587,
                                                        "fullWidth": 2,
                                                        "width": 1,
                                                        "text": ",",
                                                        "value": ",",
                                                        "valueText": ",",
                                                        "hasTrailingTrivia": true,
                                                        "trailingTrivia": [
                                                            {
                                                                "kind": "WhitespaceTrivia",
                                                                "text": " "
                                                            }
                                                        ]
                                                    },
                                                    {
                                                        "kind": "NumericLiteral",
                                                        "fullStart": 588,
                                                        "fullEnd": 589,
                                                        "start": 588,
                                                        "end": 589,
                                                        "fullWidth": 1,
                                                        "width": 1,
                                                        "text": "2",
                                                        "value": 2,
                                                        "valueText": "2"
                                                    },
                                                    {
                                                        "kind": "CommaToken",
                                                        "fullStart": 589,
                                                        "fullEnd": 591,
                                                        "start": 589,
                                                        "end": 590,
                                                        "fullWidth": 2,
                                                        "width": 1,
                                                        "text": ",",
                                                        "value": ",",
                                                        "valueText": ",",
                                                        "hasTrailingTrivia": true,
                                                        "trailingTrivia": [
                                                            {
                                                                "kind": "WhitespaceTrivia",
                                                                "text": " "
                                                            }
                                                        ]
                                                    },
                                                    {
                                                        "kind": "NumericLiteral",
                                                        "fullStart": 591,
                                                        "fullEnd": 592,
                                                        "start": 591,
                                                        "end": 592,
                                                        "fullWidth": 1,
                                                        "width": 1,
                                                        "text": "3",
                                                        "value": 3,
                                                        "valueText": "3"
                                                    },
                                                    {
                                                        "kind": "CommaToken",
                                                        "fullStart": 592,
                                                        "fullEnd": 594,
                                                        "start": 592,
                                                        "end": 593,
                                                        "fullWidth": 2,
                                                        "width": 1,
                                                        "text": ",",
                                                        "value": ",",
                                                        "valueText": ",",
                                                        "hasTrailingTrivia": true,
                                                        "trailingTrivia": [
                                                            {
                                                                "kind": "WhitespaceTrivia",
                                                                "text": " "
                                                            }
                                                        ]
                                                    },
                                                    {
                                                        "kind": "NumericLiteral",
                                                        "fullStart": 594,
                                                        "fullEnd": 595,
                                                        "start": 594,
                                                        "end": 595,
                                                        "fullWidth": 1,
                                                        "width": 1,
                                                        "text": "4",
                                                        "value": 4,
                                                        "valueText": "4"
                                                    },
                                                    {
                                                        "kind": "CommaToken",
                                                        "fullStart": 595,
                                                        "fullEnd": 597,
                                                        "start": 595,
                                                        "end": 596,
                                                        "fullWidth": 2,
                                                        "width": 1,
                                                        "text": ",",
                                                        "value": ",",
                                                        "valueText": ",",
                                                        "hasTrailingTrivia": true,
                                                        "trailingTrivia": [
                                                            {
                                                                "kind": "WhitespaceTrivia",
                                                                "text": " "
                                                            }
                                                        ]
                                                    },
                                                    {
                                                        "kind": "NumericLiteral",
                                                        "fullStart": 597,
                                                        "fullEnd": 598,
                                                        "start": 597,
                                                        "end": 598,
                                                        "fullWidth": 1,
                                                        "width": 1,
                                                        "text": "5",
                                                        "value": 5,
                                                        "valueText": "5"
                                                    }
                                                ],
                                                "closeBracketToken": {
                                                    "kind": "CloseBracketToken",
                                                    "fullStart": 598,
                                                    "fullEnd": 599,
                                                    "start": 598,
                                                    "end": 599,
                                                    "fullWidth": 1,
                                                    "width": 1,
                                                    "text": "]",
                                                    "value": "]",
                                                    "valueText": "]"
                                                }
                                            }
                                        }
                                    }
                                ]
                            },
                            "semicolonToken": {
                                "kind": "SemicolonToken",
                                "fullStart": 599,
                                "fullEnd": 602,
                                "start": 599,
                                "end": 600,
                                "fullWidth": 3,
                                "width": 1,
                                "text": ";",
                                "value": ";",
                                "valueText": ";",
                                "hasTrailingTrivia": true,
                                "hasTrailingNewLine": true,
                                "trailingTrivia": [
                                    {
                                        "kind": "NewLineTrivia",
                                        "text": "\r\n"
                                    }
                                ]
                            }
                        },
                        {
                            "kind": "VariableStatement",
                            "fullStart": 602,
                            "fullEnd": 628,
                            "start": 610,
                            "end": 626,
                            "fullWidth": 26,
                            "width": 16,
                            "modifiers": [],
                            "variableDeclaration": {
                                "kind": "VariableDeclaration",
                                "fullStart": 602,
                                "fullEnd": 625,
                                "start": 610,
                                "end": 625,
                                "fullWidth": 23,
                                "width": 15,
                                "varKeyword": {
                                    "kind": "VarKeyword",
                                    "fullStart": 602,
                                    "fullEnd": 614,
                                    "start": 610,
                                    "end": 613,
                                    "fullWidth": 12,
                                    "width": 3,
                                    "text": "var",
                                    "value": "var",
                                    "valueText": "var",
                                    "hasLeadingTrivia": true,
                                    "hasTrailingTrivia": true,
                                    "leadingTrivia": [
                                        {
                                            "kind": "WhitespaceTrivia",
                                            "text": "        "
                                        }
                                    ],
                                    "trailingTrivia": [
                                        {
                                            "kind": "WhitespaceTrivia",
                                            "text": " "
                                        }
                                    ]
                                },
                                "variableDeclarators": [
                                    {
                                        "kind": "VariableDeclarator",
                                        "fullStart": 614,
                                        "fullEnd": 625,
                                        "start": 614,
                                        "end": 625,
                                        "fullWidth": 11,
<<<<<<< HEAD
                                        "width": 11,
                                        "identifier": {
=======
                                        "propertyName": {
>>>>>>> 85e84683
                                            "kind": "IdentifierName",
                                            "fullStart": 614,
                                            "fullEnd": 622,
                                            "start": 614,
                                            "end": 621,
                                            "fullWidth": 8,
                                            "width": 7,
                                            "text": "lastIdx",
                                            "value": "lastIdx",
                                            "valueText": "lastIdx",
                                            "hasTrailingTrivia": true,
                                            "trailingTrivia": [
                                                {
                                                    "kind": "WhitespaceTrivia",
                                                    "text": " "
                                                }
                                            ]
                                        },
                                        "equalsValueClause": {
                                            "kind": "EqualsValueClause",
                                            "fullStart": 622,
                                            "fullEnd": 625,
                                            "start": 622,
                                            "end": 625,
                                            "fullWidth": 3,
                                            "width": 3,
                                            "equalsToken": {
                                                "kind": "EqualsToken",
                                                "fullStart": 622,
                                                "fullEnd": 624,
                                                "start": 622,
                                                "end": 623,
                                                "fullWidth": 2,
                                                "width": 1,
                                                "text": "=",
                                                "value": "=",
                                                "valueText": "=",
                                                "hasTrailingTrivia": true,
                                                "trailingTrivia": [
                                                    {
                                                        "kind": "WhitespaceTrivia",
                                                        "text": " "
                                                    }
                                                ]
                                            },
                                            "value": {
                                                "kind": "NumericLiteral",
                                                "fullStart": 624,
                                                "fullEnd": 625,
                                                "start": 624,
                                                "end": 625,
                                                "fullWidth": 1,
                                                "width": 1,
                                                "text": "0",
                                                "value": 0,
                                                "valueText": "0"
                                            }
                                        }
                                    }
                                ]
                            },
                            "semicolonToken": {
                                "kind": "SemicolonToken",
                                "fullStart": 625,
                                "fullEnd": 628,
                                "start": 625,
                                "end": 626,
                                "fullWidth": 3,
                                "width": 1,
                                "text": ";",
                                "value": ";",
                                "valueText": ";",
                                "hasTrailingTrivia": true,
                                "hasTrailingNewLine": true,
                                "trailingTrivia": [
                                    {
                                        "kind": "NewLineTrivia",
                                        "text": "\r\n"
                                    }
                                ]
                            }
                        },
                        {
                            "kind": "VariableStatement",
                            "fullStart": 628,
                            "fullEnd": 653,
                            "start": 636,
                            "end": 651,
                            "fullWidth": 25,
                            "width": 15,
                            "modifiers": [],
                            "variableDeclaration": {
                                "kind": "VariableDeclaration",
                                "fullStart": 628,
                                "fullEnd": 650,
                                "start": 636,
                                "end": 650,
                                "fullWidth": 22,
                                "width": 14,
                                "varKeyword": {
                                    "kind": "VarKeyword",
                                    "fullStart": 628,
                                    "fullEnd": 640,
                                    "start": 636,
                                    "end": 639,
                                    "fullWidth": 12,
                                    "width": 3,
                                    "text": "var",
                                    "value": "var",
                                    "valueText": "var",
                                    "hasLeadingTrivia": true,
                                    "hasTrailingTrivia": true,
                                    "leadingTrivia": [
                                        {
                                            "kind": "WhitespaceTrivia",
                                            "text": "        "
                                        }
                                    ],
                                    "trailingTrivia": [
                                        {
                                            "kind": "WhitespaceTrivia",
                                            "text": " "
                                        }
                                    ]
                                },
                                "variableDeclarators": [
                                    {
                                        "kind": "VariableDeclarator",
                                        "fullStart": 640,
                                        "fullEnd": 650,
                                        "start": 640,
                                        "end": 650,
                                        "fullWidth": 10,
<<<<<<< HEAD
                                        "width": 10,
                                        "identifier": {
=======
                                        "propertyName": {
>>>>>>> 85e84683
                                            "kind": "IdentifierName",
                                            "fullStart": 640,
                                            "fullEnd": 647,
                                            "start": 640,
                                            "end": 646,
                                            "fullWidth": 7,
                                            "width": 6,
                                            "text": "called",
                                            "value": "called",
                                            "valueText": "called",
                                            "hasTrailingTrivia": true,
                                            "trailingTrivia": [
                                                {
                                                    "kind": "WhitespaceTrivia",
                                                    "text": " "
                                                }
                                            ]
                                        },
                                        "equalsValueClause": {
                                            "kind": "EqualsValueClause",
                                            "fullStart": 647,
                                            "fullEnd": 650,
                                            "start": 647,
                                            "end": 650,
                                            "fullWidth": 3,
                                            "width": 3,
                                            "equalsToken": {
                                                "kind": "EqualsToken",
                                                "fullStart": 647,
                                                "fullEnd": 649,
                                                "start": 647,
                                                "end": 648,
                                                "fullWidth": 2,
                                                "width": 1,
                                                "text": "=",
                                                "value": "=",
                                                "valueText": "=",
                                                "hasTrailingTrivia": true,
                                                "trailingTrivia": [
                                                    {
                                                        "kind": "WhitespaceTrivia",
                                                        "text": " "
                                                    }
                                                ]
                                            },
                                            "value": {
                                                "kind": "NumericLiteral",
                                                "fullStart": 649,
                                                "fullEnd": 650,
                                                "start": 649,
                                                "end": 650,
                                                "fullWidth": 1,
                                                "width": 1,
                                                "text": "0",
                                                "value": 0,
                                                "valueText": "0"
                                            }
                                        }
                                    }
                                ]
                            },
                            "semicolonToken": {
                                "kind": "SemicolonToken",
                                "fullStart": 650,
                                "fullEnd": 653,
                                "start": 650,
                                "end": 651,
                                "fullWidth": 3,
                                "width": 1,
                                "text": ";",
                                "value": ";",
                                "valueText": ";",
                                "hasTrailingTrivia": true,
                                "hasTrailingNewLine": true,
                                "trailingTrivia": [
                                    {
                                        "kind": "NewLineTrivia",
                                        "text": "\r\n"
                                    }
                                ]
                            }
                        },
                        {
                            "kind": "VariableStatement",
                            "fullStart": 653,
                            "fullEnd": 681,
                            "start": 661,
                            "end": 679,
                            "fullWidth": 28,
                            "width": 18,
                            "modifiers": [],
                            "variableDeclaration": {
                                "kind": "VariableDeclaration",
                                "fullStart": 653,
                                "fullEnd": 678,
                                "start": 661,
                                "end": 678,
                                "fullWidth": 25,
                                "width": 17,
                                "varKeyword": {
                                    "kind": "VarKeyword",
                                    "fullStart": 653,
                                    "fullEnd": 665,
                                    "start": 661,
                                    "end": 664,
                                    "fullWidth": 12,
                                    "width": 3,
                                    "text": "var",
                                    "value": "var",
                                    "valueText": "var",
                                    "hasLeadingTrivia": true,
                                    "hasTrailingTrivia": true,
                                    "leadingTrivia": [
                                        {
                                            "kind": "WhitespaceTrivia",
                                            "text": "        "
                                        }
                                    ],
                                    "trailingTrivia": [
                                        {
                                            "kind": "WhitespaceTrivia",
                                            "text": " "
                                        }
                                    ]
                                },
                                "variableDeclarators": [
                                    {
                                        "kind": "VariableDeclarator",
                                        "fullStart": 665,
                                        "fullEnd": 678,
                                        "start": 665,
                                        "end": 678,
                                        "fullWidth": 13,
<<<<<<< HEAD
                                        "width": 13,
                                        "identifier": {
=======
                                        "propertyName": {
>>>>>>> 85e84683
                                            "kind": "IdentifierName",
                                            "fullStart": 665,
                                            "fullEnd": 672,
                                            "start": 665,
                                            "end": 671,
                                            "fullWidth": 7,
                                            "width": 6,
                                            "text": "result",
                                            "value": "result",
                                            "valueText": "result",
                                            "hasTrailingTrivia": true,
                                            "trailingTrivia": [
                                                {
                                                    "kind": "WhitespaceTrivia",
                                                    "text": " "
                                                }
                                            ]
                                        },
                                        "equalsValueClause": {
                                            "kind": "EqualsValueClause",
                                            "fullStart": 672,
                                            "fullEnd": 678,
                                            "start": 672,
                                            "end": 678,
                                            "fullWidth": 6,
                                            "width": 6,
                                            "equalsToken": {
                                                "kind": "EqualsToken",
                                                "fullStart": 672,
                                                "fullEnd": 674,
                                                "start": 672,
                                                "end": 673,
                                                "fullWidth": 2,
                                                "width": 1,
                                                "text": "=",
                                                "value": "=",
                                                "valueText": "=",
                                                "hasTrailingTrivia": true,
                                                "trailingTrivia": [
                                                    {
                                                        "kind": "WhitespaceTrivia",
                                                        "text": " "
                                                    }
                                                ]
                                            },
                                            "value": {
                                                "kind": "TrueKeyword",
                                                "fullStart": 674,
                                                "fullEnd": 678,
                                                "start": 674,
                                                "end": 678,
                                                "fullWidth": 4,
                                                "width": 4,
                                                "text": "true",
                                                "value": true,
                                                "valueText": "true"
                                            }
                                        }
                                    }
                                ]
                            },
                            "semicolonToken": {
                                "kind": "SemicolonToken",
                                "fullStart": 678,
                                "fullEnd": 681,
                                "start": 678,
                                "end": 679,
                                "fullWidth": 3,
                                "width": 1,
                                "text": ";",
                                "value": ";",
                                "valueText": ";",
                                "hasTrailingTrivia": true,
                                "hasTrailingNewLine": true,
                                "trailingTrivia": [
                                    {
                                        "kind": "NewLineTrivia",
                                        "text": "\r\n"
                                    }
                                ]
                            }
                        },
                        {
                            "kind": "FunctionDeclaration",
                            "fullStart": 681,
                            "fullEnd": 893,
                            "start": 689,
                            "end": 891,
                            "fullWidth": 212,
                            "width": 202,
                            "modifiers": [],
                            "functionKeyword": {
                                "kind": "FunctionKeyword",
                                "fullStart": 681,
                                "fullEnd": 698,
                                "start": 689,
                                "end": 697,
                                "fullWidth": 17,
                                "width": 8,
                                "text": "function",
                                "value": "function",
                                "valueText": "function",
                                "hasLeadingTrivia": true,
                                "hasTrailingTrivia": true,
                                "leadingTrivia": [
                                    {
                                        "kind": "WhitespaceTrivia",
                                        "text": "        "
                                    }
                                ],
                                "trailingTrivia": [
                                    {
                                        "kind": "WhitespaceTrivia",
                                        "text": " "
                                    }
                                ]
                            },
                            "identifier": {
                                "kind": "IdentifierName",
                                "fullStart": 698,
                                "fullEnd": 708,
                                "start": 698,
                                "end": 708,
                                "fullWidth": 10,
                                "width": 10,
                                "text": "callbackfn",
                                "value": "callbackfn",
                                "valueText": "callbackfn"
                            },
                            "callSignature": {
                                "kind": "CallSignature",
                                "fullStart": 708,
                                "fullEnd": 722,
                                "start": 708,
                                "end": 721,
                                "fullWidth": 14,
                                "width": 13,
                                "parameterList": {
                                    "kind": "ParameterList",
                                    "fullStart": 708,
                                    "fullEnd": 722,
                                    "start": 708,
                                    "end": 721,
                                    "fullWidth": 14,
                                    "width": 13,
                                    "openParenToken": {
                                        "kind": "OpenParenToken",
                                        "fullStart": 708,
                                        "fullEnd": 709,
                                        "start": 708,
                                        "end": 709,
                                        "fullWidth": 1,
                                        "width": 1,
                                        "text": "(",
                                        "value": "(",
                                        "valueText": "("
                                    },
                                    "parameters": [
                                        {
                                            "kind": "Parameter",
                                            "fullStart": 709,
                                            "fullEnd": 712,
                                            "start": 709,
                                            "end": 712,
                                            "fullWidth": 3,
                                            "width": 3,
                                            "modifiers": [],
                                            "identifier": {
                                                "kind": "IdentifierName",
                                                "fullStart": 709,
                                                "fullEnd": 712,
                                                "start": 709,
                                                "end": 712,
                                                "fullWidth": 3,
                                                "width": 3,
                                                "text": "val",
                                                "value": "val",
                                                "valueText": "val"
                                            }
                                        },
                                        {
                                            "kind": "CommaToken",
                                            "fullStart": 712,
                                            "fullEnd": 714,
                                            "start": 712,
                                            "end": 713,
                                            "fullWidth": 2,
                                            "width": 1,
                                            "text": ",",
                                            "value": ",",
                                            "valueText": ",",
                                            "hasTrailingTrivia": true,
                                            "trailingTrivia": [
                                                {
                                                    "kind": "WhitespaceTrivia",
                                                    "text": " "
                                                }
                                            ]
                                        },
                                        {
                                            "kind": "Parameter",
                                            "fullStart": 714,
                                            "fullEnd": 717,
                                            "start": 714,
                                            "end": 717,
                                            "fullWidth": 3,
                                            "width": 3,
                                            "modifiers": [],
                                            "identifier": {
                                                "kind": "IdentifierName",
                                                "fullStart": 714,
                                                "fullEnd": 717,
                                                "start": 714,
                                                "end": 717,
                                                "fullWidth": 3,
                                                "width": 3,
                                                "text": "idx",
                                                "value": "idx",
                                                "valueText": "idx"
                                            }
                                        },
                                        {
                                            "kind": "CommaToken",
                                            "fullStart": 717,
                                            "fullEnd": 719,
                                            "start": 717,
                                            "end": 718,
                                            "fullWidth": 2,
                                            "width": 1,
                                            "text": ",",
                                            "value": ",",
                                            "valueText": ",",
                                            "hasTrailingTrivia": true,
                                            "trailingTrivia": [
                                                {
                                                    "kind": "WhitespaceTrivia",
                                                    "text": " "
                                                }
                                            ]
                                        },
                                        {
                                            "kind": "Parameter",
                                            "fullStart": 719,
                                            "fullEnd": 720,
                                            "start": 719,
                                            "end": 720,
                                            "fullWidth": 1,
                                            "width": 1,
                                            "modifiers": [],
                                            "identifier": {
                                                "kind": "IdentifierName",
                                                "fullStart": 719,
                                                "fullEnd": 720,
                                                "start": 719,
                                                "end": 720,
                                                "fullWidth": 1,
                                                "width": 1,
                                                "text": "o",
                                                "value": "o",
                                                "valueText": "o"
                                            }
                                        }
                                    ],
                                    "closeParenToken": {
                                        "kind": "CloseParenToken",
                                        "fullStart": 720,
                                        "fullEnd": 722,
                                        "start": 720,
                                        "end": 721,
                                        "fullWidth": 2,
                                        "width": 1,
                                        "text": ")",
                                        "value": ")",
                                        "valueText": ")",
                                        "hasTrailingTrivia": true,
                                        "trailingTrivia": [
                                            {
                                                "kind": "WhitespaceTrivia",
                                                "text": " "
                                            }
                                        ]
                                    }
                                }
                            },
                            "block": {
                                "kind": "Block",
                                "fullStart": 722,
                                "fullEnd": 893,
                                "start": 722,
                                "end": 891,
                                "fullWidth": 171,
                                "width": 169,
                                "openBraceToken": {
                                    "kind": "OpenBraceToken",
                                    "fullStart": 722,
                                    "fullEnd": 725,
                                    "start": 722,
                                    "end": 723,
                                    "fullWidth": 3,
                                    "width": 1,
                                    "text": "{",
                                    "value": "{",
                                    "valueText": "{",
                                    "hasTrailingTrivia": true,
                                    "hasTrailingNewLine": true,
                                    "trailingTrivia": [
                                        {
                                            "kind": "NewLineTrivia",
                                            "text": "\r\n"
                                        }
                                    ]
                                },
                                "statements": [
                                    {
                                        "kind": "ExpressionStatement",
                                        "fullStart": 725,
                                        "fullEnd": 748,
                                        "start": 737,
                                        "end": 746,
                                        "fullWidth": 23,
                                        "width": 9,
                                        "expression": {
                                            "kind": "PostIncrementExpression",
                                            "fullStart": 725,
                                            "fullEnd": 745,
                                            "start": 737,
                                            "end": 745,
                                            "fullWidth": 20,
                                            "width": 8,
                                            "operand": {
                                                "kind": "IdentifierName",
                                                "fullStart": 725,
                                                "fullEnd": 743,
                                                "start": 737,
                                                "end": 743,
                                                "fullWidth": 18,
                                                "width": 6,
                                                "text": "called",
                                                "value": "called",
                                                "valueText": "called",
                                                "hasLeadingTrivia": true,
                                                "leadingTrivia": [
                                                    {
                                                        "kind": "WhitespaceTrivia",
                                                        "text": "            "
                                                    }
                                                ]
                                            },
                                            "operatorToken": {
                                                "kind": "PlusPlusToken",
                                                "fullStart": 743,
                                                "fullEnd": 745,
                                                "start": 743,
                                                "end": 745,
                                                "fullWidth": 2,
                                                "width": 2,
                                                "text": "++",
                                                "value": "++",
                                                "valueText": "++"
                                            }
                                        },
                                        "semicolonToken": {
                                            "kind": "SemicolonToken",
                                            "fullStart": 745,
                                            "fullEnd": 748,
                                            "start": 745,
                                            "end": 746,
                                            "fullWidth": 3,
                                            "width": 1,
                                            "text": ";",
                                            "value": ";",
                                            "valueText": ";",
                                            "hasTrailingTrivia": true,
                                            "hasTrailingNewLine": true,
                                            "trailingTrivia": [
                                                {
                                                    "kind": "NewLineTrivia",
                                                    "text": "\r\n"
                                                }
                                            ]
                                        }
                                    },
                                    {
                                        "kind": "IfStatement",
                                        "fullStart": 748,
                                        "fullEnd": 882,
                                        "start": 760,
                                        "end": 880,
                                        "fullWidth": 134,
                                        "width": 120,
                                        "ifKeyword": {
                                            "kind": "IfKeyword",
                                            "fullStart": 748,
                                            "fullEnd": 763,
                                            "start": 760,
                                            "end": 762,
                                            "fullWidth": 15,
                                            "width": 2,
                                            "text": "if",
                                            "value": "if",
                                            "valueText": "if",
                                            "hasLeadingTrivia": true,
                                            "hasTrailingTrivia": true,
                                            "leadingTrivia": [
                                                {
                                                    "kind": "WhitespaceTrivia",
                                                    "text": "            "
                                                }
                                            ],
                                            "trailingTrivia": [
                                                {
                                                    "kind": "WhitespaceTrivia",
                                                    "text": " "
                                                }
                                            ]
                                        },
                                        "openParenToken": {
                                            "kind": "OpenParenToken",
                                            "fullStart": 763,
                                            "fullEnd": 764,
                                            "start": 763,
                                            "end": 764,
                                            "fullWidth": 1,
                                            "width": 1,
                                            "text": "(",
                                            "value": "(",
                                            "valueText": "("
                                        },
                                        "condition": {
                                            "kind": "NotEqualsExpression",
                                            "fullStart": 764,
                                            "fullEnd": 779,
                                            "start": 764,
                                            "end": 779,
                                            "fullWidth": 15,
                                            "width": 15,
                                            "left": {
                                                "kind": "IdentifierName",
                                                "fullStart": 764,
                                                "fullEnd": 772,
                                                "start": 764,
                                                "end": 771,
                                                "fullWidth": 8,
                                                "width": 7,
                                                "text": "lastIdx",
                                                "value": "lastIdx",
                                                "valueText": "lastIdx",
                                                "hasTrailingTrivia": true,
                                                "trailingTrivia": [
                                                    {
                                                        "kind": "WhitespaceTrivia",
                                                        "text": " "
                                                    }
                                                ]
                                            },
                                            "operatorToken": {
                                                "kind": "ExclamationEqualsEqualsToken",
                                                "fullStart": 772,
                                                "fullEnd": 776,
                                                "start": 772,
                                                "end": 775,
                                                "fullWidth": 4,
                                                "width": 3,
                                                "text": "!==",
                                                "value": "!==",
                                                "valueText": "!==",
                                                "hasTrailingTrivia": true,
                                                "trailingTrivia": [
                                                    {
                                                        "kind": "WhitespaceTrivia",
                                                        "text": " "
                                                    }
                                                ]
                                            },
                                            "right": {
                                                "kind": "IdentifierName",
                                                "fullStart": 776,
                                                "fullEnd": 779,
                                                "start": 776,
                                                "end": 779,
                                                "fullWidth": 3,
                                                "width": 3,
                                                "text": "idx",
                                                "value": "idx",
                                                "valueText": "idx"
                                            }
                                        },
                                        "closeParenToken": {
                                            "kind": "CloseParenToken",
                                            "fullStart": 779,
                                            "fullEnd": 781,
                                            "start": 779,
                                            "end": 780,
                                            "fullWidth": 2,
                                            "width": 1,
                                            "text": ")",
                                            "value": ")",
                                            "valueText": ")",
                                            "hasTrailingTrivia": true,
                                            "trailingTrivia": [
                                                {
                                                    "kind": "WhitespaceTrivia",
                                                    "text": " "
                                                }
                                            ]
                                        },
                                        "statement": {
                                            "kind": "Block",
                                            "fullStart": 781,
                                            "fullEnd": 831,
                                            "start": 781,
                                            "end": 830,
                                            "fullWidth": 50,
                                            "width": 49,
                                            "openBraceToken": {
                                                "kind": "OpenBraceToken",
                                                "fullStart": 781,
                                                "fullEnd": 784,
                                                "start": 781,
                                                "end": 782,
                                                "fullWidth": 3,
                                                "width": 1,
                                                "text": "{",
                                                "value": "{",
                                                "valueText": "{",
                                                "hasTrailingTrivia": true,
                                                "hasTrailingNewLine": true,
                                                "trailingTrivia": [
                                                    {
                                                        "kind": "NewLineTrivia",
                                                        "text": "\r\n"
                                                    }
                                                ]
                                            },
                                            "statements": [
                                                {
                                                    "kind": "ExpressionStatement",
                                                    "fullStart": 784,
                                                    "fullEnd": 817,
                                                    "start": 800,
                                                    "end": 815,
                                                    "fullWidth": 33,
                                                    "width": 15,
                                                    "expression": {
                                                        "kind": "AssignmentExpression",
                                                        "fullStart": 784,
                                                        "fullEnd": 814,
                                                        "start": 800,
                                                        "end": 814,
                                                        "fullWidth": 30,
                                                        "width": 14,
                                                        "left": {
                                                            "kind": "IdentifierName",
                                                            "fullStart": 784,
                                                            "fullEnd": 807,
                                                            "start": 800,
                                                            "end": 806,
                                                            "fullWidth": 23,
                                                            "width": 6,
                                                            "text": "result",
                                                            "value": "result",
                                                            "valueText": "result",
                                                            "hasLeadingTrivia": true,
                                                            "hasTrailingTrivia": true,
                                                            "leadingTrivia": [
                                                                {
                                                                    "kind": "WhitespaceTrivia",
                                                                    "text": "                "
                                                                }
                                                            ],
                                                            "trailingTrivia": [
                                                                {
                                                                    "kind": "WhitespaceTrivia",
                                                                    "text": " "
                                                                }
                                                            ]
                                                        },
                                                        "operatorToken": {
                                                            "kind": "EqualsToken",
                                                            "fullStart": 807,
                                                            "fullEnd": 809,
                                                            "start": 807,
                                                            "end": 808,
                                                            "fullWidth": 2,
                                                            "width": 1,
                                                            "text": "=",
                                                            "value": "=",
                                                            "valueText": "=",
                                                            "hasTrailingTrivia": true,
                                                            "trailingTrivia": [
                                                                {
                                                                    "kind": "WhitespaceTrivia",
                                                                    "text": " "
                                                                }
                                                            ]
                                                        },
                                                        "right": {
                                                            "kind": "FalseKeyword",
                                                            "fullStart": 809,
                                                            "fullEnd": 814,
                                                            "start": 809,
                                                            "end": 814,
                                                            "fullWidth": 5,
                                                            "width": 5,
                                                            "text": "false",
                                                            "value": false,
                                                            "valueText": "false"
                                                        }
                                                    },
                                                    "semicolonToken": {
                                                        "kind": "SemicolonToken",
                                                        "fullStart": 814,
                                                        "fullEnd": 817,
                                                        "start": 814,
                                                        "end": 815,
                                                        "fullWidth": 3,
                                                        "width": 1,
                                                        "text": ";",
                                                        "value": ";",
                                                        "valueText": ";",
                                                        "hasTrailingTrivia": true,
                                                        "hasTrailingNewLine": true,
                                                        "trailingTrivia": [
                                                            {
                                                                "kind": "NewLineTrivia",
                                                                "text": "\r\n"
                                                            }
                                                        ]
                                                    }
                                                }
                                            ],
                                            "closeBraceToken": {
                                                "kind": "CloseBraceToken",
                                                "fullStart": 817,
                                                "fullEnd": 831,
                                                "start": 829,
                                                "end": 830,
                                                "fullWidth": 14,
                                                "width": 1,
                                                "text": "}",
                                                "value": "}",
                                                "valueText": "}",
                                                "hasLeadingTrivia": true,
                                                "hasTrailingTrivia": true,
                                                "leadingTrivia": [
                                                    {
                                                        "kind": "WhitespaceTrivia",
                                                        "text": "            "
                                                    }
                                                ],
                                                "trailingTrivia": [
                                                    {
                                                        "kind": "WhitespaceTrivia",
                                                        "text": " "
                                                    }
                                                ]
                                            }
                                        },
                                        "elseClause": {
                                            "kind": "ElseClause",
                                            "fullStart": 831,
                                            "fullEnd": 882,
                                            "start": 831,
                                            "end": 880,
                                            "fullWidth": 51,
                                            "width": 49,
                                            "elseKeyword": {
                                                "kind": "ElseKeyword",
                                                "fullStart": 831,
                                                "fullEnd": 836,
                                                "start": 831,
                                                "end": 835,
                                                "fullWidth": 5,
                                                "width": 4,
                                                "text": "else",
                                                "value": "else",
                                                "valueText": "else",
                                                "hasTrailingTrivia": true,
                                                "trailingTrivia": [
                                                    {
                                                        "kind": "WhitespaceTrivia",
                                                        "text": " "
                                                    }
                                                ]
                                            },
                                            "statement": {
                                                "kind": "Block",
                                                "fullStart": 836,
                                                "fullEnd": 882,
                                                "start": 836,
                                                "end": 880,
                                                "fullWidth": 46,
                                                "width": 44,
                                                "openBraceToken": {
                                                    "kind": "OpenBraceToken",
                                                    "fullStart": 836,
                                                    "fullEnd": 839,
                                                    "start": 836,
                                                    "end": 837,
                                                    "fullWidth": 3,
                                                    "width": 1,
                                                    "text": "{",
                                                    "value": "{",
                                                    "valueText": "{",
                                                    "hasTrailingTrivia": true,
                                                    "hasTrailingNewLine": true,
                                                    "trailingTrivia": [
                                                        {
                                                            "kind": "NewLineTrivia",
                                                            "text": "\r\n"
                                                        }
                                                    ]
                                                },
                                                "statements": [
                                                    {
                                                        "kind": "ExpressionStatement",
                                                        "fullStart": 839,
                                                        "fullEnd": 867,
                                                        "start": 855,
                                                        "end": 865,
                                                        "fullWidth": 28,
                                                        "width": 10,
                                                        "expression": {
                                                            "kind": "PostIncrementExpression",
                                                            "fullStart": 839,
                                                            "fullEnd": 864,
                                                            "start": 855,
                                                            "end": 864,
                                                            "fullWidth": 25,
                                                            "width": 9,
                                                            "operand": {
                                                                "kind": "IdentifierName",
                                                                "fullStart": 839,
                                                                "fullEnd": 862,
                                                                "start": 855,
                                                                "end": 862,
                                                                "fullWidth": 23,
                                                                "width": 7,
                                                                "text": "lastIdx",
                                                                "value": "lastIdx",
                                                                "valueText": "lastIdx",
                                                                "hasLeadingTrivia": true,
                                                                "leadingTrivia": [
                                                                    {
                                                                        "kind": "WhitespaceTrivia",
                                                                        "text": "                "
                                                                    }
                                                                ]
                                                            },
                                                            "operatorToken": {
                                                                "kind": "PlusPlusToken",
                                                                "fullStart": 862,
                                                                "fullEnd": 864,
                                                                "start": 862,
                                                                "end": 864,
                                                                "fullWidth": 2,
                                                                "width": 2,
                                                                "text": "++",
                                                                "value": "++",
                                                                "valueText": "++"
                                                            }
                                                        },
                                                        "semicolonToken": {
                                                            "kind": "SemicolonToken",
                                                            "fullStart": 864,
                                                            "fullEnd": 867,
                                                            "start": 864,
                                                            "end": 865,
                                                            "fullWidth": 3,
                                                            "width": 1,
                                                            "text": ";",
                                                            "value": ";",
                                                            "valueText": ";",
                                                            "hasTrailingTrivia": true,
                                                            "hasTrailingNewLine": true,
                                                            "trailingTrivia": [
                                                                {
                                                                    "kind": "NewLineTrivia",
                                                                    "text": "\r\n"
                                                                }
                                                            ]
                                                        }
                                                    }
                                                ],
                                                "closeBraceToken": {
                                                    "kind": "CloseBraceToken",
                                                    "fullStart": 867,
                                                    "fullEnd": 882,
                                                    "start": 879,
                                                    "end": 880,
                                                    "fullWidth": 15,
                                                    "width": 1,
                                                    "text": "}",
                                                    "value": "}",
                                                    "valueText": "}",
                                                    "hasLeadingTrivia": true,
                                                    "hasTrailingTrivia": true,
                                                    "hasTrailingNewLine": true,
                                                    "leadingTrivia": [
                                                        {
                                                            "kind": "WhitespaceTrivia",
                                                            "text": "            "
                                                        }
                                                    ],
                                                    "trailingTrivia": [
                                                        {
                                                            "kind": "NewLineTrivia",
                                                            "text": "\r\n"
                                                        }
                                                    ]
                                                }
                                            }
                                        }
                                    }
                                ],
                                "closeBraceToken": {
                                    "kind": "CloseBraceToken",
                                    "fullStart": 882,
                                    "fullEnd": 893,
                                    "start": 890,
                                    "end": 891,
                                    "fullWidth": 11,
                                    "width": 1,
                                    "text": "}",
                                    "value": "}",
                                    "valueText": "}",
                                    "hasLeadingTrivia": true,
                                    "hasTrailingTrivia": true,
                                    "hasTrailingNewLine": true,
                                    "leadingTrivia": [
                                        {
                                            "kind": "WhitespaceTrivia",
                                            "text": "        "
                                        }
                                    ],
                                    "trailingTrivia": [
                                        {
                                            "kind": "NewLineTrivia",
                                            "text": "\r\n"
                                        }
                                    ]
                                }
                            }
                        },
                        {
                            "kind": "ExpressionStatement",
                            "fullStart": 893,
                            "fullEnd": 925,
                            "start": 903,
                            "end": 923,
                            "fullWidth": 32,
                            "width": 20,
                            "expression": {
                                "kind": "InvocationExpression",
                                "fullStart": 893,
                                "fullEnd": 922,
                                "start": 903,
                                "end": 922,
                                "fullWidth": 29,
                                "width": 19,
                                "expression": {
                                    "kind": "MemberAccessExpression",
                                    "fullStart": 893,
                                    "fullEnd": 910,
                                    "start": 903,
                                    "end": 910,
                                    "fullWidth": 17,
                                    "width": 7,
                                    "expression": {
                                        "kind": "IdentifierName",
                                        "fullStart": 893,
                                        "fullEnd": 906,
                                        "start": 903,
                                        "end": 906,
                                        "fullWidth": 13,
                                        "width": 3,
                                        "text": "arr",
                                        "value": "arr",
                                        "valueText": "arr",
                                        "hasLeadingTrivia": true,
                                        "hasLeadingNewLine": true,
                                        "leadingTrivia": [
                                            {
                                                "kind": "NewLineTrivia",
                                                "text": "\r\n"
                                            },
                                            {
                                                "kind": "WhitespaceTrivia",
                                                "text": "        "
                                            }
                                        ]
                                    },
                                    "dotToken": {
                                        "kind": "DotToken",
                                        "fullStart": 906,
                                        "fullEnd": 907,
                                        "start": 906,
                                        "end": 907,
                                        "fullWidth": 1,
                                        "width": 1,
                                        "text": ".",
                                        "value": ".",
                                        "valueText": "."
                                    },
                                    "name": {
                                        "kind": "IdentifierName",
                                        "fullStart": 907,
                                        "fullEnd": 910,
                                        "start": 907,
                                        "end": 910,
                                        "fullWidth": 3,
                                        "width": 3,
                                        "text": "map",
                                        "value": "map",
                                        "valueText": "map"
                                    }
                                },
                                "argumentList": {
                                    "kind": "ArgumentList",
                                    "fullStart": 910,
                                    "fullEnd": 922,
                                    "start": 910,
                                    "end": 922,
                                    "fullWidth": 12,
                                    "width": 12,
                                    "openParenToken": {
                                        "kind": "OpenParenToken",
                                        "fullStart": 910,
                                        "fullEnd": 911,
                                        "start": 910,
                                        "end": 911,
                                        "fullWidth": 1,
                                        "width": 1,
                                        "text": "(",
                                        "value": "(",
                                        "valueText": "("
                                    },
                                    "arguments": [
                                        {
                                            "kind": "IdentifierName",
                                            "fullStart": 911,
                                            "fullEnd": 921,
                                            "start": 911,
                                            "end": 921,
                                            "fullWidth": 10,
                                            "width": 10,
                                            "text": "callbackfn",
                                            "value": "callbackfn",
                                            "valueText": "callbackfn"
                                        }
                                    ],
                                    "closeParenToken": {
                                        "kind": "CloseParenToken",
                                        "fullStart": 921,
                                        "fullEnd": 922,
                                        "start": 921,
                                        "end": 922,
                                        "fullWidth": 1,
                                        "width": 1,
                                        "text": ")",
                                        "value": ")",
                                        "valueText": ")"
                                    }
                                }
                            },
                            "semicolonToken": {
                                "kind": "SemicolonToken",
                                "fullStart": 922,
                                "fullEnd": 925,
                                "start": 922,
                                "end": 923,
                                "fullWidth": 3,
                                "width": 1,
                                "text": ";",
                                "value": ";",
                                "valueText": ";",
                                "hasTrailingTrivia": true,
                                "hasTrailingNewLine": true,
                                "trailingTrivia": [
                                    {
                                        "kind": "NewLineTrivia",
                                        "text": "\r\n"
                                    }
                                ]
                            }
                        },
                        {
                            "kind": "ReturnStatement",
                            "fullStart": 925,
                            "fullEnd": 974,
                            "start": 933,
                            "end": 972,
                            "fullWidth": 49,
                            "width": 39,
                            "returnKeyword": {
                                "kind": "ReturnKeyword",
                                "fullStart": 925,
                                "fullEnd": 940,
                                "start": 933,
                                "end": 939,
                                "fullWidth": 15,
                                "width": 6,
                                "text": "return",
                                "value": "return",
                                "valueText": "return",
                                "hasLeadingTrivia": true,
                                "hasTrailingTrivia": true,
                                "leadingTrivia": [
                                    {
                                        "kind": "WhitespaceTrivia",
                                        "text": "        "
                                    }
                                ],
                                "trailingTrivia": [
                                    {
                                        "kind": "WhitespaceTrivia",
                                        "text": " "
                                    }
                                ]
                            },
                            "expression": {
                                "kind": "LogicalAndExpression",
                                "fullStart": 940,
                                "fullEnd": 971,
                                "start": 940,
                                "end": 971,
                                "fullWidth": 31,
                                "width": 31,
                                "left": {
                                    "kind": "IdentifierName",
                                    "fullStart": 940,
                                    "fullEnd": 947,
                                    "start": 940,
                                    "end": 946,
                                    "fullWidth": 7,
                                    "width": 6,
                                    "text": "result",
                                    "value": "result",
                                    "valueText": "result",
                                    "hasTrailingTrivia": true,
                                    "trailingTrivia": [
                                        {
                                            "kind": "WhitespaceTrivia",
                                            "text": " "
                                        }
                                    ]
                                },
                                "operatorToken": {
                                    "kind": "AmpersandAmpersandToken",
                                    "fullStart": 947,
                                    "fullEnd": 950,
                                    "start": 947,
                                    "end": 949,
                                    "fullWidth": 3,
                                    "width": 2,
                                    "text": "&&",
                                    "value": "&&",
                                    "valueText": "&&",
                                    "hasTrailingTrivia": true,
                                    "trailingTrivia": [
                                        {
                                            "kind": "WhitespaceTrivia",
                                            "text": " "
                                        }
                                    ]
                                },
                                "right": {
                                    "kind": "EqualsExpression",
                                    "fullStart": 950,
                                    "fullEnd": 971,
                                    "start": 950,
                                    "end": 971,
                                    "fullWidth": 21,
                                    "width": 21,
                                    "left": {
                                        "kind": "MemberAccessExpression",
                                        "fullStart": 950,
                                        "fullEnd": 961,
                                        "start": 950,
                                        "end": 960,
                                        "fullWidth": 11,
                                        "width": 10,
                                        "expression": {
                                            "kind": "IdentifierName",
                                            "fullStart": 950,
                                            "fullEnd": 953,
                                            "start": 950,
                                            "end": 953,
                                            "fullWidth": 3,
                                            "width": 3,
                                            "text": "arr",
                                            "value": "arr",
                                            "valueText": "arr"
                                        },
                                        "dotToken": {
                                            "kind": "DotToken",
                                            "fullStart": 953,
                                            "fullEnd": 954,
                                            "start": 953,
                                            "end": 954,
                                            "fullWidth": 1,
                                            "width": 1,
                                            "text": ".",
                                            "value": ".",
                                            "valueText": "."
                                        },
                                        "name": {
                                            "kind": "IdentifierName",
                                            "fullStart": 954,
                                            "fullEnd": 961,
                                            "start": 954,
                                            "end": 960,
                                            "fullWidth": 7,
                                            "width": 6,
                                            "text": "length",
                                            "value": "length",
                                            "valueText": "length",
                                            "hasTrailingTrivia": true,
                                            "trailingTrivia": [
                                                {
                                                    "kind": "WhitespaceTrivia",
                                                    "text": " "
                                                }
                                            ]
                                        }
                                    },
                                    "operatorToken": {
                                        "kind": "EqualsEqualsEqualsToken",
                                        "fullStart": 961,
                                        "fullEnd": 965,
                                        "start": 961,
                                        "end": 964,
                                        "fullWidth": 4,
                                        "width": 3,
                                        "text": "===",
                                        "value": "===",
                                        "valueText": "===",
                                        "hasTrailingTrivia": true,
                                        "trailingTrivia": [
                                            {
                                                "kind": "WhitespaceTrivia",
                                                "text": " "
                                            }
                                        ]
                                    },
                                    "right": {
                                        "kind": "IdentifierName",
                                        "fullStart": 965,
                                        "fullEnd": 971,
                                        "start": 965,
                                        "end": 971,
                                        "fullWidth": 6,
                                        "width": 6,
                                        "text": "called",
                                        "value": "called",
                                        "valueText": "called"
                                    }
                                }
                            },
                            "semicolonToken": {
                                "kind": "SemicolonToken",
                                "fullStart": 971,
                                "fullEnd": 974,
                                "start": 971,
                                "end": 972,
                                "fullWidth": 3,
                                "width": 1,
                                "text": ";",
                                "value": ";",
                                "valueText": ";",
                                "hasTrailingTrivia": true,
                                "hasTrailingNewLine": true,
                                "trailingTrivia": [
                                    {
                                        "kind": "NewLineTrivia",
                                        "text": "\r\n"
                                    }
                                ]
                            }
                        }
                    ],
                    "closeBraceToken": {
                        "kind": "CloseBraceToken",
                        "fullStart": 974,
                        "fullEnd": 981,
                        "start": 978,
                        "end": 979,
                        "fullWidth": 7,
                        "width": 1,
                        "text": "}",
                        "value": "}",
                        "valueText": "}",
                        "hasLeadingTrivia": true,
                        "hasTrailingTrivia": true,
                        "hasTrailingNewLine": true,
                        "leadingTrivia": [
                            {
                                "kind": "WhitespaceTrivia",
                                "text": "    "
                            }
                        ],
                        "trailingTrivia": [
                            {
                                "kind": "NewLineTrivia",
                                "text": "\r\n"
                            }
                        ]
                    }
                }
            },
            {
                "kind": "ExpressionStatement",
                "fullStart": 981,
                "fullEnd": 1005,
                "start": 981,
                "end": 1003,
                "fullWidth": 24,
                "width": 22,
                "expression": {
                    "kind": "InvocationExpression",
                    "fullStart": 981,
                    "fullEnd": 1002,
                    "start": 981,
                    "end": 1002,
                    "fullWidth": 21,
                    "width": 21,
                    "expression": {
                        "kind": "IdentifierName",
                        "fullStart": 981,
                        "fullEnd": 992,
                        "start": 981,
                        "end": 992,
                        "fullWidth": 11,
                        "width": 11,
                        "text": "runTestCase",
                        "value": "runTestCase",
                        "valueText": "runTestCase"
                    },
                    "argumentList": {
                        "kind": "ArgumentList",
                        "fullStart": 992,
                        "fullEnd": 1002,
                        "start": 992,
                        "end": 1002,
                        "fullWidth": 10,
                        "width": 10,
                        "openParenToken": {
                            "kind": "OpenParenToken",
                            "fullStart": 992,
                            "fullEnd": 993,
                            "start": 992,
                            "end": 993,
                            "fullWidth": 1,
                            "width": 1,
                            "text": "(",
                            "value": "(",
                            "valueText": "("
                        },
                        "arguments": [
                            {
                                "kind": "IdentifierName",
                                "fullStart": 993,
                                "fullEnd": 1001,
                                "start": 993,
                                "end": 1001,
                                "fullWidth": 8,
                                "width": 8,
                                "text": "testcase",
                                "value": "testcase",
                                "valueText": "testcase"
                            }
                        ],
                        "closeParenToken": {
                            "kind": "CloseParenToken",
                            "fullStart": 1001,
                            "fullEnd": 1002,
                            "start": 1001,
                            "end": 1002,
                            "fullWidth": 1,
                            "width": 1,
                            "text": ")",
                            "value": ")",
                            "valueText": ")"
                        }
                    }
                },
                "semicolonToken": {
                    "kind": "SemicolonToken",
                    "fullStart": 1002,
                    "fullEnd": 1005,
                    "start": 1002,
                    "end": 1003,
                    "fullWidth": 3,
                    "width": 1,
                    "text": ";",
                    "value": ";",
                    "valueText": ";",
                    "hasTrailingTrivia": true,
                    "hasTrailingNewLine": true,
                    "trailingTrivia": [
                        {
                            "kind": "NewLineTrivia",
                            "text": "\r\n"
                        }
                    ]
                }
            }
        ],
        "endOfFileToken": {
            "kind": "EndOfFileToken",
            "fullStart": 1005,
            "fullEnd": 1005,
            "start": 1005,
            "end": 1005,
            "fullWidth": 0,
            "width": 0,
            "text": ""
        }
    },
    "lineMap": {
        "lineStarts": [
            0,
            67,
            152,
            232,
            308,
            380,
            385,
            444,
            529,
            534,
            536,
            538,
            561,
            563,
            602,
            628,
            653,
            681,
            725,
            748,
            784,
            817,
            839,
            867,
            882,
            893,
            895,
            925,
            974,
            981,
            1005
        ],
        "length": 1005
    }
}<|MERGE_RESOLUTION|>--- conflicted
+++ resolved
@@ -250,12 +250,8 @@
                                         "start": 575,
                                         "end": 599,
                                         "fullWidth": 24,
-<<<<<<< HEAD
                                         "width": 24,
-                                        "identifier": {
-=======
                                         "propertyName": {
->>>>>>> 85e84683
                                             "kind": "IdentifierName",
                                             "fullStart": 575,
                                             "fullEnd": 579,
@@ -579,12 +575,8 @@
                                         "start": 614,
                                         "end": 625,
                                         "fullWidth": 11,
-<<<<<<< HEAD
                                         "width": 11,
-                                        "identifier": {
-=======
                                         "propertyName": {
->>>>>>> 85e84683
                                             "kind": "IdentifierName",
                                             "fullStart": 614,
                                             "fullEnd": 622,
@@ -718,12 +710,8 @@
                                         "start": 640,
                                         "end": 650,
                                         "fullWidth": 10,
-<<<<<<< HEAD
                                         "width": 10,
-                                        "identifier": {
-=======
                                         "propertyName": {
->>>>>>> 85e84683
                                             "kind": "IdentifierName",
                                             "fullStart": 640,
                                             "fullEnd": 647,
@@ -857,12 +845,8 @@
                                         "start": 665,
                                         "end": 678,
                                         "fullWidth": 13,
-<<<<<<< HEAD
                                         "width": 13,
-                                        "identifier": {
-=======
                                         "propertyName": {
->>>>>>> 85e84683
                                             "kind": "IdentifierName",
                                             "fullStart": 665,
                                             "fullEnd": 672,
