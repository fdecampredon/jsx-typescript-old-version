{
    "isDeclaration": false,
    "languageVersion": "EcmaScript5",
    "parseOptions": {
        "allowAutomaticSemicolonInsertion": true
    },
    "sourceUnit": {
        "kind": "SourceUnit",
        "fullStart": 0,
        "fullEnd": 1409,
        "start": 604,
        "end": 1409,
        "fullWidth": 1409,
        "width": 805,
        "isIncrementallyUnusable": true,
        "moduleElements": [
            {
                "kind": "FunctionDeclaration",
                "fullStart": 0,
                "fullEnd": 1385,
                "start": 604,
                "end": 1383,
                "fullWidth": 1385,
                "width": 779,
                "isIncrementallyUnusable": true,
                "modifiers": [],
                "functionKeyword": {
                    "kind": "FunctionKeyword",
                    "fullStart": 0,
                    "fullEnd": 613,
                    "start": 604,
                    "end": 612,
                    "fullWidth": 613,
                    "width": 8,
                    "text": "function",
                    "value": "function",
                    "valueText": "function",
                    "hasLeadingTrivia": true,
                    "hasLeadingComment": true,
                    "hasLeadingNewLine": true,
                    "hasTrailingTrivia": true,
                    "leadingTrivia": [
                        {
                            "kind": "SingleLineCommentTrivia",
                            "text": "/// Copyright (c) 2012 Ecma International.  All rights reserved. "
                        },
                        {
                            "kind": "NewLineTrivia",
                            "text": "\r\n"
                        },
                        {
                            "kind": "SingleLineCommentTrivia",
                            "text": "/// Ecma International makes this code available under the terms and conditions set"
                        },
                        {
                            "kind": "NewLineTrivia",
                            "text": "\r\n"
                        },
                        {
                            "kind": "SingleLineCommentTrivia",
                            "text": "/// forth on http://hg.ecmascript.org/tests/test262/raw-file/tip/LICENSE (the "
                        },
                        {
                            "kind": "NewLineTrivia",
                            "text": "\r\n"
                        },
                        {
                            "kind": "SingleLineCommentTrivia",
                            "text": "/// \"Use Terms\").   Any redistribution of this code must retain the above "
                        },
                        {
                            "kind": "NewLineTrivia",
                            "text": "\r\n"
                        },
                        {
                            "kind": "SingleLineCommentTrivia",
                            "text": "/// copyright and this notice and otherwise comply with the Use Terms."
                        },
                        {
                            "kind": "NewLineTrivia",
                            "text": "\r\n"
                        },
                        {
                            "kind": "MultiLineCommentTrivia",
                            "text": "/**\r\n * @path ch15/15.4/15.4.4/15.4.4.19/15.4.4.19-2-9.js\r\n * @description Array.prototype.map - applied to Array-like object when 'length' is an own accessor property that overrides an inherited accessor property\r\n */"
                        },
                        {
                            "kind": "NewLineTrivia",
                            "text": "\r\n"
                        },
                        {
                            "kind": "NewLineTrivia",
                            "text": "\r\n"
                        },
                        {
                            "kind": "NewLineTrivia",
                            "text": "\r\n"
                        }
                    ],
                    "trailingTrivia": [
                        {
                            "kind": "WhitespaceTrivia",
                            "text": " "
                        }
                    ]
                },
                "identifier": {
                    "kind": "IdentifierName",
                    "fullStart": 613,
                    "fullEnd": 621,
                    "start": 613,
                    "end": 621,
                    "fullWidth": 8,
                    "width": 8,
                    "text": "testcase",
                    "value": "testcase",
                    "valueText": "testcase"
                },
                "callSignature": {
                    "kind": "CallSignature",
                    "fullStart": 621,
                    "fullEnd": 624,
                    "start": 621,
                    "end": 623,
                    "fullWidth": 3,
                    "width": 2,
                    "parameterList": {
                        "kind": "ParameterList",
                        "fullStart": 621,
                        "fullEnd": 624,
                        "start": 621,
                        "end": 623,
                        "fullWidth": 3,
                        "width": 2,
                        "openParenToken": {
                            "kind": "OpenParenToken",
                            "fullStart": 621,
                            "fullEnd": 622,
                            "start": 621,
                            "end": 622,
                            "fullWidth": 1,
                            "width": 1,
                            "text": "(",
                            "value": "(",
                            "valueText": "("
                        },
                        "parameters": [],
                        "closeParenToken": {
                            "kind": "CloseParenToken",
                            "fullStart": 622,
                            "fullEnd": 624,
                            "start": 622,
                            "end": 623,
                            "fullWidth": 2,
                            "width": 1,
                            "text": ")",
                            "value": ")",
                            "valueText": ")",
                            "hasTrailingTrivia": true,
                            "trailingTrivia": [
                                {
                                    "kind": "WhitespaceTrivia",
                                    "text": " "
                                }
                            ]
                        }
                    }
                },
                "block": {
                    "kind": "Block",
                    "fullStart": 624,
                    "fullEnd": 1385,
                    "start": 624,
                    "end": 1383,
                    "fullWidth": 761,
                    "width": 759,
                    "isIncrementallyUnusable": true,
                    "openBraceToken": {
                        "kind": "OpenBraceToken",
                        "fullStart": 624,
                        "fullEnd": 627,
                        "start": 624,
                        "end": 625,
                        "fullWidth": 3,
                        "width": 1,
                        "text": "{",
                        "value": "{",
                        "valueText": "{",
                        "hasTrailingTrivia": true,
                        "hasTrailingNewLine": true,
                        "trailingTrivia": [
                            {
                                "kind": "NewLineTrivia",
                                "text": "\r\n"
                            }
                        ]
                    },
                    "statements": [
                        {
                            "kind": "FunctionDeclaration",
                            "fullStart": 627,
                            "fullEnd": 714,
                            "start": 635,
                            "end": 712,
                            "fullWidth": 87,
                            "width": 77,
                            "modifiers": [],
                            "functionKeyword": {
                                "kind": "FunctionKeyword",
                                "fullStart": 627,
                                "fullEnd": 644,
                                "start": 635,
                                "end": 643,
                                "fullWidth": 17,
                                "width": 8,
                                "text": "function",
                                "value": "function",
                                "valueText": "function",
                                "hasLeadingTrivia": true,
                                "hasTrailingTrivia": true,
                                "leadingTrivia": [
                                    {
                                        "kind": "WhitespaceTrivia",
                                        "text": "        "
                                    }
                                ],
                                "trailingTrivia": [
                                    {
                                        "kind": "WhitespaceTrivia",
                                        "text": " "
                                    }
                                ]
                            },
                            "identifier": {
                                "kind": "IdentifierName",
                                "fullStart": 644,
                                "fullEnd": 654,
                                "start": 644,
                                "end": 654,
                                "fullWidth": 10,
                                "width": 10,
                                "text": "callbackfn",
                                "value": "callbackfn",
                                "valueText": "callbackfn"
                            },
                            "callSignature": {
                                "kind": "CallSignature",
                                "fullStart": 654,
                                "fullEnd": 670,
                                "start": 654,
                                "end": 669,
                                "fullWidth": 16,
                                "width": 15,
                                "parameterList": {
                                    "kind": "ParameterList",
                                    "fullStart": 654,
                                    "fullEnd": 670,
                                    "start": 654,
                                    "end": 669,
                                    "fullWidth": 16,
                                    "width": 15,
                                    "openParenToken": {
                                        "kind": "OpenParenToken",
                                        "fullStart": 654,
                                        "fullEnd": 655,
                                        "start": 654,
                                        "end": 655,
                                        "fullWidth": 1,
                                        "width": 1,
                                        "text": "(",
                                        "value": "(",
                                        "valueText": "("
                                    },
                                    "parameters": [
                                        {
                                            "kind": "Parameter",
                                            "fullStart": 655,
                                            "fullEnd": 658,
                                            "start": 655,
                                            "end": 658,
                                            "fullWidth": 3,
                                            "width": 3,
                                            "modifiers": [],
                                            "identifier": {
                                                "kind": "IdentifierName",
                                                "fullStart": 655,
                                                "fullEnd": 658,
                                                "start": 655,
                                                "end": 658,
                                                "fullWidth": 3,
                                                "width": 3,
                                                "text": "val",
                                                "value": "val",
                                                "valueText": "val"
                                            }
                                        },
                                        {
                                            "kind": "CommaToken",
                                            "fullStart": 658,
                                            "fullEnd": 660,
                                            "start": 658,
                                            "end": 659,
                                            "fullWidth": 2,
                                            "width": 1,
                                            "text": ",",
                                            "value": ",",
                                            "valueText": ",",
                                            "hasTrailingTrivia": true,
                                            "trailingTrivia": [
                                                {
                                                    "kind": "WhitespaceTrivia",
                                                    "text": " "
                                                }
                                            ]
                                        },
                                        {
                                            "kind": "Parameter",
                                            "fullStart": 660,
                                            "fullEnd": 663,
                                            "start": 660,
                                            "end": 663,
                                            "fullWidth": 3,
                                            "width": 3,
                                            "modifiers": [],
                                            "identifier": {
                                                "kind": "IdentifierName",
                                                "fullStart": 660,
                                                "fullEnd": 663,
                                                "start": 660,
                                                "end": 663,
                                                "fullWidth": 3,
                                                "width": 3,
                                                "text": "idx",
                                                "value": "idx",
                                                "valueText": "idx"
                                            }
                                        },
                                        {
                                            "kind": "CommaToken",
                                            "fullStart": 663,
                                            "fullEnd": 665,
                                            "start": 663,
                                            "end": 664,
                                            "fullWidth": 2,
                                            "width": 1,
                                            "text": ",",
                                            "value": ",",
                                            "valueText": ",",
                                            "hasTrailingTrivia": true,
                                            "trailingTrivia": [
                                                {
                                                    "kind": "WhitespaceTrivia",
                                                    "text": " "
                                                }
                                            ]
                                        },
                                        {
                                            "kind": "Parameter",
                                            "fullStart": 665,
                                            "fullEnd": 668,
                                            "start": 665,
                                            "end": 668,
                                            "fullWidth": 3,
                                            "width": 3,
                                            "modifiers": [],
                                            "identifier": {
                                                "kind": "IdentifierName",
                                                "fullStart": 665,
                                                "fullEnd": 668,
                                                "start": 665,
                                                "end": 668,
                                                "fullWidth": 3,
                                                "width": 3,
                                                "text": "obj",
                                                "value": "obj",
                                                "valueText": "obj"
                                            }
                                        }
                                    ],
                                    "closeParenToken": {
                                        "kind": "CloseParenToken",
                                        "fullStart": 668,
                                        "fullEnd": 670,
                                        "start": 668,
                                        "end": 669,
                                        "fullWidth": 2,
                                        "width": 1,
                                        "text": ")",
                                        "value": ")",
                                        "valueText": ")",
                                        "hasTrailingTrivia": true,
                                        "trailingTrivia": [
                                            {
                                                "kind": "WhitespaceTrivia",
                                                "text": " "
                                            }
                                        ]
                                    }
                                }
                            },
                            "block": {
                                "kind": "Block",
                                "fullStart": 670,
                                "fullEnd": 714,
                                "start": 670,
                                "end": 712,
                                "fullWidth": 44,
                                "width": 42,
                                "openBraceToken": {
                                    "kind": "OpenBraceToken",
                                    "fullStart": 670,
                                    "fullEnd": 673,
                                    "start": 670,
                                    "end": 671,
                                    "fullWidth": 3,
                                    "width": 1,
                                    "text": "{",
                                    "value": "{",
                                    "valueText": "{",
                                    "hasTrailingTrivia": true,
                                    "hasTrailingNewLine": true,
                                    "trailingTrivia": [
                                        {
                                            "kind": "NewLineTrivia",
                                            "text": "\r\n"
                                        }
                                    ]
                                },
                                "statements": [
                                    {
                                        "kind": "ReturnStatement",
                                        "fullStart": 673,
                                        "fullEnd": 703,
                                        "start": 685,
                                        "end": 701,
                                        "fullWidth": 30,
                                        "width": 16,
                                        "returnKeyword": {
                                            "kind": "ReturnKeyword",
                                            "fullStart": 673,
                                            "fullEnd": 692,
                                            "start": 685,
                                            "end": 691,
                                            "fullWidth": 19,
                                            "width": 6,
                                            "text": "return",
                                            "value": "return",
                                            "valueText": "return",
                                            "hasLeadingTrivia": true,
                                            "hasTrailingTrivia": true,
                                            "leadingTrivia": [
                                                {
                                                    "kind": "WhitespaceTrivia",
                                                    "text": "            "
                                                }
                                            ],
                                            "trailingTrivia": [
                                                {
                                                    "kind": "WhitespaceTrivia",
                                                    "text": " "
                                                }
                                            ]
                                        },
                                        "expression": {
                                            "kind": "GreaterThanExpression",
                                            "fullStart": 692,
                                            "fullEnd": 700,
                                            "start": 692,
                                            "end": 700,
                                            "fullWidth": 8,
                                            "width": 8,
                                            "left": {
                                                "kind": "IdentifierName",
                                                "fullStart": 692,
                                                "fullEnd": 696,
                                                "start": 692,
                                                "end": 695,
                                                "fullWidth": 4,
                                                "width": 3,
                                                "text": "val",
                                                "value": "val",
                                                "valueText": "val",
                                                "hasTrailingTrivia": true,
                                                "trailingTrivia": [
                                                    {
                                                        "kind": "WhitespaceTrivia",
                                                        "text": " "
                                                    }
                                                ]
                                            },
                                            "operatorToken": {
                                                "kind": "GreaterThanToken",
                                                "fullStart": 696,
                                                "fullEnd": 698,
                                                "start": 696,
                                                "end": 697,
                                                "fullWidth": 2,
                                                "width": 1,
                                                "text": ">",
                                                "value": ">",
                                                "valueText": ">",
                                                "hasTrailingTrivia": true,
                                                "trailingTrivia": [
                                                    {
                                                        "kind": "WhitespaceTrivia",
                                                        "text": " "
                                                    }
                                                ]
                                            },
                                            "right": {
                                                "kind": "NumericLiteral",
                                                "fullStart": 698,
                                                "fullEnd": 700,
                                                "start": 698,
                                                "end": 700,
                                                "fullWidth": 2,
                                                "width": 2,
                                                "text": "10",
                                                "value": 10,
                                                "valueText": "10"
                                            }
                                        },
                                        "semicolonToken": {
                                            "kind": "SemicolonToken",
                                            "fullStart": 700,
                                            "fullEnd": 703,
                                            "start": 700,
                                            "end": 701,
                                            "fullWidth": 3,
                                            "width": 1,
                                            "text": ";",
                                            "value": ";",
                                            "valueText": ";",
                                            "hasTrailingTrivia": true,
                                            "hasTrailingNewLine": true,
                                            "trailingTrivia": [
                                                {
                                                    "kind": "NewLineTrivia",
                                                    "text": "\r\n"
                                                }
                                            ]
                                        }
                                    }
                                ],
                                "closeBraceToken": {
                                    "kind": "CloseBraceToken",
                                    "fullStart": 703,
                                    "fullEnd": 714,
                                    "start": 711,
                                    "end": 712,
                                    "fullWidth": 11,
                                    "width": 1,
                                    "text": "}",
                                    "value": "}",
                                    "valueText": "}",
                                    "hasLeadingTrivia": true,
                                    "hasTrailingTrivia": true,
                                    "hasTrailingNewLine": true,
                                    "leadingTrivia": [
                                        {
                                            "kind": "WhitespaceTrivia",
                                            "text": "        "
                                        }
                                    ],
                                    "trailingTrivia": [
                                        {
                                            "kind": "NewLineTrivia",
                                            "text": "\r\n"
                                        }
                                    ]
                                }
                            }
                        },
                        {
                            "kind": "VariableStatement",
                            "fullStart": 714,
                            "fullEnd": 741,
                            "start": 724,
                            "end": 739,
                            "fullWidth": 27,
                            "width": 15,
                            "modifiers": [],
                            "variableDeclaration": {
                                "kind": "VariableDeclaration",
                                "fullStart": 714,
                                "fullEnd": 738,
                                "start": 724,
                                "end": 738,
                                "fullWidth": 24,
                                "width": 14,
                                "varKeyword": {
                                    "kind": "VarKeyword",
                                    "fullStart": 714,
                                    "fullEnd": 728,
                                    "start": 724,
                                    "end": 727,
                                    "fullWidth": 14,
                                    "width": 3,
                                    "text": "var",
                                    "value": "var",
                                    "valueText": "var",
                                    "hasLeadingTrivia": true,
                                    "hasLeadingNewLine": true,
                                    "hasTrailingTrivia": true,
                                    "leadingTrivia": [
                                        {
                                            "kind": "NewLineTrivia",
                                            "text": "\r\n"
                                        },
                                        {
                                            "kind": "WhitespaceTrivia",
                                            "text": "        "
                                        }
                                    ],
                                    "trailingTrivia": [
                                        {
                                            "kind": "WhitespaceTrivia",
                                            "text": " "
                                        }
                                    ]
                                },
                                "variableDeclarators": [
                                    {
                                        "kind": "VariableDeclarator",
                                        "fullStart": 728,
                                        "fullEnd": 738,
                                        "start": 728,
                                        "end": 738,
                                        "fullWidth": 10,
<<<<<<< HEAD
                                        "width": 10,
                                        "identifier": {
=======
                                        "propertyName": {
>>>>>>> 85e84683
                                            "kind": "IdentifierName",
                                            "fullStart": 728,
                                            "fullEnd": 734,
                                            "start": 728,
                                            "end": 733,
                                            "fullWidth": 6,
                                            "width": 5,
                                            "text": "proto",
                                            "value": "proto",
                                            "valueText": "proto",
                                            "hasTrailingTrivia": true,
                                            "trailingTrivia": [
                                                {
                                                    "kind": "WhitespaceTrivia",
                                                    "text": " "
                                                }
                                            ]
                                        },
                                        "equalsValueClause": {
                                            "kind": "EqualsValueClause",
                                            "fullStart": 734,
                                            "fullEnd": 738,
                                            "start": 734,
                                            "end": 738,
                                            "fullWidth": 4,
                                            "width": 4,
                                            "equalsToken": {
                                                "kind": "EqualsToken",
                                                "fullStart": 734,
                                                "fullEnd": 736,
                                                "start": 734,
                                                "end": 735,
                                                "fullWidth": 2,
                                                "width": 1,
                                                "text": "=",
                                                "value": "=",
                                                "valueText": "=",
                                                "hasTrailingTrivia": true,
                                                "trailingTrivia": [
                                                    {
                                                        "kind": "WhitespaceTrivia",
                                                        "text": " "
                                                    }
                                                ]
                                            },
                                            "value": {
                                                "kind": "ObjectLiteralExpression",
                                                "fullStart": 736,
                                                "fullEnd": 738,
                                                "start": 736,
                                                "end": 738,
                                                "fullWidth": 2,
                                                "width": 2,
                                                "openBraceToken": {
                                                    "kind": "OpenBraceToken",
                                                    "fullStart": 736,
                                                    "fullEnd": 737,
                                                    "start": 736,
                                                    "end": 737,
                                                    "fullWidth": 1,
                                                    "width": 1,
                                                    "text": "{",
                                                    "value": "{",
                                                    "valueText": "{"
                                                },
                                                "propertyAssignments": [],
                                                "closeBraceToken": {
                                                    "kind": "CloseBraceToken",
                                                    "fullStart": 737,
                                                    "fullEnd": 738,
                                                    "start": 737,
                                                    "end": 738,
                                                    "fullWidth": 1,
                                                    "width": 1,
                                                    "text": "}",
                                                    "value": "}",
                                                    "valueText": "}"
                                                }
                                            }
                                        }
                                    }
                                ]
                            },
                            "semicolonToken": {
                                "kind": "SemicolonToken",
                                "fullStart": 738,
                                "fullEnd": 741,
                                "start": 738,
                                "end": 739,
                                "fullWidth": 3,
                                "width": 1,
                                "text": ";",
                                "value": ";",
                                "valueText": ";",
                                "hasTrailingTrivia": true,
                                "hasTrailingNewLine": true,
                                "trailingTrivia": [
                                    {
                                        "kind": "NewLineTrivia",
                                        "text": "\r\n"
                                    }
                                ]
                            }
                        },
                        {
                            "kind": "ExpressionStatement",
                            "fullStart": 741,
                            "fullEnd": 913,
                            "start": 751,
                            "end": 911,
                            "fullWidth": 172,
                            "width": 160,
                            "isIncrementallyUnusable": true,
                            "expression": {
                                "kind": "InvocationExpression",
                                "fullStart": 741,
                                "fullEnd": 910,
                                "start": 751,
                                "end": 910,
                                "fullWidth": 169,
                                "width": 159,
                                "isIncrementallyUnusable": true,
                                "expression": {
                                    "kind": "MemberAccessExpression",
                                    "fullStart": 741,
                                    "fullEnd": 772,
                                    "start": 751,
                                    "end": 772,
                                    "fullWidth": 31,
                                    "width": 21,
                                    "expression": {
                                        "kind": "IdentifierName",
                                        "fullStart": 741,
                                        "fullEnd": 757,
                                        "start": 751,
                                        "end": 757,
                                        "fullWidth": 16,
                                        "width": 6,
                                        "text": "Object",
                                        "value": "Object",
                                        "valueText": "Object",
                                        "hasLeadingTrivia": true,
                                        "hasLeadingNewLine": true,
                                        "leadingTrivia": [
                                            {
                                                "kind": "NewLineTrivia",
                                                "text": "\r\n"
                                            },
                                            {
                                                "kind": "WhitespaceTrivia",
                                                "text": "        "
                                            }
                                        ]
                                    },
                                    "dotToken": {
                                        "kind": "DotToken",
                                        "fullStart": 757,
                                        "fullEnd": 758,
                                        "start": 757,
                                        "end": 758,
                                        "fullWidth": 1,
                                        "width": 1,
                                        "text": ".",
                                        "value": ".",
                                        "valueText": "."
                                    },
                                    "name": {
                                        "kind": "IdentifierName",
                                        "fullStart": 758,
                                        "fullEnd": 772,
                                        "start": 758,
                                        "end": 772,
                                        "fullWidth": 14,
                                        "width": 14,
                                        "text": "defineProperty",
                                        "value": "defineProperty",
                                        "valueText": "defineProperty"
                                    }
                                },
                                "argumentList": {
                                    "kind": "ArgumentList",
                                    "fullStart": 772,
                                    "fullEnd": 910,
                                    "start": 772,
                                    "end": 910,
                                    "fullWidth": 138,
                                    "width": 138,
                                    "isIncrementallyUnusable": true,
                                    "openParenToken": {
                                        "kind": "OpenParenToken",
                                        "fullStart": 772,
                                        "fullEnd": 773,
                                        "start": 772,
                                        "end": 773,
                                        "fullWidth": 1,
                                        "width": 1,
                                        "text": "(",
                                        "value": "(",
                                        "valueText": "("
                                    },
                                    "arguments": [
                                        {
                                            "kind": "IdentifierName",
                                            "fullStart": 773,
                                            "fullEnd": 778,
                                            "start": 773,
                                            "end": 778,
                                            "fullWidth": 5,
                                            "width": 5,
                                            "text": "proto",
                                            "value": "proto",
                                            "valueText": "proto"
                                        },
                                        {
                                            "kind": "CommaToken",
                                            "fullStart": 778,
                                            "fullEnd": 780,
                                            "start": 778,
                                            "end": 779,
                                            "fullWidth": 2,
                                            "width": 1,
                                            "text": ",",
                                            "value": ",",
                                            "valueText": ",",
                                            "hasTrailingTrivia": true,
                                            "trailingTrivia": [
                                                {
                                                    "kind": "WhitespaceTrivia",
                                                    "text": " "
                                                }
                                            ]
                                        },
                                        {
                                            "kind": "StringLiteral",
                                            "fullStart": 780,
                                            "fullEnd": 788,
                                            "start": 780,
                                            "end": 788,
                                            "fullWidth": 8,
                                            "width": 8,
                                            "text": "\"length\"",
                                            "value": "length",
                                            "valueText": "length"
                                        },
                                        {
                                            "kind": "CommaToken",
                                            "fullStart": 788,
                                            "fullEnd": 790,
                                            "start": 788,
                                            "end": 789,
                                            "fullWidth": 2,
                                            "width": 1,
                                            "text": ",",
                                            "value": ",",
                                            "valueText": ",",
                                            "hasTrailingTrivia": true,
                                            "trailingTrivia": [
                                                {
                                                    "kind": "WhitespaceTrivia",
                                                    "text": " "
                                                }
                                            ]
                                        },
                                        {
                                            "kind": "ObjectLiteralExpression",
                                            "fullStart": 790,
                                            "fullEnd": 909,
                                            "start": 790,
                                            "end": 909,
                                            "fullWidth": 119,
                                            "width": 119,
                                            "isIncrementallyUnusable": true,
                                            "openBraceToken": {
                                                "kind": "OpenBraceToken",
                                                "fullStart": 790,
                                                "fullEnd": 793,
                                                "start": 790,
                                                "end": 791,
                                                "fullWidth": 3,
                                                "width": 1,
                                                "text": "{",
                                                "value": "{",
                                                "valueText": "{",
                                                "hasTrailingTrivia": true,
                                                "hasTrailingNewLine": true,
                                                "trailingTrivia": [
                                                    {
                                                        "kind": "NewLineTrivia",
                                                        "text": "\r\n"
                                                    }
                                                ]
                                            },
                                            "propertyAssignments": [
                                                {
                                                    "kind": "SimplePropertyAssignment",
                                                    "fullStart": 793,
                                                    "fullEnd": 865,
                                                    "start": 805,
                                                    "end": 865,
                                                    "fullWidth": 72,
                                                    "width": 60,
                                                    "isIncrementallyUnusable": true,
                                                    "propertyName": {
                                                        "kind": "IdentifierName",
                                                        "fullStart": 793,
                                                        "fullEnd": 808,
                                                        "start": 805,
                                                        "end": 808,
                                                        "fullWidth": 15,
                                                        "width": 3,
                                                        "text": "get",
                                                        "value": "get",
                                                        "valueText": "get",
                                                        "hasLeadingTrivia": true,
                                                        "leadingTrivia": [
                                                            {
                                                                "kind": "WhitespaceTrivia",
                                                                "text": "            "
                                                            }
                                                        ]
                                                    },
                                                    "colonToken": {
                                                        "kind": "ColonToken",
                                                        "fullStart": 808,
                                                        "fullEnd": 810,
                                                        "start": 808,
                                                        "end": 809,
                                                        "fullWidth": 2,
                                                        "width": 1,
                                                        "text": ":",
                                                        "value": ":",
                                                        "valueText": ":",
                                                        "hasTrailingTrivia": true,
                                                        "trailingTrivia": [
                                                            {
                                                                "kind": "WhitespaceTrivia",
                                                                "text": " "
                                                            }
                                                        ]
                                                    },
                                                    "expression": {
                                                        "kind": "FunctionExpression",
                                                        "fullStart": 810,
                                                        "fullEnd": 865,
                                                        "start": 810,
                                                        "end": 865,
                                                        "fullWidth": 55,
                                                        "width": 55,
                                                        "functionKeyword": {
                                                            "kind": "FunctionKeyword",
                                                            "fullStart": 810,
                                                            "fullEnd": 819,
                                                            "start": 810,
                                                            "end": 818,
                                                            "fullWidth": 9,
                                                            "width": 8,
                                                            "text": "function",
                                                            "value": "function",
                                                            "valueText": "function",
                                                            "hasTrailingTrivia": true,
                                                            "trailingTrivia": [
                                                                {
                                                                    "kind": "WhitespaceTrivia",
                                                                    "text": " "
                                                                }
                                                            ]
                                                        },
                                                        "callSignature": {
                                                            "kind": "CallSignature",
                                                            "fullStart": 819,
                                                            "fullEnd": 822,
                                                            "start": 819,
                                                            "end": 821,
                                                            "fullWidth": 3,
                                                            "width": 2,
                                                            "parameterList": {
                                                                "kind": "ParameterList",
                                                                "fullStart": 819,
                                                                "fullEnd": 822,
                                                                "start": 819,
                                                                "end": 821,
                                                                "fullWidth": 3,
                                                                "width": 2,
                                                                "openParenToken": {
                                                                    "kind": "OpenParenToken",
                                                                    "fullStart": 819,
                                                                    "fullEnd": 820,
                                                                    "start": 819,
                                                                    "end": 820,
                                                                    "fullWidth": 1,
                                                                    "width": 1,
                                                                    "text": "(",
                                                                    "value": "(",
                                                                    "valueText": "("
                                                                },
                                                                "parameters": [],
                                                                "closeParenToken": {
                                                                    "kind": "CloseParenToken",
                                                                    "fullStart": 820,
                                                                    "fullEnd": 822,
                                                                    "start": 820,
                                                                    "end": 821,
                                                                    "fullWidth": 2,
                                                                    "width": 1,
                                                                    "text": ")",
                                                                    "value": ")",
                                                                    "valueText": ")",
                                                                    "hasTrailingTrivia": true,
                                                                    "trailingTrivia": [
                                                                        {
                                                                            "kind": "WhitespaceTrivia",
                                                                            "text": " "
                                                                        }
                                                                    ]
                                                                }
                                                            }
                                                        },
                                                        "block": {
                                                            "kind": "Block",
                                                            "fullStart": 822,
                                                            "fullEnd": 865,
                                                            "start": 822,
                                                            "end": 865,
                                                            "fullWidth": 43,
                                                            "width": 43,
                                                            "openBraceToken": {
                                                                "kind": "OpenBraceToken",
                                                                "fullStart": 822,
                                                                "fullEnd": 825,
                                                                "start": 822,
                                                                "end": 823,
                                                                "fullWidth": 3,
                                                                "width": 1,
                                                                "text": "{",
                                                                "value": "{",
                                                                "valueText": "{",
                                                                "hasTrailingTrivia": true,
                                                                "hasTrailingNewLine": true,
                                                                "trailingTrivia": [
                                                                    {
                                                                        "kind": "NewLineTrivia",
                                                                        "text": "\r\n"
                                                                    }
                                                                ]
                                                            },
                                                            "statements": [
                                                                {
                                                                    "kind": "ReturnStatement",
                                                                    "fullStart": 825,
                                                                    "fullEnd": 852,
                                                                    "start": 841,
                                                                    "end": 850,
                                                                    "fullWidth": 27,
                                                                    "width": 9,
                                                                    "returnKeyword": {
                                                                        "kind": "ReturnKeyword",
                                                                        "fullStart": 825,
                                                                        "fullEnd": 848,
                                                                        "start": 841,
                                                                        "end": 847,
                                                                        "fullWidth": 23,
                                                                        "width": 6,
                                                                        "text": "return",
                                                                        "value": "return",
                                                                        "valueText": "return",
                                                                        "hasLeadingTrivia": true,
                                                                        "hasTrailingTrivia": true,
                                                                        "leadingTrivia": [
                                                                            {
                                                                                "kind": "WhitespaceTrivia",
                                                                                "text": "                "
                                                                            }
                                                                        ],
                                                                        "trailingTrivia": [
                                                                            {
                                                                                "kind": "WhitespaceTrivia",
                                                                                "text": " "
                                                                            }
                                                                        ]
                                                                    },
                                                                    "expression": {
                                                                        "kind": "NumericLiteral",
                                                                        "fullStart": 848,
                                                                        "fullEnd": 849,
                                                                        "start": 848,
                                                                        "end": 849,
                                                                        "fullWidth": 1,
                                                                        "width": 1,
                                                                        "text": "3",
                                                                        "value": 3,
                                                                        "valueText": "3"
                                                                    },
                                                                    "semicolonToken": {
                                                                        "kind": "SemicolonToken",
                                                                        "fullStart": 849,
                                                                        "fullEnd": 852,
                                                                        "start": 849,
                                                                        "end": 850,
                                                                        "fullWidth": 3,
                                                                        "width": 1,
                                                                        "text": ";",
                                                                        "value": ";",
                                                                        "valueText": ";",
                                                                        "hasTrailingTrivia": true,
                                                                        "hasTrailingNewLine": true,
                                                                        "trailingTrivia": [
                                                                            {
                                                                                "kind": "NewLineTrivia",
                                                                                "text": "\r\n"
                                                                            }
                                                                        ]
                                                                    }
                                                                }
                                                            ],
                                                            "closeBraceToken": {
                                                                "kind": "CloseBraceToken",
                                                                "fullStart": 852,
                                                                "fullEnd": 865,
                                                                "start": 864,
                                                                "end": 865,
                                                                "fullWidth": 13,
                                                                "width": 1,
                                                                "text": "}",
                                                                "value": "}",
                                                                "valueText": "}",
                                                                "hasLeadingTrivia": true,
                                                                "leadingTrivia": [
                                                                    {
                                                                        "kind": "WhitespaceTrivia",
                                                                        "text": "            "
                                                                    }
                                                                ]
                                                            }
                                                        }
                                                    }
                                                },
                                                {
                                                    "kind": "CommaToken",
                                                    "fullStart": 865,
                                                    "fullEnd": 868,
                                                    "start": 865,
                                                    "end": 866,
                                                    "fullWidth": 3,
                                                    "width": 1,
                                                    "text": ",",
                                                    "value": ",",
                                                    "valueText": ",",
                                                    "hasTrailingTrivia": true,
                                                    "hasTrailingNewLine": true,
                                                    "trailingTrivia": [
                                                        {
                                                            "kind": "NewLineTrivia",
                                                            "text": "\r\n"
                                                        }
                                                    ]
                                                },
                                                {
                                                    "kind": "SimplePropertyAssignment",
                                                    "fullStart": 868,
                                                    "fullEnd": 900,
                                                    "start": 880,
                                                    "end": 898,
                                                    "fullWidth": 32,
                                                    "width": 18,
                                                    "propertyName": {
                                                        "kind": "IdentifierName",
                                                        "fullStart": 868,
                                                        "fullEnd": 892,
                                                        "start": 880,
                                                        "end": 892,
                                                        "fullWidth": 24,
                                                        "width": 12,
                                                        "text": "configurable",
                                                        "value": "configurable",
                                                        "valueText": "configurable",
                                                        "hasLeadingTrivia": true,
                                                        "leadingTrivia": [
                                                            {
                                                                "kind": "WhitespaceTrivia",
                                                                "text": "            "
                                                            }
                                                        ]
                                                    },
                                                    "colonToken": {
                                                        "kind": "ColonToken",
                                                        "fullStart": 892,
                                                        "fullEnd": 894,
                                                        "start": 892,
                                                        "end": 893,
                                                        "fullWidth": 2,
                                                        "width": 1,
                                                        "text": ":",
                                                        "value": ":",
                                                        "valueText": ":",
                                                        "hasTrailingTrivia": true,
                                                        "trailingTrivia": [
                                                            {
                                                                "kind": "WhitespaceTrivia",
                                                                "text": " "
                                                            }
                                                        ]
                                                    },
                                                    "expression": {
                                                        "kind": "TrueKeyword",
                                                        "fullStart": 894,
                                                        "fullEnd": 900,
                                                        "start": 894,
                                                        "end": 898,
                                                        "fullWidth": 6,
                                                        "width": 4,
                                                        "text": "true",
                                                        "value": true,
                                                        "valueText": "true",
                                                        "hasTrailingTrivia": true,
                                                        "hasTrailingNewLine": true,
                                                        "trailingTrivia": [
                                                            {
                                                                "kind": "NewLineTrivia",
                                                                "text": "\r\n"
                                                            }
                                                        ]
                                                    }
                                                }
                                            ],
                                            "closeBraceToken": {
                                                "kind": "CloseBraceToken",
                                                "fullStart": 900,
                                                "fullEnd": 909,
                                                "start": 908,
                                                "end": 909,
                                                "fullWidth": 9,
                                                "width": 1,
                                                "text": "}",
                                                "value": "}",
                                                "valueText": "}",
                                                "hasLeadingTrivia": true,
                                                "leadingTrivia": [
                                                    {
                                                        "kind": "WhitespaceTrivia",
                                                        "text": "        "
                                                    }
                                                ]
                                            }
                                        }
                                    ],
                                    "closeParenToken": {
                                        "kind": "CloseParenToken",
                                        "fullStart": 909,
                                        "fullEnd": 910,
                                        "start": 909,
                                        "end": 910,
                                        "fullWidth": 1,
                                        "width": 1,
                                        "text": ")",
                                        "value": ")",
                                        "valueText": ")"
                                    }
                                }
                            },
                            "semicolonToken": {
                                "kind": "SemicolonToken",
                                "fullStart": 910,
                                "fullEnd": 913,
                                "start": 910,
                                "end": 911,
                                "fullWidth": 3,
                                "width": 1,
                                "text": ";",
                                "value": ";",
                                "valueText": ";",
                                "hasTrailingTrivia": true,
                                "hasTrailingNewLine": true,
                                "trailingTrivia": [
                                    {
                                        "kind": "NewLineTrivia",
                                        "text": "\r\n"
                                    }
                                ]
                            }
                        },
                        {
                            "kind": "VariableStatement",
                            "fullStart": 913,
                            "fullEnd": 951,
                            "start": 923,
                            "end": 949,
                            "fullWidth": 38,
                            "width": 26,
                            "modifiers": [],
                            "variableDeclaration": {
                                "kind": "VariableDeclaration",
                                "fullStart": 913,
                                "fullEnd": 948,
                                "start": 923,
                                "end": 948,
                                "fullWidth": 35,
                                "width": 25,
                                "varKeyword": {
                                    "kind": "VarKeyword",
                                    "fullStart": 913,
                                    "fullEnd": 927,
                                    "start": 923,
                                    "end": 926,
                                    "fullWidth": 14,
                                    "width": 3,
                                    "text": "var",
                                    "value": "var",
                                    "valueText": "var",
                                    "hasLeadingTrivia": true,
                                    "hasLeadingNewLine": true,
                                    "hasTrailingTrivia": true,
                                    "leadingTrivia": [
                                        {
                                            "kind": "NewLineTrivia",
                                            "text": "\r\n"
                                        },
                                        {
                                            "kind": "WhitespaceTrivia",
                                            "text": "        "
                                        }
                                    ],
                                    "trailingTrivia": [
                                        {
                                            "kind": "WhitespaceTrivia",
                                            "text": " "
                                        }
                                    ]
                                },
                                "variableDeclarators": [
                                    {
                                        "kind": "VariableDeclarator",
                                        "fullStart": 927,
                                        "fullEnd": 948,
                                        "start": 927,
                                        "end": 948,
                                        "fullWidth": 21,
<<<<<<< HEAD
                                        "width": 21,
                                        "identifier": {
=======
                                        "propertyName": {
>>>>>>> 85e84683
                                            "kind": "IdentifierName",
                                            "fullStart": 927,
                                            "fullEnd": 931,
                                            "start": 927,
                                            "end": 930,
                                            "fullWidth": 4,
                                            "width": 3,
                                            "text": "Con",
                                            "value": "Con",
                                            "valueText": "Con",
                                            "hasTrailingTrivia": true,
                                            "trailingTrivia": [
                                                {
                                                    "kind": "WhitespaceTrivia",
                                                    "text": " "
                                                }
                                            ]
                                        },
                                        "equalsValueClause": {
                                            "kind": "EqualsValueClause",
                                            "fullStart": 931,
                                            "fullEnd": 948,
                                            "start": 931,
                                            "end": 948,
                                            "fullWidth": 17,
                                            "width": 17,
                                            "equalsToken": {
                                                "kind": "EqualsToken",
                                                "fullStart": 931,
                                                "fullEnd": 933,
                                                "start": 931,
                                                "end": 932,
                                                "fullWidth": 2,
                                                "width": 1,
                                                "text": "=",
                                                "value": "=",
                                                "valueText": "=",
                                                "hasTrailingTrivia": true,
                                                "trailingTrivia": [
                                                    {
                                                        "kind": "WhitespaceTrivia",
                                                        "text": " "
                                                    }
                                                ]
                                            },
                                            "value": {
                                                "kind": "FunctionExpression",
                                                "fullStart": 933,
                                                "fullEnd": 948,
                                                "start": 933,
                                                "end": 948,
                                                "fullWidth": 15,
                                                "width": 15,
                                                "functionKeyword": {
                                                    "kind": "FunctionKeyword",
                                                    "fullStart": 933,
                                                    "fullEnd": 942,
                                                    "start": 933,
                                                    "end": 941,
                                                    "fullWidth": 9,
                                                    "width": 8,
                                                    "text": "function",
                                                    "value": "function",
                                                    "valueText": "function",
                                                    "hasTrailingTrivia": true,
                                                    "trailingTrivia": [
                                                        {
                                                            "kind": "WhitespaceTrivia",
                                                            "text": " "
                                                        }
                                                    ]
                                                },
                                                "callSignature": {
                                                    "kind": "CallSignature",
                                                    "fullStart": 942,
                                                    "fullEnd": 945,
                                                    "start": 942,
                                                    "end": 944,
                                                    "fullWidth": 3,
                                                    "width": 2,
                                                    "parameterList": {
                                                        "kind": "ParameterList",
                                                        "fullStart": 942,
                                                        "fullEnd": 945,
                                                        "start": 942,
                                                        "end": 944,
                                                        "fullWidth": 3,
                                                        "width": 2,
                                                        "openParenToken": {
                                                            "kind": "OpenParenToken",
                                                            "fullStart": 942,
                                                            "fullEnd": 943,
                                                            "start": 942,
                                                            "end": 943,
                                                            "fullWidth": 1,
                                                            "width": 1,
                                                            "text": "(",
                                                            "value": "(",
                                                            "valueText": "("
                                                        },
                                                        "parameters": [],
                                                        "closeParenToken": {
                                                            "kind": "CloseParenToken",
                                                            "fullStart": 943,
                                                            "fullEnd": 945,
                                                            "start": 943,
                                                            "end": 944,
                                                            "fullWidth": 2,
                                                            "width": 1,
                                                            "text": ")",
                                                            "value": ")",
                                                            "valueText": ")",
                                                            "hasTrailingTrivia": true,
                                                            "trailingTrivia": [
                                                                {
                                                                    "kind": "WhitespaceTrivia",
                                                                    "text": " "
                                                                }
                                                            ]
                                                        }
                                                    }
                                                },
                                                "block": {
                                                    "kind": "Block",
                                                    "fullStart": 945,
                                                    "fullEnd": 948,
                                                    "start": 945,
                                                    "end": 948,
                                                    "fullWidth": 3,
                                                    "width": 3,
                                                    "openBraceToken": {
                                                        "kind": "OpenBraceToken",
                                                        "fullStart": 945,
                                                        "fullEnd": 947,
                                                        "start": 945,
                                                        "end": 946,
                                                        "fullWidth": 2,
                                                        "width": 1,
                                                        "text": "{",
                                                        "value": "{",
                                                        "valueText": "{",
                                                        "hasTrailingTrivia": true,
                                                        "trailingTrivia": [
                                                            {
                                                                "kind": "WhitespaceTrivia",
                                                                "text": " "
                                                            }
                                                        ]
                                                    },
                                                    "statements": [],
                                                    "closeBraceToken": {
                                                        "kind": "CloseBraceToken",
                                                        "fullStart": 947,
                                                        "fullEnd": 948,
                                                        "start": 947,
                                                        "end": 948,
                                                        "fullWidth": 1,
                                                        "width": 1,
                                                        "text": "}",
                                                        "value": "}",
                                                        "valueText": "}"
                                                    }
                                                }
                                            }
                                        }
                                    }
                                ]
                            },
                            "semicolonToken": {
                                "kind": "SemicolonToken",
                                "fullStart": 948,
                                "fullEnd": 951,
                                "start": 948,
                                "end": 949,
                                "fullWidth": 3,
                                "width": 1,
                                "text": ";",
                                "value": ";",
                                "valueText": ";",
                                "hasTrailingTrivia": true,
                                "hasTrailingNewLine": true,
                                "trailingTrivia": [
                                    {
                                        "kind": "NewLineTrivia",
                                        "text": "\r\n"
                                    }
                                ]
                            }
                        },
                        {
                            "kind": "ExpressionStatement",
                            "fullStart": 951,
                            "fullEnd": 983,
                            "start": 959,
                            "end": 981,
                            "fullWidth": 32,
                            "width": 22,
                            "expression": {
                                "kind": "AssignmentExpression",
                                "fullStart": 951,
                                "fullEnd": 980,
                                "start": 959,
                                "end": 980,
                                "fullWidth": 29,
                                "width": 21,
                                "left": {
                                    "kind": "MemberAccessExpression",
                                    "fullStart": 951,
                                    "fullEnd": 973,
                                    "start": 959,
                                    "end": 972,
                                    "fullWidth": 22,
                                    "width": 13,
                                    "expression": {
                                        "kind": "IdentifierName",
                                        "fullStart": 951,
                                        "fullEnd": 962,
                                        "start": 959,
                                        "end": 962,
                                        "fullWidth": 11,
                                        "width": 3,
                                        "text": "Con",
                                        "value": "Con",
                                        "valueText": "Con",
                                        "hasLeadingTrivia": true,
                                        "leadingTrivia": [
                                            {
                                                "kind": "WhitespaceTrivia",
                                                "text": "        "
                                            }
                                        ]
                                    },
                                    "dotToken": {
                                        "kind": "DotToken",
                                        "fullStart": 962,
                                        "fullEnd": 963,
                                        "start": 962,
                                        "end": 963,
                                        "fullWidth": 1,
                                        "width": 1,
                                        "text": ".",
                                        "value": ".",
                                        "valueText": "."
                                    },
                                    "name": {
                                        "kind": "IdentifierName",
                                        "fullStart": 963,
                                        "fullEnd": 973,
                                        "start": 963,
                                        "end": 972,
                                        "fullWidth": 10,
                                        "width": 9,
                                        "text": "prototype",
                                        "value": "prototype",
                                        "valueText": "prototype",
                                        "hasTrailingTrivia": true,
                                        "trailingTrivia": [
                                            {
                                                "kind": "WhitespaceTrivia",
                                                "text": " "
                                            }
                                        ]
                                    }
                                },
                                "operatorToken": {
                                    "kind": "EqualsToken",
                                    "fullStart": 973,
                                    "fullEnd": 975,
                                    "start": 973,
                                    "end": 974,
                                    "fullWidth": 2,
                                    "width": 1,
                                    "text": "=",
                                    "value": "=",
                                    "valueText": "=",
                                    "hasTrailingTrivia": true,
                                    "trailingTrivia": [
                                        {
                                            "kind": "WhitespaceTrivia",
                                            "text": " "
                                        }
                                    ]
                                },
                                "right": {
                                    "kind": "IdentifierName",
                                    "fullStart": 975,
                                    "fullEnd": 980,
                                    "start": 975,
                                    "end": 980,
                                    "fullWidth": 5,
                                    "width": 5,
                                    "text": "proto",
                                    "value": "proto",
                                    "valueText": "proto"
                                }
                            },
                            "semicolonToken": {
                                "kind": "SemicolonToken",
                                "fullStart": 980,
                                "fullEnd": 983,
                                "start": 980,
                                "end": 981,
                                "fullWidth": 3,
                                "width": 1,
                                "text": ";",
                                "value": ";",
                                "valueText": ";",
                                "hasTrailingTrivia": true,
                                "hasTrailingNewLine": true,
                                "trailingTrivia": [
                                    {
                                        "kind": "NewLineTrivia",
                                        "text": "\r\n"
                                    }
                                ]
                            }
                        },
                        {
                            "kind": "VariableStatement",
                            "fullStart": 983,
                            "fullEnd": 1017,
                            "start": 993,
                            "end": 1015,
                            "fullWidth": 34,
                            "width": 22,
                            "modifiers": [],
                            "variableDeclaration": {
                                "kind": "VariableDeclaration",
                                "fullStart": 983,
                                "fullEnd": 1014,
                                "start": 993,
                                "end": 1014,
                                "fullWidth": 31,
                                "width": 21,
                                "varKeyword": {
                                    "kind": "VarKeyword",
                                    "fullStart": 983,
                                    "fullEnd": 997,
                                    "start": 993,
                                    "end": 996,
                                    "fullWidth": 14,
                                    "width": 3,
                                    "text": "var",
                                    "value": "var",
                                    "valueText": "var",
                                    "hasLeadingTrivia": true,
                                    "hasLeadingNewLine": true,
                                    "hasTrailingTrivia": true,
                                    "leadingTrivia": [
                                        {
                                            "kind": "NewLineTrivia",
                                            "text": "\r\n"
                                        },
                                        {
                                            "kind": "WhitespaceTrivia",
                                            "text": "        "
                                        }
                                    ],
                                    "trailingTrivia": [
                                        {
                                            "kind": "WhitespaceTrivia",
                                            "text": " "
                                        }
                                    ]
                                },
                                "variableDeclarators": [
                                    {
                                        "kind": "VariableDeclarator",
                                        "fullStart": 997,
                                        "fullEnd": 1014,
                                        "start": 997,
                                        "end": 1014,
                                        "fullWidth": 17,
<<<<<<< HEAD
                                        "width": 17,
                                        "identifier": {
=======
                                        "propertyName": {
>>>>>>> 85e84683
                                            "kind": "IdentifierName",
                                            "fullStart": 997,
                                            "fullEnd": 1003,
                                            "start": 997,
                                            "end": 1002,
                                            "fullWidth": 6,
                                            "width": 5,
                                            "text": "child",
                                            "value": "child",
                                            "valueText": "child",
                                            "hasTrailingTrivia": true,
                                            "trailingTrivia": [
                                                {
                                                    "kind": "WhitespaceTrivia",
                                                    "text": " "
                                                }
                                            ]
                                        },
                                        "equalsValueClause": {
                                            "kind": "EqualsValueClause",
                                            "fullStart": 1003,
                                            "fullEnd": 1014,
                                            "start": 1003,
                                            "end": 1014,
                                            "fullWidth": 11,
                                            "width": 11,
                                            "equalsToken": {
                                                "kind": "EqualsToken",
                                                "fullStart": 1003,
                                                "fullEnd": 1005,
                                                "start": 1003,
                                                "end": 1004,
                                                "fullWidth": 2,
                                                "width": 1,
                                                "text": "=",
                                                "value": "=",
                                                "valueText": "=",
                                                "hasTrailingTrivia": true,
                                                "trailingTrivia": [
                                                    {
                                                        "kind": "WhitespaceTrivia",
                                                        "text": " "
                                                    }
                                                ]
                                            },
                                            "value": {
                                                "kind": "ObjectCreationExpression",
                                                "fullStart": 1005,
                                                "fullEnd": 1014,
                                                "start": 1005,
                                                "end": 1014,
                                                "fullWidth": 9,
                                                "width": 9,
                                                "newKeyword": {
                                                    "kind": "NewKeyword",
                                                    "fullStart": 1005,
                                                    "fullEnd": 1009,
                                                    "start": 1005,
                                                    "end": 1008,
                                                    "fullWidth": 4,
                                                    "width": 3,
                                                    "text": "new",
                                                    "value": "new",
                                                    "valueText": "new",
                                                    "hasTrailingTrivia": true,
                                                    "trailingTrivia": [
                                                        {
                                                            "kind": "WhitespaceTrivia",
                                                            "text": " "
                                                        }
                                                    ]
                                                },
                                                "expression": {
                                                    "kind": "IdentifierName",
                                                    "fullStart": 1009,
                                                    "fullEnd": 1012,
                                                    "start": 1009,
                                                    "end": 1012,
                                                    "fullWidth": 3,
                                                    "width": 3,
                                                    "text": "Con",
                                                    "value": "Con",
                                                    "valueText": "Con"
                                                },
                                                "argumentList": {
                                                    "kind": "ArgumentList",
                                                    "fullStart": 1012,
                                                    "fullEnd": 1014,
                                                    "start": 1012,
                                                    "end": 1014,
                                                    "fullWidth": 2,
                                                    "width": 2,
                                                    "openParenToken": {
                                                        "kind": "OpenParenToken",
                                                        "fullStart": 1012,
                                                        "fullEnd": 1013,
                                                        "start": 1012,
                                                        "end": 1013,
                                                        "fullWidth": 1,
                                                        "width": 1,
                                                        "text": "(",
                                                        "value": "(",
                                                        "valueText": "("
                                                    },
                                                    "arguments": [],
                                                    "closeParenToken": {
                                                        "kind": "CloseParenToken",
                                                        "fullStart": 1013,
                                                        "fullEnd": 1014,
                                                        "start": 1013,
                                                        "end": 1014,
                                                        "fullWidth": 1,
                                                        "width": 1,
                                                        "text": ")",
                                                        "value": ")",
                                                        "valueText": ")"
                                                    }
                                                }
                                            }
                                        }
                                    }
                                ]
                            },
                            "semicolonToken": {
                                "kind": "SemicolonToken",
                                "fullStart": 1014,
                                "fullEnd": 1017,
                                "start": 1014,
                                "end": 1015,
                                "fullWidth": 3,
                                "width": 1,
                                "text": ";",
                                "value": ";",
                                "valueText": ";",
                                "hasTrailingTrivia": true,
                                "hasTrailingNewLine": true,
                                "trailingTrivia": [
                                    {
                                        "kind": "NewLineTrivia",
                                        "text": "\r\n"
                                    }
                                ]
                            }
                        },
                        {
                            "kind": "ExpressionStatement",
                            "fullStart": 1017,
                            "fullEnd": 1189,
                            "start": 1027,
                            "end": 1187,
                            "fullWidth": 172,
                            "width": 160,
                            "isIncrementallyUnusable": true,
                            "expression": {
                                "kind": "InvocationExpression",
                                "fullStart": 1017,
                                "fullEnd": 1186,
                                "start": 1027,
                                "end": 1186,
                                "fullWidth": 169,
                                "width": 159,
                                "isIncrementallyUnusable": true,
                                "expression": {
                                    "kind": "MemberAccessExpression",
                                    "fullStart": 1017,
                                    "fullEnd": 1048,
                                    "start": 1027,
                                    "end": 1048,
                                    "fullWidth": 31,
                                    "width": 21,
                                    "expression": {
                                        "kind": "IdentifierName",
                                        "fullStart": 1017,
                                        "fullEnd": 1033,
                                        "start": 1027,
                                        "end": 1033,
                                        "fullWidth": 16,
                                        "width": 6,
                                        "text": "Object",
                                        "value": "Object",
                                        "valueText": "Object",
                                        "hasLeadingTrivia": true,
                                        "hasLeadingNewLine": true,
                                        "leadingTrivia": [
                                            {
                                                "kind": "NewLineTrivia",
                                                "text": "\r\n"
                                            },
                                            {
                                                "kind": "WhitespaceTrivia",
                                                "text": "        "
                                            }
                                        ]
                                    },
                                    "dotToken": {
                                        "kind": "DotToken",
                                        "fullStart": 1033,
                                        "fullEnd": 1034,
                                        "start": 1033,
                                        "end": 1034,
                                        "fullWidth": 1,
                                        "width": 1,
                                        "text": ".",
                                        "value": ".",
                                        "valueText": "."
                                    },
                                    "name": {
                                        "kind": "IdentifierName",
                                        "fullStart": 1034,
                                        "fullEnd": 1048,
                                        "start": 1034,
                                        "end": 1048,
                                        "fullWidth": 14,
                                        "width": 14,
                                        "text": "defineProperty",
                                        "value": "defineProperty",
                                        "valueText": "defineProperty"
                                    }
                                },
                                "argumentList": {
                                    "kind": "ArgumentList",
                                    "fullStart": 1048,
                                    "fullEnd": 1186,
                                    "start": 1048,
                                    "end": 1186,
                                    "fullWidth": 138,
                                    "width": 138,
                                    "isIncrementallyUnusable": true,
                                    "openParenToken": {
                                        "kind": "OpenParenToken",
                                        "fullStart": 1048,
                                        "fullEnd": 1049,
                                        "start": 1048,
                                        "end": 1049,
                                        "fullWidth": 1,
                                        "width": 1,
                                        "text": "(",
                                        "value": "(",
                                        "valueText": "("
                                    },
                                    "arguments": [
                                        {
                                            "kind": "IdentifierName",
                                            "fullStart": 1049,
                                            "fullEnd": 1054,
                                            "start": 1049,
                                            "end": 1054,
                                            "fullWidth": 5,
                                            "width": 5,
                                            "text": "child",
                                            "value": "child",
                                            "valueText": "child"
                                        },
                                        {
                                            "kind": "CommaToken",
                                            "fullStart": 1054,
                                            "fullEnd": 1056,
                                            "start": 1054,
                                            "end": 1055,
                                            "fullWidth": 2,
                                            "width": 1,
                                            "text": ",",
                                            "value": ",",
                                            "valueText": ",",
                                            "hasTrailingTrivia": true,
                                            "trailingTrivia": [
                                                {
                                                    "kind": "WhitespaceTrivia",
                                                    "text": " "
                                                }
                                            ]
                                        },
                                        {
                                            "kind": "StringLiteral",
                                            "fullStart": 1056,
                                            "fullEnd": 1064,
                                            "start": 1056,
                                            "end": 1064,
                                            "fullWidth": 8,
                                            "width": 8,
                                            "text": "\"length\"",
                                            "value": "length",
                                            "valueText": "length"
                                        },
                                        {
                                            "kind": "CommaToken",
                                            "fullStart": 1064,
                                            "fullEnd": 1066,
                                            "start": 1064,
                                            "end": 1065,
                                            "fullWidth": 2,
                                            "width": 1,
                                            "text": ",",
                                            "value": ",",
                                            "valueText": ",",
                                            "hasTrailingTrivia": true,
                                            "trailingTrivia": [
                                                {
                                                    "kind": "WhitespaceTrivia",
                                                    "text": " "
                                                }
                                            ]
                                        },
                                        {
                                            "kind": "ObjectLiteralExpression",
                                            "fullStart": 1066,
                                            "fullEnd": 1185,
                                            "start": 1066,
                                            "end": 1185,
                                            "fullWidth": 119,
                                            "width": 119,
                                            "isIncrementallyUnusable": true,
                                            "openBraceToken": {
                                                "kind": "OpenBraceToken",
                                                "fullStart": 1066,
                                                "fullEnd": 1069,
                                                "start": 1066,
                                                "end": 1067,
                                                "fullWidth": 3,
                                                "width": 1,
                                                "text": "{",
                                                "value": "{",
                                                "valueText": "{",
                                                "hasTrailingTrivia": true,
                                                "hasTrailingNewLine": true,
                                                "trailingTrivia": [
                                                    {
                                                        "kind": "NewLineTrivia",
                                                        "text": "\r\n"
                                                    }
                                                ]
                                            },
                                            "propertyAssignments": [
                                                {
                                                    "kind": "SimplePropertyAssignment",
                                                    "fullStart": 1069,
                                                    "fullEnd": 1141,
                                                    "start": 1081,
                                                    "end": 1141,
                                                    "fullWidth": 72,
                                                    "width": 60,
                                                    "isIncrementallyUnusable": true,
                                                    "propertyName": {
                                                        "kind": "IdentifierName",
                                                        "fullStart": 1069,
                                                        "fullEnd": 1084,
                                                        "start": 1081,
                                                        "end": 1084,
                                                        "fullWidth": 15,
                                                        "width": 3,
                                                        "text": "get",
                                                        "value": "get",
                                                        "valueText": "get",
                                                        "hasLeadingTrivia": true,
                                                        "leadingTrivia": [
                                                            {
                                                                "kind": "WhitespaceTrivia",
                                                                "text": "            "
                                                            }
                                                        ]
                                                    },
                                                    "colonToken": {
                                                        "kind": "ColonToken",
                                                        "fullStart": 1084,
                                                        "fullEnd": 1086,
                                                        "start": 1084,
                                                        "end": 1085,
                                                        "fullWidth": 2,
                                                        "width": 1,
                                                        "text": ":",
                                                        "value": ":",
                                                        "valueText": ":",
                                                        "hasTrailingTrivia": true,
                                                        "trailingTrivia": [
                                                            {
                                                                "kind": "WhitespaceTrivia",
                                                                "text": " "
                                                            }
                                                        ]
                                                    },
                                                    "expression": {
                                                        "kind": "FunctionExpression",
                                                        "fullStart": 1086,
                                                        "fullEnd": 1141,
                                                        "start": 1086,
                                                        "end": 1141,
                                                        "fullWidth": 55,
                                                        "width": 55,
                                                        "functionKeyword": {
                                                            "kind": "FunctionKeyword",
                                                            "fullStart": 1086,
                                                            "fullEnd": 1095,
                                                            "start": 1086,
                                                            "end": 1094,
                                                            "fullWidth": 9,
                                                            "width": 8,
                                                            "text": "function",
                                                            "value": "function",
                                                            "valueText": "function",
                                                            "hasTrailingTrivia": true,
                                                            "trailingTrivia": [
                                                                {
                                                                    "kind": "WhitespaceTrivia",
                                                                    "text": " "
                                                                }
                                                            ]
                                                        },
                                                        "callSignature": {
                                                            "kind": "CallSignature",
                                                            "fullStart": 1095,
                                                            "fullEnd": 1098,
                                                            "start": 1095,
                                                            "end": 1097,
                                                            "fullWidth": 3,
                                                            "width": 2,
                                                            "parameterList": {
                                                                "kind": "ParameterList",
                                                                "fullStart": 1095,
                                                                "fullEnd": 1098,
                                                                "start": 1095,
                                                                "end": 1097,
                                                                "fullWidth": 3,
                                                                "width": 2,
                                                                "openParenToken": {
                                                                    "kind": "OpenParenToken",
                                                                    "fullStart": 1095,
                                                                    "fullEnd": 1096,
                                                                    "start": 1095,
                                                                    "end": 1096,
                                                                    "fullWidth": 1,
                                                                    "width": 1,
                                                                    "text": "(",
                                                                    "value": "(",
                                                                    "valueText": "("
                                                                },
                                                                "parameters": [],
                                                                "closeParenToken": {
                                                                    "kind": "CloseParenToken",
                                                                    "fullStart": 1096,
                                                                    "fullEnd": 1098,
                                                                    "start": 1096,
                                                                    "end": 1097,
                                                                    "fullWidth": 2,
                                                                    "width": 1,
                                                                    "text": ")",
                                                                    "value": ")",
                                                                    "valueText": ")",
                                                                    "hasTrailingTrivia": true,
                                                                    "trailingTrivia": [
                                                                        {
                                                                            "kind": "WhitespaceTrivia",
                                                                            "text": " "
                                                                        }
                                                                    ]
                                                                }
                                                            }
                                                        },
                                                        "block": {
                                                            "kind": "Block",
                                                            "fullStart": 1098,
                                                            "fullEnd": 1141,
                                                            "start": 1098,
                                                            "end": 1141,
                                                            "fullWidth": 43,
                                                            "width": 43,
                                                            "openBraceToken": {
                                                                "kind": "OpenBraceToken",
                                                                "fullStart": 1098,
                                                                "fullEnd": 1101,
                                                                "start": 1098,
                                                                "end": 1099,
                                                                "fullWidth": 3,
                                                                "width": 1,
                                                                "text": "{",
                                                                "value": "{",
                                                                "valueText": "{",
                                                                "hasTrailingTrivia": true,
                                                                "hasTrailingNewLine": true,
                                                                "trailingTrivia": [
                                                                    {
                                                                        "kind": "NewLineTrivia",
                                                                        "text": "\r\n"
                                                                    }
                                                                ]
                                                            },
                                                            "statements": [
                                                                {
                                                                    "kind": "ReturnStatement",
                                                                    "fullStart": 1101,
                                                                    "fullEnd": 1128,
                                                                    "start": 1117,
                                                                    "end": 1126,
                                                                    "fullWidth": 27,
                                                                    "width": 9,
                                                                    "returnKeyword": {
                                                                        "kind": "ReturnKeyword",
                                                                        "fullStart": 1101,
                                                                        "fullEnd": 1124,
                                                                        "start": 1117,
                                                                        "end": 1123,
                                                                        "fullWidth": 23,
                                                                        "width": 6,
                                                                        "text": "return",
                                                                        "value": "return",
                                                                        "valueText": "return",
                                                                        "hasLeadingTrivia": true,
                                                                        "hasTrailingTrivia": true,
                                                                        "leadingTrivia": [
                                                                            {
                                                                                "kind": "WhitespaceTrivia",
                                                                                "text": "                "
                                                                            }
                                                                        ],
                                                                        "trailingTrivia": [
                                                                            {
                                                                                "kind": "WhitespaceTrivia",
                                                                                "text": " "
                                                                            }
                                                                        ]
                                                                    },
                                                                    "expression": {
                                                                        "kind": "NumericLiteral",
                                                                        "fullStart": 1124,
                                                                        "fullEnd": 1125,
                                                                        "start": 1124,
                                                                        "end": 1125,
                                                                        "fullWidth": 1,
                                                                        "width": 1,
                                                                        "text": "2",
                                                                        "value": 2,
                                                                        "valueText": "2"
                                                                    },
                                                                    "semicolonToken": {
                                                                        "kind": "SemicolonToken",
                                                                        "fullStart": 1125,
                                                                        "fullEnd": 1128,
                                                                        "start": 1125,
                                                                        "end": 1126,
                                                                        "fullWidth": 3,
                                                                        "width": 1,
                                                                        "text": ";",
                                                                        "value": ";",
                                                                        "valueText": ";",
                                                                        "hasTrailingTrivia": true,
                                                                        "hasTrailingNewLine": true,
                                                                        "trailingTrivia": [
                                                                            {
                                                                                "kind": "NewLineTrivia",
                                                                                "text": "\r\n"
                                                                            }
                                                                        ]
                                                                    }
                                                                }
                                                            ],
                                                            "closeBraceToken": {
                                                                "kind": "CloseBraceToken",
                                                                "fullStart": 1128,
                                                                "fullEnd": 1141,
                                                                "start": 1140,
                                                                "end": 1141,
                                                                "fullWidth": 13,
                                                                "width": 1,
                                                                "text": "}",
                                                                "value": "}",
                                                                "valueText": "}",
                                                                "hasLeadingTrivia": true,
                                                                "leadingTrivia": [
                                                                    {
                                                                        "kind": "WhitespaceTrivia",
                                                                        "text": "            "
                                                                    }
                                                                ]
                                                            }
                                                        }
                                                    }
                                                },
                                                {
                                                    "kind": "CommaToken",
                                                    "fullStart": 1141,
                                                    "fullEnd": 1144,
                                                    "start": 1141,
                                                    "end": 1142,
                                                    "fullWidth": 3,
                                                    "width": 1,
                                                    "text": ",",
                                                    "value": ",",
                                                    "valueText": ",",
                                                    "hasTrailingTrivia": true,
                                                    "hasTrailingNewLine": true,
                                                    "trailingTrivia": [
                                                        {
                                                            "kind": "NewLineTrivia",
                                                            "text": "\r\n"
                                                        }
                                                    ]
                                                },
                                                {
                                                    "kind": "SimplePropertyAssignment",
                                                    "fullStart": 1144,
                                                    "fullEnd": 1176,
                                                    "start": 1156,
                                                    "end": 1174,
                                                    "fullWidth": 32,
                                                    "width": 18,
                                                    "propertyName": {
                                                        "kind": "IdentifierName",
                                                        "fullStart": 1144,
                                                        "fullEnd": 1168,
                                                        "start": 1156,
                                                        "end": 1168,
                                                        "fullWidth": 24,
                                                        "width": 12,
                                                        "text": "configurable",
                                                        "value": "configurable",
                                                        "valueText": "configurable",
                                                        "hasLeadingTrivia": true,
                                                        "leadingTrivia": [
                                                            {
                                                                "kind": "WhitespaceTrivia",
                                                                "text": "            "
                                                            }
                                                        ]
                                                    },
                                                    "colonToken": {
                                                        "kind": "ColonToken",
                                                        "fullStart": 1168,
                                                        "fullEnd": 1170,
                                                        "start": 1168,
                                                        "end": 1169,
                                                        "fullWidth": 2,
                                                        "width": 1,
                                                        "text": ":",
                                                        "value": ":",
                                                        "valueText": ":",
                                                        "hasTrailingTrivia": true,
                                                        "trailingTrivia": [
                                                            {
                                                                "kind": "WhitespaceTrivia",
                                                                "text": " "
                                                            }
                                                        ]
                                                    },
                                                    "expression": {
                                                        "kind": "TrueKeyword",
                                                        "fullStart": 1170,
                                                        "fullEnd": 1176,
                                                        "start": 1170,
                                                        "end": 1174,
                                                        "fullWidth": 6,
                                                        "width": 4,
                                                        "text": "true",
                                                        "value": true,
                                                        "valueText": "true",
                                                        "hasTrailingTrivia": true,
                                                        "hasTrailingNewLine": true,
                                                        "trailingTrivia": [
                                                            {
                                                                "kind": "NewLineTrivia",
                                                                "text": "\r\n"
                                                            }
                                                        ]
                                                    }
                                                }
                                            ],
                                            "closeBraceToken": {
                                                "kind": "CloseBraceToken",
                                                "fullStart": 1176,
                                                "fullEnd": 1185,
                                                "start": 1184,
                                                "end": 1185,
                                                "fullWidth": 9,
                                                "width": 1,
                                                "text": "}",
                                                "value": "}",
                                                "valueText": "}",
                                                "hasLeadingTrivia": true,
                                                "leadingTrivia": [
                                                    {
                                                        "kind": "WhitespaceTrivia",
                                                        "text": "        "
                                                    }
                                                ]
                                            }
                                        }
                                    ],
                                    "closeParenToken": {
                                        "kind": "CloseParenToken",
                                        "fullStart": 1185,
                                        "fullEnd": 1186,
                                        "start": 1185,
                                        "end": 1186,
                                        "fullWidth": 1,
                                        "width": 1,
                                        "text": ")",
                                        "value": ")",
                                        "valueText": ")"
                                    }
                                }
                            },
                            "semicolonToken": {
                                "kind": "SemicolonToken",
                                "fullStart": 1186,
                                "fullEnd": 1189,
                                "start": 1186,
                                "end": 1187,
                                "fullWidth": 3,
                                "width": 1,
                                "text": ";",
                                "value": ";",
                                "valueText": ";",
                                "hasTrailingTrivia": true,
                                "hasTrailingNewLine": true,
                                "trailingTrivia": [
                                    {
                                        "kind": "NewLineTrivia",
                                        "text": "\r\n"
                                    }
                                ]
                            }
                        },
                        {
                            "kind": "ExpressionStatement",
                            "fullStart": 1189,
                            "fullEnd": 1215,
                            "start": 1199,
                            "end": 1213,
                            "fullWidth": 26,
                            "width": 14,
                            "expression": {
                                "kind": "AssignmentExpression",
                                "fullStart": 1189,
                                "fullEnd": 1212,
                                "start": 1199,
                                "end": 1212,
                                "fullWidth": 23,
                                "width": 13,
                                "left": {
                                    "kind": "ElementAccessExpression",
                                    "fullStart": 1189,
                                    "fullEnd": 1208,
                                    "start": 1199,
                                    "end": 1207,
                                    "fullWidth": 19,
                                    "width": 8,
                                    "expression": {
                                        "kind": "IdentifierName",
                                        "fullStart": 1189,
                                        "fullEnd": 1204,
                                        "start": 1199,
                                        "end": 1204,
                                        "fullWidth": 15,
                                        "width": 5,
                                        "text": "child",
                                        "value": "child",
                                        "valueText": "child",
                                        "hasLeadingTrivia": true,
                                        "hasLeadingNewLine": true,
                                        "leadingTrivia": [
                                            {
                                                "kind": "NewLineTrivia",
                                                "text": "\r\n"
                                            },
                                            {
                                                "kind": "WhitespaceTrivia",
                                                "text": "        "
                                            }
                                        ]
                                    },
                                    "openBracketToken": {
                                        "kind": "OpenBracketToken",
                                        "fullStart": 1204,
                                        "fullEnd": 1205,
                                        "start": 1204,
                                        "end": 1205,
                                        "fullWidth": 1,
                                        "width": 1,
                                        "text": "[",
                                        "value": "[",
                                        "valueText": "["
                                    },
                                    "argumentExpression": {
                                        "kind": "NumericLiteral",
                                        "fullStart": 1205,
                                        "fullEnd": 1206,
                                        "start": 1205,
                                        "end": 1206,
                                        "fullWidth": 1,
                                        "width": 1,
                                        "text": "0",
                                        "value": 0,
                                        "valueText": "0"
                                    },
                                    "closeBracketToken": {
                                        "kind": "CloseBracketToken",
                                        "fullStart": 1206,
                                        "fullEnd": 1208,
                                        "start": 1206,
                                        "end": 1207,
                                        "fullWidth": 2,
                                        "width": 1,
                                        "text": "]",
                                        "value": "]",
                                        "valueText": "]",
                                        "hasTrailingTrivia": true,
                                        "trailingTrivia": [
                                            {
                                                "kind": "WhitespaceTrivia",
                                                "text": " "
                                            }
                                        ]
                                    }
                                },
                                "operatorToken": {
                                    "kind": "EqualsToken",
                                    "fullStart": 1208,
                                    "fullEnd": 1210,
                                    "start": 1208,
                                    "end": 1209,
                                    "fullWidth": 2,
                                    "width": 1,
                                    "text": "=",
                                    "value": "=",
                                    "valueText": "=",
                                    "hasTrailingTrivia": true,
                                    "trailingTrivia": [
                                        {
                                            "kind": "WhitespaceTrivia",
                                            "text": " "
                                        }
                                    ]
                                },
                                "right": {
                                    "kind": "NumericLiteral",
                                    "fullStart": 1210,
                                    "fullEnd": 1212,
                                    "start": 1210,
                                    "end": 1212,
                                    "fullWidth": 2,
                                    "width": 2,
                                    "text": "12",
                                    "value": 12,
                                    "valueText": "12"
                                }
                            },
                            "semicolonToken": {
                                "kind": "SemicolonToken",
                                "fullStart": 1212,
                                "fullEnd": 1215,
                                "start": 1212,
                                "end": 1213,
                                "fullWidth": 3,
                                "width": 1,
                                "text": ";",
                                "value": ";",
                                "valueText": ";",
                                "hasTrailingTrivia": true,
                                "hasTrailingNewLine": true,
                                "trailingTrivia": [
                                    {
                                        "kind": "NewLineTrivia",
                                        "text": "\r\n"
                                    }
                                ]
                            }
                        },
                        {
                            "kind": "ExpressionStatement",
                            "fullStart": 1215,
                            "fullEnd": 1239,
                            "start": 1223,
                            "end": 1237,
                            "fullWidth": 24,
                            "width": 14,
                            "expression": {
                                "kind": "AssignmentExpression",
                                "fullStart": 1215,
                                "fullEnd": 1236,
                                "start": 1223,
                                "end": 1236,
                                "fullWidth": 21,
                                "width": 13,
                                "left": {
                                    "kind": "ElementAccessExpression",
                                    "fullStart": 1215,
                                    "fullEnd": 1232,
                                    "start": 1223,
                                    "end": 1231,
                                    "fullWidth": 17,
                                    "width": 8,
                                    "expression": {
                                        "kind": "IdentifierName",
                                        "fullStart": 1215,
                                        "fullEnd": 1228,
                                        "start": 1223,
                                        "end": 1228,
                                        "fullWidth": 13,
                                        "width": 5,
                                        "text": "child",
                                        "value": "child",
                                        "valueText": "child",
                                        "hasLeadingTrivia": true,
                                        "leadingTrivia": [
                                            {
                                                "kind": "WhitespaceTrivia",
                                                "text": "        "
                                            }
                                        ]
                                    },
                                    "openBracketToken": {
                                        "kind": "OpenBracketToken",
                                        "fullStart": 1228,
                                        "fullEnd": 1229,
                                        "start": 1228,
                                        "end": 1229,
                                        "fullWidth": 1,
                                        "width": 1,
                                        "text": "[",
                                        "value": "[",
                                        "valueText": "["
                                    },
                                    "argumentExpression": {
                                        "kind": "NumericLiteral",
                                        "fullStart": 1229,
                                        "fullEnd": 1230,
                                        "start": 1229,
                                        "end": 1230,
                                        "fullWidth": 1,
                                        "width": 1,
                                        "text": "1",
                                        "value": 1,
                                        "valueText": "1"
                                    },
                                    "closeBracketToken": {
                                        "kind": "CloseBracketToken",
                                        "fullStart": 1230,
                                        "fullEnd": 1232,
                                        "start": 1230,
                                        "end": 1231,
                                        "fullWidth": 2,
                                        "width": 1,
                                        "text": "]",
                                        "value": "]",
                                        "valueText": "]",
                                        "hasTrailingTrivia": true,
                                        "trailingTrivia": [
                                            {
                                                "kind": "WhitespaceTrivia",
                                                "text": " "
                                            }
                                        ]
                                    }
                                },
                                "operatorToken": {
                                    "kind": "EqualsToken",
                                    "fullStart": 1232,
                                    "fullEnd": 1234,
                                    "start": 1232,
                                    "end": 1233,
                                    "fullWidth": 2,
                                    "width": 1,
                                    "text": "=",
                                    "value": "=",
                                    "valueText": "=",
                                    "hasTrailingTrivia": true,
                                    "trailingTrivia": [
                                        {
                                            "kind": "WhitespaceTrivia",
                                            "text": " "
                                        }
                                    ]
                                },
                                "right": {
                                    "kind": "NumericLiteral",
                                    "fullStart": 1234,
                                    "fullEnd": 1236,
                                    "start": 1234,
                                    "end": 1236,
                                    "fullWidth": 2,
                                    "width": 2,
                                    "text": "11",
                                    "value": 11,
                                    "valueText": "11"
                                }
                            },
                            "semicolonToken": {
                                "kind": "SemicolonToken",
                                "fullStart": 1236,
                                "fullEnd": 1239,
                                "start": 1236,
                                "end": 1237,
                                "fullWidth": 3,
                                "width": 1,
                                "text": ";",
                                "value": ";",
                                "valueText": ";",
                                "hasTrailingTrivia": true,
                                "hasTrailingNewLine": true,
                                "trailingTrivia": [
                                    {
                                        "kind": "NewLineTrivia",
                                        "text": "\r\n"
                                    }
                                ]
                            }
                        },
                        {
                            "kind": "ExpressionStatement",
                            "fullStart": 1239,
                            "fullEnd": 1262,
                            "start": 1247,
                            "end": 1260,
                            "fullWidth": 23,
                            "width": 13,
                            "expression": {
                                "kind": "AssignmentExpression",
                                "fullStart": 1239,
                                "fullEnd": 1259,
                                "start": 1247,
                                "end": 1259,
                                "fullWidth": 20,
                                "width": 12,
                                "left": {
                                    "kind": "ElementAccessExpression",
                                    "fullStart": 1239,
                                    "fullEnd": 1256,
                                    "start": 1247,
                                    "end": 1255,
                                    "fullWidth": 17,
                                    "width": 8,
                                    "expression": {
                                        "kind": "IdentifierName",
                                        "fullStart": 1239,
                                        "fullEnd": 1252,
                                        "start": 1247,
                                        "end": 1252,
                                        "fullWidth": 13,
                                        "width": 5,
                                        "text": "child",
                                        "value": "child",
                                        "valueText": "child",
                                        "hasLeadingTrivia": true,
                                        "leadingTrivia": [
                                            {
                                                "kind": "WhitespaceTrivia",
                                                "text": "        "
                                            }
                                        ]
                                    },
                                    "openBracketToken": {
                                        "kind": "OpenBracketToken",
                                        "fullStart": 1252,
                                        "fullEnd": 1253,
                                        "start": 1252,
                                        "end": 1253,
                                        "fullWidth": 1,
                                        "width": 1,
                                        "text": "[",
                                        "value": "[",
                                        "valueText": "["
                                    },
                                    "argumentExpression": {
                                        "kind": "NumericLiteral",
                                        "fullStart": 1253,
                                        "fullEnd": 1254,
                                        "start": 1253,
                                        "end": 1254,
                                        "fullWidth": 1,
                                        "width": 1,
                                        "text": "2",
                                        "value": 2,
                                        "valueText": "2"
                                    },
                                    "closeBracketToken": {
                                        "kind": "CloseBracketToken",
                                        "fullStart": 1254,
                                        "fullEnd": 1256,
                                        "start": 1254,
                                        "end": 1255,
                                        "fullWidth": 2,
                                        "width": 1,
                                        "text": "]",
                                        "value": "]",
                                        "valueText": "]",
                                        "hasTrailingTrivia": true,
                                        "trailingTrivia": [
                                            {
                                                "kind": "WhitespaceTrivia",
                                                "text": " "
                                            }
                                        ]
                                    }
                                },
                                "operatorToken": {
                                    "kind": "EqualsToken",
                                    "fullStart": 1256,
                                    "fullEnd": 1258,
                                    "start": 1256,
                                    "end": 1257,
                                    "fullWidth": 2,
                                    "width": 1,
                                    "text": "=",
                                    "value": "=",
                                    "valueText": "=",
                                    "hasTrailingTrivia": true,
                                    "trailingTrivia": [
                                        {
                                            "kind": "WhitespaceTrivia",
                                            "text": " "
                                        }
                                    ]
                                },
                                "right": {
                                    "kind": "NumericLiteral",
                                    "fullStart": 1258,
                                    "fullEnd": 1259,
                                    "start": 1258,
                                    "end": 1259,
                                    "fullWidth": 1,
                                    "width": 1,
                                    "text": "9",
                                    "value": 9,
                                    "valueText": "9"
                                }
                            },
                            "semicolonToken": {
                                "kind": "SemicolonToken",
                                "fullStart": 1259,
                                "fullEnd": 1262,
                                "start": 1259,
                                "end": 1260,
                                "fullWidth": 3,
                                "width": 1,
                                "text": ";",
                                "value": ";",
                                "valueText": ";",
                                "hasTrailingTrivia": true,
                                "hasTrailingNewLine": true,
                                "trailingTrivia": [
                                    {
                                        "kind": "NewLineTrivia",
                                        "text": "\r\n"
                                    }
                                ]
                            }
                        },
                        {
                            "kind": "VariableStatement",
                            "fullStart": 1262,
                            "fullEnd": 1335,
                            "start": 1272,
                            "end": 1333,
                            "fullWidth": 73,
                            "width": 61,
                            "modifiers": [],
                            "variableDeclaration": {
                                "kind": "VariableDeclaration",
                                "fullStart": 1262,
                                "fullEnd": 1332,
                                "start": 1272,
                                "end": 1332,
                                "fullWidth": 70,
                                "width": 60,
                                "varKeyword": {
                                    "kind": "VarKeyword",
                                    "fullStart": 1262,
                                    "fullEnd": 1276,
                                    "start": 1272,
                                    "end": 1275,
                                    "fullWidth": 14,
                                    "width": 3,
                                    "text": "var",
                                    "value": "var",
                                    "valueText": "var",
                                    "hasLeadingTrivia": true,
                                    "hasLeadingNewLine": true,
                                    "hasTrailingTrivia": true,
                                    "leadingTrivia": [
                                        {
                                            "kind": "NewLineTrivia",
                                            "text": "\r\n"
                                        },
                                        {
                                            "kind": "WhitespaceTrivia",
                                            "text": "        "
                                        }
                                    ],
                                    "trailingTrivia": [
                                        {
                                            "kind": "WhitespaceTrivia",
                                            "text": " "
                                        }
                                    ]
                                },
                                "variableDeclarators": [
                                    {
                                        "kind": "VariableDeclarator",
                                        "fullStart": 1276,
                                        "fullEnd": 1332,
                                        "start": 1276,
                                        "end": 1332,
                                        "fullWidth": 56,
<<<<<<< HEAD
                                        "width": 56,
                                        "identifier": {
=======
                                        "propertyName": {
>>>>>>> 85e84683
                                            "kind": "IdentifierName",
                                            "fullStart": 1276,
                                            "fullEnd": 1287,
                                            "start": 1276,
                                            "end": 1286,
                                            "fullWidth": 11,
                                            "width": 10,
                                            "text": "testResult",
                                            "value": "testResult",
                                            "valueText": "testResult",
                                            "hasTrailingTrivia": true,
                                            "trailingTrivia": [
                                                {
                                                    "kind": "WhitespaceTrivia",
                                                    "text": " "
                                                }
                                            ]
                                        },
                                        "equalsValueClause": {
                                            "kind": "EqualsValueClause",
                                            "fullStart": 1287,
                                            "fullEnd": 1332,
                                            "start": 1287,
                                            "end": 1332,
                                            "fullWidth": 45,
                                            "width": 45,
                                            "equalsToken": {
                                                "kind": "EqualsToken",
                                                "fullStart": 1287,
                                                "fullEnd": 1289,
                                                "start": 1287,
                                                "end": 1288,
                                                "fullWidth": 2,
                                                "width": 1,
                                                "text": "=",
                                                "value": "=",
                                                "valueText": "=",
                                                "hasTrailingTrivia": true,
                                                "trailingTrivia": [
                                                    {
                                                        "kind": "WhitespaceTrivia",
                                                        "text": " "
                                                    }
                                                ]
                                            },
                                            "value": {
                                                "kind": "InvocationExpression",
                                                "fullStart": 1289,
                                                "fullEnd": 1332,
                                                "start": 1289,
                                                "end": 1332,
                                                "fullWidth": 43,
                                                "width": 43,
                                                "expression": {
                                                    "kind": "MemberAccessExpression",
                                                    "fullStart": 1289,
                                                    "fullEnd": 1313,
                                                    "start": 1289,
                                                    "end": 1313,
                                                    "fullWidth": 24,
                                                    "width": 24,
                                                    "expression": {
                                                        "kind": "MemberAccessExpression",
                                                        "fullStart": 1289,
                                                        "fullEnd": 1308,
                                                        "start": 1289,
                                                        "end": 1308,
                                                        "fullWidth": 19,
                                                        "width": 19,
                                                        "expression": {
                                                            "kind": "MemberAccessExpression",
                                                            "fullStart": 1289,
                                                            "fullEnd": 1304,
                                                            "start": 1289,
                                                            "end": 1304,
                                                            "fullWidth": 15,
                                                            "width": 15,
                                                            "expression": {
                                                                "kind": "IdentifierName",
                                                                "fullStart": 1289,
                                                                "fullEnd": 1294,
                                                                "start": 1289,
                                                                "end": 1294,
                                                                "fullWidth": 5,
                                                                "width": 5,
                                                                "text": "Array",
                                                                "value": "Array",
                                                                "valueText": "Array"
                                                            },
                                                            "dotToken": {
                                                                "kind": "DotToken",
                                                                "fullStart": 1294,
                                                                "fullEnd": 1295,
                                                                "start": 1294,
                                                                "end": 1295,
                                                                "fullWidth": 1,
                                                                "width": 1,
                                                                "text": ".",
                                                                "value": ".",
                                                                "valueText": "."
                                                            },
                                                            "name": {
                                                                "kind": "IdentifierName",
                                                                "fullStart": 1295,
                                                                "fullEnd": 1304,
                                                                "start": 1295,
                                                                "end": 1304,
                                                                "fullWidth": 9,
                                                                "width": 9,
                                                                "text": "prototype",
                                                                "value": "prototype",
                                                                "valueText": "prototype"
                                                            }
                                                        },
                                                        "dotToken": {
                                                            "kind": "DotToken",
                                                            "fullStart": 1304,
                                                            "fullEnd": 1305,
                                                            "start": 1304,
                                                            "end": 1305,
                                                            "fullWidth": 1,
                                                            "width": 1,
                                                            "text": ".",
                                                            "value": ".",
                                                            "valueText": "."
                                                        },
                                                        "name": {
                                                            "kind": "IdentifierName",
                                                            "fullStart": 1305,
                                                            "fullEnd": 1308,
                                                            "start": 1305,
                                                            "end": 1308,
                                                            "fullWidth": 3,
                                                            "width": 3,
                                                            "text": "map",
                                                            "value": "map",
                                                            "valueText": "map"
                                                        }
                                                    },
                                                    "dotToken": {
                                                        "kind": "DotToken",
                                                        "fullStart": 1308,
                                                        "fullEnd": 1309,
                                                        "start": 1308,
                                                        "end": 1309,
                                                        "fullWidth": 1,
                                                        "width": 1,
                                                        "text": ".",
                                                        "value": ".",
                                                        "valueText": "."
                                                    },
                                                    "name": {
                                                        "kind": "IdentifierName",
                                                        "fullStart": 1309,
                                                        "fullEnd": 1313,
                                                        "start": 1309,
                                                        "end": 1313,
                                                        "fullWidth": 4,
                                                        "width": 4,
                                                        "text": "call",
                                                        "value": "call",
                                                        "valueText": "call"
                                                    }
                                                },
                                                "argumentList": {
                                                    "kind": "ArgumentList",
                                                    "fullStart": 1313,
                                                    "fullEnd": 1332,
                                                    "start": 1313,
                                                    "end": 1332,
                                                    "fullWidth": 19,
                                                    "width": 19,
                                                    "openParenToken": {
                                                        "kind": "OpenParenToken",
                                                        "fullStart": 1313,
                                                        "fullEnd": 1314,
                                                        "start": 1313,
                                                        "end": 1314,
                                                        "fullWidth": 1,
                                                        "width": 1,
                                                        "text": "(",
                                                        "value": "(",
                                                        "valueText": "("
                                                    },
                                                    "arguments": [
                                                        {
                                                            "kind": "IdentifierName",
                                                            "fullStart": 1314,
                                                            "fullEnd": 1319,
                                                            "start": 1314,
                                                            "end": 1319,
                                                            "fullWidth": 5,
                                                            "width": 5,
                                                            "text": "child",
                                                            "value": "child",
                                                            "valueText": "child"
                                                        },
                                                        {
                                                            "kind": "CommaToken",
                                                            "fullStart": 1319,
                                                            "fullEnd": 1321,
                                                            "start": 1319,
                                                            "end": 1320,
                                                            "fullWidth": 2,
                                                            "width": 1,
                                                            "text": ",",
                                                            "value": ",",
                                                            "valueText": ",",
                                                            "hasTrailingTrivia": true,
                                                            "trailingTrivia": [
                                                                {
                                                                    "kind": "WhitespaceTrivia",
                                                                    "text": " "
                                                                }
                                                            ]
                                                        },
                                                        {
                                                            "kind": "IdentifierName",
                                                            "fullStart": 1321,
                                                            "fullEnd": 1331,
                                                            "start": 1321,
                                                            "end": 1331,
                                                            "fullWidth": 10,
                                                            "width": 10,
                                                            "text": "callbackfn",
                                                            "value": "callbackfn",
                                                            "valueText": "callbackfn"
                                                        }
                                                    ],
                                                    "closeParenToken": {
                                                        "kind": "CloseParenToken",
                                                        "fullStart": 1331,
                                                        "fullEnd": 1332,
                                                        "start": 1331,
                                                        "end": 1332,
                                                        "fullWidth": 1,
                                                        "width": 1,
                                                        "text": ")",
                                                        "value": ")",
                                                        "valueText": ")"
                                                    }
                                                }
                                            }
                                        }
                                    }
                                ]
                            },
                            "semicolonToken": {
                                "kind": "SemicolonToken",
                                "fullStart": 1332,
                                "fullEnd": 1335,
                                "start": 1332,
                                "end": 1333,
                                "fullWidth": 3,
                                "width": 1,
                                "text": ";",
                                "value": ";",
                                "valueText": ";",
                                "hasTrailingTrivia": true,
                                "hasTrailingNewLine": true,
                                "trailingTrivia": [
                                    {
                                        "kind": "NewLineTrivia",
                                        "text": "\r\n"
                                    }
                                ]
                            }
                        },
                        {
                            "kind": "ReturnStatement",
                            "fullStart": 1335,
                            "fullEnd": 1378,
                            "start": 1345,
                            "end": 1376,
                            "fullWidth": 43,
                            "width": 31,
                            "returnKeyword": {
                                "kind": "ReturnKeyword",
                                "fullStart": 1335,
                                "fullEnd": 1352,
                                "start": 1345,
                                "end": 1351,
                                "fullWidth": 17,
                                "width": 6,
                                "text": "return",
                                "value": "return",
                                "valueText": "return",
                                "hasLeadingTrivia": true,
                                "hasLeadingNewLine": true,
                                "hasTrailingTrivia": true,
                                "leadingTrivia": [
                                    {
                                        "kind": "NewLineTrivia",
                                        "text": "\r\n"
                                    },
                                    {
                                        "kind": "WhitespaceTrivia",
                                        "text": "        "
                                    }
                                ],
                                "trailingTrivia": [
                                    {
                                        "kind": "WhitespaceTrivia",
                                        "text": " "
                                    }
                                ]
                            },
                            "expression": {
                                "kind": "EqualsExpression",
                                "fullStart": 1352,
                                "fullEnd": 1375,
                                "start": 1352,
                                "end": 1375,
                                "fullWidth": 23,
                                "width": 23,
                                "left": {
                                    "kind": "MemberAccessExpression",
                                    "fullStart": 1352,
                                    "fullEnd": 1370,
                                    "start": 1352,
                                    "end": 1369,
                                    "fullWidth": 18,
                                    "width": 17,
                                    "expression": {
                                        "kind": "IdentifierName",
                                        "fullStart": 1352,
                                        "fullEnd": 1362,
                                        "start": 1352,
                                        "end": 1362,
                                        "fullWidth": 10,
                                        "width": 10,
                                        "text": "testResult",
                                        "value": "testResult",
                                        "valueText": "testResult"
                                    },
                                    "dotToken": {
                                        "kind": "DotToken",
                                        "fullStart": 1362,
                                        "fullEnd": 1363,
                                        "start": 1362,
                                        "end": 1363,
                                        "fullWidth": 1,
                                        "width": 1,
                                        "text": ".",
                                        "value": ".",
                                        "valueText": "."
                                    },
                                    "name": {
                                        "kind": "IdentifierName",
                                        "fullStart": 1363,
                                        "fullEnd": 1370,
                                        "start": 1363,
                                        "end": 1369,
                                        "fullWidth": 7,
                                        "width": 6,
                                        "text": "length",
                                        "value": "length",
                                        "valueText": "length",
                                        "hasTrailingTrivia": true,
                                        "trailingTrivia": [
                                            {
                                                "kind": "WhitespaceTrivia",
                                                "text": " "
                                            }
                                        ]
                                    }
                                },
                                "operatorToken": {
                                    "kind": "EqualsEqualsEqualsToken",
                                    "fullStart": 1370,
                                    "fullEnd": 1374,
                                    "start": 1370,
                                    "end": 1373,
                                    "fullWidth": 4,
                                    "width": 3,
                                    "text": "===",
                                    "value": "===",
                                    "valueText": "===",
                                    "hasTrailingTrivia": true,
                                    "trailingTrivia": [
                                        {
                                            "kind": "WhitespaceTrivia",
                                            "text": " "
                                        }
                                    ]
                                },
                                "right": {
                                    "kind": "NumericLiteral",
                                    "fullStart": 1374,
                                    "fullEnd": 1375,
                                    "start": 1374,
                                    "end": 1375,
                                    "fullWidth": 1,
                                    "width": 1,
                                    "text": "2",
                                    "value": 2,
                                    "valueText": "2"
                                }
                            },
                            "semicolonToken": {
                                "kind": "SemicolonToken",
                                "fullStart": 1375,
                                "fullEnd": 1378,
                                "start": 1375,
                                "end": 1376,
                                "fullWidth": 3,
                                "width": 1,
                                "text": ";",
                                "value": ";",
                                "valueText": ";",
                                "hasTrailingTrivia": true,
                                "hasTrailingNewLine": true,
                                "trailingTrivia": [
                                    {
                                        "kind": "NewLineTrivia",
                                        "text": "\r\n"
                                    }
                                ]
                            }
                        }
                    ],
                    "closeBraceToken": {
                        "kind": "CloseBraceToken",
                        "fullStart": 1378,
                        "fullEnd": 1385,
                        "start": 1382,
                        "end": 1383,
                        "fullWidth": 7,
                        "width": 1,
                        "text": "}",
                        "value": "}",
                        "valueText": "}",
                        "hasLeadingTrivia": true,
                        "hasTrailingTrivia": true,
                        "hasTrailingNewLine": true,
                        "leadingTrivia": [
                            {
                                "kind": "WhitespaceTrivia",
                                "text": "    "
                            }
                        ],
                        "trailingTrivia": [
                            {
                                "kind": "NewLineTrivia",
                                "text": "\r\n"
                            }
                        ]
                    }
                }
            },
            {
                "kind": "ExpressionStatement",
                "fullStart": 1385,
                "fullEnd": 1409,
                "start": 1385,
                "end": 1407,
                "fullWidth": 24,
                "width": 22,
                "expression": {
                    "kind": "InvocationExpression",
                    "fullStart": 1385,
                    "fullEnd": 1406,
                    "start": 1385,
                    "end": 1406,
                    "fullWidth": 21,
                    "width": 21,
                    "expression": {
                        "kind": "IdentifierName",
                        "fullStart": 1385,
                        "fullEnd": 1396,
                        "start": 1385,
                        "end": 1396,
                        "fullWidth": 11,
                        "width": 11,
                        "text": "runTestCase",
                        "value": "runTestCase",
                        "valueText": "runTestCase"
                    },
                    "argumentList": {
                        "kind": "ArgumentList",
                        "fullStart": 1396,
                        "fullEnd": 1406,
                        "start": 1396,
                        "end": 1406,
                        "fullWidth": 10,
                        "width": 10,
                        "openParenToken": {
                            "kind": "OpenParenToken",
                            "fullStart": 1396,
                            "fullEnd": 1397,
                            "start": 1396,
                            "end": 1397,
                            "fullWidth": 1,
                            "width": 1,
                            "text": "(",
                            "value": "(",
                            "valueText": "("
                        },
                        "arguments": [
                            {
                                "kind": "IdentifierName",
                                "fullStart": 1397,
                                "fullEnd": 1405,
                                "start": 1397,
                                "end": 1405,
                                "fullWidth": 8,
                                "width": 8,
                                "text": "testcase",
                                "value": "testcase",
                                "valueText": "testcase"
                            }
                        ],
                        "closeParenToken": {
                            "kind": "CloseParenToken",
                            "fullStart": 1405,
                            "fullEnd": 1406,
                            "start": 1405,
                            "end": 1406,
                            "fullWidth": 1,
                            "width": 1,
                            "text": ")",
                            "value": ")",
                            "valueText": ")"
                        }
                    }
                },
                "semicolonToken": {
                    "kind": "SemicolonToken",
                    "fullStart": 1406,
                    "fullEnd": 1409,
                    "start": 1406,
                    "end": 1407,
                    "fullWidth": 3,
                    "width": 1,
                    "text": ";",
                    "value": ";",
                    "valueText": ";",
                    "hasTrailingTrivia": true,
                    "hasTrailingNewLine": true,
                    "trailingTrivia": [
                        {
                            "kind": "NewLineTrivia",
                            "text": "\r\n"
                        }
                    ]
                }
            }
        ],
        "endOfFileToken": {
            "kind": "EndOfFileToken",
            "fullStart": 1409,
            "fullEnd": 1409,
            "start": 1409,
            "end": 1409,
            "fullWidth": 0,
            "width": 0,
            "text": ""
        }
    },
    "lineMap": {
        "lineStarts": [
            0,
            67,
            152,
            232,
            308,
            380,
            385,
            439,
            595,
            600,
            602,
            604,
            627,
            673,
            703,
            714,
            716,
            741,
            743,
            793,
            825,
            852,
            868,
            900,
            913,
            915,
            951,
            983,
            985,
            1017,
            1019,
            1069,
            1101,
            1128,
            1144,
            1176,
            1189,
            1191,
            1215,
            1239,
            1262,
            1264,
            1335,
            1337,
            1378,
            1385,
            1409
        ],
        "length": 1409
    }
}<|MERGE_RESOLUTION|>--- conflicted
+++ resolved
@@ -627,12 +627,8 @@
                                         "start": 728,
                                         "end": 738,
                                         "fullWidth": 10,
-<<<<<<< HEAD
                                         "width": 10,
-                                        "identifier": {
-=======
                                         "propertyName": {
->>>>>>> 85e84683
                                             "kind": "IdentifierName",
                                             "fullStart": 728,
                                             "fullEnd": 734,
@@ -1369,12 +1365,8 @@
                                         "start": 927,
                                         "end": 948,
                                         "fullWidth": 21,
-<<<<<<< HEAD
                                         "width": 21,
-                                        "identifier": {
-=======
                                         "propertyName": {
->>>>>>> 85e84683
                                             "kind": "IdentifierName",
                                             "fullStart": 927,
                                             "fullEnd": 931,
@@ -1748,12 +1740,8 @@
                                         "start": 997,
                                         "end": 1014,
                                         "fullWidth": 17,
-<<<<<<< HEAD
                                         "width": 17,
-                                        "identifier": {
-=======
                                         "propertyName": {
->>>>>>> 85e84683
                                             "kind": "IdentifierName",
                                             "fullStart": 997,
                                             "fullEnd": 1003,
@@ -2955,12 +2943,8 @@
                                         "start": 1276,
                                         "end": 1332,
                                         "fullWidth": 56,
-<<<<<<< HEAD
                                         "width": 56,
-                                        "identifier": {
-=======
                                         "propertyName": {
->>>>>>> 85e84683
                                             "kind": "IdentifierName",
                                             "fullStart": 1276,
                                             "fullEnd": 1287,
