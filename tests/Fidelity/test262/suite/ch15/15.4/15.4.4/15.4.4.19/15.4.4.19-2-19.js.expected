{
    "isDeclaration": false,
    "languageVersion": "EcmaScript5",
    "parseOptions": {
        "allowAutomaticSemicolonInsertion": true
    },
    "sourceUnit": {
        "kind": "SourceUnit",
        "fullStart": 0,
        "fullEnd": 959,
        "start": 561,
        "end": 959,
        "fullWidth": 959,
        "width": 398,
        "isIncrementallyUnusable": true,
        "moduleElements": [
            {
                "kind": "FunctionDeclaration",
                "fullStart": 0,
                "fullEnd": 935,
                "start": 561,
                "end": 933,
                "fullWidth": 935,
                "width": 372,
                "modifiers": [],
                "functionKeyword": {
                    "kind": "FunctionKeyword",
                    "fullStart": 0,
                    "fullEnd": 570,
                    "start": 561,
                    "end": 569,
                    "fullWidth": 570,
                    "width": 8,
                    "text": "function",
                    "value": "function",
                    "valueText": "function",
                    "hasLeadingTrivia": true,
                    "hasLeadingComment": true,
                    "hasLeadingNewLine": true,
                    "hasTrailingTrivia": true,
                    "leadingTrivia": [
                        {
                            "kind": "SingleLineCommentTrivia",
                            "text": "/// Copyright (c) 2012 Ecma International.  All rights reserved. "
                        },
                        {
                            "kind": "NewLineTrivia",
                            "text": "\r\n"
                        },
                        {
                            "kind": "SingleLineCommentTrivia",
                            "text": "/// Ecma International makes this code available under the terms and conditions set"
                        },
                        {
                            "kind": "NewLineTrivia",
                            "text": "\r\n"
                        },
                        {
                            "kind": "SingleLineCommentTrivia",
                            "text": "/// forth on http://hg.ecmascript.org/tests/test262/raw-file/tip/LICENSE (the "
                        },
                        {
                            "kind": "NewLineTrivia",
                            "text": "\r\n"
                        },
                        {
                            "kind": "SingleLineCommentTrivia",
                            "text": "/// \"Use Terms\").   Any redistribution of this code must retain the above "
                        },
                        {
                            "kind": "NewLineTrivia",
                            "text": "\r\n"
                        },
                        {
                            "kind": "SingleLineCommentTrivia",
                            "text": "/// copyright and this notice and otherwise comply with the Use Terms."
                        },
                        {
                            "kind": "NewLineTrivia",
                            "text": "\r\n"
                        },
                        {
                            "kind": "MultiLineCommentTrivia",
                            "text": "/**\r\n * @path ch15/15.4/15.4.4/15.4.4.19/15.4.4.19-2-19.js\r\n * @description Array.prototype.map - applied to Function object, which implements its own property get method\r\n */"
                        },
                        {
                            "kind": "NewLineTrivia",
                            "text": "\r\n"
                        },
                        {
                            "kind": "NewLineTrivia",
                            "text": "\r\n"
                        },
                        {
                            "kind": "NewLineTrivia",
                            "text": "\r\n"
                        }
                    ],
                    "trailingTrivia": [
                        {
                            "kind": "WhitespaceTrivia",
                            "text": " "
                        }
                    ]
                },
                "identifier": {
                    "kind": "IdentifierName",
                    "fullStart": 570,
                    "fullEnd": 578,
                    "start": 570,
                    "end": 578,
                    "fullWidth": 8,
                    "width": 8,
                    "text": "testcase",
                    "value": "testcase",
                    "valueText": "testcase"
                },
                "callSignature": {
                    "kind": "CallSignature",
                    "fullStart": 578,
                    "fullEnd": 581,
                    "start": 578,
                    "end": 580,
                    "fullWidth": 3,
                    "width": 2,
                    "parameterList": {
                        "kind": "ParameterList",
                        "fullStart": 578,
                        "fullEnd": 581,
                        "start": 578,
                        "end": 580,
                        "fullWidth": 3,
                        "width": 2,
                        "openParenToken": {
                            "kind": "OpenParenToken",
                            "fullStart": 578,
                            "fullEnd": 579,
                            "start": 578,
                            "end": 579,
                            "fullWidth": 1,
                            "width": 1,
                            "text": "(",
                            "value": "(",
                            "valueText": "("
                        },
                        "parameters": [],
                        "closeParenToken": {
                            "kind": "CloseParenToken",
                            "fullStart": 579,
                            "fullEnd": 581,
                            "start": 579,
                            "end": 580,
                            "fullWidth": 2,
                            "width": 1,
                            "text": ")",
                            "value": ")",
                            "valueText": ")",
                            "hasTrailingTrivia": true,
                            "trailingTrivia": [
                                {
                                    "kind": "WhitespaceTrivia",
                                    "text": " "
                                }
                            ]
                        }
                    }
                },
                "block": {
                    "kind": "Block",
                    "fullStart": 581,
                    "fullEnd": 935,
                    "start": 581,
                    "end": 933,
                    "fullWidth": 354,
                    "width": 352,
                    "openBraceToken": {
                        "kind": "OpenBraceToken",
                        "fullStart": 581,
                        "fullEnd": 584,
                        "start": 581,
                        "end": 582,
                        "fullWidth": 3,
                        "width": 1,
                        "text": "{",
                        "value": "{",
                        "valueText": "{",
                        "hasTrailingTrivia": true,
                        "hasTrailingNewLine": true,
                        "trailingTrivia": [
                            {
                                "kind": "NewLineTrivia",
                                "text": "\r\n"
                            }
                        ]
                    },
                    "statements": [
                        {
                            "kind": "FunctionDeclaration",
                            "fullStart": 584,
                            "fullEnd": 671,
                            "start": 592,
                            "end": 669,
                            "fullWidth": 87,
                            "width": 77,
                            "modifiers": [],
                            "functionKeyword": {
                                "kind": "FunctionKeyword",
                                "fullStart": 584,
                                "fullEnd": 601,
                                "start": 592,
                                "end": 600,
                                "fullWidth": 17,
                                "width": 8,
                                "text": "function",
                                "value": "function",
                                "valueText": "function",
                                "hasLeadingTrivia": true,
                                "hasTrailingTrivia": true,
                                "leadingTrivia": [
                                    {
                                        "kind": "WhitespaceTrivia",
                                        "text": "        "
                                    }
                                ],
                                "trailingTrivia": [
                                    {
                                        "kind": "WhitespaceTrivia",
                                        "text": " "
                                    }
                                ]
                            },
                            "identifier": {
                                "kind": "IdentifierName",
                                "fullStart": 601,
                                "fullEnd": 611,
                                "start": 601,
                                "end": 611,
                                "fullWidth": 10,
                                "width": 10,
                                "text": "callbackfn",
                                "value": "callbackfn",
                                "valueText": "callbackfn"
                            },
                            "callSignature": {
                                "kind": "CallSignature",
                                "fullStart": 611,
                                "fullEnd": 627,
                                "start": 611,
                                "end": 626,
                                "fullWidth": 16,
                                "width": 15,
                                "parameterList": {
                                    "kind": "ParameterList",
                                    "fullStart": 611,
                                    "fullEnd": 627,
                                    "start": 611,
                                    "end": 626,
                                    "fullWidth": 16,
                                    "width": 15,
                                    "openParenToken": {
                                        "kind": "OpenParenToken",
                                        "fullStart": 611,
                                        "fullEnd": 612,
                                        "start": 611,
                                        "end": 612,
                                        "fullWidth": 1,
                                        "width": 1,
                                        "text": "(",
                                        "value": "(",
                                        "valueText": "("
                                    },
                                    "parameters": [
                                        {
                                            "kind": "Parameter",
                                            "fullStart": 612,
                                            "fullEnd": 615,
                                            "start": 612,
                                            "end": 615,
                                            "fullWidth": 3,
<<<<<<< HEAD
                                            "width": 3,
=======
                                            "modifiers": [],
>>>>>>> e3c38734
                                            "identifier": {
                                                "kind": "IdentifierName",
                                                "fullStart": 612,
                                                "fullEnd": 615,
                                                "start": 612,
                                                "end": 615,
                                                "fullWidth": 3,
                                                "width": 3,
                                                "text": "val",
                                                "value": "val",
                                                "valueText": "val"
                                            }
                                        },
                                        {
                                            "kind": "CommaToken",
                                            "fullStart": 615,
                                            "fullEnd": 617,
                                            "start": 615,
                                            "end": 616,
                                            "fullWidth": 2,
                                            "width": 1,
                                            "text": ",",
                                            "value": ",",
                                            "valueText": ",",
                                            "hasTrailingTrivia": true,
                                            "trailingTrivia": [
                                                {
                                                    "kind": "WhitespaceTrivia",
                                                    "text": " "
                                                }
                                            ]
                                        },
                                        {
                                            "kind": "Parameter",
                                            "fullStart": 617,
                                            "fullEnd": 620,
                                            "start": 617,
                                            "end": 620,
                                            "fullWidth": 3,
<<<<<<< HEAD
                                            "width": 3,
=======
                                            "modifiers": [],
>>>>>>> e3c38734
                                            "identifier": {
                                                "kind": "IdentifierName",
                                                "fullStart": 617,
                                                "fullEnd": 620,
                                                "start": 617,
                                                "end": 620,
                                                "fullWidth": 3,
                                                "width": 3,
                                                "text": "idx",
                                                "value": "idx",
                                                "valueText": "idx"
                                            }
                                        },
                                        {
                                            "kind": "CommaToken",
                                            "fullStart": 620,
                                            "fullEnd": 622,
                                            "start": 620,
                                            "end": 621,
                                            "fullWidth": 2,
                                            "width": 1,
                                            "text": ",",
                                            "value": ",",
                                            "valueText": ",",
                                            "hasTrailingTrivia": true,
                                            "trailingTrivia": [
                                                {
                                                    "kind": "WhitespaceTrivia",
                                                    "text": " "
                                                }
                                            ]
                                        },
                                        {
                                            "kind": "Parameter",
                                            "fullStart": 622,
                                            "fullEnd": 625,
                                            "start": 622,
                                            "end": 625,
                                            "fullWidth": 3,
<<<<<<< HEAD
                                            "width": 3,
=======
                                            "modifiers": [],
>>>>>>> e3c38734
                                            "identifier": {
                                                "kind": "IdentifierName",
                                                "fullStart": 622,
                                                "fullEnd": 625,
                                                "start": 622,
                                                "end": 625,
                                                "fullWidth": 3,
                                                "width": 3,
                                                "text": "obj",
                                                "value": "obj",
                                                "valueText": "obj"
                                            }
                                        }
                                    ],
                                    "closeParenToken": {
                                        "kind": "CloseParenToken",
                                        "fullStart": 625,
                                        "fullEnd": 627,
                                        "start": 625,
                                        "end": 626,
                                        "fullWidth": 2,
                                        "width": 1,
                                        "text": ")",
                                        "value": ")",
                                        "valueText": ")",
                                        "hasTrailingTrivia": true,
                                        "trailingTrivia": [
                                            {
                                                "kind": "WhitespaceTrivia",
                                                "text": " "
                                            }
                                        ]
                                    }
                                }
                            },
                            "block": {
                                "kind": "Block",
                                "fullStart": 627,
                                "fullEnd": 671,
                                "start": 627,
                                "end": 669,
                                "fullWidth": 44,
                                "width": 42,
                                "openBraceToken": {
                                    "kind": "OpenBraceToken",
                                    "fullStart": 627,
                                    "fullEnd": 630,
                                    "start": 627,
                                    "end": 628,
                                    "fullWidth": 3,
                                    "width": 1,
                                    "text": "{",
                                    "value": "{",
                                    "valueText": "{",
                                    "hasTrailingTrivia": true,
                                    "hasTrailingNewLine": true,
                                    "trailingTrivia": [
                                        {
                                            "kind": "NewLineTrivia",
                                            "text": "\r\n"
                                        }
                                    ]
                                },
                                "statements": [
                                    {
                                        "kind": "ReturnStatement",
                                        "fullStart": 630,
                                        "fullEnd": 660,
                                        "start": 642,
                                        "end": 658,
                                        "fullWidth": 30,
                                        "width": 16,
                                        "returnKeyword": {
                                            "kind": "ReturnKeyword",
                                            "fullStart": 630,
                                            "fullEnd": 649,
                                            "start": 642,
                                            "end": 648,
                                            "fullWidth": 19,
                                            "width": 6,
                                            "text": "return",
                                            "value": "return",
                                            "valueText": "return",
                                            "hasLeadingTrivia": true,
                                            "hasTrailingTrivia": true,
                                            "leadingTrivia": [
                                                {
                                                    "kind": "WhitespaceTrivia",
                                                    "text": "            "
                                                }
                                            ],
                                            "trailingTrivia": [
                                                {
                                                    "kind": "WhitespaceTrivia",
                                                    "text": " "
                                                }
                                            ]
                                        },
                                        "expression": {
                                            "kind": "GreaterThanExpression",
                                            "fullStart": 649,
                                            "fullEnd": 657,
                                            "start": 649,
                                            "end": 657,
                                            "fullWidth": 8,
                                            "width": 8,
                                            "left": {
                                                "kind": "IdentifierName",
                                                "fullStart": 649,
                                                "fullEnd": 653,
                                                "start": 649,
                                                "end": 652,
                                                "fullWidth": 4,
                                                "width": 3,
                                                "text": "val",
                                                "value": "val",
                                                "valueText": "val",
                                                "hasTrailingTrivia": true,
                                                "trailingTrivia": [
                                                    {
                                                        "kind": "WhitespaceTrivia",
                                                        "text": " "
                                                    }
                                                ]
                                            },
                                            "operatorToken": {
                                                "kind": "GreaterThanToken",
                                                "fullStart": 653,
                                                "fullEnd": 655,
                                                "start": 653,
                                                "end": 654,
                                                "fullWidth": 2,
                                                "width": 1,
                                                "text": ">",
                                                "value": ">",
                                                "valueText": ">",
                                                "hasTrailingTrivia": true,
                                                "trailingTrivia": [
                                                    {
                                                        "kind": "WhitespaceTrivia",
                                                        "text": " "
                                                    }
                                                ]
                                            },
                                            "right": {
                                                "kind": "NumericLiteral",
                                                "fullStart": 655,
                                                "fullEnd": 657,
                                                "start": 655,
                                                "end": 657,
                                                "fullWidth": 2,
                                                "width": 2,
                                                "text": "10",
                                                "value": 10,
                                                "valueText": "10"
                                            }
                                        },
                                        "semicolonToken": {
                                            "kind": "SemicolonToken",
                                            "fullStart": 657,
                                            "fullEnd": 660,
                                            "start": 657,
                                            "end": 658,
                                            "fullWidth": 3,
                                            "width": 1,
                                            "text": ";",
                                            "value": ";",
                                            "valueText": ";",
                                            "hasTrailingTrivia": true,
                                            "hasTrailingNewLine": true,
                                            "trailingTrivia": [
                                                {
                                                    "kind": "NewLineTrivia",
                                                    "text": "\r\n"
                                                }
                                            ]
                                        }
                                    }
                                ],
                                "closeBraceToken": {
                                    "kind": "CloseBraceToken",
                                    "fullStart": 660,
                                    "fullEnd": 671,
                                    "start": 668,
                                    "end": 669,
                                    "fullWidth": 11,
                                    "width": 1,
                                    "text": "}",
                                    "value": "}",
                                    "valueText": "}",
                                    "hasLeadingTrivia": true,
                                    "hasTrailingTrivia": true,
                                    "hasTrailingNewLine": true,
                                    "leadingTrivia": [
                                        {
                                            "kind": "WhitespaceTrivia",
                                            "text": "        "
                                        }
                                    ],
                                    "trailingTrivia": [
                                        {
                                            "kind": "NewLineTrivia",
                                            "text": "\r\n"
                                        }
                                    ]
                                }
                            }
                        },
                        {
                            "kind": "VariableStatement",
                            "fullStart": 671,
                            "fullEnd": 749,
                            "start": 681,
                            "end": 747,
                            "fullWidth": 78,
                            "width": 66,
                            "modifiers": [],
                            "variableDeclaration": {
                                "kind": "VariableDeclaration",
                                "fullStart": 671,
                                "fullEnd": 746,
                                "start": 681,
                                "end": 746,
                                "fullWidth": 75,
                                "width": 65,
                                "varKeyword": {
                                    "kind": "VarKeyword",
                                    "fullStart": 671,
                                    "fullEnd": 685,
                                    "start": 681,
                                    "end": 684,
                                    "fullWidth": 14,
                                    "width": 3,
                                    "text": "var",
                                    "value": "var",
                                    "valueText": "var",
                                    "hasLeadingTrivia": true,
                                    "hasLeadingNewLine": true,
                                    "hasTrailingTrivia": true,
                                    "leadingTrivia": [
                                        {
                                            "kind": "NewLineTrivia",
                                            "text": "\r\n"
                                        },
                                        {
                                            "kind": "WhitespaceTrivia",
                                            "text": "        "
                                        }
                                    ],
                                    "trailingTrivia": [
                                        {
                                            "kind": "WhitespaceTrivia",
                                            "text": " "
                                        }
                                    ]
                                },
                                "variableDeclarators": [
                                    {
                                        "kind": "VariableDeclarator",
                                        "fullStart": 685,
                                        "fullEnd": 746,
                                        "start": 685,
                                        "end": 746,
                                        "fullWidth": 61,
                                        "width": 61,
                                        "identifier": {
                                            "kind": "IdentifierName",
                                            "fullStart": 685,
                                            "fullEnd": 689,
                                            "start": 685,
                                            "end": 688,
                                            "fullWidth": 4,
                                            "width": 3,
                                            "text": "fun",
                                            "value": "fun",
                                            "valueText": "fun",
                                            "hasTrailingTrivia": true,
                                            "trailingTrivia": [
                                                {
                                                    "kind": "WhitespaceTrivia",
                                                    "text": " "
                                                }
                                            ]
                                        },
                                        "equalsValueClause": {
                                            "kind": "EqualsValueClause",
                                            "fullStart": 689,
                                            "fullEnd": 746,
                                            "start": 689,
                                            "end": 746,
                                            "fullWidth": 57,
                                            "width": 57,
                                            "equalsToken": {
                                                "kind": "EqualsToken",
                                                "fullStart": 689,
                                                "fullEnd": 691,
                                                "start": 689,
                                                "end": 690,
                                                "fullWidth": 2,
                                                "width": 1,
                                                "text": "=",
                                                "value": "=",
                                                "valueText": "=",
                                                "hasTrailingTrivia": true,
                                                "trailingTrivia": [
                                                    {
                                                        "kind": "WhitespaceTrivia",
                                                        "text": " "
                                                    }
                                                ]
                                            },
                                            "value": {
                                                "kind": "FunctionExpression",
                                                "fullStart": 691,
                                                "fullEnd": 746,
                                                "start": 691,
                                                "end": 746,
                                                "fullWidth": 55,
                                                "width": 55,
                                                "functionKeyword": {
                                                    "kind": "FunctionKeyword",
                                                    "fullStart": 691,
                                                    "fullEnd": 700,
                                                    "start": 691,
                                                    "end": 699,
                                                    "fullWidth": 9,
                                                    "width": 8,
                                                    "text": "function",
                                                    "value": "function",
                                                    "valueText": "function",
                                                    "hasTrailingTrivia": true,
                                                    "trailingTrivia": [
                                                        {
                                                            "kind": "WhitespaceTrivia",
                                                            "text": " "
                                                        }
                                                    ]
                                                },
                                                "callSignature": {
                                                    "kind": "CallSignature",
                                                    "fullStart": 700,
                                                    "fullEnd": 707,
                                                    "start": 700,
                                                    "end": 706,
                                                    "fullWidth": 7,
                                                    "width": 6,
                                                    "parameterList": {
                                                        "kind": "ParameterList",
                                                        "fullStart": 700,
                                                        "fullEnd": 707,
                                                        "start": 700,
                                                        "end": 706,
                                                        "fullWidth": 7,
                                                        "width": 6,
                                                        "openParenToken": {
                                                            "kind": "OpenParenToken",
                                                            "fullStart": 700,
                                                            "fullEnd": 701,
                                                            "start": 700,
                                                            "end": 701,
                                                            "fullWidth": 1,
                                                            "width": 1,
                                                            "text": "(",
                                                            "value": "(",
                                                            "valueText": "("
                                                        },
                                                        "parameters": [
                                                            {
                                                                "kind": "Parameter",
                                                                "fullStart": 701,
                                                                "fullEnd": 702,
                                                                "start": 701,
                                                                "end": 702,
                                                                "fullWidth": 1,
<<<<<<< HEAD
                                                                "width": 1,
=======
                                                                "modifiers": [],
>>>>>>> e3c38734
                                                                "identifier": {
                                                                    "kind": "IdentifierName",
                                                                    "fullStart": 701,
                                                                    "fullEnd": 702,
                                                                    "start": 701,
                                                                    "end": 702,
                                                                    "fullWidth": 1,
                                                                    "width": 1,
                                                                    "text": "a",
                                                                    "value": "a",
                                                                    "valueText": "a"
                                                                }
                                                            },
                                                            {
                                                                "kind": "CommaToken",
                                                                "fullStart": 702,
                                                                "fullEnd": 704,
                                                                "start": 702,
                                                                "end": 703,
                                                                "fullWidth": 2,
                                                                "width": 1,
                                                                "text": ",",
                                                                "value": ",",
                                                                "valueText": ",",
                                                                "hasTrailingTrivia": true,
                                                                "trailingTrivia": [
                                                                    {
                                                                        "kind": "WhitespaceTrivia",
                                                                        "text": " "
                                                                    }
                                                                ]
                                                            },
                                                            {
                                                                "kind": "Parameter",
                                                                "fullStart": 704,
                                                                "fullEnd": 705,
                                                                "start": 704,
                                                                "end": 705,
                                                                "fullWidth": 1,
<<<<<<< HEAD
                                                                "width": 1,
=======
                                                                "modifiers": [],
>>>>>>> e3c38734
                                                                "identifier": {
                                                                    "kind": "IdentifierName",
                                                                    "fullStart": 704,
                                                                    "fullEnd": 705,
                                                                    "start": 704,
                                                                    "end": 705,
                                                                    "fullWidth": 1,
                                                                    "width": 1,
                                                                    "text": "b",
                                                                    "value": "b",
                                                                    "valueText": "b"
                                                                }
                                                            }
                                                        ],
                                                        "closeParenToken": {
                                                            "kind": "CloseParenToken",
                                                            "fullStart": 705,
                                                            "fullEnd": 707,
                                                            "start": 705,
                                                            "end": 706,
                                                            "fullWidth": 2,
                                                            "width": 1,
                                                            "text": ")",
                                                            "value": ")",
                                                            "valueText": ")",
                                                            "hasTrailingTrivia": true,
                                                            "trailingTrivia": [
                                                                {
                                                                    "kind": "WhitespaceTrivia",
                                                                    "text": " "
                                                                }
                                                            ]
                                                        }
                                                    }
                                                },
                                                "block": {
                                                    "kind": "Block",
                                                    "fullStart": 707,
                                                    "fullEnd": 746,
                                                    "start": 707,
                                                    "end": 746,
                                                    "fullWidth": 39,
                                                    "width": 39,
                                                    "openBraceToken": {
                                                        "kind": "OpenBraceToken",
                                                        "fullStart": 707,
                                                        "fullEnd": 710,
                                                        "start": 707,
                                                        "end": 708,
                                                        "fullWidth": 3,
                                                        "width": 1,
                                                        "text": "{",
                                                        "value": "{",
                                                        "valueText": "{",
                                                        "hasTrailingTrivia": true,
                                                        "hasTrailingNewLine": true,
                                                        "trailingTrivia": [
                                                            {
                                                                "kind": "NewLineTrivia",
                                                                "text": "\r\n"
                                                            }
                                                        ]
                                                    },
                                                    "statements": [
                                                        {
                                                            "kind": "ReturnStatement",
                                                            "fullStart": 710,
                                                            "fullEnd": 737,
                                                            "start": 722,
                                                            "end": 735,
                                                            "fullWidth": 27,
                                                            "width": 13,
                                                            "returnKeyword": {
                                                                "kind": "ReturnKeyword",
                                                                "fullStart": 710,
                                                                "fullEnd": 729,
                                                                "start": 722,
                                                                "end": 728,
                                                                "fullWidth": 19,
                                                                "width": 6,
                                                                "text": "return",
                                                                "value": "return",
                                                                "valueText": "return",
                                                                "hasLeadingTrivia": true,
                                                                "hasTrailingTrivia": true,
                                                                "leadingTrivia": [
                                                                    {
                                                                        "kind": "WhitespaceTrivia",
                                                                        "text": "            "
                                                                    }
                                                                ],
                                                                "trailingTrivia": [
                                                                    {
                                                                        "kind": "WhitespaceTrivia",
                                                                        "text": " "
                                                                    }
                                                                ]
                                                            },
                                                            "expression": {
                                                                "kind": "AddExpression",
                                                                "fullStart": 729,
                                                                "fullEnd": 734,
                                                                "start": 729,
                                                                "end": 734,
                                                                "fullWidth": 5,
                                                                "width": 5,
                                                                "left": {
                                                                    "kind": "IdentifierName",
                                                                    "fullStart": 729,
                                                                    "fullEnd": 731,
                                                                    "start": 729,
                                                                    "end": 730,
                                                                    "fullWidth": 2,
                                                                    "width": 1,
                                                                    "text": "a",
                                                                    "value": "a",
                                                                    "valueText": "a",
                                                                    "hasTrailingTrivia": true,
                                                                    "trailingTrivia": [
                                                                        {
                                                                            "kind": "WhitespaceTrivia",
                                                                            "text": " "
                                                                        }
                                                                    ]
                                                                },
                                                                "operatorToken": {
                                                                    "kind": "PlusToken",
                                                                    "fullStart": 731,
                                                                    "fullEnd": 733,
                                                                    "start": 731,
                                                                    "end": 732,
                                                                    "fullWidth": 2,
                                                                    "width": 1,
                                                                    "text": "+",
                                                                    "value": "+",
                                                                    "valueText": "+",
                                                                    "hasTrailingTrivia": true,
                                                                    "trailingTrivia": [
                                                                        {
                                                                            "kind": "WhitespaceTrivia",
                                                                            "text": " "
                                                                        }
                                                                    ]
                                                                },
                                                                "right": {
                                                                    "kind": "IdentifierName",
                                                                    "fullStart": 733,
                                                                    "fullEnd": 734,
                                                                    "start": 733,
                                                                    "end": 734,
                                                                    "fullWidth": 1,
                                                                    "width": 1,
                                                                    "text": "b",
                                                                    "value": "b",
                                                                    "valueText": "b"
                                                                }
                                                            },
                                                            "semicolonToken": {
                                                                "kind": "SemicolonToken",
                                                                "fullStart": 734,
                                                                "fullEnd": 737,
                                                                "start": 734,
                                                                "end": 735,
                                                                "fullWidth": 3,
                                                                "width": 1,
                                                                "text": ";",
                                                                "value": ";",
                                                                "valueText": ";",
                                                                "hasTrailingTrivia": true,
                                                                "hasTrailingNewLine": true,
                                                                "trailingTrivia": [
                                                                    {
                                                                        "kind": "NewLineTrivia",
                                                                        "text": "\r\n"
                                                                    }
                                                                ]
                                                            }
                                                        }
                                                    ],
                                                    "closeBraceToken": {
                                                        "kind": "CloseBraceToken",
                                                        "fullStart": 737,
                                                        "fullEnd": 746,
                                                        "start": 745,
                                                        "end": 746,
                                                        "fullWidth": 9,
                                                        "width": 1,
                                                        "text": "}",
                                                        "value": "}",
                                                        "valueText": "}",
                                                        "hasLeadingTrivia": true,
                                                        "leadingTrivia": [
                                                            {
                                                                "kind": "WhitespaceTrivia",
                                                                "text": "        "
                                                            }
                                                        ]
                                                    }
                                                }
                                            }
                                        }
                                    }
                                ]
                            },
                            "semicolonToken": {
                                "kind": "SemicolonToken",
                                "fullStart": 746,
                                "fullEnd": 749,
                                "start": 746,
                                "end": 747,
                                "fullWidth": 3,
                                "width": 1,
                                "text": ";",
                                "value": ";",
                                "valueText": ";",
                                "hasTrailingTrivia": true,
                                "hasTrailingNewLine": true,
                                "trailingTrivia": [
                                    {
                                        "kind": "NewLineTrivia",
                                        "text": "\r\n"
                                    }
                                ]
                            }
                        },
                        {
                            "kind": "ExpressionStatement",
                            "fullStart": 749,
                            "fullEnd": 771,
                            "start": 757,
                            "end": 769,
                            "fullWidth": 22,
                            "width": 12,
                            "expression": {
                                "kind": "AssignmentExpression",
                                "fullStart": 749,
                                "fullEnd": 768,
                                "start": 757,
                                "end": 768,
                                "fullWidth": 19,
                                "width": 11,
                                "left": {
                                    "kind": "ElementAccessExpression",
                                    "fullStart": 749,
                                    "fullEnd": 764,
                                    "start": 757,
                                    "end": 763,
                                    "fullWidth": 15,
                                    "width": 6,
                                    "expression": {
                                        "kind": "IdentifierName",
                                        "fullStart": 749,
                                        "fullEnd": 760,
                                        "start": 757,
                                        "end": 760,
                                        "fullWidth": 11,
                                        "width": 3,
                                        "text": "fun",
                                        "value": "fun",
                                        "valueText": "fun",
                                        "hasLeadingTrivia": true,
                                        "leadingTrivia": [
                                            {
                                                "kind": "WhitespaceTrivia",
                                                "text": "        "
                                            }
                                        ]
                                    },
                                    "openBracketToken": {
                                        "kind": "OpenBracketToken",
                                        "fullStart": 760,
                                        "fullEnd": 761,
                                        "start": 760,
                                        "end": 761,
                                        "fullWidth": 1,
                                        "width": 1,
                                        "text": "[",
                                        "value": "[",
                                        "valueText": "["
                                    },
                                    "argumentExpression": {
                                        "kind": "NumericLiteral",
                                        "fullStart": 761,
                                        "fullEnd": 762,
                                        "start": 761,
                                        "end": 762,
                                        "fullWidth": 1,
                                        "width": 1,
                                        "text": "0",
                                        "value": 0,
                                        "valueText": "0"
                                    },
                                    "closeBracketToken": {
                                        "kind": "CloseBracketToken",
                                        "fullStart": 762,
                                        "fullEnd": 764,
                                        "start": 762,
                                        "end": 763,
                                        "fullWidth": 2,
                                        "width": 1,
                                        "text": "]",
                                        "value": "]",
                                        "valueText": "]",
                                        "hasTrailingTrivia": true,
                                        "trailingTrivia": [
                                            {
                                                "kind": "WhitespaceTrivia",
                                                "text": " "
                                            }
                                        ]
                                    }
                                },
                                "operatorToken": {
                                    "kind": "EqualsToken",
                                    "fullStart": 764,
                                    "fullEnd": 766,
                                    "start": 764,
                                    "end": 765,
                                    "fullWidth": 2,
                                    "width": 1,
                                    "text": "=",
                                    "value": "=",
                                    "valueText": "=",
                                    "hasTrailingTrivia": true,
                                    "trailingTrivia": [
                                        {
                                            "kind": "WhitespaceTrivia",
                                            "text": " "
                                        }
                                    ]
                                },
                                "right": {
                                    "kind": "NumericLiteral",
                                    "fullStart": 766,
                                    "fullEnd": 768,
                                    "start": 766,
                                    "end": 768,
                                    "fullWidth": 2,
                                    "width": 2,
                                    "text": "12",
                                    "value": 12,
                                    "valueText": "12"
                                }
                            },
                            "semicolonToken": {
                                "kind": "SemicolonToken",
                                "fullStart": 768,
                                "fullEnd": 771,
                                "start": 768,
                                "end": 769,
                                "fullWidth": 3,
                                "width": 1,
                                "text": ";",
                                "value": ";",
                                "valueText": ";",
                                "hasTrailingTrivia": true,
                                "hasTrailingNewLine": true,
                                "trailingTrivia": [
                                    {
                                        "kind": "NewLineTrivia",
                                        "text": "\r\n"
                                    }
                                ]
                            }
                        },
                        {
                            "kind": "ExpressionStatement",
                            "fullStart": 771,
                            "fullEnd": 793,
                            "start": 779,
                            "end": 791,
                            "fullWidth": 22,
                            "width": 12,
                            "expression": {
                                "kind": "AssignmentExpression",
                                "fullStart": 771,
                                "fullEnd": 790,
                                "start": 779,
                                "end": 790,
                                "fullWidth": 19,
                                "width": 11,
                                "left": {
                                    "kind": "ElementAccessExpression",
                                    "fullStart": 771,
                                    "fullEnd": 786,
                                    "start": 779,
                                    "end": 785,
                                    "fullWidth": 15,
                                    "width": 6,
                                    "expression": {
                                        "kind": "IdentifierName",
                                        "fullStart": 771,
                                        "fullEnd": 782,
                                        "start": 779,
                                        "end": 782,
                                        "fullWidth": 11,
                                        "width": 3,
                                        "text": "fun",
                                        "value": "fun",
                                        "valueText": "fun",
                                        "hasLeadingTrivia": true,
                                        "leadingTrivia": [
                                            {
                                                "kind": "WhitespaceTrivia",
                                                "text": "        "
                                            }
                                        ]
                                    },
                                    "openBracketToken": {
                                        "kind": "OpenBracketToken",
                                        "fullStart": 782,
                                        "fullEnd": 783,
                                        "start": 782,
                                        "end": 783,
                                        "fullWidth": 1,
                                        "width": 1,
                                        "text": "[",
                                        "value": "[",
                                        "valueText": "["
                                    },
                                    "argumentExpression": {
                                        "kind": "NumericLiteral",
                                        "fullStart": 783,
                                        "fullEnd": 784,
                                        "start": 783,
                                        "end": 784,
                                        "fullWidth": 1,
                                        "width": 1,
                                        "text": "1",
                                        "value": 1,
                                        "valueText": "1"
                                    },
                                    "closeBracketToken": {
                                        "kind": "CloseBracketToken",
                                        "fullStart": 784,
                                        "fullEnd": 786,
                                        "start": 784,
                                        "end": 785,
                                        "fullWidth": 2,
                                        "width": 1,
                                        "text": "]",
                                        "value": "]",
                                        "valueText": "]",
                                        "hasTrailingTrivia": true,
                                        "trailingTrivia": [
                                            {
                                                "kind": "WhitespaceTrivia",
                                                "text": " "
                                            }
                                        ]
                                    }
                                },
                                "operatorToken": {
                                    "kind": "EqualsToken",
                                    "fullStart": 786,
                                    "fullEnd": 788,
                                    "start": 786,
                                    "end": 787,
                                    "fullWidth": 2,
                                    "width": 1,
                                    "text": "=",
                                    "value": "=",
                                    "valueText": "=",
                                    "hasTrailingTrivia": true,
                                    "trailingTrivia": [
                                        {
                                            "kind": "WhitespaceTrivia",
                                            "text": " "
                                        }
                                    ]
                                },
                                "right": {
                                    "kind": "NumericLiteral",
                                    "fullStart": 788,
                                    "fullEnd": 790,
                                    "start": 788,
                                    "end": 790,
                                    "fullWidth": 2,
                                    "width": 2,
                                    "text": "11",
                                    "value": 11,
                                    "valueText": "11"
                                }
                            },
                            "semicolonToken": {
                                "kind": "SemicolonToken",
                                "fullStart": 790,
                                "fullEnd": 793,
                                "start": 790,
                                "end": 791,
                                "fullWidth": 3,
                                "width": 1,
                                "text": ";",
                                "value": ";",
                                "valueText": ";",
                                "hasTrailingTrivia": true,
                                "hasTrailingNewLine": true,
                                "trailingTrivia": [
                                    {
                                        "kind": "NewLineTrivia",
                                        "text": "\r\n"
                                    }
                                ]
                            }
                        },
                        {
                            "kind": "ExpressionStatement",
                            "fullStart": 793,
                            "fullEnd": 814,
                            "start": 801,
                            "end": 812,
                            "fullWidth": 21,
                            "width": 11,
                            "expression": {
                                "kind": "AssignmentExpression",
                                "fullStart": 793,
                                "fullEnd": 811,
                                "start": 801,
                                "end": 811,
                                "fullWidth": 18,
                                "width": 10,
                                "left": {
                                    "kind": "ElementAccessExpression",
                                    "fullStart": 793,
                                    "fullEnd": 808,
                                    "start": 801,
                                    "end": 807,
                                    "fullWidth": 15,
                                    "width": 6,
                                    "expression": {
                                        "kind": "IdentifierName",
                                        "fullStart": 793,
                                        "fullEnd": 804,
                                        "start": 801,
                                        "end": 804,
                                        "fullWidth": 11,
                                        "width": 3,
                                        "text": "fun",
                                        "value": "fun",
                                        "valueText": "fun",
                                        "hasLeadingTrivia": true,
                                        "leadingTrivia": [
                                            {
                                                "kind": "WhitespaceTrivia",
                                                "text": "        "
                                            }
                                        ]
                                    },
                                    "openBracketToken": {
                                        "kind": "OpenBracketToken",
                                        "fullStart": 804,
                                        "fullEnd": 805,
                                        "start": 804,
                                        "end": 805,
                                        "fullWidth": 1,
                                        "width": 1,
                                        "text": "[",
                                        "value": "[",
                                        "valueText": "["
                                    },
                                    "argumentExpression": {
                                        "kind": "NumericLiteral",
                                        "fullStart": 805,
                                        "fullEnd": 806,
                                        "start": 805,
                                        "end": 806,
                                        "fullWidth": 1,
                                        "width": 1,
                                        "text": "2",
                                        "value": 2,
                                        "valueText": "2"
                                    },
                                    "closeBracketToken": {
                                        "kind": "CloseBracketToken",
                                        "fullStart": 806,
                                        "fullEnd": 808,
                                        "start": 806,
                                        "end": 807,
                                        "fullWidth": 2,
                                        "width": 1,
                                        "text": "]",
                                        "value": "]",
                                        "valueText": "]",
                                        "hasTrailingTrivia": true,
                                        "trailingTrivia": [
                                            {
                                                "kind": "WhitespaceTrivia",
                                                "text": " "
                                            }
                                        ]
                                    }
                                },
                                "operatorToken": {
                                    "kind": "EqualsToken",
                                    "fullStart": 808,
                                    "fullEnd": 810,
                                    "start": 808,
                                    "end": 809,
                                    "fullWidth": 2,
                                    "width": 1,
                                    "text": "=",
                                    "value": "=",
                                    "valueText": "=",
                                    "hasTrailingTrivia": true,
                                    "trailingTrivia": [
                                        {
                                            "kind": "WhitespaceTrivia",
                                            "text": " "
                                        }
                                    ]
                                },
                                "right": {
                                    "kind": "NumericLiteral",
                                    "fullStart": 810,
                                    "fullEnd": 811,
                                    "start": 810,
                                    "end": 811,
                                    "fullWidth": 1,
                                    "width": 1,
                                    "text": "9",
                                    "value": 9,
                                    "valueText": "9"
                                }
                            },
                            "semicolonToken": {
                                "kind": "SemicolonToken",
                                "fullStart": 811,
                                "fullEnd": 814,
                                "start": 811,
                                "end": 812,
                                "fullWidth": 3,
                                "width": 1,
                                "text": ";",
                                "value": ";",
                                "valueText": ";",
                                "hasTrailingTrivia": true,
                                "hasTrailingNewLine": true,
                                "trailingTrivia": [
                                    {
                                        "kind": "NewLineTrivia",
                                        "text": "\r\n"
                                    }
                                ]
                            }
                        },
                        {
                            "kind": "VariableStatement",
                            "fullStart": 814,
                            "fullEnd": 885,
                            "start": 824,
                            "end": 883,
                            "fullWidth": 71,
                            "width": 59,
                            "modifiers": [],
                            "variableDeclaration": {
                                "kind": "VariableDeclaration",
                                "fullStart": 814,
                                "fullEnd": 882,
                                "start": 824,
                                "end": 882,
                                "fullWidth": 68,
                                "width": 58,
                                "varKeyword": {
                                    "kind": "VarKeyword",
                                    "fullStart": 814,
                                    "fullEnd": 828,
                                    "start": 824,
                                    "end": 827,
                                    "fullWidth": 14,
                                    "width": 3,
                                    "text": "var",
                                    "value": "var",
                                    "valueText": "var",
                                    "hasLeadingTrivia": true,
                                    "hasLeadingNewLine": true,
                                    "hasTrailingTrivia": true,
                                    "leadingTrivia": [
                                        {
                                            "kind": "NewLineTrivia",
                                            "text": "\r\n"
                                        },
                                        {
                                            "kind": "WhitespaceTrivia",
                                            "text": "        "
                                        }
                                    ],
                                    "trailingTrivia": [
                                        {
                                            "kind": "WhitespaceTrivia",
                                            "text": " "
                                        }
                                    ]
                                },
                                "variableDeclarators": [
                                    {
                                        "kind": "VariableDeclarator",
                                        "fullStart": 828,
                                        "fullEnd": 882,
                                        "start": 828,
                                        "end": 882,
                                        "fullWidth": 54,
                                        "width": 54,
                                        "identifier": {
                                            "kind": "IdentifierName",
                                            "fullStart": 828,
                                            "fullEnd": 839,
                                            "start": 828,
                                            "end": 838,
                                            "fullWidth": 11,
                                            "width": 10,
                                            "text": "testResult",
                                            "value": "testResult",
                                            "valueText": "testResult",
                                            "hasTrailingTrivia": true,
                                            "trailingTrivia": [
                                                {
                                                    "kind": "WhitespaceTrivia",
                                                    "text": " "
                                                }
                                            ]
                                        },
                                        "equalsValueClause": {
                                            "kind": "EqualsValueClause",
                                            "fullStart": 839,
                                            "fullEnd": 882,
                                            "start": 839,
                                            "end": 882,
                                            "fullWidth": 43,
                                            "width": 43,
                                            "equalsToken": {
                                                "kind": "EqualsToken",
                                                "fullStart": 839,
                                                "fullEnd": 841,
                                                "start": 839,
                                                "end": 840,
                                                "fullWidth": 2,
                                                "width": 1,
                                                "text": "=",
                                                "value": "=",
                                                "valueText": "=",
                                                "hasTrailingTrivia": true,
                                                "trailingTrivia": [
                                                    {
                                                        "kind": "WhitespaceTrivia",
                                                        "text": " "
                                                    }
                                                ]
                                            },
                                            "value": {
                                                "kind": "InvocationExpression",
                                                "fullStart": 841,
                                                "fullEnd": 882,
                                                "start": 841,
                                                "end": 882,
                                                "fullWidth": 41,
                                                "width": 41,
                                                "expression": {
                                                    "kind": "MemberAccessExpression",
                                                    "fullStart": 841,
                                                    "fullEnd": 865,
                                                    "start": 841,
                                                    "end": 865,
                                                    "fullWidth": 24,
                                                    "width": 24,
                                                    "expression": {
                                                        "kind": "MemberAccessExpression",
                                                        "fullStart": 841,
                                                        "fullEnd": 860,
                                                        "start": 841,
                                                        "end": 860,
                                                        "fullWidth": 19,
                                                        "width": 19,
                                                        "expression": {
                                                            "kind": "MemberAccessExpression",
                                                            "fullStart": 841,
                                                            "fullEnd": 856,
                                                            "start": 841,
                                                            "end": 856,
                                                            "fullWidth": 15,
                                                            "width": 15,
                                                            "expression": {
                                                                "kind": "IdentifierName",
                                                                "fullStart": 841,
                                                                "fullEnd": 846,
                                                                "start": 841,
                                                                "end": 846,
                                                                "fullWidth": 5,
                                                                "width": 5,
                                                                "text": "Array",
                                                                "value": "Array",
                                                                "valueText": "Array"
                                                            },
                                                            "dotToken": {
                                                                "kind": "DotToken",
                                                                "fullStart": 846,
                                                                "fullEnd": 847,
                                                                "start": 846,
                                                                "end": 847,
                                                                "fullWidth": 1,
                                                                "width": 1,
                                                                "text": ".",
                                                                "value": ".",
                                                                "valueText": "."
                                                            },
                                                            "name": {
                                                                "kind": "IdentifierName",
                                                                "fullStart": 847,
                                                                "fullEnd": 856,
                                                                "start": 847,
                                                                "end": 856,
                                                                "fullWidth": 9,
                                                                "width": 9,
                                                                "text": "prototype",
                                                                "value": "prototype",
                                                                "valueText": "prototype"
                                                            }
                                                        },
                                                        "dotToken": {
                                                            "kind": "DotToken",
                                                            "fullStart": 856,
                                                            "fullEnd": 857,
                                                            "start": 856,
                                                            "end": 857,
                                                            "fullWidth": 1,
                                                            "width": 1,
                                                            "text": ".",
                                                            "value": ".",
                                                            "valueText": "."
                                                        },
                                                        "name": {
                                                            "kind": "IdentifierName",
                                                            "fullStart": 857,
                                                            "fullEnd": 860,
                                                            "start": 857,
                                                            "end": 860,
                                                            "fullWidth": 3,
                                                            "width": 3,
                                                            "text": "map",
                                                            "value": "map",
                                                            "valueText": "map"
                                                        }
                                                    },
                                                    "dotToken": {
                                                        "kind": "DotToken",
                                                        "fullStart": 860,
                                                        "fullEnd": 861,
                                                        "start": 860,
                                                        "end": 861,
                                                        "fullWidth": 1,
                                                        "width": 1,
                                                        "text": ".",
                                                        "value": ".",
                                                        "valueText": "."
                                                    },
                                                    "name": {
                                                        "kind": "IdentifierName",
                                                        "fullStart": 861,
                                                        "fullEnd": 865,
                                                        "start": 861,
                                                        "end": 865,
                                                        "fullWidth": 4,
                                                        "width": 4,
                                                        "text": "call",
                                                        "value": "call",
                                                        "valueText": "call"
                                                    }
                                                },
                                                "argumentList": {
                                                    "kind": "ArgumentList",
                                                    "fullStart": 865,
                                                    "fullEnd": 882,
                                                    "start": 865,
                                                    "end": 882,
                                                    "fullWidth": 17,
                                                    "width": 17,
                                                    "openParenToken": {
                                                        "kind": "OpenParenToken",
                                                        "fullStart": 865,
                                                        "fullEnd": 866,
                                                        "start": 865,
                                                        "end": 866,
                                                        "fullWidth": 1,
                                                        "width": 1,
                                                        "text": "(",
                                                        "value": "(",
                                                        "valueText": "("
                                                    },
                                                    "arguments": [
                                                        {
                                                            "kind": "IdentifierName",
                                                            "fullStart": 866,
                                                            "fullEnd": 869,
                                                            "start": 866,
                                                            "end": 869,
                                                            "fullWidth": 3,
                                                            "width": 3,
                                                            "text": "fun",
                                                            "value": "fun",
                                                            "valueText": "fun"
                                                        },
                                                        {
                                                            "kind": "CommaToken",
                                                            "fullStart": 869,
                                                            "fullEnd": 871,
                                                            "start": 869,
                                                            "end": 870,
                                                            "fullWidth": 2,
                                                            "width": 1,
                                                            "text": ",",
                                                            "value": ",",
                                                            "valueText": ",",
                                                            "hasTrailingTrivia": true,
                                                            "trailingTrivia": [
                                                                {
                                                                    "kind": "WhitespaceTrivia",
                                                                    "text": " "
                                                                }
                                                            ]
                                                        },
                                                        {
                                                            "kind": "IdentifierName",
                                                            "fullStart": 871,
                                                            "fullEnd": 881,
                                                            "start": 871,
                                                            "end": 881,
                                                            "fullWidth": 10,
                                                            "width": 10,
                                                            "text": "callbackfn",
                                                            "value": "callbackfn",
                                                            "valueText": "callbackfn"
                                                        }
                                                    ],
                                                    "closeParenToken": {
                                                        "kind": "CloseParenToken",
                                                        "fullStart": 881,
                                                        "fullEnd": 882,
                                                        "start": 881,
                                                        "end": 882,
                                                        "fullWidth": 1,
                                                        "width": 1,
                                                        "text": ")",
                                                        "value": ")",
                                                        "valueText": ")"
                                                    }
                                                }
                                            }
                                        }
                                    }
                                ]
                            },
                            "semicolonToken": {
                                "kind": "SemicolonToken",
                                "fullStart": 882,
                                "fullEnd": 885,
                                "start": 882,
                                "end": 883,
                                "fullWidth": 3,
                                "width": 1,
                                "text": ";",
                                "value": ";",
                                "valueText": ";",
                                "hasTrailingTrivia": true,
                                "hasTrailingNewLine": true,
                                "trailingTrivia": [
                                    {
                                        "kind": "NewLineTrivia",
                                        "text": "\r\n"
                                    }
                                ]
                            }
                        },
                        {
                            "kind": "ReturnStatement",
                            "fullStart": 885,
                            "fullEnd": 928,
                            "start": 895,
                            "end": 926,
                            "fullWidth": 43,
                            "width": 31,
                            "returnKeyword": {
                                "kind": "ReturnKeyword",
                                "fullStart": 885,
                                "fullEnd": 902,
                                "start": 895,
                                "end": 901,
                                "fullWidth": 17,
                                "width": 6,
                                "text": "return",
                                "value": "return",
                                "valueText": "return",
                                "hasLeadingTrivia": true,
                                "hasLeadingNewLine": true,
                                "hasTrailingTrivia": true,
                                "leadingTrivia": [
                                    {
                                        "kind": "NewLineTrivia",
                                        "text": "\r\n"
                                    },
                                    {
                                        "kind": "WhitespaceTrivia",
                                        "text": "        "
                                    }
                                ],
                                "trailingTrivia": [
                                    {
                                        "kind": "WhitespaceTrivia",
                                        "text": " "
                                    }
                                ]
                            },
                            "expression": {
                                "kind": "EqualsExpression",
                                "fullStart": 902,
                                "fullEnd": 925,
                                "start": 902,
                                "end": 925,
                                "fullWidth": 23,
                                "width": 23,
                                "left": {
                                    "kind": "NumericLiteral",
                                    "fullStart": 902,
                                    "fullEnd": 904,
                                    "start": 902,
                                    "end": 903,
                                    "fullWidth": 2,
                                    "width": 1,
                                    "text": "2",
                                    "value": 2,
                                    "valueText": "2",
                                    "hasTrailingTrivia": true,
                                    "trailingTrivia": [
                                        {
                                            "kind": "WhitespaceTrivia",
                                            "text": " "
                                        }
                                    ]
                                },
                                "operatorToken": {
                                    "kind": "EqualsEqualsEqualsToken",
                                    "fullStart": 904,
                                    "fullEnd": 908,
                                    "start": 904,
                                    "end": 907,
                                    "fullWidth": 4,
                                    "width": 3,
                                    "text": "===",
                                    "value": "===",
                                    "valueText": "===",
                                    "hasTrailingTrivia": true,
                                    "trailingTrivia": [
                                        {
                                            "kind": "WhitespaceTrivia",
                                            "text": " "
                                        }
                                    ]
                                },
                                "right": {
                                    "kind": "MemberAccessExpression",
                                    "fullStart": 908,
                                    "fullEnd": 925,
                                    "start": 908,
                                    "end": 925,
                                    "fullWidth": 17,
                                    "width": 17,
                                    "expression": {
                                        "kind": "IdentifierName",
                                        "fullStart": 908,
                                        "fullEnd": 918,
                                        "start": 908,
                                        "end": 918,
                                        "fullWidth": 10,
                                        "width": 10,
                                        "text": "testResult",
                                        "value": "testResult",
                                        "valueText": "testResult"
                                    },
                                    "dotToken": {
                                        "kind": "DotToken",
                                        "fullStart": 918,
                                        "fullEnd": 919,
                                        "start": 918,
                                        "end": 919,
                                        "fullWidth": 1,
                                        "width": 1,
                                        "text": ".",
                                        "value": ".",
                                        "valueText": "."
                                    },
                                    "name": {
                                        "kind": "IdentifierName",
                                        "fullStart": 919,
                                        "fullEnd": 925,
                                        "start": 919,
                                        "end": 925,
                                        "fullWidth": 6,
                                        "width": 6,
                                        "text": "length",
                                        "value": "length",
                                        "valueText": "length"
                                    }
                                }
                            },
                            "semicolonToken": {
                                "kind": "SemicolonToken",
                                "fullStart": 925,
                                "fullEnd": 928,
                                "start": 925,
                                "end": 926,
                                "fullWidth": 3,
                                "width": 1,
                                "text": ";",
                                "value": ";",
                                "valueText": ";",
                                "hasTrailingTrivia": true,
                                "hasTrailingNewLine": true,
                                "trailingTrivia": [
                                    {
                                        "kind": "NewLineTrivia",
                                        "text": "\r\n"
                                    }
                                ]
                            }
                        }
                    ],
                    "closeBraceToken": {
                        "kind": "CloseBraceToken",
                        "fullStart": 928,
                        "fullEnd": 935,
                        "start": 932,
                        "end": 933,
                        "fullWidth": 7,
                        "width": 1,
                        "text": "}",
                        "value": "}",
                        "valueText": "}",
                        "hasLeadingTrivia": true,
                        "hasTrailingTrivia": true,
                        "hasTrailingNewLine": true,
                        "leadingTrivia": [
                            {
                                "kind": "WhitespaceTrivia",
                                "text": "    "
                            }
                        ],
                        "trailingTrivia": [
                            {
                                "kind": "NewLineTrivia",
                                "text": "\r\n"
                            }
                        ]
                    }
                }
            },
            {
                "kind": "ExpressionStatement",
                "fullStart": 935,
                "fullEnd": 959,
                "start": 935,
                "end": 957,
                "fullWidth": 24,
                "width": 22,
                "expression": {
                    "kind": "InvocationExpression",
                    "fullStart": 935,
                    "fullEnd": 956,
                    "start": 935,
                    "end": 956,
                    "fullWidth": 21,
                    "width": 21,
                    "expression": {
                        "kind": "IdentifierName",
                        "fullStart": 935,
                        "fullEnd": 946,
                        "start": 935,
                        "end": 946,
                        "fullWidth": 11,
                        "width": 11,
                        "text": "runTestCase",
                        "value": "runTestCase",
                        "valueText": "runTestCase"
                    },
                    "argumentList": {
                        "kind": "ArgumentList",
                        "fullStart": 946,
                        "fullEnd": 956,
                        "start": 946,
                        "end": 956,
                        "fullWidth": 10,
                        "width": 10,
                        "openParenToken": {
                            "kind": "OpenParenToken",
                            "fullStart": 946,
                            "fullEnd": 947,
                            "start": 946,
                            "end": 947,
                            "fullWidth": 1,
                            "width": 1,
                            "text": "(",
                            "value": "(",
                            "valueText": "("
                        },
                        "arguments": [
                            {
                                "kind": "IdentifierName",
                                "fullStart": 947,
                                "fullEnd": 955,
                                "start": 947,
                                "end": 955,
                                "fullWidth": 8,
                                "width": 8,
                                "text": "testcase",
                                "value": "testcase",
                                "valueText": "testcase"
                            }
                        ],
                        "closeParenToken": {
                            "kind": "CloseParenToken",
                            "fullStart": 955,
                            "fullEnd": 956,
                            "start": 955,
                            "end": 956,
                            "fullWidth": 1,
                            "width": 1,
                            "text": ")",
                            "value": ")",
                            "valueText": ")"
                        }
                    }
                },
                "semicolonToken": {
                    "kind": "SemicolonToken",
                    "fullStart": 956,
                    "fullEnd": 959,
                    "start": 956,
                    "end": 957,
                    "fullWidth": 3,
                    "width": 1,
                    "text": ";",
                    "value": ";",
                    "valueText": ";",
                    "hasTrailingTrivia": true,
                    "hasTrailingNewLine": true,
                    "trailingTrivia": [
                        {
                            "kind": "NewLineTrivia",
                            "text": "\r\n"
                        }
                    ]
                }
            }
        ],
        "endOfFileToken": {
            "kind": "EndOfFileToken",
            "fullStart": 959,
            "fullEnd": 959,
            "start": 959,
            "end": 959,
            "fullWidth": 0,
            "width": 0,
            "text": ""
        }
    },
    "lineMap": {
        "lineStarts": [
            0,
            67,
            152,
            232,
            308,
            380,
            385,
            440,
            552,
            557,
            559,
            561,
            584,
            630,
            660,
            671,
            673,
            710,
            737,
            749,
            771,
            793,
            814,
            816,
            885,
            887,
            928,
            935,
            959
        ],
        "length": 959
    }
}<|MERGE_RESOLUTION|>--- conflicted
+++ resolved
@@ -277,11 +277,8 @@
                                             "start": 612,
                                             "end": 615,
                                             "fullWidth": 3,
-<<<<<<< HEAD
                                             "width": 3,
-=======
                                             "modifiers": [],
->>>>>>> e3c38734
                                             "identifier": {
                                                 "kind": "IdentifierName",
                                                 "fullStart": 612,
@@ -321,11 +318,8 @@
                                             "start": 617,
                                             "end": 620,
                                             "fullWidth": 3,
-<<<<<<< HEAD
                                             "width": 3,
-=======
                                             "modifiers": [],
->>>>>>> e3c38734
                                             "identifier": {
                                                 "kind": "IdentifierName",
                                                 "fullStart": 617,
@@ -365,11 +359,8 @@
                                             "start": 622,
                                             "end": 625,
                                             "fullWidth": 3,
-<<<<<<< HEAD
                                             "width": 3,
-=======
                                             "modifiers": [],
->>>>>>> e3c38734
                                             "identifier": {
                                                 "kind": "IdentifierName",
                                                 "fullStart": 622,
@@ -744,11 +735,8 @@
                                                                 "start": 701,
                                                                 "end": 702,
                                                                 "fullWidth": 1,
-<<<<<<< HEAD
                                                                 "width": 1,
-=======
                                                                 "modifiers": [],
->>>>>>> e3c38734
                                                                 "identifier": {
                                                                     "kind": "IdentifierName",
                                                                     "fullStart": 701,
@@ -788,11 +776,8 @@
                                                                 "start": 704,
                                                                 "end": 705,
                                                                 "fullWidth": 1,
-<<<<<<< HEAD
                                                                 "width": 1,
-=======
                                                                 "modifiers": [],
->>>>>>> e3c38734
                                                                 "identifier": {
                                                                     "kind": "IdentifierName",
                                                                     "fullStart": 704,
