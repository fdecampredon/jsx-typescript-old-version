--- conflicted
+++ resolved
@@ -688,12 +688,8 @@
                                                     "start": 678,
                                                     "end": 710,
                                                     "fullWidth": 32,
-<<<<<<< HEAD
                                                     "width": 32,
-                                                    "identifier": {
-=======
                                                     "propertyName": {
->>>>>>> 85e84683
                                                         "kind": "IdentifierName",
                                                         "fullStart": 678,
                                                         "fullEnd": 685,
@@ -1623,12 +1619,8 @@
                                                     "start": 887,
                                                     "end": 954,
                                                     "fullWidth": 67,
-<<<<<<< HEAD
                                                     "width": 67,
-                                                    "identifier": {
-=======
                                                     "propertyName": {
->>>>>>> 85e84683
                                                         "kind": "IdentifierName",
                                                         "fullStart": 887,
                                                         "fullEnd": 898,
