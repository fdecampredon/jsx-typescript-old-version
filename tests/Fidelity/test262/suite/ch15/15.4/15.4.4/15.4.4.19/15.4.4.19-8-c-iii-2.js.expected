--- conflicted
+++ resolved
@@ -583,12 +583,8 @@
                                         "start": 670,
                                         "end": 702,
                                         "fullWidth": 32,
-<<<<<<< HEAD
                                         "width": 32,
-                                        "identifier": {
-=======
                                         "propertyName": {
->>>>>>> 85e84683
                                             "kind": "IdentifierName",
                                             "fullStart": 670,
                                             "fullEnd": 674,
@@ -953,12 +949,8 @@
                                         "start": 717,
                                         "end": 767,
                                         "fullWidth": 50,
-<<<<<<< HEAD
                                         "width": 50,
-                                        "identifier": {
-=======
                                         "propertyName": {
->>>>>>> 85e84683
                                             "kind": "IdentifierName",
                                             "fullStart": 717,
                                             "fullEnd": 724,
