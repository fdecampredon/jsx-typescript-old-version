{
    "isDeclaration": false,
    "languageVersion": "EcmaScript5",
    "parseOptions": {
        "allowAutomaticSemicolonInsertion": true
    },
    "sourceUnit": {
        "kind": "SourceUnit",
        "fullStart": 0,
        "fullEnd": 1286,
        "start": 632,
        "end": 1286,
        "fullWidth": 1286,
        "width": 654,
        "isIncrementallyUnusable": true,
        "moduleElements": [
            {
                "kind": "FunctionDeclaration",
                "fullStart": 0,
                "fullEnd": 1262,
                "start": 632,
                "end": 1260,
                "fullWidth": 1262,
                "width": 628,
                "modifiers": [],
                "functionKeyword": {
                    "kind": "FunctionKeyword",
                    "fullStart": 0,
                    "fullEnd": 641,
                    "start": 632,
                    "end": 640,
                    "fullWidth": 641,
                    "width": 8,
                    "text": "function",
                    "value": "function",
                    "valueText": "function",
                    "hasLeadingTrivia": true,
                    "hasLeadingComment": true,
                    "hasLeadingNewLine": true,
                    "hasTrailingTrivia": true,
                    "leadingTrivia": [
                        {
                            "kind": "SingleLineCommentTrivia",
                            "text": "/// Copyright (c) 2012 Ecma International.  All rights reserved. "
                        },
                        {
                            "kind": "NewLineTrivia",
                            "text": "\r\n"
                        },
                        {
                            "kind": "SingleLineCommentTrivia",
                            "text": "/// Ecma International makes this code available under the terms and conditions set"
                        },
                        {
                            "kind": "NewLineTrivia",
                            "text": "\r\n"
                        },
                        {
                            "kind": "SingleLineCommentTrivia",
                            "text": "/// forth on http://hg.ecmascript.org/tests/test262/raw-file/tip/LICENSE (the "
                        },
                        {
                            "kind": "NewLineTrivia",
                            "text": "\r\n"
                        },
                        {
                            "kind": "SingleLineCommentTrivia",
                            "text": "/// \"Use Terms\").   Any redistribution of this code must retain the above "
                        },
                        {
                            "kind": "NewLineTrivia",
                            "text": "\r\n"
                        },
                        {
                            "kind": "SingleLineCommentTrivia",
                            "text": "/// copyright and this notice and otherwise comply with the Use Terms."
                        },
                        {
                            "kind": "NewLineTrivia",
                            "text": "\r\n"
                        },
                        {
                            "kind": "MultiLineCommentTrivia",
                            "text": "/**\r\n * @path ch15/15.4/15.4.4/15.4.4.19/15.4.4.19-8-c-i-27.js\r\n * @description Array.prototype.map - This object is the Arguments object which implements its own property get method (number of arguments is greater than number of parameters)\r\n */"
                        },
                        {
                            "kind": "NewLineTrivia",
                            "text": "\r\n"
                        },
                        {
                            "kind": "NewLineTrivia",
                            "text": "\r\n"
                        },
                        {
                            "kind": "NewLineTrivia",
                            "text": "\r\n"
                        }
                    ],
                    "trailingTrivia": [
                        {
                            "kind": "WhitespaceTrivia",
                            "text": " "
                        }
                    ]
                },
                "identifier": {
                    "kind": "IdentifierName",
                    "fullStart": 641,
                    "fullEnd": 649,
                    "start": 641,
                    "end": 649,
                    "fullWidth": 8,
                    "width": 8,
                    "text": "testcase",
                    "value": "testcase",
                    "valueText": "testcase"
                },
                "callSignature": {
                    "kind": "CallSignature",
                    "fullStart": 649,
                    "fullEnd": 652,
                    "start": 649,
                    "end": 651,
                    "fullWidth": 3,
                    "width": 2,
                    "parameterList": {
                        "kind": "ParameterList",
                        "fullStart": 649,
                        "fullEnd": 652,
                        "start": 649,
                        "end": 651,
                        "fullWidth": 3,
                        "width": 2,
                        "openParenToken": {
                            "kind": "OpenParenToken",
                            "fullStart": 649,
                            "fullEnd": 650,
                            "start": 649,
                            "end": 650,
                            "fullWidth": 1,
                            "width": 1,
                            "text": "(",
                            "value": "(",
                            "valueText": "("
                        },
                        "parameters": [],
                        "closeParenToken": {
                            "kind": "CloseParenToken",
                            "fullStart": 650,
                            "fullEnd": 652,
                            "start": 650,
                            "end": 651,
                            "fullWidth": 2,
                            "width": 1,
                            "text": ")",
                            "value": ")",
                            "valueText": ")",
                            "hasTrailingTrivia": true,
                            "trailingTrivia": [
                                {
                                    "kind": "WhitespaceTrivia",
                                    "text": " "
                                }
                            ]
                        }
                    }
                },
                "block": {
                    "kind": "Block",
                    "fullStart": 652,
                    "fullEnd": 1262,
                    "start": 652,
                    "end": 1260,
                    "fullWidth": 610,
                    "width": 608,
                    "openBraceToken": {
                        "kind": "OpenBraceToken",
                        "fullStart": 652,
                        "fullEnd": 655,
                        "start": 652,
                        "end": 653,
                        "fullWidth": 3,
                        "width": 1,
                        "text": "{",
                        "value": "{",
                        "valueText": "{",
                        "hasTrailingTrivia": true,
                        "hasTrailingNewLine": true,
                        "trailingTrivia": [
                            {
                                "kind": "NewLineTrivia",
                                "text": "\r\n"
                            }
                        ]
                    },
                    "statements": [
                        {
                            "kind": "FunctionDeclaration",
                            "fullStart": 655,
                            "fullEnd": 995,
                            "start": 665,
                            "end": 993,
                            "fullWidth": 340,
                            "width": 328,
                            "modifiers": [],
                            "functionKeyword": {
                                "kind": "FunctionKeyword",
                                "fullStart": 655,
                                "fullEnd": 674,
                                "start": 665,
                                "end": 673,
                                "fullWidth": 19,
                                "width": 8,
                                "text": "function",
                                "value": "function",
                                "valueText": "function",
                                "hasLeadingTrivia": true,
                                "hasLeadingNewLine": true,
                                "hasTrailingTrivia": true,
                                "leadingTrivia": [
                                    {
                                        "kind": "NewLineTrivia",
                                        "text": "\r\n"
                                    },
                                    {
                                        "kind": "WhitespaceTrivia",
                                        "text": "        "
                                    }
                                ],
                                "trailingTrivia": [
                                    {
                                        "kind": "WhitespaceTrivia",
                                        "text": " "
                                    }
                                ]
                            },
                            "identifier": {
                                "kind": "IdentifierName",
                                "fullStart": 674,
                                "fullEnd": 684,
                                "start": 674,
                                "end": 684,
                                "fullWidth": 10,
                                "width": 10,
                                "text": "callbackfn",
                                "value": "callbackfn",
                                "valueText": "callbackfn"
                            },
                            "callSignature": {
                                "kind": "CallSignature",
                                "fullStart": 684,
                                "fullEnd": 700,
                                "start": 684,
                                "end": 699,
                                "fullWidth": 16,
                                "width": 15,
                                "parameterList": {
                                    "kind": "ParameterList",
                                    "fullStart": 684,
                                    "fullEnd": 700,
                                    "start": 684,
                                    "end": 699,
                                    "fullWidth": 16,
                                    "width": 15,
                                    "openParenToken": {
                                        "kind": "OpenParenToken",
                                        "fullStart": 684,
                                        "fullEnd": 685,
                                        "start": 684,
                                        "end": 685,
                                        "fullWidth": 1,
                                        "width": 1,
                                        "text": "(",
                                        "value": "(",
                                        "valueText": "("
                                    },
                                    "parameters": [
                                        {
                                            "kind": "Parameter",
                                            "fullStart": 685,
                                            "fullEnd": 688,
                                            "start": 685,
                                            "end": 688,
                                            "fullWidth": 3,
<<<<<<< HEAD
                                            "width": 3,
=======
                                            "modifiers": [],
>>>>>>> e3c38734
                                            "identifier": {
                                                "kind": "IdentifierName",
                                                "fullStart": 685,
                                                "fullEnd": 688,
                                                "start": 685,
                                                "end": 688,
                                                "fullWidth": 3,
                                                "width": 3,
                                                "text": "val",
                                                "value": "val",
                                                "valueText": "val"
                                            }
                                        },
                                        {
                                            "kind": "CommaToken",
                                            "fullStart": 688,
                                            "fullEnd": 690,
                                            "start": 688,
                                            "end": 689,
                                            "fullWidth": 2,
                                            "width": 1,
                                            "text": ",",
                                            "value": ",",
                                            "valueText": ",",
                                            "hasTrailingTrivia": true,
                                            "trailingTrivia": [
                                                {
                                                    "kind": "WhitespaceTrivia",
                                                    "text": " "
                                                }
                                            ]
                                        },
                                        {
                                            "kind": "Parameter",
                                            "fullStart": 690,
                                            "fullEnd": 693,
                                            "start": 690,
                                            "end": 693,
                                            "fullWidth": 3,
<<<<<<< HEAD
                                            "width": 3,
=======
                                            "modifiers": [],
>>>>>>> e3c38734
                                            "identifier": {
                                                "kind": "IdentifierName",
                                                "fullStart": 690,
                                                "fullEnd": 693,
                                                "start": 690,
                                                "end": 693,
                                                "fullWidth": 3,
                                                "width": 3,
                                                "text": "idx",
                                                "value": "idx",
                                                "valueText": "idx"
                                            }
                                        },
                                        {
                                            "kind": "CommaToken",
                                            "fullStart": 693,
                                            "fullEnd": 695,
                                            "start": 693,
                                            "end": 694,
                                            "fullWidth": 2,
                                            "width": 1,
                                            "text": ",",
                                            "value": ",",
                                            "valueText": ",",
                                            "hasTrailingTrivia": true,
                                            "trailingTrivia": [
                                                {
                                                    "kind": "WhitespaceTrivia",
                                                    "text": " "
                                                }
                                            ]
                                        },
                                        {
                                            "kind": "Parameter",
                                            "fullStart": 695,
                                            "fullEnd": 698,
                                            "start": 695,
                                            "end": 698,
                                            "fullWidth": 3,
<<<<<<< HEAD
                                            "width": 3,
=======
                                            "modifiers": [],
>>>>>>> e3c38734
                                            "identifier": {
                                                "kind": "IdentifierName",
                                                "fullStart": 695,
                                                "fullEnd": 698,
                                                "start": 695,
                                                "end": 698,
                                                "fullWidth": 3,
                                                "width": 3,
                                                "text": "obj",
                                                "value": "obj",
                                                "valueText": "obj"
                                            }
                                        }
                                    ],
                                    "closeParenToken": {
                                        "kind": "CloseParenToken",
                                        "fullStart": 698,
                                        "fullEnd": 700,
                                        "start": 698,
                                        "end": 699,
                                        "fullWidth": 2,
                                        "width": 1,
                                        "text": ")",
                                        "value": ")",
                                        "valueText": ")",
                                        "hasTrailingTrivia": true,
                                        "trailingTrivia": [
                                            {
                                                "kind": "WhitespaceTrivia",
                                                "text": " "
                                            }
                                        ]
                                    }
                                }
                            },
                            "block": {
                                "kind": "Block",
                                "fullStart": 700,
                                "fullEnd": 995,
                                "start": 700,
                                "end": 993,
                                "fullWidth": 295,
                                "width": 293,
                                "openBraceToken": {
                                    "kind": "OpenBraceToken",
                                    "fullStart": 700,
                                    "fullEnd": 703,
                                    "start": 700,
                                    "end": 701,
                                    "fullWidth": 3,
                                    "width": 1,
                                    "text": "{",
                                    "value": "{",
                                    "valueText": "{",
                                    "hasTrailingTrivia": true,
                                    "hasTrailingNewLine": true,
                                    "trailingTrivia": [
                                        {
                                            "kind": "NewLineTrivia",
                                            "text": "\r\n"
                                        }
                                    ]
                                },
                                "statements": [
                                    {
                                        "kind": "IfStatement",
                                        "fullStart": 703,
                                        "fullEnd": 982,
                                        "start": 715,
                                        "end": 980,
                                        "fullWidth": 279,
                                        "width": 265,
                                        "ifKeyword": {
                                            "kind": "IfKeyword",
                                            "fullStart": 703,
                                            "fullEnd": 718,
                                            "start": 715,
                                            "end": 717,
                                            "fullWidth": 15,
                                            "width": 2,
                                            "text": "if",
                                            "value": "if",
                                            "valueText": "if",
                                            "hasLeadingTrivia": true,
                                            "hasTrailingTrivia": true,
                                            "leadingTrivia": [
                                                {
                                                    "kind": "WhitespaceTrivia",
                                                    "text": "            "
                                                }
                                            ],
                                            "trailingTrivia": [
                                                {
                                                    "kind": "WhitespaceTrivia",
                                                    "text": " "
                                                }
                                            ]
                                        },
                                        "openParenToken": {
                                            "kind": "OpenParenToken",
                                            "fullStart": 718,
                                            "fullEnd": 719,
                                            "start": 718,
                                            "end": 719,
                                            "fullWidth": 1,
                                            "width": 1,
                                            "text": "(",
                                            "value": "(",
                                            "valueText": "("
                                        },
                                        "condition": {
                                            "kind": "EqualsExpression",
                                            "fullStart": 719,
                                            "fullEnd": 728,
                                            "start": 719,
                                            "end": 728,
                                            "fullWidth": 9,
                                            "width": 9,
                                            "left": {
                                                "kind": "IdentifierName",
                                                "fullStart": 719,
                                                "fullEnd": 723,
                                                "start": 719,
                                                "end": 722,
                                                "fullWidth": 4,
                                                "width": 3,
                                                "text": "idx",
                                                "value": "idx",
                                                "valueText": "idx",
                                                "hasTrailingTrivia": true,
                                                "trailingTrivia": [
                                                    {
                                                        "kind": "WhitespaceTrivia",
                                                        "text": " "
                                                    }
                                                ]
                                            },
                                            "operatorToken": {
                                                "kind": "EqualsEqualsEqualsToken",
                                                "fullStart": 723,
                                                "fullEnd": 727,
                                                "start": 723,
                                                "end": 726,
                                                "fullWidth": 4,
                                                "width": 3,
                                                "text": "===",
                                                "value": "===",
                                                "valueText": "===",
                                                "hasTrailingTrivia": true,
                                                "trailingTrivia": [
                                                    {
                                                        "kind": "WhitespaceTrivia",
                                                        "text": " "
                                                    }
                                                ]
                                            },
                                            "right": {
                                                "kind": "NumericLiteral",
                                                "fullStart": 727,
                                                "fullEnd": 728,
                                                "start": 727,
                                                "end": 728,
                                                "fullWidth": 1,
                                                "width": 1,
                                                "text": "0",
                                                "value": 0,
                                                "valueText": "0"
                                            }
                                        },
                                        "closeParenToken": {
                                            "kind": "CloseParenToken",
                                            "fullStart": 728,
                                            "fullEnd": 730,
                                            "start": 728,
                                            "end": 729,
                                            "fullWidth": 2,
                                            "width": 1,
                                            "text": ")",
                                            "value": ")",
                                            "valueText": ")",
                                            "hasTrailingTrivia": true,
                                            "trailingTrivia": [
                                                {
                                                    "kind": "WhitespaceTrivia",
                                                    "text": " "
                                                }
                                            ]
                                        },
                                        "statement": {
                                            "kind": "Block",
                                            "fullStart": 730,
                                            "fullEnd": 782,
                                            "start": 730,
                                            "end": 781,
                                            "fullWidth": 52,
                                            "width": 51,
                                            "openBraceToken": {
                                                "kind": "OpenBraceToken",
                                                "fullStart": 730,
                                                "fullEnd": 733,
                                                "start": 730,
                                                "end": 731,
                                                "fullWidth": 3,
                                                "width": 1,
                                                "text": "{",
                                                "value": "{",
                                                "valueText": "{",
                                                "hasTrailingTrivia": true,
                                                "hasTrailingNewLine": true,
                                                "trailingTrivia": [
                                                    {
                                                        "kind": "NewLineTrivia",
                                                        "text": "\r\n"
                                                    }
                                                ]
                                            },
                                            "statements": [
                                                {
                                                    "kind": "ReturnStatement",
                                                    "fullStart": 733,
                                                    "fullEnd": 768,
                                                    "start": 749,
                                                    "end": 766,
                                                    "fullWidth": 35,
                                                    "width": 17,
                                                    "returnKeyword": {
                                                        "kind": "ReturnKeyword",
                                                        "fullStart": 733,
                                                        "fullEnd": 756,
                                                        "start": 749,
                                                        "end": 755,
                                                        "fullWidth": 23,
                                                        "width": 6,
                                                        "text": "return",
                                                        "value": "return",
                                                        "valueText": "return",
                                                        "hasLeadingTrivia": true,
                                                        "hasTrailingTrivia": true,
                                                        "leadingTrivia": [
                                                            {
                                                                "kind": "WhitespaceTrivia",
                                                                "text": "                "
                                                            }
                                                        ],
                                                        "trailingTrivia": [
                                                            {
                                                                "kind": "WhitespaceTrivia",
                                                                "text": " "
                                                            }
                                                        ]
                                                    },
                                                    "expression": {
                                                        "kind": "EqualsExpression",
                                                        "fullStart": 756,
                                                        "fullEnd": 765,
                                                        "start": 756,
                                                        "end": 765,
                                                        "fullWidth": 9,
                                                        "width": 9,
                                                        "left": {
                                                            "kind": "IdentifierName",
                                                            "fullStart": 756,
                                                            "fullEnd": 760,
                                                            "start": 756,
                                                            "end": 759,
                                                            "fullWidth": 4,
                                                            "width": 3,
                                                            "text": "val",
                                                            "value": "val",
                                                            "valueText": "val",
                                                            "hasTrailingTrivia": true,
                                                            "trailingTrivia": [
                                                                {
                                                                    "kind": "WhitespaceTrivia",
                                                                    "text": " "
                                                                }
                                                            ]
                                                        },
                                                        "operatorToken": {
                                                            "kind": "EqualsEqualsEqualsToken",
                                                            "fullStart": 760,
                                                            "fullEnd": 764,
                                                            "start": 760,
                                                            "end": 763,
                                                            "fullWidth": 4,
                                                            "width": 3,
                                                            "text": "===",
                                                            "value": "===",
                                                            "valueText": "===",
                                                            "hasTrailingTrivia": true,
                                                            "trailingTrivia": [
                                                                {
                                                                    "kind": "WhitespaceTrivia",
                                                                    "text": " "
                                                                }
                                                            ]
                                                        },
                                                        "right": {
                                                            "kind": "NumericLiteral",
                                                            "fullStart": 764,
                                                            "fullEnd": 765,
                                                            "start": 764,
                                                            "end": 765,
                                                            "fullWidth": 1,
                                                            "width": 1,
                                                            "text": "9",
                                                            "value": 9,
                                                            "valueText": "9"
                                                        }
                                                    },
                                                    "semicolonToken": {
                                                        "kind": "SemicolonToken",
                                                        "fullStart": 765,
                                                        "fullEnd": 768,
                                                        "start": 765,
                                                        "end": 766,
                                                        "fullWidth": 3,
                                                        "width": 1,
                                                        "text": ";",
                                                        "value": ";",
                                                        "valueText": ";",
                                                        "hasTrailingTrivia": true,
                                                        "hasTrailingNewLine": true,
                                                        "trailingTrivia": [
                                                            {
                                                                "kind": "NewLineTrivia",
                                                                "text": "\r\n"
                                                            }
                                                        ]
                                                    }
                                                }
                                            ],
                                            "closeBraceToken": {
                                                "kind": "CloseBraceToken",
                                                "fullStart": 768,
                                                "fullEnd": 782,
                                                "start": 780,
                                                "end": 781,
                                                "fullWidth": 14,
                                                "width": 1,
                                                "text": "}",
                                                "value": "}",
                                                "valueText": "}",
                                                "hasLeadingTrivia": true,
                                                "hasTrailingTrivia": true,
                                                "leadingTrivia": [
                                                    {
                                                        "kind": "WhitespaceTrivia",
                                                        "text": "            "
                                                    }
                                                ],
                                                "trailingTrivia": [
                                                    {
                                                        "kind": "WhitespaceTrivia",
                                                        "text": " "
                                                    }
                                                ]
                                            }
                                        },
                                        "elseClause": {
                                            "kind": "ElseClause",
                                            "fullStart": 782,
                                            "fullEnd": 982,
                                            "start": 782,
                                            "end": 980,
                                            "fullWidth": 200,
                                            "width": 198,
                                            "elseKeyword": {
                                                "kind": "ElseKeyword",
                                                "fullStart": 782,
                                                "fullEnd": 787,
                                                "start": 782,
                                                "end": 786,
                                                "fullWidth": 5,
                                                "width": 4,
                                                "text": "else",
                                                "value": "else",
                                                "valueText": "else",
                                                "hasTrailingTrivia": true,
                                                "trailingTrivia": [
                                                    {
                                                        "kind": "WhitespaceTrivia",
                                                        "text": " "
                                                    }
                                                ]
                                            },
                                            "statement": {
                                                "kind": "IfStatement",
                                                "fullStart": 787,
                                                "fullEnd": 982,
                                                "start": 787,
                                                "end": 980,
                                                "fullWidth": 195,
                                                "width": 193,
                                                "ifKeyword": {
                                                    "kind": "IfKeyword",
                                                    "fullStart": 787,
                                                    "fullEnd": 790,
                                                    "start": 787,
                                                    "end": 789,
                                                    "fullWidth": 3,
                                                    "width": 2,
                                                    "text": "if",
                                                    "value": "if",
                                                    "valueText": "if",
                                                    "hasTrailingTrivia": true,
                                                    "trailingTrivia": [
                                                        {
                                                            "kind": "WhitespaceTrivia",
                                                            "text": " "
                                                        }
                                                    ]
                                                },
                                                "openParenToken": {
                                                    "kind": "OpenParenToken",
                                                    "fullStart": 790,
                                                    "fullEnd": 791,
                                                    "start": 790,
                                                    "end": 791,
                                                    "fullWidth": 1,
                                                    "width": 1,
                                                    "text": "(",
                                                    "value": "(",
                                                    "valueText": "("
                                                },
                                                "condition": {
                                                    "kind": "EqualsExpression",
                                                    "fullStart": 791,
                                                    "fullEnd": 800,
                                                    "start": 791,
                                                    "end": 800,
                                                    "fullWidth": 9,
                                                    "width": 9,
                                                    "left": {
                                                        "kind": "IdentifierName",
                                                        "fullStart": 791,
                                                        "fullEnd": 795,
                                                        "start": 791,
                                                        "end": 794,
                                                        "fullWidth": 4,
                                                        "width": 3,
                                                        "text": "idx",
                                                        "value": "idx",
                                                        "valueText": "idx",
                                                        "hasTrailingTrivia": true,
                                                        "trailingTrivia": [
                                                            {
                                                                "kind": "WhitespaceTrivia",
                                                                "text": " "
                                                            }
                                                        ]
                                                    },
                                                    "operatorToken": {
                                                        "kind": "EqualsEqualsEqualsToken",
                                                        "fullStart": 795,
                                                        "fullEnd": 799,
                                                        "start": 795,
                                                        "end": 798,
                                                        "fullWidth": 4,
                                                        "width": 3,
                                                        "text": "===",
                                                        "value": "===",
                                                        "valueText": "===",
                                                        "hasTrailingTrivia": true,
                                                        "trailingTrivia": [
                                                            {
                                                                "kind": "WhitespaceTrivia",
                                                                "text": " "
                                                            }
                                                        ]
                                                    },
                                                    "right": {
                                                        "kind": "NumericLiteral",
                                                        "fullStart": 799,
                                                        "fullEnd": 800,
                                                        "start": 799,
                                                        "end": 800,
                                                        "fullWidth": 1,
                                                        "width": 1,
                                                        "text": "1",
                                                        "value": 1,
                                                        "valueText": "1"
                                                    }
                                                },
                                                "closeParenToken": {
                                                    "kind": "CloseParenToken",
                                                    "fullStart": 800,
                                                    "fullEnd": 802,
                                                    "start": 800,
                                                    "end": 801,
                                                    "fullWidth": 2,
                                                    "width": 1,
                                                    "text": ")",
                                                    "value": ")",
                                                    "valueText": ")",
                                                    "hasTrailingTrivia": true,
                                                    "trailingTrivia": [
                                                        {
                                                            "kind": "WhitespaceTrivia",
                                                            "text": " "
                                                        }
                                                    ]
                                                },
                                                "statement": {
                                                    "kind": "Block",
                                                    "fullStart": 802,
                                                    "fullEnd": 855,
                                                    "start": 802,
                                                    "end": 854,
                                                    "fullWidth": 53,
                                                    "width": 52,
                                                    "openBraceToken": {
                                                        "kind": "OpenBraceToken",
                                                        "fullStart": 802,
                                                        "fullEnd": 805,
                                                        "start": 802,
                                                        "end": 803,
                                                        "fullWidth": 3,
                                                        "width": 1,
                                                        "text": "{",
                                                        "value": "{",
                                                        "valueText": "{",
                                                        "hasTrailingTrivia": true,
                                                        "hasTrailingNewLine": true,
                                                        "trailingTrivia": [
                                                            {
                                                                "kind": "NewLineTrivia",
                                                                "text": "\r\n"
                                                            }
                                                        ]
                                                    },
                                                    "statements": [
                                                        {
                                                            "kind": "ReturnStatement",
                                                            "fullStart": 805,
                                                            "fullEnd": 841,
                                                            "start": 821,
                                                            "end": 839,
                                                            "fullWidth": 36,
                                                            "width": 18,
                                                            "returnKeyword": {
                                                                "kind": "ReturnKeyword",
                                                                "fullStart": 805,
                                                                "fullEnd": 828,
                                                                "start": 821,
                                                                "end": 827,
                                                                "fullWidth": 23,
                                                                "width": 6,
                                                                "text": "return",
                                                                "value": "return",
                                                                "valueText": "return",
                                                                "hasLeadingTrivia": true,
                                                                "hasTrailingTrivia": true,
                                                                "leadingTrivia": [
                                                                    {
                                                                        "kind": "WhitespaceTrivia",
                                                                        "text": "                "
                                                                    }
                                                                ],
                                                                "trailingTrivia": [
                                                                    {
                                                                        "kind": "WhitespaceTrivia",
                                                                        "text": " "
                                                                    }
                                                                ]
                                                            },
                                                            "expression": {
                                                                "kind": "EqualsExpression",
                                                                "fullStart": 828,
                                                                "fullEnd": 838,
                                                                "start": 828,
                                                                "end": 838,
                                                                "fullWidth": 10,
                                                                "width": 10,
                                                                "left": {
                                                                    "kind": "IdentifierName",
                                                                    "fullStart": 828,
                                                                    "fullEnd": 832,
                                                                    "start": 828,
                                                                    "end": 831,
                                                                    "fullWidth": 4,
                                                                    "width": 3,
                                                                    "text": "val",
                                                                    "value": "val",
                                                                    "valueText": "val",
                                                                    "hasTrailingTrivia": true,
                                                                    "trailingTrivia": [
                                                                        {
                                                                            "kind": "WhitespaceTrivia",
                                                                            "text": " "
                                                                        }
                                                                    ]
                                                                },
                                                                "operatorToken": {
                                                                    "kind": "EqualsEqualsEqualsToken",
                                                                    "fullStart": 832,
                                                                    "fullEnd": 836,
                                                                    "start": 832,
                                                                    "end": 835,
                                                                    "fullWidth": 4,
                                                                    "width": 3,
                                                                    "text": "===",
                                                                    "value": "===",
                                                                    "valueText": "===",
                                                                    "hasTrailingTrivia": true,
                                                                    "trailingTrivia": [
                                                                        {
                                                                            "kind": "WhitespaceTrivia",
                                                                            "text": " "
                                                                        }
                                                                    ]
                                                                },
                                                                "right": {
                                                                    "kind": "NumericLiteral",
                                                                    "fullStart": 836,
                                                                    "fullEnd": 838,
                                                                    "start": 836,
                                                                    "end": 838,
                                                                    "fullWidth": 2,
                                                                    "width": 2,
                                                                    "text": "11",
                                                                    "value": 11,
                                                                    "valueText": "11"
                                                                }
                                                            },
                                                            "semicolonToken": {
                                                                "kind": "SemicolonToken",
                                                                "fullStart": 838,
                                                                "fullEnd": 841,
                                                                "start": 838,
                                                                "end": 839,
                                                                "fullWidth": 3,
                                                                "width": 1,
                                                                "text": ";",
                                                                "value": ";",
                                                                "valueText": ";",
                                                                "hasTrailingTrivia": true,
                                                                "hasTrailingNewLine": true,
                                                                "trailingTrivia": [
                                                                    {
                                                                        "kind": "NewLineTrivia",
                                                                        "text": "\r\n"
                                                                    }
                                                                ]
                                                            }
                                                        }
                                                    ],
                                                    "closeBraceToken": {
                                                        "kind": "CloseBraceToken",
                                                        "fullStart": 841,
                                                        "fullEnd": 855,
                                                        "start": 853,
                                                        "end": 854,
                                                        "fullWidth": 14,
                                                        "width": 1,
                                                        "text": "}",
                                                        "value": "}",
                                                        "valueText": "}",
                                                        "hasLeadingTrivia": true,
                                                        "hasTrailingTrivia": true,
                                                        "leadingTrivia": [
                                                            {
                                                                "kind": "WhitespaceTrivia",
                                                                "text": "            "
                                                            }
                                                        ],
                                                        "trailingTrivia": [
                                                            {
                                                                "kind": "WhitespaceTrivia",
                                                                "text": " "
                                                            }
                                                        ]
                                                    }
                                                },
                                                "elseClause": {
                                                    "kind": "ElseClause",
                                                    "fullStart": 855,
                                                    "fullEnd": 982,
                                                    "start": 855,
                                                    "end": 980,
                                                    "fullWidth": 127,
                                                    "width": 125,
                                                    "elseKeyword": {
                                                        "kind": "ElseKeyword",
                                                        "fullStart": 855,
                                                        "fullEnd": 860,
                                                        "start": 855,
                                                        "end": 859,
                                                        "fullWidth": 5,
                                                        "width": 4,
                                                        "text": "else",
                                                        "value": "else",
                                                        "valueText": "else",
                                                        "hasTrailingTrivia": true,
                                                        "trailingTrivia": [
                                                            {
                                                                "kind": "WhitespaceTrivia",
                                                                "text": " "
                                                            }
                                                        ]
                                                    },
                                                    "statement": {
                                                        "kind": "IfStatement",
                                                        "fullStart": 860,
                                                        "fullEnd": 982,
                                                        "start": 860,
                                                        "end": 980,
                                                        "fullWidth": 122,
                                                        "width": 120,
                                                        "ifKeyword": {
                                                            "kind": "IfKeyword",
                                                            "fullStart": 860,
                                                            "fullEnd": 863,
                                                            "start": 860,
                                                            "end": 862,
                                                            "fullWidth": 3,
                                                            "width": 2,
                                                            "text": "if",
                                                            "value": "if",
                                                            "valueText": "if",
                                                            "hasTrailingTrivia": true,
                                                            "trailingTrivia": [
                                                                {
                                                                    "kind": "WhitespaceTrivia",
                                                                    "text": " "
                                                                }
                                                            ]
                                                        },
                                                        "openParenToken": {
                                                            "kind": "OpenParenToken",
                                                            "fullStart": 863,
                                                            "fullEnd": 864,
                                                            "start": 863,
                                                            "end": 864,
                                                            "fullWidth": 1,
                                                            "width": 1,
                                                            "text": "(",
                                                            "value": "(",
                                                            "valueText": "("
                                                        },
                                                        "condition": {
                                                            "kind": "EqualsExpression",
                                                            "fullStart": 864,
                                                            "fullEnd": 873,
                                                            "start": 864,
                                                            "end": 873,
                                                            "fullWidth": 9,
                                                            "width": 9,
                                                            "left": {
                                                                "kind": "IdentifierName",
                                                                "fullStart": 864,
                                                                "fullEnd": 868,
                                                                "start": 864,
                                                                "end": 867,
                                                                "fullWidth": 4,
                                                                "width": 3,
                                                                "text": "idx",
                                                                "value": "idx",
                                                                "valueText": "idx",
                                                                "hasTrailingTrivia": true,
                                                                "trailingTrivia": [
                                                                    {
                                                                        "kind": "WhitespaceTrivia",
                                                                        "text": " "
                                                                    }
                                                                ]
                                                            },
                                                            "operatorToken": {
                                                                "kind": "EqualsEqualsEqualsToken",
                                                                "fullStart": 868,
                                                                "fullEnd": 872,
                                                                "start": 868,
                                                                "end": 871,
                                                                "fullWidth": 4,
                                                                "width": 3,
                                                                "text": "===",
                                                                "value": "===",
                                                                "valueText": "===",
                                                                "hasTrailingTrivia": true,
                                                                "trailingTrivia": [
                                                                    {
                                                                        "kind": "WhitespaceTrivia",
                                                                        "text": " "
                                                                    }
                                                                ]
                                                            },
                                                            "right": {
                                                                "kind": "NumericLiteral",
                                                                "fullStart": 872,
                                                                "fullEnd": 873,
                                                                "start": 872,
                                                                "end": 873,
                                                                "fullWidth": 1,
                                                                "width": 1,
                                                                "text": "2",
                                                                "value": 2,
                                                                "valueText": "2"
                                                            }
                                                        },
                                                        "closeParenToken": {
                                                            "kind": "CloseParenToken",
                                                            "fullStart": 873,
                                                            "fullEnd": 875,
                                                            "start": 873,
                                                            "end": 874,
                                                            "fullWidth": 2,
                                                            "width": 1,
                                                            "text": ")",
                                                            "value": ")",
                                                            "valueText": ")",
                                                            "hasTrailingTrivia": true,
                                                            "trailingTrivia": [
                                                                {
                                                                    "kind": "WhitespaceTrivia",
                                                                    "text": " "
                                                                }
                                                            ]
                                                        },
                                                        "statement": {
                                                            "kind": "Block",
                                                            "fullStart": 875,
                                                            "fullEnd": 928,
                                                            "start": 875,
                                                            "end": 927,
                                                            "fullWidth": 53,
                                                            "width": 52,
                                                            "openBraceToken": {
                                                                "kind": "OpenBraceToken",
                                                                "fullStart": 875,
                                                                "fullEnd": 878,
                                                                "start": 875,
                                                                "end": 876,
                                                                "fullWidth": 3,
                                                                "width": 1,
                                                                "text": "{",
                                                                "value": "{",
                                                                "valueText": "{",
                                                                "hasTrailingTrivia": true,
                                                                "hasTrailingNewLine": true,
                                                                "trailingTrivia": [
                                                                    {
                                                                        "kind": "NewLineTrivia",
                                                                        "text": "\r\n"
                                                                    }
                                                                ]
                                                            },
                                                            "statements": [
                                                                {
                                                                    "kind": "ReturnStatement",
                                                                    "fullStart": 878,
                                                                    "fullEnd": 914,
                                                                    "start": 894,
                                                                    "end": 912,
                                                                    "fullWidth": 36,
                                                                    "width": 18,
                                                                    "returnKeyword": {
                                                                        "kind": "ReturnKeyword",
                                                                        "fullStart": 878,
                                                                        "fullEnd": 901,
                                                                        "start": 894,
                                                                        "end": 900,
                                                                        "fullWidth": 23,
                                                                        "width": 6,
                                                                        "text": "return",
                                                                        "value": "return",
                                                                        "valueText": "return",
                                                                        "hasLeadingTrivia": true,
                                                                        "hasTrailingTrivia": true,
                                                                        "leadingTrivia": [
                                                                            {
                                                                                "kind": "WhitespaceTrivia",
                                                                                "text": "                "
                                                                            }
                                                                        ],
                                                                        "trailingTrivia": [
                                                                            {
                                                                                "kind": "WhitespaceTrivia",
                                                                                "text": " "
                                                                            }
                                                                        ]
                                                                    },
                                                                    "expression": {
                                                                        "kind": "EqualsExpression",
                                                                        "fullStart": 901,
                                                                        "fullEnd": 911,
                                                                        "start": 901,
                                                                        "end": 911,
                                                                        "fullWidth": 10,
                                                                        "width": 10,
                                                                        "left": {
                                                                            "kind": "IdentifierName",
                                                                            "fullStart": 901,
                                                                            "fullEnd": 905,
                                                                            "start": 901,
                                                                            "end": 904,
                                                                            "fullWidth": 4,
                                                                            "width": 3,
                                                                            "text": "val",
                                                                            "value": "val",
                                                                            "valueText": "val",
                                                                            "hasTrailingTrivia": true,
                                                                            "trailingTrivia": [
                                                                                {
                                                                                    "kind": "WhitespaceTrivia",
                                                                                    "text": " "
                                                                                }
                                                                            ]
                                                                        },
                                                                        "operatorToken": {
                                                                            "kind": "EqualsEqualsEqualsToken",
                                                                            "fullStart": 905,
                                                                            "fullEnd": 909,
                                                                            "start": 905,
                                                                            "end": 908,
                                                                            "fullWidth": 4,
                                                                            "width": 3,
                                                                            "text": "===",
                                                                            "value": "===",
                                                                            "valueText": "===",
                                                                            "hasTrailingTrivia": true,
                                                                            "trailingTrivia": [
                                                                                {
                                                                                    "kind": "WhitespaceTrivia",
                                                                                    "text": " "
                                                                                }
                                                                            ]
                                                                        },
                                                                        "right": {
                                                                            "kind": "NumericLiteral",
                                                                            "fullStart": 909,
                                                                            "fullEnd": 911,
                                                                            "start": 909,
                                                                            "end": 911,
                                                                            "fullWidth": 2,
                                                                            "width": 2,
                                                                            "text": "12",
                                                                            "value": 12,
                                                                            "valueText": "12"
                                                                        }
                                                                    },
                                                                    "semicolonToken": {
                                                                        "kind": "SemicolonToken",
                                                                        "fullStart": 911,
                                                                        "fullEnd": 914,
                                                                        "start": 911,
                                                                        "end": 912,
                                                                        "fullWidth": 3,
                                                                        "width": 1,
                                                                        "text": ";",
                                                                        "value": ";",
                                                                        "valueText": ";",
                                                                        "hasTrailingTrivia": true,
                                                                        "hasTrailingNewLine": true,
                                                                        "trailingTrivia": [
                                                                            {
                                                                                "kind": "NewLineTrivia",
                                                                                "text": "\r\n"
                                                                            }
                                                                        ]
                                                                    }
                                                                }
                                                            ],
                                                            "closeBraceToken": {
                                                                "kind": "CloseBraceToken",
                                                                "fullStart": 914,
                                                                "fullEnd": 928,
                                                                "start": 926,
                                                                "end": 927,
                                                                "fullWidth": 14,
                                                                "width": 1,
                                                                "text": "}",
                                                                "value": "}",
                                                                "valueText": "}",
                                                                "hasLeadingTrivia": true,
                                                                "hasTrailingTrivia": true,
                                                                "leadingTrivia": [
                                                                    {
                                                                        "kind": "WhitespaceTrivia",
                                                                        "text": "            "
                                                                    }
                                                                ],
                                                                "trailingTrivia": [
                                                                    {
                                                                        "kind": "WhitespaceTrivia",
                                                                        "text": " "
                                                                    }
                                                                ]
                                                            }
                                                        },
                                                        "elseClause": {
                                                            "kind": "ElseClause",
                                                            "fullStart": 928,
                                                            "fullEnd": 982,
                                                            "start": 928,
                                                            "end": 980,
                                                            "fullWidth": 54,
                                                            "width": 52,
                                                            "elseKeyword": {
                                                                "kind": "ElseKeyword",
                                                                "fullStart": 928,
                                                                "fullEnd": 933,
                                                                "start": 928,
                                                                "end": 932,
                                                                "fullWidth": 5,
                                                                "width": 4,
                                                                "text": "else",
                                                                "value": "else",
                                                                "valueText": "else",
                                                                "hasTrailingTrivia": true,
                                                                "trailingTrivia": [
                                                                    {
                                                                        "kind": "WhitespaceTrivia",
                                                                        "text": " "
                                                                    }
                                                                ]
                                                            },
                                                            "statement": {
                                                                "kind": "Block",
                                                                "fullStart": 933,
                                                                "fullEnd": 982,
                                                                "start": 933,
                                                                "end": 980,
                                                                "fullWidth": 49,
                                                                "width": 47,
                                                                "openBraceToken": {
                                                                    "kind": "OpenBraceToken",
                                                                    "fullStart": 933,
                                                                    "fullEnd": 936,
                                                                    "start": 933,
                                                                    "end": 934,
                                                                    "fullWidth": 3,
                                                                    "width": 1,
                                                                    "text": "{",
                                                                    "value": "{",
                                                                    "valueText": "{",
                                                                    "hasTrailingTrivia": true,
                                                                    "hasTrailingNewLine": true,
                                                                    "trailingTrivia": [
                                                                        {
                                                                            "kind": "NewLineTrivia",
                                                                            "text": "\r\n"
                                                                        }
                                                                    ]
                                                                },
                                                                "statements": [
                                                                    {
                                                                        "kind": "ReturnStatement",
                                                                        "fullStart": 936,
                                                                        "fullEnd": 967,
                                                                        "start": 952,
                                                                        "end": 965,
                                                                        "fullWidth": 31,
                                                                        "width": 13,
                                                                        "returnKeyword": {
                                                                            "kind": "ReturnKeyword",
                                                                            "fullStart": 936,
                                                                            "fullEnd": 959,
                                                                            "start": 952,
                                                                            "end": 958,
                                                                            "fullWidth": 23,
                                                                            "width": 6,
                                                                            "text": "return",
                                                                            "value": "return",
                                                                            "valueText": "return",
                                                                            "hasLeadingTrivia": true,
                                                                            "hasTrailingTrivia": true,
                                                                            "leadingTrivia": [
                                                                                {
                                                                                    "kind": "WhitespaceTrivia",
                                                                                    "text": "                "
                                                                                }
                                                                            ],
                                                                            "trailingTrivia": [
                                                                                {
                                                                                    "kind": "WhitespaceTrivia",
                                                                                    "text": " "
                                                                                }
                                                                            ]
                                                                        },
                                                                        "expression": {
                                                                            "kind": "FalseKeyword",
                                                                            "fullStart": 959,
                                                                            "fullEnd": 964,
                                                                            "start": 959,
                                                                            "end": 964,
                                                                            "fullWidth": 5,
                                                                            "width": 5,
                                                                            "text": "false",
                                                                            "value": false,
                                                                            "valueText": "false"
                                                                        },
                                                                        "semicolonToken": {
                                                                            "kind": "SemicolonToken",
                                                                            "fullStart": 964,
                                                                            "fullEnd": 967,
                                                                            "start": 964,
                                                                            "end": 965,
                                                                            "fullWidth": 3,
                                                                            "width": 1,
                                                                            "text": ";",
                                                                            "value": ";",
                                                                            "valueText": ";",
                                                                            "hasTrailingTrivia": true,
                                                                            "hasTrailingNewLine": true,
                                                                            "trailingTrivia": [
                                                                                {
                                                                                    "kind": "NewLineTrivia",
                                                                                    "text": "\r\n"
                                                                                }
                                                                            ]
                                                                        }
                                                                    }
                                                                ],
                                                                "closeBraceToken": {
                                                                    "kind": "CloseBraceToken",
                                                                    "fullStart": 967,
                                                                    "fullEnd": 982,
                                                                    "start": 979,
                                                                    "end": 980,
                                                                    "fullWidth": 15,
                                                                    "width": 1,
                                                                    "text": "}",
                                                                    "value": "}",
                                                                    "valueText": "}",
                                                                    "hasLeadingTrivia": true,
                                                                    "hasTrailingTrivia": true,
                                                                    "hasTrailingNewLine": true,
                                                                    "leadingTrivia": [
                                                                        {
                                                                            "kind": "WhitespaceTrivia",
                                                                            "text": "            "
                                                                        }
                                                                    ],
                                                                    "trailingTrivia": [
                                                                        {
                                                                            "kind": "NewLineTrivia",
                                                                            "text": "\r\n"
                                                                        }
                                                                    ]
                                                                }
                                                            }
                                                        }
                                                    }
                                                }
                                            }
                                        }
                                    }
                                ],
                                "closeBraceToken": {
                                    "kind": "CloseBraceToken",
                                    "fullStart": 982,
                                    "fullEnd": 995,
                                    "start": 992,
                                    "end": 993,
                                    "fullWidth": 13,
                                    "width": 1,
                                    "text": "}",
                                    "value": "}",
                                    "valueText": "}",
                                    "hasLeadingTrivia": true,
                                    "hasLeadingNewLine": true,
                                    "hasTrailingTrivia": true,
                                    "hasTrailingNewLine": true,
                                    "leadingTrivia": [
                                        {
                                            "kind": "NewLineTrivia",
                                            "text": "\r\n"
                                        },
                                        {
                                            "kind": "WhitespaceTrivia",
                                            "text": "        "
                                        }
                                    ],
                                    "trailingTrivia": [
                                        {
                                            "kind": "NewLineTrivia",
                                            "text": "\r\n"
                                        }
                                    ]
                                }
                            }
                        },
                        {
                            "kind": "VariableStatement",
                            "fullStart": 995,
                            "fullEnd": 1116,
                            "start": 1005,
                            "end": 1114,
                            "fullWidth": 121,
                            "width": 109,
                            "modifiers": [],
                            "variableDeclaration": {
                                "kind": "VariableDeclaration",
                                "fullStart": 995,
                                "fullEnd": 1113,
                                "start": 1005,
                                "end": 1113,
                                "fullWidth": 118,
                                "width": 108,
                                "varKeyword": {
                                    "kind": "VarKeyword",
                                    "fullStart": 995,
                                    "fullEnd": 1009,
                                    "start": 1005,
                                    "end": 1008,
                                    "fullWidth": 14,
                                    "width": 3,
                                    "text": "var",
                                    "value": "var",
                                    "valueText": "var",
                                    "hasLeadingTrivia": true,
                                    "hasLeadingNewLine": true,
                                    "hasTrailingTrivia": true,
                                    "leadingTrivia": [
                                        {
                                            "kind": "NewLineTrivia",
                                            "text": "\r\n"
                                        },
                                        {
                                            "kind": "WhitespaceTrivia",
                                            "text": "        "
                                        }
                                    ],
                                    "trailingTrivia": [
                                        {
                                            "kind": "WhitespaceTrivia",
                                            "text": " "
                                        }
                                    ]
                                },
                                "variableDeclarators": [
                                    {
                                        "kind": "VariableDeclarator",
                                        "fullStart": 1009,
                                        "fullEnd": 1113,
                                        "start": 1009,
                                        "end": 1113,
                                        "fullWidth": 104,
                                        "width": 104,
                                        "identifier": {
                                            "kind": "IdentifierName",
                                            "fullStart": 1009,
                                            "fullEnd": 1014,
                                            "start": 1009,
                                            "end": 1013,
                                            "fullWidth": 5,
                                            "width": 4,
                                            "text": "func",
                                            "value": "func",
                                            "valueText": "func",
                                            "hasTrailingTrivia": true,
                                            "trailingTrivia": [
                                                {
                                                    "kind": "WhitespaceTrivia",
                                                    "text": " "
                                                }
                                            ]
                                        },
                                        "equalsValueClause": {
                                            "kind": "EqualsValueClause",
                                            "fullStart": 1014,
                                            "fullEnd": 1113,
                                            "start": 1014,
                                            "end": 1113,
                                            "fullWidth": 99,
                                            "width": 99,
                                            "equalsToken": {
                                                "kind": "EqualsToken",
                                                "fullStart": 1014,
                                                "fullEnd": 1016,
                                                "start": 1014,
                                                "end": 1015,
                                                "fullWidth": 2,
                                                "width": 1,
                                                "text": "=",
                                                "value": "=",
                                                "valueText": "=",
                                                "hasTrailingTrivia": true,
                                                "trailingTrivia": [
                                                    {
                                                        "kind": "WhitespaceTrivia",
                                                        "text": " "
                                                    }
                                                ]
                                            },
                                            "value": {
                                                "kind": "FunctionExpression",
                                                "fullStart": 1016,
                                                "fullEnd": 1113,
                                                "start": 1016,
                                                "end": 1113,
                                                "fullWidth": 97,
                                                "width": 97,
                                                "functionKeyword": {
                                                    "kind": "FunctionKeyword",
                                                    "fullStart": 1016,
                                                    "fullEnd": 1025,
                                                    "start": 1016,
                                                    "end": 1024,
                                                    "fullWidth": 9,
                                                    "width": 8,
                                                    "text": "function",
                                                    "value": "function",
                                                    "valueText": "function",
                                                    "hasTrailingTrivia": true,
                                                    "trailingTrivia": [
                                                        {
                                                            "kind": "WhitespaceTrivia",
                                                            "text": " "
                                                        }
                                                    ]
                                                },
                                                "callSignature": {
                                                    "kind": "CallSignature",
                                                    "fullStart": 1025,
                                                    "fullEnd": 1032,
                                                    "start": 1025,
                                                    "end": 1031,
                                                    "fullWidth": 7,
                                                    "width": 6,
                                                    "parameterList": {
                                                        "kind": "ParameterList",
                                                        "fullStart": 1025,
                                                        "fullEnd": 1032,
                                                        "start": 1025,
                                                        "end": 1031,
                                                        "fullWidth": 7,
                                                        "width": 6,
                                                        "openParenToken": {
                                                            "kind": "OpenParenToken",
                                                            "fullStart": 1025,
                                                            "fullEnd": 1026,
                                                            "start": 1025,
                                                            "end": 1026,
                                                            "fullWidth": 1,
                                                            "width": 1,
                                                            "text": "(",
                                                            "value": "(",
                                                            "valueText": "("
                                                        },
                                                        "parameters": [
                                                            {
                                                                "kind": "Parameter",
                                                                "fullStart": 1026,
                                                                "fullEnd": 1027,
                                                                "start": 1026,
                                                                "end": 1027,
                                                                "fullWidth": 1,
<<<<<<< HEAD
                                                                "width": 1,
=======
                                                                "modifiers": [],
>>>>>>> e3c38734
                                                                "identifier": {
                                                                    "kind": "IdentifierName",
                                                                    "fullStart": 1026,
                                                                    "fullEnd": 1027,
                                                                    "start": 1026,
                                                                    "end": 1027,
                                                                    "fullWidth": 1,
                                                                    "width": 1,
                                                                    "text": "a",
                                                                    "value": "a",
                                                                    "valueText": "a"
                                                                }
                                                            },
                                                            {
                                                                "kind": "CommaToken",
                                                                "fullStart": 1027,
                                                                "fullEnd": 1029,
                                                                "start": 1027,
                                                                "end": 1028,
                                                                "fullWidth": 2,
                                                                "width": 1,
                                                                "text": ",",
                                                                "value": ",",
                                                                "valueText": ",",
                                                                "hasTrailingTrivia": true,
                                                                "trailingTrivia": [
                                                                    {
                                                                        "kind": "WhitespaceTrivia",
                                                                        "text": " "
                                                                    }
                                                                ]
                                                            },
                                                            {
                                                                "kind": "Parameter",
                                                                "fullStart": 1029,
                                                                "fullEnd": 1030,
                                                                "start": 1029,
                                                                "end": 1030,
                                                                "fullWidth": 1,
<<<<<<< HEAD
                                                                "width": 1,
=======
                                                                "modifiers": [],
>>>>>>> e3c38734
                                                                "identifier": {
                                                                    "kind": "IdentifierName",
                                                                    "fullStart": 1029,
                                                                    "fullEnd": 1030,
                                                                    "start": 1029,
                                                                    "end": 1030,
                                                                    "fullWidth": 1,
                                                                    "width": 1,
                                                                    "text": "b",
                                                                    "value": "b",
                                                                    "valueText": "b"
                                                                }
                                                            }
                                                        ],
                                                        "closeParenToken": {
                                                            "kind": "CloseParenToken",
                                                            "fullStart": 1030,
                                                            "fullEnd": 1032,
                                                            "start": 1030,
                                                            "end": 1031,
                                                            "fullWidth": 2,
                                                            "width": 1,
                                                            "text": ")",
                                                            "value": ")",
                                                            "valueText": ")",
                                                            "hasTrailingTrivia": true,
                                                            "trailingTrivia": [
                                                                {
                                                                    "kind": "WhitespaceTrivia",
                                                                    "text": " "
                                                                }
                                                            ]
                                                        }
                                                    }
                                                },
                                                "block": {
                                                    "kind": "Block",
                                                    "fullStart": 1032,
                                                    "fullEnd": 1113,
                                                    "start": 1032,
                                                    "end": 1113,
                                                    "fullWidth": 81,
                                                    "width": 81,
                                                    "openBraceToken": {
                                                        "kind": "OpenBraceToken",
                                                        "fullStart": 1032,
                                                        "fullEnd": 1035,
                                                        "start": 1032,
                                                        "end": 1033,
                                                        "fullWidth": 3,
                                                        "width": 1,
                                                        "text": "{",
                                                        "value": "{",
                                                        "valueText": "{",
                                                        "hasTrailingTrivia": true,
                                                        "hasTrailingNewLine": true,
                                                        "trailingTrivia": [
                                                            {
                                                                "kind": "NewLineTrivia",
                                                                "text": "\r\n"
                                                            }
                                                        ]
                                                    },
                                                    "statements": [
                                                        {
                                                            "kind": "ReturnStatement",
                                                            "fullStart": 1035,
                                                            "fullEnd": 1104,
                                                            "start": 1047,
                                                            "end": 1102,
                                                            "fullWidth": 69,
                                                            "width": 55,
                                                            "returnKeyword": {
                                                                "kind": "ReturnKeyword",
                                                                "fullStart": 1035,
                                                                "fullEnd": 1054,
                                                                "start": 1047,
                                                                "end": 1053,
                                                                "fullWidth": 19,
                                                                "width": 6,
                                                                "text": "return",
                                                                "value": "return",
                                                                "valueText": "return",
                                                                "hasLeadingTrivia": true,
                                                                "hasTrailingTrivia": true,
                                                                "leadingTrivia": [
                                                                    {
                                                                        "kind": "WhitespaceTrivia",
                                                                        "text": "            "
                                                                    }
                                                                ],
                                                                "trailingTrivia": [
                                                                    {
                                                                        "kind": "WhitespaceTrivia",
                                                                        "text": " "
                                                                    }
                                                                ]
                                                            },
                                                            "expression": {
                                                                "kind": "InvocationExpression",
                                                                "fullStart": 1054,
                                                                "fullEnd": 1101,
                                                                "start": 1054,
                                                                "end": 1101,
                                                                "fullWidth": 47,
                                                                "width": 47,
                                                                "expression": {
                                                                    "kind": "MemberAccessExpression",
                                                                    "fullStart": 1054,
                                                                    "fullEnd": 1078,
                                                                    "start": 1054,
                                                                    "end": 1078,
                                                                    "fullWidth": 24,
                                                                    "width": 24,
                                                                    "expression": {
                                                                        "kind": "MemberAccessExpression",
                                                                        "fullStart": 1054,
                                                                        "fullEnd": 1073,
                                                                        "start": 1054,
                                                                        "end": 1073,
                                                                        "fullWidth": 19,
                                                                        "width": 19,
                                                                        "expression": {
                                                                            "kind": "MemberAccessExpression",
                                                                            "fullStart": 1054,
                                                                            "fullEnd": 1069,
                                                                            "start": 1054,
                                                                            "end": 1069,
                                                                            "fullWidth": 15,
                                                                            "width": 15,
                                                                            "expression": {
                                                                                "kind": "IdentifierName",
                                                                                "fullStart": 1054,
                                                                                "fullEnd": 1059,
                                                                                "start": 1054,
                                                                                "end": 1059,
                                                                                "fullWidth": 5,
                                                                                "width": 5,
                                                                                "text": "Array",
                                                                                "value": "Array",
                                                                                "valueText": "Array"
                                                                            },
                                                                            "dotToken": {
                                                                                "kind": "DotToken",
                                                                                "fullStart": 1059,
                                                                                "fullEnd": 1060,
                                                                                "start": 1059,
                                                                                "end": 1060,
                                                                                "fullWidth": 1,
                                                                                "width": 1,
                                                                                "text": ".",
                                                                                "value": ".",
                                                                                "valueText": "."
                                                                            },
                                                                            "name": {
                                                                                "kind": "IdentifierName",
                                                                                "fullStart": 1060,
                                                                                "fullEnd": 1069,
                                                                                "start": 1060,
                                                                                "end": 1069,
                                                                                "fullWidth": 9,
                                                                                "width": 9,
                                                                                "text": "prototype",
                                                                                "value": "prototype",
                                                                                "valueText": "prototype"
                                                                            }
                                                                        },
                                                                        "dotToken": {
                                                                            "kind": "DotToken",
                                                                            "fullStart": 1069,
                                                                            "fullEnd": 1070,
                                                                            "start": 1069,
                                                                            "end": 1070,
                                                                            "fullWidth": 1,
                                                                            "width": 1,
                                                                            "text": ".",
                                                                            "value": ".",
                                                                            "valueText": "."
                                                                        },
                                                                        "name": {
                                                                            "kind": "IdentifierName",
                                                                            "fullStart": 1070,
                                                                            "fullEnd": 1073,
                                                                            "start": 1070,
                                                                            "end": 1073,
                                                                            "fullWidth": 3,
                                                                            "width": 3,
                                                                            "text": "map",
                                                                            "value": "map",
                                                                            "valueText": "map"
                                                                        }
                                                                    },
                                                                    "dotToken": {
                                                                        "kind": "DotToken",
                                                                        "fullStart": 1073,
                                                                        "fullEnd": 1074,
                                                                        "start": 1073,
                                                                        "end": 1074,
                                                                        "fullWidth": 1,
                                                                        "width": 1,
                                                                        "text": ".",
                                                                        "value": ".",
                                                                        "valueText": "."
                                                                    },
                                                                    "name": {
                                                                        "kind": "IdentifierName",
                                                                        "fullStart": 1074,
                                                                        "fullEnd": 1078,
                                                                        "start": 1074,
                                                                        "end": 1078,
                                                                        "fullWidth": 4,
                                                                        "width": 4,
                                                                        "text": "call",
                                                                        "value": "call",
                                                                        "valueText": "call"
                                                                    }
                                                                },
                                                                "argumentList": {
                                                                    "kind": "ArgumentList",
                                                                    "fullStart": 1078,
                                                                    "fullEnd": 1101,
                                                                    "start": 1078,
                                                                    "end": 1101,
                                                                    "fullWidth": 23,
                                                                    "width": 23,
                                                                    "openParenToken": {
                                                                        "kind": "OpenParenToken",
                                                                        "fullStart": 1078,
                                                                        "fullEnd": 1079,
                                                                        "start": 1078,
                                                                        "end": 1079,
                                                                        "fullWidth": 1,
                                                                        "width": 1,
                                                                        "text": "(",
                                                                        "value": "(",
                                                                        "valueText": "("
                                                                    },
                                                                    "arguments": [
                                                                        {
                                                                            "kind": "IdentifierName",
                                                                            "fullStart": 1079,
                                                                            "fullEnd": 1088,
                                                                            "start": 1079,
                                                                            "end": 1088,
                                                                            "fullWidth": 9,
                                                                            "width": 9,
                                                                            "text": "arguments",
                                                                            "value": "arguments",
                                                                            "valueText": "arguments"
                                                                        },
                                                                        {
                                                                            "kind": "CommaToken",
                                                                            "fullStart": 1088,
                                                                            "fullEnd": 1090,
                                                                            "start": 1088,
                                                                            "end": 1089,
                                                                            "fullWidth": 2,
                                                                            "width": 1,
                                                                            "text": ",",
                                                                            "value": ",",
                                                                            "valueText": ",",
                                                                            "hasTrailingTrivia": true,
                                                                            "trailingTrivia": [
                                                                                {
                                                                                    "kind": "WhitespaceTrivia",
                                                                                    "text": " "
                                                                                }
                                                                            ]
                                                                        },
                                                                        {
                                                                            "kind": "IdentifierName",
                                                                            "fullStart": 1090,
                                                                            "fullEnd": 1100,
                                                                            "start": 1090,
                                                                            "end": 1100,
                                                                            "fullWidth": 10,
                                                                            "width": 10,
                                                                            "text": "callbackfn",
                                                                            "value": "callbackfn",
                                                                            "valueText": "callbackfn"
                                                                        }
                                                                    ],
                                                                    "closeParenToken": {
                                                                        "kind": "CloseParenToken",
                                                                        "fullStart": 1100,
                                                                        "fullEnd": 1101,
                                                                        "start": 1100,
                                                                        "end": 1101,
                                                                        "fullWidth": 1,
                                                                        "width": 1,
                                                                        "text": ")",
                                                                        "value": ")",
                                                                        "valueText": ")"
                                                                    }
                                                                }
                                                            },
                                                            "semicolonToken": {
                                                                "kind": "SemicolonToken",
                                                                "fullStart": 1101,
                                                                "fullEnd": 1104,
                                                                "start": 1101,
                                                                "end": 1102,
                                                                "fullWidth": 3,
                                                                "width": 1,
                                                                "text": ";",
                                                                "value": ";",
                                                                "valueText": ";",
                                                                "hasTrailingTrivia": true,
                                                                "hasTrailingNewLine": true,
                                                                "trailingTrivia": [
                                                                    {
                                                                        "kind": "NewLineTrivia",
                                                                        "text": "\r\n"
                                                                    }
                                                                ]
                                                            }
                                                        }
                                                    ],
                                                    "closeBraceToken": {
                                                        "kind": "CloseBraceToken",
                                                        "fullStart": 1104,
                                                        "fullEnd": 1113,
                                                        "start": 1112,
                                                        "end": 1113,
                                                        "fullWidth": 9,
                                                        "width": 1,
                                                        "text": "}",
                                                        "value": "}",
                                                        "valueText": "}",
                                                        "hasLeadingTrivia": true,
                                                        "leadingTrivia": [
                                                            {
                                                                "kind": "WhitespaceTrivia",
                                                                "text": "        "
                                                            }
                                                        ]
                                                    }
                                                }
                                            }
                                        }
                                    }
                                ]
                            },
                            "semicolonToken": {
                                "kind": "SemicolonToken",
                                "fullStart": 1113,
                                "fullEnd": 1116,
                                "start": 1113,
                                "end": 1114,
                                "fullWidth": 3,
                                "width": 1,
                                "text": ";",
                                "value": ";",
                                "valueText": ";",
                                "hasTrailingTrivia": true,
                                "hasTrailingNewLine": true,
                                "trailingTrivia": [
                                    {
                                        "kind": "NewLineTrivia",
                                        "text": "\r\n"
                                    }
                                ]
                            }
                        },
                        {
                            "kind": "VariableStatement",
                            "fullStart": 1116,
                            "fullEnd": 1161,
                            "start": 1126,
                            "end": 1159,
                            "fullWidth": 45,
                            "width": 33,
                            "modifiers": [],
                            "variableDeclaration": {
                                "kind": "VariableDeclaration",
                                "fullStart": 1116,
                                "fullEnd": 1158,
                                "start": 1126,
                                "end": 1158,
                                "fullWidth": 42,
                                "width": 32,
                                "varKeyword": {
                                    "kind": "VarKeyword",
                                    "fullStart": 1116,
                                    "fullEnd": 1130,
                                    "start": 1126,
                                    "end": 1129,
                                    "fullWidth": 14,
                                    "width": 3,
                                    "text": "var",
                                    "value": "var",
                                    "valueText": "var",
                                    "hasLeadingTrivia": true,
                                    "hasLeadingNewLine": true,
                                    "hasTrailingTrivia": true,
                                    "leadingTrivia": [
                                        {
                                            "kind": "NewLineTrivia",
                                            "text": "\r\n"
                                        },
                                        {
                                            "kind": "WhitespaceTrivia",
                                            "text": "        "
                                        }
                                    ],
                                    "trailingTrivia": [
                                        {
                                            "kind": "WhitespaceTrivia",
                                            "text": " "
                                        }
                                    ]
                                },
                                "variableDeclarators": [
                                    {
                                        "kind": "VariableDeclarator",
                                        "fullStart": 1130,
                                        "fullEnd": 1158,
                                        "start": 1130,
                                        "end": 1158,
                                        "fullWidth": 28,
                                        "width": 28,
                                        "identifier": {
                                            "kind": "IdentifierName",
                                            "fullStart": 1130,
                                            "fullEnd": 1141,
                                            "start": 1130,
                                            "end": 1140,
                                            "fullWidth": 11,
                                            "width": 10,
                                            "text": "testResult",
                                            "value": "testResult",
                                            "valueText": "testResult",
                                            "hasTrailingTrivia": true,
                                            "trailingTrivia": [
                                                {
                                                    "kind": "WhitespaceTrivia",
                                                    "text": " "
                                                }
                                            ]
                                        },
                                        "equalsValueClause": {
                                            "kind": "EqualsValueClause",
                                            "fullStart": 1141,
                                            "fullEnd": 1158,
                                            "start": 1141,
                                            "end": 1158,
                                            "fullWidth": 17,
                                            "width": 17,
                                            "equalsToken": {
                                                "kind": "EqualsToken",
                                                "fullStart": 1141,
                                                "fullEnd": 1143,
                                                "start": 1141,
                                                "end": 1142,
                                                "fullWidth": 2,
                                                "width": 1,
                                                "text": "=",
                                                "value": "=",
                                                "valueText": "=",
                                                "hasTrailingTrivia": true,
                                                "trailingTrivia": [
                                                    {
                                                        "kind": "WhitespaceTrivia",
                                                        "text": " "
                                                    }
                                                ]
                                            },
                                            "value": {
                                                "kind": "InvocationExpression",
                                                "fullStart": 1143,
                                                "fullEnd": 1158,
                                                "start": 1143,
                                                "end": 1158,
                                                "fullWidth": 15,
                                                "width": 15,
                                                "expression": {
                                                    "kind": "IdentifierName",
                                                    "fullStart": 1143,
                                                    "fullEnd": 1147,
                                                    "start": 1143,
                                                    "end": 1147,
                                                    "fullWidth": 4,
                                                    "width": 4,
                                                    "text": "func",
                                                    "value": "func",
                                                    "valueText": "func"
                                                },
                                                "argumentList": {
                                                    "kind": "ArgumentList",
                                                    "fullStart": 1147,
                                                    "fullEnd": 1158,
                                                    "start": 1147,
                                                    "end": 1158,
                                                    "fullWidth": 11,
                                                    "width": 11,
                                                    "openParenToken": {
                                                        "kind": "OpenParenToken",
                                                        "fullStart": 1147,
                                                        "fullEnd": 1148,
                                                        "start": 1147,
                                                        "end": 1148,
                                                        "fullWidth": 1,
                                                        "width": 1,
                                                        "text": "(",
                                                        "value": "(",
                                                        "valueText": "("
                                                    },
                                                    "arguments": [
                                                        {
                                                            "kind": "NumericLiteral",
                                                            "fullStart": 1148,
                                                            "fullEnd": 1149,
                                                            "start": 1148,
                                                            "end": 1149,
                                                            "fullWidth": 1,
                                                            "width": 1,
                                                            "text": "9",
                                                            "value": 9,
                                                            "valueText": "9"
                                                        },
                                                        {
                                                            "kind": "CommaToken",
                                                            "fullStart": 1149,
                                                            "fullEnd": 1151,
                                                            "start": 1149,
                                                            "end": 1150,
                                                            "fullWidth": 2,
                                                            "width": 1,
                                                            "text": ",",
                                                            "value": ",",
                                                            "valueText": ",",
                                                            "hasTrailingTrivia": true,
                                                            "trailingTrivia": [
                                                                {
                                                                    "kind": "WhitespaceTrivia",
                                                                    "text": " "
                                                                }
                                                            ]
                                                        },
                                                        {
                                                            "kind": "NumericLiteral",
                                                            "fullStart": 1151,
                                                            "fullEnd": 1153,
                                                            "start": 1151,
                                                            "end": 1153,
                                                            "fullWidth": 2,
                                                            "width": 2,
                                                            "text": "11",
                                                            "value": 11,
                                                            "valueText": "11"
                                                        },
                                                        {
                                                            "kind": "CommaToken",
                                                            "fullStart": 1153,
                                                            "fullEnd": 1155,
                                                            "start": 1153,
                                                            "end": 1154,
                                                            "fullWidth": 2,
                                                            "width": 1,
                                                            "text": ",",
                                                            "value": ",",
                                                            "valueText": ",",
                                                            "hasTrailingTrivia": true,
                                                            "trailingTrivia": [
                                                                {
                                                                    "kind": "WhitespaceTrivia",
                                                                    "text": " "
                                                                }
                                                            ]
                                                        },
                                                        {
                                                            "kind": "NumericLiteral",
                                                            "fullStart": 1155,
                                                            "fullEnd": 1157,
                                                            "start": 1155,
                                                            "end": 1157,
                                                            "fullWidth": 2,
                                                            "width": 2,
                                                            "text": "12",
                                                            "value": 12,
                                                            "valueText": "12"
                                                        }
                                                    ],
                                                    "closeParenToken": {
                                                        "kind": "CloseParenToken",
                                                        "fullStart": 1157,
                                                        "fullEnd": 1158,
                                                        "start": 1157,
                                                        "end": 1158,
                                                        "fullWidth": 1,
                                                        "width": 1,
                                                        "text": ")",
                                                        "value": ")",
                                                        "valueText": ")"
                                                    }
                                                }
                                            }
                                        }
                                    }
                                ]
                            },
                            "semicolonToken": {
                                "kind": "SemicolonToken",
                                "fullStart": 1158,
                                "fullEnd": 1161,
                                "start": 1158,
                                "end": 1159,
                                "fullWidth": 3,
                                "width": 1,
                                "text": ";",
                                "value": ";",
                                "valueText": ";",
                                "hasTrailingTrivia": true,
                                "hasTrailingNewLine": true,
                                "trailingTrivia": [
                                    {
                                        "kind": "NewLineTrivia",
                                        "text": "\r\n"
                                    }
                                ]
                            }
                        },
                        {
                            "kind": "ReturnStatement",
                            "fullStart": 1161,
                            "fullEnd": 1255,
                            "start": 1171,
                            "end": 1253,
                            "fullWidth": 94,
                            "width": 82,
                            "returnKeyword": {
                                "kind": "ReturnKeyword",
                                "fullStart": 1161,
                                "fullEnd": 1178,
                                "start": 1171,
                                "end": 1177,
                                "fullWidth": 17,
                                "width": 6,
                                "text": "return",
                                "value": "return",
                                "valueText": "return",
                                "hasLeadingTrivia": true,
                                "hasLeadingNewLine": true,
                                "hasTrailingTrivia": true,
                                "leadingTrivia": [
                                    {
                                        "kind": "NewLineTrivia",
                                        "text": "\r\n"
                                    },
                                    {
                                        "kind": "WhitespaceTrivia",
                                        "text": "        "
                                    }
                                ],
                                "trailingTrivia": [
                                    {
                                        "kind": "WhitespaceTrivia",
                                        "text": " "
                                    }
                                ]
                            },
                            "expression": {
                                "kind": "LogicalAndExpression",
                                "fullStart": 1178,
                                "fullEnd": 1252,
                                "start": 1178,
                                "end": 1252,
                                "fullWidth": 74,
                                "width": 74,
                                "left": {
                                    "kind": "LogicalAndExpression",
                                    "fullStart": 1178,
                                    "fullEnd": 1227,
                                    "start": 1178,
                                    "end": 1226,
                                    "fullWidth": 49,
                                    "width": 48,
                                    "left": {
                                        "kind": "EqualsExpression",
                                        "fullStart": 1178,
                                        "fullEnd": 1201,
                                        "start": 1178,
                                        "end": 1200,
                                        "fullWidth": 23,
                                        "width": 22,
                                        "left": {
                                            "kind": "ElementAccessExpression",
                                            "fullStart": 1178,
                                            "fullEnd": 1192,
                                            "start": 1178,
                                            "end": 1191,
                                            "fullWidth": 14,
                                            "width": 13,
                                            "expression": {
                                                "kind": "IdentifierName",
                                                "fullStart": 1178,
                                                "fullEnd": 1188,
                                                "start": 1178,
                                                "end": 1188,
                                                "fullWidth": 10,
                                                "width": 10,
                                                "text": "testResult",
                                                "value": "testResult",
                                                "valueText": "testResult"
                                            },
                                            "openBracketToken": {
                                                "kind": "OpenBracketToken",
                                                "fullStart": 1188,
                                                "fullEnd": 1189,
                                                "start": 1188,
                                                "end": 1189,
                                                "fullWidth": 1,
                                                "width": 1,
                                                "text": "[",
                                                "value": "[",
                                                "valueText": "["
                                            },
                                            "argumentExpression": {
                                                "kind": "NumericLiteral",
                                                "fullStart": 1189,
                                                "fullEnd": 1190,
                                                "start": 1189,
                                                "end": 1190,
                                                "fullWidth": 1,
                                                "width": 1,
                                                "text": "0",
                                                "value": 0,
                                                "valueText": "0"
                                            },
                                            "closeBracketToken": {
                                                "kind": "CloseBracketToken",
                                                "fullStart": 1190,
                                                "fullEnd": 1192,
                                                "start": 1190,
                                                "end": 1191,
                                                "fullWidth": 2,
                                                "width": 1,
                                                "text": "]",
                                                "value": "]",
                                                "valueText": "]",
                                                "hasTrailingTrivia": true,
                                                "trailingTrivia": [
                                                    {
                                                        "kind": "WhitespaceTrivia",
                                                        "text": " "
                                                    }
                                                ]
                                            }
                                        },
                                        "operatorToken": {
                                            "kind": "EqualsEqualsEqualsToken",
                                            "fullStart": 1192,
                                            "fullEnd": 1196,
                                            "start": 1192,
                                            "end": 1195,
                                            "fullWidth": 4,
                                            "width": 3,
                                            "text": "===",
                                            "value": "===",
                                            "valueText": "===",
                                            "hasTrailingTrivia": true,
                                            "trailingTrivia": [
                                                {
                                                    "kind": "WhitespaceTrivia",
                                                    "text": " "
                                                }
                                            ]
                                        },
                                        "right": {
                                            "kind": "TrueKeyword",
                                            "fullStart": 1196,
                                            "fullEnd": 1201,
                                            "start": 1196,
                                            "end": 1200,
                                            "fullWidth": 5,
                                            "width": 4,
                                            "text": "true",
                                            "value": true,
                                            "valueText": "true",
                                            "hasTrailingTrivia": true,
                                            "trailingTrivia": [
                                                {
                                                    "kind": "WhitespaceTrivia",
                                                    "text": " "
                                                }
                                            ]
                                        }
                                    },
                                    "operatorToken": {
                                        "kind": "AmpersandAmpersandToken",
                                        "fullStart": 1201,
                                        "fullEnd": 1204,
                                        "start": 1201,
                                        "end": 1203,
                                        "fullWidth": 3,
                                        "width": 2,
                                        "text": "&&",
                                        "value": "&&",
                                        "valueText": "&&",
                                        "hasTrailingTrivia": true,
                                        "trailingTrivia": [
                                            {
                                                "kind": "WhitespaceTrivia",
                                                "text": " "
                                            }
                                        ]
                                    },
                                    "right": {
                                        "kind": "EqualsExpression",
                                        "fullStart": 1204,
                                        "fullEnd": 1227,
                                        "start": 1204,
                                        "end": 1226,
                                        "fullWidth": 23,
                                        "width": 22,
                                        "left": {
                                            "kind": "ElementAccessExpression",
                                            "fullStart": 1204,
                                            "fullEnd": 1218,
                                            "start": 1204,
                                            "end": 1217,
                                            "fullWidth": 14,
                                            "width": 13,
                                            "expression": {
                                                "kind": "IdentifierName",
                                                "fullStart": 1204,
                                                "fullEnd": 1214,
                                                "start": 1204,
                                                "end": 1214,
                                                "fullWidth": 10,
                                                "width": 10,
                                                "text": "testResult",
                                                "value": "testResult",
                                                "valueText": "testResult"
                                            },
                                            "openBracketToken": {
                                                "kind": "OpenBracketToken",
                                                "fullStart": 1214,
                                                "fullEnd": 1215,
                                                "start": 1214,
                                                "end": 1215,
                                                "fullWidth": 1,
                                                "width": 1,
                                                "text": "[",
                                                "value": "[",
                                                "valueText": "["
                                            },
                                            "argumentExpression": {
                                                "kind": "NumericLiteral",
                                                "fullStart": 1215,
                                                "fullEnd": 1216,
                                                "start": 1215,
                                                "end": 1216,
                                                "fullWidth": 1,
                                                "width": 1,
                                                "text": "1",
                                                "value": 1,
                                                "valueText": "1"
                                            },
                                            "closeBracketToken": {
                                                "kind": "CloseBracketToken",
                                                "fullStart": 1216,
                                                "fullEnd": 1218,
                                                "start": 1216,
                                                "end": 1217,
                                                "fullWidth": 2,
                                                "width": 1,
                                                "text": "]",
                                                "value": "]",
                                                "valueText": "]",
                                                "hasTrailingTrivia": true,
                                                "trailingTrivia": [
                                                    {
                                                        "kind": "WhitespaceTrivia",
                                                        "text": " "
                                                    }
                                                ]
                                            }
                                        },
                                        "operatorToken": {
                                            "kind": "EqualsEqualsEqualsToken",
                                            "fullStart": 1218,
                                            "fullEnd": 1222,
                                            "start": 1218,
                                            "end": 1221,
                                            "fullWidth": 4,
                                            "width": 3,
                                            "text": "===",
                                            "value": "===",
                                            "valueText": "===",
                                            "hasTrailingTrivia": true,
                                            "trailingTrivia": [
                                                {
                                                    "kind": "WhitespaceTrivia",
                                                    "text": " "
                                                }
                                            ]
                                        },
                                        "right": {
                                            "kind": "TrueKeyword",
                                            "fullStart": 1222,
                                            "fullEnd": 1227,
                                            "start": 1222,
                                            "end": 1226,
                                            "fullWidth": 5,
                                            "width": 4,
                                            "text": "true",
                                            "value": true,
                                            "valueText": "true",
                                            "hasTrailingTrivia": true,
                                            "trailingTrivia": [
                                                {
                                                    "kind": "WhitespaceTrivia",
                                                    "text": " "
                                                }
                                            ]
                                        }
                                    }
                                },
                                "operatorToken": {
                                    "kind": "AmpersandAmpersandToken",
                                    "fullStart": 1227,
                                    "fullEnd": 1230,
                                    "start": 1227,
                                    "end": 1229,
                                    "fullWidth": 3,
                                    "width": 2,
                                    "text": "&&",
                                    "value": "&&",
                                    "valueText": "&&",
                                    "hasTrailingTrivia": true,
                                    "trailingTrivia": [
                                        {
                                            "kind": "WhitespaceTrivia",
                                            "text": " "
                                        }
                                    ]
                                },
                                "right": {
                                    "kind": "EqualsExpression",
                                    "fullStart": 1230,
                                    "fullEnd": 1252,
                                    "start": 1230,
                                    "end": 1252,
                                    "fullWidth": 22,
                                    "width": 22,
                                    "left": {
                                        "kind": "ElementAccessExpression",
                                        "fullStart": 1230,
                                        "fullEnd": 1244,
                                        "start": 1230,
                                        "end": 1243,
                                        "fullWidth": 14,
                                        "width": 13,
                                        "expression": {
                                            "kind": "IdentifierName",
                                            "fullStart": 1230,
                                            "fullEnd": 1240,
                                            "start": 1230,
                                            "end": 1240,
                                            "fullWidth": 10,
                                            "width": 10,
                                            "text": "testResult",
                                            "value": "testResult",
                                            "valueText": "testResult"
                                        },
                                        "openBracketToken": {
                                            "kind": "OpenBracketToken",
                                            "fullStart": 1240,
                                            "fullEnd": 1241,
                                            "start": 1240,
                                            "end": 1241,
                                            "fullWidth": 1,
                                            "width": 1,
                                            "text": "[",
                                            "value": "[",
                                            "valueText": "["
                                        },
                                        "argumentExpression": {
                                            "kind": "NumericLiteral",
                                            "fullStart": 1241,
                                            "fullEnd": 1242,
                                            "start": 1241,
                                            "end": 1242,
                                            "fullWidth": 1,
                                            "width": 1,
                                            "text": "2",
                                            "value": 2,
                                            "valueText": "2"
                                        },
                                        "closeBracketToken": {
                                            "kind": "CloseBracketToken",
                                            "fullStart": 1242,
                                            "fullEnd": 1244,
                                            "start": 1242,
                                            "end": 1243,
                                            "fullWidth": 2,
                                            "width": 1,
                                            "text": "]",
                                            "value": "]",
                                            "valueText": "]",
                                            "hasTrailingTrivia": true,
                                            "trailingTrivia": [
                                                {
                                                    "kind": "WhitespaceTrivia",
                                                    "text": " "
                                                }
                                            ]
                                        }
                                    },
                                    "operatorToken": {
                                        "kind": "EqualsEqualsEqualsToken",
                                        "fullStart": 1244,
                                        "fullEnd": 1248,
                                        "start": 1244,
                                        "end": 1247,
                                        "fullWidth": 4,
                                        "width": 3,
                                        "text": "===",
                                        "value": "===",
                                        "valueText": "===",
                                        "hasTrailingTrivia": true,
                                        "trailingTrivia": [
                                            {
                                                "kind": "WhitespaceTrivia",
                                                "text": " "
                                            }
                                        ]
                                    },
                                    "right": {
                                        "kind": "TrueKeyword",
                                        "fullStart": 1248,
                                        "fullEnd": 1252,
                                        "start": 1248,
                                        "end": 1252,
                                        "fullWidth": 4,
                                        "width": 4,
                                        "text": "true",
                                        "value": true,
                                        "valueText": "true"
                                    }
                                }
                            },
                            "semicolonToken": {
                                "kind": "SemicolonToken",
                                "fullStart": 1252,
                                "fullEnd": 1255,
                                "start": 1252,
                                "end": 1253,
                                "fullWidth": 3,
                                "width": 1,
                                "text": ";",
                                "value": ";",
                                "valueText": ";",
                                "hasTrailingTrivia": true,
                                "hasTrailingNewLine": true,
                                "trailingTrivia": [
                                    {
                                        "kind": "NewLineTrivia",
                                        "text": "\r\n"
                                    }
                                ]
                            }
                        }
                    ],
                    "closeBraceToken": {
                        "kind": "CloseBraceToken",
                        "fullStart": 1255,
                        "fullEnd": 1262,
                        "start": 1259,
                        "end": 1260,
                        "fullWidth": 7,
                        "width": 1,
                        "text": "}",
                        "value": "}",
                        "valueText": "}",
                        "hasLeadingTrivia": true,
                        "hasTrailingTrivia": true,
                        "hasTrailingNewLine": true,
                        "leadingTrivia": [
                            {
                                "kind": "WhitespaceTrivia",
                                "text": "    "
                            }
                        ],
                        "trailingTrivia": [
                            {
                                "kind": "NewLineTrivia",
                                "text": "\r\n"
                            }
                        ]
                    }
                }
            },
            {
                "kind": "ExpressionStatement",
                "fullStart": 1262,
                "fullEnd": 1286,
                "start": 1262,
                "end": 1284,
                "fullWidth": 24,
                "width": 22,
                "expression": {
                    "kind": "InvocationExpression",
                    "fullStart": 1262,
                    "fullEnd": 1283,
                    "start": 1262,
                    "end": 1283,
                    "fullWidth": 21,
                    "width": 21,
                    "expression": {
                        "kind": "IdentifierName",
                        "fullStart": 1262,
                        "fullEnd": 1273,
                        "start": 1262,
                        "end": 1273,
                        "fullWidth": 11,
                        "width": 11,
                        "text": "runTestCase",
                        "value": "runTestCase",
                        "valueText": "runTestCase"
                    },
                    "argumentList": {
                        "kind": "ArgumentList",
                        "fullStart": 1273,
                        "fullEnd": 1283,
                        "start": 1273,
                        "end": 1283,
                        "fullWidth": 10,
                        "width": 10,
                        "openParenToken": {
                            "kind": "OpenParenToken",
                            "fullStart": 1273,
                            "fullEnd": 1274,
                            "start": 1273,
                            "end": 1274,
                            "fullWidth": 1,
                            "width": 1,
                            "text": "(",
                            "value": "(",
                            "valueText": "("
                        },
                        "arguments": [
                            {
                                "kind": "IdentifierName",
                                "fullStart": 1274,
                                "fullEnd": 1282,
                                "start": 1274,
                                "end": 1282,
                                "fullWidth": 8,
                                "width": 8,
                                "text": "testcase",
                                "value": "testcase",
                                "valueText": "testcase"
                            }
                        ],
                        "closeParenToken": {
                            "kind": "CloseParenToken",
                            "fullStart": 1282,
                            "fullEnd": 1283,
                            "start": 1282,
                            "end": 1283,
                            "fullWidth": 1,
                            "width": 1,
                            "text": ")",
                            "value": ")",
                            "valueText": ")"
                        }
                    }
                },
                "semicolonToken": {
                    "kind": "SemicolonToken",
                    "fullStart": 1283,
                    "fullEnd": 1286,
                    "start": 1283,
                    "end": 1284,
                    "fullWidth": 3,
                    "width": 1,
                    "text": ";",
                    "value": ";",
                    "valueText": ";",
                    "hasTrailingTrivia": true,
                    "hasTrailingNewLine": true,
                    "trailingTrivia": [
                        {
                            "kind": "NewLineTrivia",
                            "text": "\r\n"
                        }
                    ]
                }
            }
        ],
        "endOfFileToken": {
            "kind": "EndOfFileToken",
            "fullStart": 1286,
            "fullEnd": 1286,
            "start": 1286,
            "end": 1286,
            "fullWidth": 0,
            "width": 0,
            "text": ""
        }
    },
    "lineMap": {
        "lineStarts": [
            0,
            67,
            152,
            232,
            308,
            380,
            385,
            444,
            623,
            628,
            630,
            632,
            655,
            657,
            703,
            733,
            768,
            805,
            841,
            878,
            914,
            936,
            967,
            982,
            984,
            995,
            997,
            1035,
            1104,
            1116,
            1118,
            1161,
            1163,
            1255,
            1262,
            1286
        ],
        "length": 1286
    }
}<|MERGE_RESOLUTION|>--- conflicted
+++ resolved
@@ -282,11 +282,8 @@
                                             "start": 685,
                                             "end": 688,
                                             "fullWidth": 3,
-<<<<<<< HEAD
                                             "width": 3,
-=======
                                             "modifiers": [],
->>>>>>> e3c38734
                                             "identifier": {
                                                 "kind": "IdentifierName",
                                                 "fullStart": 685,
@@ -326,11 +323,8 @@
                                             "start": 690,
                                             "end": 693,
                                             "fullWidth": 3,
-<<<<<<< HEAD
                                             "width": 3,
-=======
                                             "modifiers": [],
->>>>>>> e3c38734
                                             "identifier": {
                                                 "kind": "IdentifierName",
                                                 "fullStart": 690,
@@ -370,11 +364,8 @@
                                             "start": 695,
                                             "end": 698,
                                             "fullWidth": 3,
-<<<<<<< HEAD
                                             "width": 3,
-=======
                                             "modifiers": [],
->>>>>>> e3c38734
                                             "identifier": {
                                                 "kind": "IdentifierName",
                                                 "fullStart": 695,
@@ -1723,11 +1714,8 @@
                                                                 "start": 1026,
                                                                 "end": 1027,
                                                                 "fullWidth": 1,
-<<<<<<< HEAD
                                                                 "width": 1,
-=======
                                                                 "modifiers": [],
->>>>>>> e3c38734
                                                                 "identifier": {
                                                                     "kind": "IdentifierName",
                                                                     "fullStart": 1026,
@@ -1767,11 +1755,8 @@
                                                                 "start": 1029,
                                                                 "end": 1030,
                                                                 "fullWidth": 1,
-<<<<<<< HEAD
                                                                 "width": 1,
-=======
                                                                 "modifiers": [],
->>>>>>> e3c38734
                                                                 "identifier": {
                                                                     "kind": "IdentifierName",
                                                                     "fullStart": 1029,
