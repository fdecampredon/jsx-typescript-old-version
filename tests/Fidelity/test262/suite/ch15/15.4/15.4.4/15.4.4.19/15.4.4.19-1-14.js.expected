--- conflicted
+++ resolved
@@ -625,12 +625,8 @@
                                         "start": 648,
                                         "end": 665,
                                         "fullWidth": 17,
-<<<<<<< HEAD
                                         "width": 17,
-                                        "identifier": {
-=======
                                         "propertyName": {
->>>>>>> 85e84683
                                             "kind": "IdentifierName",
                                             "fullStart": 648,
                                             "fullEnd": 652,
@@ -1099,12 +1095,8 @@
                                         "start": 728,
                                         "end": 782,
                                         "fullWidth": 54,
-<<<<<<< HEAD
                                         "width": 54,
-                                        "identifier": {
-=======
                                         "propertyName": {
->>>>>>> 85e84683
                                             "kind": "IdentifierName",
                                             "fullStart": 728,
                                             "fullEnd": 739,
