{
    "isDeclaration": false,
    "languageVersion": "EcmaScript5",
    "parseOptions": {
        "allowAutomaticSemicolonInsertion": true
    },
    "sourceUnit": {
        "kind": "SourceUnit",
        "fullStart": 0,
        "fullEnd": 982,
        "start": 595,
        "end": 982,
        "fullWidth": 982,
        "width": 387,
        "isIncrementallyUnusable": true,
        "moduleElements": [
            {
                "kind": "FunctionDeclaration",
                "fullStart": 0,
                "fullEnd": 958,
                "start": 595,
                "end": 956,
                "fullWidth": 958,
                "width": 361,
                "modifiers": [],
                "functionKeyword": {
                    "kind": "FunctionKeyword",
                    "fullStart": 0,
                    "fullEnd": 604,
                    "start": 595,
                    "end": 603,
                    "fullWidth": 604,
                    "width": 8,
                    "text": "function",
                    "value": "function",
                    "valueText": "function",
                    "hasLeadingTrivia": true,
                    "hasLeadingComment": true,
                    "hasLeadingNewLine": true,
                    "hasTrailingTrivia": true,
                    "leadingTrivia": [
                        {
                            "kind": "SingleLineCommentTrivia",
                            "text": "/// Copyright (c) 2012 Ecma International.  All rights reserved. "
                        },
                        {
                            "kind": "NewLineTrivia",
                            "text": "\r\n"
                        },
                        {
                            "kind": "SingleLineCommentTrivia",
                            "text": "/// Ecma International makes this code available under the terms and conditions set"
                        },
                        {
                            "kind": "NewLineTrivia",
                            "text": "\r\n"
                        },
                        {
                            "kind": "SingleLineCommentTrivia",
                            "text": "/// forth on http://hg.ecmascript.org/tests/test262/raw-file/tip/LICENSE (the "
                        },
                        {
                            "kind": "NewLineTrivia",
                            "text": "\r\n"
                        },
                        {
                            "kind": "SingleLineCommentTrivia",
                            "text": "/// \"Use Terms\").   Any redistribution of this code must retain the above "
                        },
                        {
                            "kind": "NewLineTrivia",
                            "text": "\r\n"
                        },
                        {
                            "kind": "SingleLineCommentTrivia",
                            "text": "/// copyright and this notice and otherwise comply with the Use Terms."
                        },
                        {
                            "kind": "NewLineTrivia",
                            "text": "\r\n"
                        },
                        {
                            "kind": "MultiLineCommentTrivia",
                            "text": "/**\r\n * @path ch15/15.4/15.4.4/15.4.4.19/15.4.4.19-9-6.js\r\n * @description Array.prototype.map - empty array to be returned if 'length' is 0 (subclassed Array, length overridden to null (type conversion))\r\n */"
                        },
                        {
                            "kind": "NewLineTrivia",
                            "text": "\r\n"
                        },
                        {
                            "kind": "NewLineTrivia",
                            "text": "\r\n"
                        },
                        {
                            "kind": "NewLineTrivia",
                            "text": "\r\n"
                        }
                    ],
                    "trailingTrivia": [
                        {
                            "kind": "WhitespaceTrivia",
                            "text": " "
                        }
                    ]
                },
                "identifier": {
                    "kind": "IdentifierName",
                    "fullStart": 604,
                    "fullEnd": 612,
                    "start": 604,
                    "end": 612,
                    "fullWidth": 8,
                    "width": 8,
                    "text": "testcase",
                    "value": "testcase",
                    "valueText": "testcase"
                },
                "callSignature": {
                    "kind": "CallSignature",
                    "fullStart": 612,
                    "fullEnd": 615,
                    "start": 612,
                    "end": 614,
                    "fullWidth": 3,
                    "width": 2,
                    "parameterList": {
                        "kind": "ParameterList",
                        "fullStart": 612,
                        "fullEnd": 615,
                        "start": 612,
                        "end": 614,
                        "fullWidth": 3,
                        "width": 2,
                        "openParenToken": {
                            "kind": "OpenParenToken",
                            "fullStart": 612,
                            "fullEnd": 613,
                            "start": 612,
                            "end": 613,
                            "fullWidth": 1,
                            "width": 1,
                            "text": "(",
                            "value": "(",
                            "valueText": "("
                        },
                        "parameters": [],
                        "closeParenToken": {
                            "kind": "CloseParenToken",
                            "fullStart": 613,
                            "fullEnd": 615,
                            "start": 613,
                            "end": 614,
                            "fullWidth": 2,
                            "width": 1,
                            "text": ")",
                            "value": ")",
                            "valueText": ")",
                            "hasTrailingTrivia": true,
                            "trailingTrivia": [
                                {
                                    "kind": "WhitespaceTrivia",
                                    "text": " "
                                }
                            ]
                        }
                    }
                },
                "block": {
                    "kind": "Block",
                    "fullStart": 615,
                    "fullEnd": 958,
                    "start": 615,
                    "end": 956,
                    "fullWidth": 343,
                    "width": 341,
                    "openBraceToken": {
                        "kind": "OpenBraceToken",
                        "fullStart": 615,
                        "fullEnd": 618,
                        "start": 615,
                        "end": 616,
                        "fullWidth": 3,
                        "width": 1,
                        "text": "{",
                        "value": "{",
                        "valueText": "{",
                        "hasTrailingTrivia": true,
                        "hasTrailingNewLine": true,
                        "trailingTrivia": [
                            {
                                "kind": "NewLineTrivia",
                                "text": "\r\n"
                            }
                        ]
                    },
                    "statements": [
                        {
                            "kind": "FunctionDeclaration",
                            "fullStart": 618,
                            "fullEnd": 707,
                            "start": 628,
                            "end": 705,
                            "fullWidth": 89,
                            "width": 77,
                            "modifiers": [],
                            "functionKeyword": {
                                "kind": "FunctionKeyword",
                                "fullStart": 618,
                                "fullEnd": 637,
                                "start": 628,
                                "end": 636,
                                "fullWidth": 19,
                                "width": 8,
                                "text": "function",
                                "value": "function",
                                "valueText": "function",
                                "hasLeadingTrivia": true,
                                "hasLeadingNewLine": true,
                                "hasTrailingTrivia": true,
                                "leadingTrivia": [
                                    {
                                        "kind": "NewLineTrivia",
                                        "text": "\r\n"
                                    },
                                    {
                                        "kind": "WhitespaceTrivia",
                                        "text": "        "
                                    }
                                ],
                                "trailingTrivia": [
                                    {
                                        "kind": "WhitespaceTrivia",
                                        "text": " "
                                    }
                                ]
                            },
                            "identifier": {
                                "kind": "IdentifierName",
                                "fullStart": 637,
                                "fullEnd": 647,
                                "start": 637,
                                "end": 647,
                                "fullWidth": 10,
                                "width": 10,
                                "text": "callbackfn",
                                "value": "callbackfn",
                                "valueText": "callbackfn"
                            },
                            "callSignature": {
                                "kind": "CallSignature",
                                "fullStart": 647,
                                "fullEnd": 663,
                                "start": 647,
                                "end": 662,
                                "fullWidth": 16,
                                "width": 15,
                                "parameterList": {
                                    "kind": "ParameterList",
                                    "fullStart": 647,
                                    "fullEnd": 663,
                                    "start": 647,
                                    "end": 662,
                                    "fullWidth": 16,
                                    "width": 15,
                                    "openParenToken": {
                                        "kind": "OpenParenToken",
                                        "fullStart": 647,
                                        "fullEnd": 648,
                                        "start": 647,
                                        "end": 648,
                                        "fullWidth": 1,
                                        "width": 1,
                                        "text": "(",
                                        "value": "(",
                                        "valueText": "("
                                    },
                                    "parameters": [
                                        {
                                            "kind": "Parameter",
                                            "fullStart": 648,
                                            "fullEnd": 651,
                                            "start": 648,
                                            "end": 651,
                                            "fullWidth": 3,
                                            "width": 3,
                                            "modifiers": [],
                                            "identifier": {
                                                "kind": "IdentifierName",
                                                "fullStart": 648,
                                                "fullEnd": 651,
                                                "start": 648,
                                                "end": 651,
                                                "fullWidth": 3,
                                                "width": 3,
                                                "text": "val",
                                                "value": "val",
                                                "valueText": "val"
                                            }
                                        },
                                        {
                                            "kind": "CommaToken",
                                            "fullStart": 651,
                                            "fullEnd": 653,
                                            "start": 651,
                                            "end": 652,
                                            "fullWidth": 2,
                                            "width": 1,
                                            "text": ",",
                                            "value": ",",
                                            "valueText": ",",
                                            "hasTrailingTrivia": true,
                                            "trailingTrivia": [
                                                {
                                                    "kind": "WhitespaceTrivia",
                                                    "text": " "
                                                }
                                            ]
                                        },
                                        {
                                            "kind": "Parameter",
                                            "fullStart": 653,
                                            "fullEnd": 656,
                                            "start": 653,
                                            "end": 656,
                                            "fullWidth": 3,
                                            "width": 3,
                                            "modifiers": [],
                                            "identifier": {
                                                "kind": "IdentifierName",
                                                "fullStart": 653,
                                                "fullEnd": 656,
                                                "start": 653,
                                                "end": 656,
                                                "fullWidth": 3,
                                                "width": 3,
                                                "text": "idx",
                                                "value": "idx",
                                                "valueText": "idx"
                                            }
                                        },
                                        {
                                            "kind": "CommaToken",
                                            "fullStart": 656,
                                            "fullEnd": 658,
                                            "start": 656,
                                            "end": 657,
                                            "fullWidth": 2,
                                            "width": 1,
                                            "text": ",",
                                            "value": ",",
                                            "valueText": ",",
                                            "hasTrailingTrivia": true,
                                            "trailingTrivia": [
                                                {
                                                    "kind": "WhitespaceTrivia",
                                                    "text": " "
                                                }
                                            ]
                                        },
                                        {
                                            "kind": "Parameter",
                                            "fullStart": 658,
                                            "fullEnd": 661,
                                            "start": 658,
                                            "end": 661,
                                            "fullWidth": 3,
                                            "width": 3,
                                            "modifiers": [],
                                            "identifier": {
                                                "kind": "IdentifierName",
                                                "fullStart": 658,
                                                "fullEnd": 661,
                                                "start": 658,
                                                "end": 661,
                                                "fullWidth": 3,
                                                "width": 3,
                                                "text": "obj",
                                                "value": "obj",
                                                "valueText": "obj"
                                            }
                                        }
                                    ],
                                    "closeParenToken": {
                                        "kind": "CloseParenToken",
                                        "fullStart": 661,
                                        "fullEnd": 663,
                                        "start": 661,
                                        "end": 662,
                                        "fullWidth": 2,
                                        "width": 1,
                                        "text": ")",
                                        "value": ")",
                                        "valueText": ")",
                                        "hasTrailingTrivia": true,
                                        "trailingTrivia": [
                                            {
                                                "kind": "WhitespaceTrivia",
                                                "text": " "
                                            }
                                        ]
                                    }
                                }
                            },
                            "block": {
                                "kind": "Block",
                                "fullStart": 663,
                                "fullEnd": 707,
                                "start": 663,
                                "end": 705,
                                "fullWidth": 44,
                                "width": 42,
                                "openBraceToken": {
                                    "kind": "OpenBraceToken",
                                    "fullStart": 663,
                                    "fullEnd": 666,
                                    "start": 663,
                                    "end": 664,
                                    "fullWidth": 3,
                                    "width": 1,
                                    "text": "{",
                                    "value": "{",
                                    "valueText": "{",
                                    "hasTrailingTrivia": true,
                                    "hasTrailingNewLine": true,
                                    "trailingTrivia": [
                                        {
                                            "kind": "NewLineTrivia",
                                            "text": "\r\n"
                                        }
                                    ]
                                },
                                "statements": [
                                    {
                                        "kind": "ReturnStatement",
                                        "fullStart": 666,
                                        "fullEnd": 696,
                                        "start": 678,
                                        "end": 694,
                                        "fullWidth": 30,
                                        "width": 16,
                                        "returnKeyword": {
                                            "kind": "ReturnKeyword",
                                            "fullStart": 666,
                                            "fullEnd": 685,
                                            "start": 678,
                                            "end": 684,
                                            "fullWidth": 19,
                                            "width": 6,
                                            "text": "return",
                                            "value": "return",
                                            "valueText": "return",
                                            "hasLeadingTrivia": true,
                                            "hasTrailingTrivia": true,
                                            "leadingTrivia": [
                                                {
                                                    "kind": "WhitespaceTrivia",
                                                    "text": "            "
                                                }
                                            ],
                                            "trailingTrivia": [
                                                {
                                                    "kind": "WhitespaceTrivia",
                                                    "text": " "
                                                }
                                            ]
                                        },
                                        "expression": {
                                            "kind": "GreaterThanExpression",
                                            "fullStart": 685,
                                            "fullEnd": 693,
                                            "start": 685,
                                            "end": 693,
                                            "fullWidth": 8,
                                            "width": 8,
                                            "left": {
                                                "kind": "IdentifierName",
                                                "fullStart": 685,
                                                "fullEnd": 689,
                                                "start": 685,
                                                "end": 688,
                                                "fullWidth": 4,
                                                "width": 3,
                                                "text": "val",
                                                "value": "val",
                                                "valueText": "val",
                                                "hasTrailingTrivia": true,
                                                "trailingTrivia": [
                                                    {
                                                        "kind": "WhitespaceTrivia",
                                                        "text": " "
                                                    }
                                                ]
                                            },
                                            "operatorToken": {
                                                "kind": "GreaterThanToken",
                                                "fullStart": 689,
                                                "fullEnd": 691,
                                                "start": 689,
                                                "end": 690,
                                                "fullWidth": 2,
                                                "width": 1,
                                                "text": ">",
                                                "value": ">",
                                                "valueText": ">",
                                                "hasTrailingTrivia": true,
                                                "trailingTrivia": [
                                                    {
                                                        "kind": "WhitespaceTrivia",
                                                        "text": " "
                                                    }
                                                ]
                                            },
                                            "right": {
                                                "kind": "NumericLiteral",
                                                "fullStart": 691,
                                                "fullEnd": 693,
                                                "start": 691,
                                                "end": 693,
                                                "fullWidth": 2,
                                                "width": 2,
                                                "text": "10",
                                                "value": 10,
                                                "valueText": "10"
                                            }
                                        },
                                        "semicolonToken": {
                                            "kind": "SemicolonToken",
                                            "fullStart": 693,
                                            "fullEnd": 696,
                                            "start": 693,
                                            "end": 694,
                                            "fullWidth": 3,
                                            "width": 1,
                                            "text": ";",
                                            "value": ";",
                                            "valueText": ";",
                                            "hasTrailingTrivia": true,
                                            "hasTrailingNewLine": true,
                                            "trailingTrivia": [
                                                {
                                                    "kind": "NewLineTrivia",
                                                    "text": "\r\n"
                                                }
                                            ]
                                        }
                                    }
                                ],
                                "closeBraceToken": {
                                    "kind": "CloseBraceToken",
                                    "fullStart": 696,
                                    "fullEnd": 707,
                                    "start": 704,
                                    "end": 705,
                                    "fullWidth": 11,
                                    "width": 1,
                                    "text": "}",
                                    "value": "}",
                                    "valueText": "}",
                                    "hasLeadingTrivia": true,
                                    "hasTrailingTrivia": true,
                                    "hasTrailingNewLine": true,
                                    "leadingTrivia": [
                                        {
                                            "kind": "WhitespaceTrivia",
                                            "text": "        "
                                        }
                                    ],
                                    "trailingTrivia": [
                                        {
                                            "kind": "NewLineTrivia",
                                            "text": "\r\n"
                                        }
                                    ]
                                }
                            }
                        },
                        {
                            "kind": "VariableStatement",
                            "fullStart": 707,
                            "fullEnd": 745,
                            "start": 717,
                            "end": 743,
                            "fullWidth": 38,
                            "width": 26,
                            "modifiers": [],
                            "variableDeclaration": {
                                "kind": "VariableDeclaration",
                                "fullStart": 707,
                                "fullEnd": 742,
                                "start": 717,
                                "end": 742,
                                "fullWidth": 35,
                                "width": 25,
                                "varKeyword": {
                                    "kind": "VarKeyword",
                                    "fullStart": 707,
                                    "fullEnd": 721,
                                    "start": 717,
                                    "end": 720,
                                    "fullWidth": 14,
                                    "width": 3,
                                    "text": "var",
                                    "value": "var",
                                    "valueText": "var",
                                    "hasLeadingTrivia": true,
                                    "hasLeadingNewLine": true,
                                    "hasTrailingTrivia": true,
                                    "leadingTrivia": [
                                        {
                                            "kind": "NewLineTrivia",
                                            "text": "\r\n"
                                        },
                                        {
                                            "kind": "WhitespaceTrivia",
                                            "text": "        "
                                        }
                                    ],
                                    "trailingTrivia": [
                                        {
                                            "kind": "WhitespaceTrivia",
                                            "text": " "
                                        }
                                    ]
                                },
                                "variableDeclarators": [
                                    {
                                        "kind": "VariableDeclarator",
                                        "fullStart": 721,
                                        "fullEnd": 742,
                                        "start": 721,
                                        "end": 742,
                                        "fullWidth": 21,
<<<<<<< HEAD
                                        "width": 21,
                                        "identifier": {
=======
                                        "propertyName": {
>>>>>>> 85e84683
                                            "kind": "IdentifierName",
                                            "fullStart": 721,
                                            "fullEnd": 725,
                                            "start": 721,
                                            "end": 724,
                                            "fullWidth": 4,
                                            "width": 3,
                                            "text": "Foo",
                                            "value": "Foo",
                                            "valueText": "Foo",
                                            "hasTrailingTrivia": true,
                                            "trailingTrivia": [
                                                {
                                                    "kind": "WhitespaceTrivia",
                                                    "text": " "
                                                }
                                            ]
                                        },
                                        "equalsValueClause": {
                                            "kind": "EqualsValueClause",
                                            "fullStart": 725,
                                            "fullEnd": 742,
                                            "start": 725,
                                            "end": 742,
                                            "fullWidth": 17,
                                            "width": 17,
                                            "equalsToken": {
                                                "kind": "EqualsToken",
                                                "fullStart": 725,
                                                "fullEnd": 727,
                                                "start": 725,
                                                "end": 726,
                                                "fullWidth": 2,
                                                "width": 1,
                                                "text": "=",
                                                "value": "=",
                                                "valueText": "=",
                                                "hasTrailingTrivia": true,
                                                "trailingTrivia": [
                                                    {
                                                        "kind": "WhitespaceTrivia",
                                                        "text": " "
                                                    }
                                                ]
                                            },
                                            "value": {
                                                "kind": "FunctionExpression",
                                                "fullStart": 727,
                                                "fullEnd": 742,
                                                "start": 727,
                                                "end": 742,
                                                "fullWidth": 15,
                                                "width": 15,
                                                "functionKeyword": {
                                                    "kind": "FunctionKeyword",
                                                    "fullStart": 727,
                                                    "fullEnd": 736,
                                                    "start": 727,
                                                    "end": 735,
                                                    "fullWidth": 9,
                                                    "width": 8,
                                                    "text": "function",
                                                    "value": "function",
                                                    "valueText": "function",
                                                    "hasTrailingTrivia": true,
                                                    "trailingTrivia": [
                                                        {
                                                            "kind": "WhitespaceTrivia",
                                                            "text": " "
                                                        }
                                                    ]
                                                },
                                                "callSignature": {
                                                    "kind": "CallSignature",
                                                    "fullStart": 736,
                                                    "fullEnd": 739,
                                                    "start": 736,
                                                    "end": 738,
                                                    "fullWidth": 3,
                                                    "width": 2,
                                                    "parameterList": {
                                                        "kind": "ParameterList",
                                                        "fullStart": 736,
                                                        "fullEnd": 739,
                                                        "start": 736,
                                                        "end": 738,
                                                        "fullWidth": 3,
                                                        "width": 2,
                                                        "openParenToken": {
                                                            "kind": "OpenParenToken",
                                                            "fullStart": 736,
                                                            "fullEnd": 737,
                                                            "start": 736,
                                                            "end": 737,
                                                            "fullWidth": 1,
                                                            "width": 1,
                                                            "text": "(",
                                                            "value": "(",
                                                            "valueText": "("
                                                        },
                                                        "parameters": [],
                                                        "closeParenToken": {
                                                            "kind": "CloseParenToken",
                                                            "fullStart": 737,
                                                            "fullEnd": 739,
                                                            "start": 737,
                                                            "end": 738,
                                                            "fullWidth": 2,
                                                            "width": 1,
                                                            "text": ")",
                                                            "value": ")",
                                                            "valueText": ")",
                                                            "hasTrailingTrivia": true,
                                                            "trailingTrivia": [
                                                                {
                                                                    "kind": "WhitespaceTrivia",
                                                                    "text": " "
                                                                }
                                                            ]
                                                        }
                                                    }
                                                },
                                                "block": {
                                                    "kind": "Block",
                                                    "fullStart": 739,
                                                    "fullEnd": 742,
                                                    "start": 739,
                                                    "end": 742,
                                                    "fullWidth": 3,
                                                    "width": 3,
                                                    "openBraceToken": {
                                                        "kind": "OpenBraceToken",
                                                        "fullStart": 739,
                                                        "fullEnd": 741,
                                                        "start": 739,
                                                        "end": 740,
                                                        "fullWidth": 2,
                                                        "width": 1,
                                                        "text": "{",
                                                        "value": "{",
                                                        "valueText": "{",
                                                        "hasTrailingTrivia": true,
                                                        "trailingTrivia": [
                                                            {
                                                                "kind": "WhitespaceTrivia",
                                                                "text": " "
                                                            }
                                                        ]
                                                    },
                                                    "statements": [],
                                                    "closeBraceToken": {
                                                        "kind": "CloseBraceToken",
                                                        "fullStart": 741,
                                                        "fullEnd": 742,
                                                        "start": 741,
                                                        "end": 742,
                                                        "fullWidth": 1,
                                                        "width": 1,
                                                        "text": "}",
                                                        "value": "}",
                                                        "valueText": "}"
                                                    }
                                                }
                                            }
                                        }
                                    }
                                ]
                            },
                            "semicolonToken": {
                                "kind": "SemicolonToken",
                                "fullStart": 742,
                                "fullEnd": 745,
                                "start": 742,
                                "end": 743,
                                "fullWidth": 3,
                                "width": 1,
                                "text": ";",
                                "value": ";",
                                "valueText": ";",
                                "hasTrailingTrivia": true,
                                "hasTrailingNewLine": true,
                                "trailingTrivia": [
                                    {
                                        "kind": "NewLineTrivia",
                                        "text": "\r\n"
                                    }
                                ]
                            }
                        },
                        {
                            "kind": "ExpressionStatement",
                            "fullStart": 745,
                            "fullEnd": 781,
                            "start": 753,
                            "end": 779,
                            "fullWidth": 36,
                            "width": 26,
                            "expression": {
                                "kind": "AssignmentExpression",
                                "fullStart": 745,
                                "fullEnd": 778,
                                "start": 753,
                                "end": 778,
                                "fullWidth": 33,
                                "width": 25,
                                "left": {
                                    "kind": "MemberAccessExpression",
                                    "fullStart": 745,
                                    "fullEnd": 767,
                                    "start": 753,
                                    "end": 766,
                                    "fullWidth": 22,
                                    "width": 13,
                                    "expression": {
                                        "kind": "IdentifierName",
                                        "fullStart": 745,
                                        "fullEnd": 756,
                                        "start": 753,
                                        "end": 756,
                                        "fullWidth": 11,
                                        "width": 3,
                                        "text": "Foo",
                                        "value": "Foo",
                                        "valueText": "Foo",
                                        "hasLeadingTrivia": true,
                                        "leadingTrivia": [
                                            {
                                                "kind": "WhitespaceTrivia",
                                                "text": "        "
                                            }
                                        ]
                                    },
                                    "dotToken": {
                                        "kind": "DotToken",
                                        "fullStart": 756,
                                        "fullEnd": 757,
                                        "start": 756,
                                        "end": 757,
                                        "fullWidth": 1,
                                        "width": 1,
                                        "text": ".",
                                        "value": ".",
                                        "valueText": "."
                                    },
                                    "name": {
                                        "kind": "IdentifierName",
                                        "fullStart": 757,
                                        "fullEnd": 767,
                                        "start": 757,
                                        "end": 766,
                                        "fullWidth": 10,
                                        "width": 9,
                                        "text": "prototype",
                                        "value": "prototype",
                                        "valueText": "prototype",
                                        "hasTrailingTrivia": true,
                                        "trailingTrivia": [
                                            {
                                                "kind": "WhitespaceTrivia",
                                                "text": " "
                                            }
                                        ]
                                    }
                                },
                                "operatorToken": {
                                    "kind": "EqualsToken",
                                    "fullStart": 767,
                                    "fullEnd": 769,
                                    "start": 767,
                                    "end": 768,
                                    "fullWidth": 2,
                                    "width": 1,
                                    "text": "=",
                                    "value": "=",
                                    "valueText": "=",
                                    "hasTrailingTrivia": true,
                                    "trailingTrivia": [
                                        {
                                            "kind": "WhitespaceTrivia",
                                            "text": " "
                                        }
                                    ]
                                },
                                "right": {
                                    "kind": "ArrayLiteralExpression",
                                    "fullStart": 769,
                                    "fullEnd": 778,
                                    "start": 769,
                                    "end": 778,
                                    "fullWidth": 9,
                                    "width": 9,
                                    "openBracketToken": {
                                        "kind": "OpenBracketToken",
                                        "fullStart": 769,
                                        "fullEnd": 770,
                                        "start": 769,
                                        "end": 770,
                                        "fullWidth": 1,
                                        "width": 1,
                                        "text": "[",
                                        "value": "[",
                                        "valueText": "["
                                    },
                                    "expressions": [
                                        {
                                            "kind": "NumericLiteral",
                                            "fullStart": 770,
                                            "fullEnd": 771,
                                            "start": 770,
                                            "end": 771,
                                            "fullWidth": 1,
                                            "width": 1,
                                            "text": "1",
                                            "value": 1,
                                            "valueText": "1"
                                        },
                                        {
                                            "kind": "CommaToken",
                                            "fullStart": 771,
                                            "fullEnd": 773,
                                            "start": 771,
                                            "end": 772,
                                            "fullWidth": 2,
                                            "width": 1,
                                            "text": ",",
                                            "value": ",",
                                            "valueText": ",",
                                            "hasTrailingTrivia": true,
                                            "trailingTrivia": [
                                                {
                                                    "kind": "WhitespaceTrivia",
                                                    "text": " "
                                                }
                                            ]
                                        },
                                        {
                                            "kind": "NumericLiteral",
                                            "fullStart": 773,
                                            "fullEnd": 774,
                                            "start": 773,
                                            "end": 774,
                                            "fullWidth": 1,
                                            "width": 1,
                                            "text": "2",
                                            "value": 2,
                                            "valueText": "2"
                                        },
                                        {
                                            "kind": "CommaToken",
                                            "fullStart": 774,
                                            "fullEnd": 776,
                                            "start": 774,
                                            "end": 775,
                                            "fullWidth": 2,
                                            "width": 1,
                                            "text": ",",
                                            "value": ",",
                                            "valueText": ",",
                                            "hasTrailingTrivia": true,
                                            "trailingTrivia": [
                                                {
                                                    "kind": "WhitespaceTrivia",
                                                    "text": " "
                                                }
                                            ]
                                        },
                                        {
                                            "kind": "NumericLiteral",
                                            "fullStart": 776,
                                            "fullEnd": 777,
                                            "start": 776,
                                            "end": 777,
                                            "fullWidth": 1,
                                            "width": 1,
                                            "text": "3",
                                            "value": 3,
                                            "valueText": "3"
                                        }
                                    ],
                                    "closeBracketToken": {
                                        "kind": "CloseBracketToken",
                                        "fullStart": 777,
                                        "fullEnd": 778,
                                        "start": 777,
                                        "end": 778,
                                        "fullWidth": 1,
                                        "width": 1,
                                        "text": "]",
                                        "value": "]",
                                        "valueText": "]"
                                    }
                                }
                            },
                            "semicolonToken": {
                                "kind": "SemicolonToken",
                                "fullStart": 778,
                                "fullEnd": 781,
                                "start": 778,
                                "end": 779,
                                "fullWidth": 3,
                                "width": 1,
                                "text": ";",
                                "value": ";",
                                "valueText": ";",
                                "hasTrailingTrivia": true,
                                "hasTrailingNewLine": true,
                                "trailingTrivia": [
                                    {
                                        "kind": "NewLineTrivia",
                                        "text": "\r\n"
                                    }
                                ]
                            }
                        },
                        {
                            "kind": "VariableStatement",
                            "fullStart": 781,
                            "fullEnd": 811,
                            "start": 789,
                            "end": 809,
                            "fullWidth": 30,
                            "width": 20,
                            "modifiers": [],
                            "variableDeclaration": {
                                "kind": "VariableDeclaration",
                                "fullStart": 781,
                                "fullEnd": 808,
                                "start": 789,
                                "end": 808,
                                "fullWidth": 27,
                                "width": 19,
                                "varKeyword": {
                                    "kind": "VarKeyword",
                                    "fullStart": 781,
                                    "fullEnd": 793,
                                    "start": 789,
                                    "end": 792,
                                    "fullWidth": 12,
                                    "width": 3,
                                    "text": "var",
                                    "value": "var",
                                    "valueText": "var",
                                    "hasLeadingTrivia": true,
                                    "hasTrailingTrivia": true,
                                    "leadingTrivia": [
                                        {
                                            "kind": "WhitespaceTrivia",
                                            "text": "        "
                                        }
                                    ],
                                    "trailingTrivia": [
                                        {
                                            "kind": "WhitespaceTrivia",
                                            "text": " "
                                        }
                                    ]
                                },
                                "variableDeclarators": [
                                    {
                                        "kind": "VariableDeclarator",
                                        "fullStart": 793,
                                        "fullEnd": 808,
                                        "start": 793,
                                        "end": 808,
                                        "fullWidth": 15,
<<<<<<< HEAD
                                        "width": 15,
                                        "identifier": {
=======
                                        "propertyName": {
>>>>>>> 85e84683
                                            "kind": "IdentifierName",
                                            "fullStart": 793,
                                            "fullEnd": 797,
                                            "start": 793,
                                            "end": 796,
                                            "fullWidth": 4,
                                            "width": 3,
                                            "text": "obj",
                                            "value": "obj",
                                            "valueText": "obj",
                                            "hasTrailingTrivia": true,
                                            "trailingTrivia": [
                                                {
                                                    "kind": "WhitespaceTrivia",
                                                    "text": " "
                                                }
                                            ]
                                        },
                                        "equalsValueClause": {
                                            "kind": "EqualsValueClause",
                                            "fullStart": 797,
                                            "fullEnd": 808,
                                            "start": 797,
                                            "end": 808,
                                            "fullWidth": 11,
                                            "width": 11,
                                            "equalsToken": {
                                                "kind": "EqualsToken",
                                                "fullStart": 797,
                                                "fullEnd": 799,
                                                "start": 797,
                                                "end": 798,
                                                "fullWidth": 2,
                                                "width": 1,
                                                "text": "=",
                                                "value": "=",
                                                "valueText": "=",
                                                "hasTrailingTrivia": true,
                                                "trailingTrivia": [
                                                    {
                                                        "kind": "WhitespaceTrivia",
                                                        "text": " "
                                                    }
                                                ]
                                            },
                                            "value": {
                                                "kind": "ObjectCreationExpression",
                                                "fullStart": 799,
                                                "fullEnd": 808,
                                                "start": 799,
                                                "end": 808,
                                                "fullWidth": 9,
                                                "width": 9,
                                                "newKeyword": {
                                                    "kind": "NewKeyword",
                                                    "fullStart": 799,
                                                    "fullEnd": 803,
                                                    "start": 799,
                                                    "end": 802,
                                                    "fullWidth": 4,
                                                    "width": 3,
                                                    "text": "new",
                                                    "value": "new",
                                                    "valueText": "new",
                                                    "hasTrailingTrivia": true,
                                                    "trailingTrivia": [
                                                        {
                                                            "kind": "WhitespaceTrivia",
                                                            "text": " "
                                                        }
                                                    ]
                                                },
                                                "expression": {
                                                    "kind": "IdentifierName",
                                                    "fullStart": 803,
                                                    "fullEnd": 806,
                                                    "start": 803,
                                                    "end": 806,
                                                    "fullWidth": 3,
                                                    "width": 3,
                                                    "text": "Foo",
                                                    "value": "Foo",
                                                    "valueText": "Foo"
                                                },
                                                "argumentList": {
                                                    "kind": "ArgumentList",
                                                    "fullStart": 806,
                                                    "fullEnd": 808,
                                                    "start": 806,
                                                    "end": 808,
                                                    "fullWidth": 2,
                                                    "width": 2,
                                                    "openParenToken": {
                                                        "kind": "OpenParenToken",
                                                        "fullStart": 806,
                                                        "fullEnd": 807,
                                                        "start": 806,
                                                        "end": 807,
                                                        "fullWidth": 1,
                                                        "width": 1,
                                                        "text": "(",
                                                        "value": "(",
                                                        "valueText": "("
                                                    },
                                                    "arguments": [],
                                                    "closeParenToken": {
                                                        "kind": "CloseParenToken",
                                                        "fullStart": 807,
                                                        "fullEnd": 808,
                                                        "start": 807,
                                                        "end": 808,
                                                        "fullWidth": 1,
                                                        "width": 1,
                                                        "text": ")",
                                                        "value": ")",
                                                        "valueText": ")"
                                                    }
                                                }
                                            }
                                        }
                                    }
                                ]
                            },
                            "semicolonToken": {
                                "kind": "SemicolonToken",
                                "fullStart": 808,
                                "fullEnd": 811,
                                "start": 808,
                                "end": 809,
                                "fullWidth": 3,
                                "width": 1,
                                "text": ";",
                                "value": ";",
                                "valueText": ";",
                                "hasTrailingTrivia": true,
                                "hasTrailingNewLine": true,
                                "trailingTrivia": [
                                    {
                                        "kind": "NewLineTrivia",
                                        "text": "\r\n"
                                    }
                                ]
                            }
                        },
                        {
                            "kind": "ExpressionStatement",
                            "fullStart": 811,
                            "fullEnd": 839,
                            "start": 819,
                            "end": 837,
                            "fullWidth": 28,
                            "width": 18,
                            "expression": {
                                "kind": "AssignmentExpression",
                                "fullStart": 811,
                                "fullEnd": 836,
                                "start": 819,
                                "end": 836,
                                "fullWidth": 25,
                                "width": 17,
                                "left": {
                                    "kind": "MemberAccessExpression",
                                    "fullStart": 811,
                                    "fullEnd": 830,
                                    "start": 819,
                                    "end": 829,
                                    "fullWidth": 19,
                                    "width": 10,
                                    "expression": {
                                        "kind": "IdentifierName",
                                        "fullStart": 811,
                                        "fullEnd": 822,
                                        "start": 819,
                                        "end": 822,
                                        "fullWidth": 11,
                                        "width": 3,
                                        "text": "obj",
                                        "value": "obj",
                                        "valueText": "obj",
                                        "hasLeadingTrivia": true,
                                        "leadingTrivia": [
                                            {
                                                "kind": "WhitespaceTrivia",
                                                "text": "        "
                                            }
                                        ]
                                    },
                                    "dotToken": {
                                        "kind": "DotToken",
                                        "fullStart": 822,
                                        "fullEnd": 823,
                                        "start": 822,
                                        "end": 823,
                                        "fullWidth": 1,
                                        "width": 1,
                                        "text": ".",
                                        "value": ".",
                                        "valueText": "."
                                    },
                                    "name": {
                                        "kind": "IdentifierName",
                                        "fullStart": 823,
                                        "fullEnd": 830,
                                        "start": 823,
                                        "end": 829,
                                        "fullWidth": 7,
                                        "width": 6,
                                        "text": "length",
                                        "value": "length",
                                        "valueText": "length",
                                        "hasTrailingTrivia": true,
                                        "trailingTrivia": [
                                            {
                                                "kind": "WhitespaceTrivia",
                                                "text": " "
                                            }
                                        ]
                                    }
                                },
                                "operatorToken": {
                                    "kind": "EqualsToken",
                                    "fullStart": 830,
                                    "fullEnd": 832,
                                    "start": 830,
                                    "end": 831,
                                    "fullWidth": 2,
                                    "width": 1,
                                    "text": "=",
                                    "value": "=",
                                    "valueText": "=",
                                    "hasTrailingTrivia": true,
                                    "trailingTrivia": [
                                        {
                                            "kind": "WhitespaceTrivia",
                                            "text": " "
                                        }
                                    ]
                                },
                                "right": {
                                    "kind": "NullKeyword",
                                    "fullStart": 832,
                                    "fullEnd": 836,
                                    "start": 832,
                                    "end": 836,
                                    "fullWidth": 4,
                                    "width": 4,
                                    "text": "null"
                                }
                            },
                            "semicolonToken": {
                                "kind": "SemicolonToken",
                                "fullStart": 836,
                                "fullEnd": 839,
                                "start": 836,
                                "end": 837,
                                "fullWidth": 3,
                                "width": 1,
                                "text": ";",
                                "value": ";",
                                "valueText": ";",
                                "hasTrailingTrivia": true,
                                "hasTrailingNewLine": true,
                                "trailingTrivia": [
                                    {
                                        "kind": "NewLineTrivia",
                                        "text": "\r\n"
                                    }
                                ]
                            }
                        },
                        {
                            "kind": "VariableStatement",
                            "fullStart": 839,
                            "fullEnd": 910,
                            "start": 849,
                            "end": 908,
                            "fullWidth": 71,
                            "width": 59,
                            "modifiers": [],
                            "variableDeclaration": {
                                "kind": "VariableDeclaration",
                                "fullStart": 839,
                                "fullEnd": 907,
                                "start": 849,
                                "end": 907,
                                "fullWidth": 68,
                                "width": 58,
                                "varKeyword": {
                                    "kind": "VarKeyword",
                                    "fullStart": 839,
                                    "fullEnd": 853,
                                    "start": 849,
                                    "end": 852,
                                    "fullWidth": 14,
                                    "width": 3,
                                    "text": "var",
                                    "value": "var",
                                    "valueText": "var",
                                    "hasLeadingTrivia": true,
                                    "hasLeadingNewLine": true,
                                    "hasTrailingTrivia": true,
                                    "leadingTrivia": [
                                        {
                                            "kind": "NewLineTrivia",
                                            "text": "\r\n"
                                        },
                                        {
                                            "kind": "WhitespaceTrivia",
                                            "text": "        "
                                        }
                                    ],
                                    "trailingTrivia": [
                                        {
                                            "kind": "WhitespaceTrivia",
                                            "text": " "
                                        }
                                    ]
                                },
                                "variableDeclarators": [
                                    {
                                        "kind": "VariableDeclarator",
                                        "fullStart": 853,
                                        "fullEnd": 907,
                                        "start": 853,
                                        "end": 907,
                                        "fullWidth": 54,
<<<<<<< HEAD
                                        "width": 54,
                                        "identifier": {
=======
                                        "propertyName": {
>>>>>>> 85e84683
                                            "kind": "IdentifierName",
                                            "fullStart": 853,
                                            "fullEnd": 864,
                                            "start": 853,
                                            "end": 863,
                                            "fullWidth": 11,
                                            "width": 10,
                                            "text": "testResult",
                                            "value": "testResult",
                                            "valueText": "testResult",
                                            "hasTrailingTrivia": true,
                                            "trailingTrivia": [
                                                {
                                                    "kind": "WhitespaceTrivia",
                                                    "text": " "
                                                }
                                            ]
                                        },
                                        "equalsValueClause": {
                                            "kind": "EqualsValueClause",
                                            "fullStart": 864,
                                            "fullEnd": 907,
                                            "start": 864,
                                            "end": 907,
                                            "fullWidth": 43,
                                            "width": 43,
                                            "equalsToken": {
                                                "kind": "EqualsToken",
                                                "fullStart": 864,
                                                "fullEnd": 866,
                                                "start": 864,
                                                "end": 865,
                                                "fullWidth": 2,
                                                "width": 1,
                                                "text": "=",
                                                "value": "=",
                                                "valueText": "=",
                                                "hasTrailingTrivia": true,
                                                "trailingTrivia": [
                                                    {
                                                        "kind": "WhitespaceTrivia",
                                                        "text": " "
                                                    }
                                                ]
                                            },
                                            "value": {
                                                "kind": "InvocationExpression",
                                                "fullStart": 866,
                                                "fullEnd": 907,
                                                "start": 866,
                                                "end": 907,
                                                "fullWidth": 41,
                                                "width": 41,
                                                "expression": {
                                                    "kind": "MemberAccessExpression",
                                                    "fullStart": 866,
                                                    "fullEnd": 890,
                                                    "start": 866,
                                                    "end": 890,
                                                    "fullWidth": 24,
                                                    "width": 24,
                                                    "expression": {
                                                        "kind": "MemberAccessExpression",
                                                        "fullStart": 866,
                                                        "fullEnd": 885,
                                                        "start": 866,
                                                        "end": 885,
                                                        "fullWidth": 19,
                                                        "width": 19,
                                                        "expression": {
                                                            "kind": "MemberAccessExpression",
                                                            "fullStart": 866,
                                                            "fullEnd": 881,
                                                            "start": 866,
                                                            "end": 881,
                                                            "fullWidth": 15,
                                                            "width": 15,
                                                            "expression": {
                                                                "kind": "IdentifierName",
                                                                "fullStart": 866,
                                                                "fullEnd": 871,
                                                                "start": 866,
                                                                "end": 871,
                                                                "fullWidth": 5,
                                                                "width": 5,
                                                                "text": "Array",
                                                                "value": "Array",
                                                                "valueText": "Array"
                                                            },
                                                            "dotToken": {
                                                                "kind": "DotToken",
                                                                "fullStart": 871,
                                                                "fullEnd": 872,
                                                                "start": 871,
                                                                "end": 872,
                                                                "fullWidth": 1,
                                                                "width": 1,
                                                                "text": ".",
                                                                "value": ".",
                                                                "valueText": "."
                                                            },
                                                            "name": {
                                                                "kind": "IdentifierName",
                                                                "fullStart": 872,
                                                                "fullEnd": 881,
                                                                "start": 872,
                                                                "end": 881,
                                                                "fullWidth": 9,
                                                                "width": 9,
                                                                "text": "prototype",
                                                                "value": "prototype",
                                                                "valueText": "prototype"
                                                            }
                                                        },
                                                        "dotToken": {
                                                            "kind": "DotToken",
                                                            "fullStart": 881,
                                                            "fullEnd": 882,
                                                            "start": 881,
                                                            "end": 882,
                                                            "fullWidth": 1,
                                                            "width": 1,
                                                            "text": ".",
                                                            "value": ".",
                                                            "valueText": "."
                                                        },
                                                        "name": {
                                                            "kind": "IdentifierName",
                                                            "fullStart": 882,
                                                            "fullEnd": 885,
                                                            "start": 882,
                                                            "end": 885,
                                                            "fullWidth": 3,
                                                            "width": 3,
                                                            "text": "map",
                                                            "value": "map",
                                                            "valueText": "map"
                                                        }
                                                    },
                                                    "dotToken": {
                                                        "kind": "DotToken",
                                                        "fullStart": 885,
                                                        "fullEnd": 886,
                                                        "start": 885,
                                                        "end": 886,
                                                        "fullWidth": 1,
                                                        "width": 1,
                                                        "text": ".",
                                                        "value": ".",
                                                        "valueText": "."
                                                    },
                                                    "name": {
                                                        "kind": "IdentifierName",
                                                        "fullStart": 886,
                                                        "fullEnd": 890,
                                                        "start": 886,
                                                        "end": 890,
                                                        "fullWidth": 4,
                                                        "width": 4,
                                                        "text": "call",
                                                        "value": "call",
                                                        "valueText": "call"
                                                    }
                                                },
                                                "argumentList": {
                                                    "kind": "ArgumentList",
                                                    "fullStart": 890,
                                                    "fullEnd": 907,
                                                    "start": 890,
                                                    "end": 907,
                                                    "fullWidth": 17,
                                                    "width": 17,
                                                    "openParenToken": {
                                                        "kind": "OpenParenToken",
                                                        "fullStart": 890,
                                                        "fullEnd": 891,
                                                        "start": 890,
                                                        "end": 891,
                                                        "fullWidth": 1,
                                                        "width": 1,
                                                        "text": "(",
                                                        "value": "(",
                                                        "valueText": "("
                                                    },
                                                    "arguments": [
                                                        {
                                                            "kind": "IdentifierName",
                                                            "fullStart": 891,
                                                            "fullEnd": 894,
                                                            "start": 891,
                                                            "end": 894,
                                                            "fullWidth": 3,
                                                            "width": 3,
                                                            "text": "obj",
                                                            "value": "obj",
                                                            "valueText": "obj"
                                                        },
                                                        {
                                                            "kind": "CommaToken",
                                                            "fullStart": 894,
                                                            "fullEnd": 896,
                                                            "start": 894,
                                                            "end": 895,
                                                            "fullWidth": 2,
                                                            "width": 1,
                                                            "text": ",",
                                                            "value": ",",
                                                            "valueText": ",",
                                                            "hasTrailingTrivia": true,
                                                            "trailingTrivia": [
                                                                {
                                                                    "kind": "WhitespaceTrivia",
                                                                    "text": " "
                                                                }
                                                            ]
                                                        },
                                                        {
                                                            "kind": "IdentifierName",
                                                            "fullStart": 896,
                                                            "fullEnd": 906,
                                                            "start": 896,
                                                            "end": 906,
                                                            "fullWidth": 10,
                                                            "width": 10,
                                                            "text": "callbackfn",
                                                            "value": "callbackfn",
                                                            "valueText": "callbackfn"
                                                        }
                                                    ],
                                                    "closeParenToken": {
                                                        "kind": "CloseParenToken",
                                                        "fullStart": 906,
                                                        "fullEnd": 907,
                                                        "start": 906,
                                                        "end": 907,
                                                        "fullWidth": 1,
                                                        "width": 1,
                                                        "text": ")",
                                                        "value": ")",
                                                        "valueText": ")"
                                                    }
                                                }
                                            }
                                        }
                                    }
                                ]
                            },
                            "semicolonToken": {
                                "kind": "SemicolonToken",
                                "fullStart": 907,
                                "fullEnd": 910,
                                "start": 907,
                                "end": 908,
                                "fullWidth": 3,
                                "width": 1,
                                "text": ";",
                                "value": ";",
                                "valueText": ";",
                                "hasTrailingTrivia": true,
                                "hasTrailingNewLine": true,
                                "trailingTrivia": [
                                    {
                                        "kind": "NewLineTrivia",
                                        "text": "\r\n"
                                    }
                                ]
                            }
                        },
                        {
                            "kind": "ReturnStatement",
                            "fullStart": 910,
                            "fullEnd": 951,
                            "start": 918,
                            "end": 949,
                            "fullWidth": 41,
                            "width": 31,
                            "returnKeyword": {
                                "kind": "ReturnKeyword",
                                "fullStart": 910,
                                "fullEnd": 925,
                                "start": 918,
                                "end": 924,
                                "fullWidth": 15,
                                "width": 6,
                                "text": "return",
                                "value": "return",
                                "valueText": "return",
                                "hasLeadingTrivia": true,
                                "hasTrailingTrivia": true,
                                "leadingTrivia": [
                                    {
                                        "kind": "WhitespaceTrivia",
                                        "text": "        "
                                    }
                                ],
                                "trailingTrivia": [
                                    {
                                        "kind": "WhitespaceTrivia",
                                        "text": " "
                                    }
                                ]
                            },
                            "expression": {
                                "kind": "EqualsExpression",
                                "fullStart": 925,
                                "fullEnd": 948,
                                "start": 925,
                                "end": 948,
                                "fullWidth": 23,
                                "width": 23,
                                "left": {
                                    "kind": "MemberAccessExpression",
                                    "fullStart": 925,
                                    "fullEnd": 943,
                                    "start": 925,
                                    "end": 942,
                                    "fullWidth": 18,
                                    "width": 17,
                                    "expression": {
                                        "kind": "IdentifierName",
                                        "fullStart": 925,
                                        "fullEnd": 935,
                                        "start": 925,
                                        "end": 935,
                                        "fullWidth": 10,
                                        "width": 10,
                                        "text": "testResult",
                                        "value": "testResult",
                                        "valueText": "testResult"
                                    },
                                    "dotToken": {
                                        "kind": "DotToken",
                                        "fullStart": 935,
                                        "fullEnd": 936,
                                        "start": 935,
                                        "end": 936,
                                        "fullWidth": 1,
                                        "width": 1,
                                        "text": ".",
                                        "value": ".",
                                        "valueText": "."
                                    },
                                    "name": {
                                        "kind": "IdentifierName",
                                        "fullStart": 936,
                                        "fullEnd": 943,
                                        "start": 936,
                                        "end": 942,
                                        "fullWidth": 7,
                                        "width": 6,
                                        "text": "length",
                                        "value": "length",
                                        "valueText": "length",
                                        "hasTrailingTrivia": true,
                                        "trailingTrivia": [
                                            {
                                                "kind": "WhitespaceTrivia",
                                                "text": " "
                                            }
                                        ]
                                    }
                                },
                                "operatorToken": {
                                    "kind": "EqualsEqualsEqualsToken",
                                    "fullStart": 943,
                                    "fullEnd": 947,
                                    "start": 943,
                                    "end": 946,
                                    "fullWidth": 4,
                                    "width": 3,
                                    "text": "===",
                                    "value": "===",
                                    "valueText": "===",
                                    "hasTrailingTrivia": true,
                                    "trailingTrivia": [
                                        {
                                            "kind": "WhitespaceTrivia",
                                            "text": " "
                                        }
                                    ]
                                },
                                "right": {
                                    "kind": "NumericLiteral",
                                    "fullStart": 947,
                                    "fullEnd": 948,
                                    "start": 947,
                                    "end": 948,
                                    "fullWidth": 1,
                                    "width": 1,
                                    "text": "0",
                                    "value": 0,
                                    "valueText": "0"
                                }
                            },
                            "semicolonToken": {
                                "kind": "SemicolonToken",
                                "fullStart": 948,
                                "fullEnd": 951,
                                "start": 948,
                                "end": 949,
                                "fullWidth": 3,
                                "width": 1,
                                "text": ";",
                                "value": ";",
                                "valueText": ";",
                                "hasTrailingTrivia": true,
                                "hasTrailingNewLine": true,
                                "trailingTrivia": [
                                    {
                                        "kind": "NewLineTrivia",
                                        "text": "\r\n"
                                    }
                                ]
                            }
                        }
                    ],
                    "closeBraceToken": {
                        "kind": "CloseBraceToken",
                        "fullStart": 951,
                        "fullEnd": 958,
                        "start": 955,
                        "end": 956,
                        "fullWidth": 7,
                        "width": 1,
                        "text": "}",
                        "value": "}",
                        "valueText": "}",
                        "hasLeadingTrivia": true,
                        "hasTrailingTrivia": true,
                        "hasTrailingNewLine": true,
                        "leadingTrivia": [
                            {
                                "kind": "WhitespaceTrivia",
                                "text": "    "
                            }
                        ],
                        "trailingTrivia": [
                            {
                                "kind": "NewLineTrivia",
                                "text": "\r\n"
                            }
                        ]
                    }
                }
            },
            {
                "kind": "ExpressionStatement",
                "fullStart": 958,
                "fullEnd": 982,
                "start": 958,
                "end": 980,
                "fullWidth": 24,
                "width": 22,
                "expression": {
                    "kind": "InvocationExpression",
                    "fullStart": 958,
                    "fullEnd": 979,
                    "start": 958,
                    "end": 979,
                    "fullWidth": 21,
                    "width": 21,
                    "expression": {
                        "kind": "IdentifierName",
                        "fullStart": 958,
                        "fullEnd": 969,
                        "start": 958,
                        "end": 969,
                        "fullWidth": 11,
                        "width": 11,
                        "text": "runTestCase",
                        "value": "runTestCase",
                        "valueText": "runTestCase"
                    },
                    "argumentList": {
                        "kind": "ArgumentList",
                        "fullStart": 969,
                        "fullEnd": 979,
                        "start": 969,
                        "end": 979,
                        "fullWidth": 10,
                        "width": 10,
                        "openParenToken": {
                            "kind": "OpenParenToken",
                            "fullStart": 969,
                            "fullEnd": 970,
                            "start": 969,
                            "end": 970,
                            "fullWidth": 1,
                            "width": 1,
                            "text": "(",
                            "value": "(",
                            "valueText": "("
                        },
                        "arguments": [
                            {
                                "kind": "IdentifierName",
                                "fullStart": 970,
                                "fullEnd": 978,
                                "start": 970,
                                "end": 978,
                                "fullWidth": 8,
                                "width": 8,
                                "text": "testcase",
                                "value": "testcase",
                                "valueText": "testcase"
                            }
                        ],
                        "closeParenToken": {
                            "kind": "CloseParenToken",
                            "fullStart": 978,
                            "fullEnd": 979,
                            "start": 978,
                            "end": 979,
                            "fullWidth": 1,
                            "width": 1,
                            "text": ")",
                            "value": ")",
                            "valueText": ")"
                        }
                    }
                },
                "semicolonToken": {
                    "kind": "SemicolonToken",
                    "fullStart": 979,
                    "fullEnd": 982,
                    "start": 979,
                    "end": 980,
                    "fullWidth": 3,
                    "width": 1,
                    "text": ";",
                    "value": ";",
                    "valueText": ";",
                    "hasTrailingTrivia": true,
                    "hasTrailingNewLine": true,
                    "trailingTrivia": [
                        {
                            "kind": "NewLineTrivia",
                            "text": "\r\n"
                        }
                    ]
                }
            }
        ],
        "endOfFileToken": {
            "kind": "EndOfFileToken",
            "fullStart": 982,
            "fullEnd": 982,
            "start": 982,
            "end": 982,
            "fullWidth": 0,
            "width": 0,
            "text": ""
        }
    },
    "lineMap": {
        "lineStarts": [
            0,
            67,
            152,
            232,
            308,
            380,
            385,
            439,
            586,
            591,
            593,
            595,
            618,
            620,
            666,
            696,
            707,
            709,
            745,
            781,
            811,
            839,
            841,
            910,
            951,
            958,
            982
        ],
        "length": 982
    }
}<|MERGE_RESOLUTION|>--- conflicted
+++ resolved
@@ -630,12 +630,8 @@
                                         "start": 721,
                                         "end": 742,
                                         "fullWidth": 21,
-<<<<<<< HEAD
                                         "width": 21,
-                                        "identifier": {
-=======
                                         "propertyName": {
->>>>>>> 85e84683
                                             "kind": "IdentifierName",
                                             "fullStart": 721,
                                             "fullEnd": 725,
@@ -1101,12 +1097,8 @@
                                         "start": 793,
                                         "end": 808,
                                         "fullWidth": 15,
-<<<<<<< HEAD
                                         "width": 15,
-                                        "identifier": {
-=======
                                         "propertyName": {
->>>>>>> 85e84683
                                             "kind": "IdentifierName",
                                             "fullStart": 793,
                                             "fullEnd": 797,
@@ -1433,12 +1425,8 @@
                                         "start": 853,
                                         "end": 907,
                                         "fullWidth": 54,
-<<<<<<< HEAD
                                         "width": 54,
-                                        "identifier": {
-=======
                                         "propertyName": {
->>>>>>> 85e84683
                                             "kind": "IdentifierName",
                                             "fullStart": 853,
                                             "fullEnd": 864,
