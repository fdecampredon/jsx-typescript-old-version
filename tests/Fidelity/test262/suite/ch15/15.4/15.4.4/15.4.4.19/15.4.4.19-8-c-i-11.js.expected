--- conflicted
+++ resolved
@@ -252,12 +252,8 @@
                                         "start": 644,
                                         "end": 658,
                                         "fullWidth": 14,
-<<<<<<< HEAD
                                         "width": 14,
-                                        "identifier": {
-=======
                                         "propertyName": {
->>>>>>> 85e84683
                                             "kind": "IdentifierName",
                                             "fullStart": 644,
                                             "fullEnd": 651,
@@ -1026,12 +1022,8 @@
                                         "start": 846,
                                         "end": 873,
                                         "fullWidth": 27,
-<<<<<<< HEAD
                                         "width": 27,
-                                        "identifier": {
-=======
                                         "propertyName": {
->>>>>>> 85e84683
                                             "kind": "IdentifierName",
                                             "fullStart": 846,
                                             "fullEnd": 852,
@@ -1330,12 +1322,8 @@
                                         "start": 890,
                                         "end": 911,
                                         "fullWidth": 21,
-<<<<<<< HEAD
                                         "width": 21,
-                                        "identifier": {
-=======
                                         "propertyName": {
->>>>>>> 85e84683
                                             "kind": "IdentifierName",
                                             "fullStart": 890,
                                             "fullEnd": 894,
@@ -1709,12 +1697,8 @@
                                         "start": 960,
                                         "end": 977,
                                         "fullWidth": 17,
-<<<<<<< HEAD
                                         "width": 17,
-                                        "identifier": {
-=======
                                         "propertyName": {
->>>>>>> 85e84683
                                             "kind": "IdentifierName",
                                             "fullStart": 960,
                                             "fullEnd": 966,
@@ -2491,12 +2475,8 @@
                                         "start": 1166,
                                         "end": 1222,
                                         "fullWidth": 56,
-<<<<<<< HEAD
                                         "width": 56,
-                                        "identifier": {
-=======
                                         "propertyName": {
->>>>>>> 85e84683
                                             "kind": "IdentifierName",
                                             "fullStart": 1166,
                                             "fullEnd": 1177,
