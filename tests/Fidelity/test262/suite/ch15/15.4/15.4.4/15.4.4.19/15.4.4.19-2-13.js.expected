{
    "isDeclaration": false,
    "languageVersion": "EcmaScript5",
    "parseOptions": {
        "allowAutomaticSemicolonInsertion": true
    },
    "sourceUnit": {
        "kind": "SourceUnit",
        "fullStart": 0,
        "fullEnd": 1157,
        "start": 589,
        "end": 1157,
        "fullWidth": 1157,
        "width": 568,
        "isIncrementallyUnusable": true,
        "moduleElements": [
            {
                "kind": "FunctionDeclaration",
                "fullStart": 0,
                "fullEnd": 1133,
                "start": 589,
                "end": 1131,
                "fullWidth": 1133,
                "width": 542,
                "isIncrementallyUnusable": true,
                "modifiers": [],
                "functionKeyword": {
                    "kind": "FunctionKeyword",
                    "fullStart": 0,
                    "fullEnd": 598,
                    "start": 589,
                    "end": 597,
                    "fullWidth": 598,
                    "width": 8,
                    "text": "function",
                    "value": "function",
                    "valueText": "function",
                    "hasLeadingTrivia": true,
                    "hasLeadingComment": true,
                    "hasLeadingNewLine": true,
                    "hasTrailingTrivia": true,
                    "leadingTrivia": [
                        {
                            "kind": "SingleLineCommentTrivia",
                            "text": "/// Copyright (c) 2012 Ecma International.  All rights reserved. "
                        },
                        {
                            "kind": "NewLineTrivia",
                            "text": "\r\n"
                        },
                        {
                            "kind": "SingleLineCommentTrivia",
                            "text": "/// Ecma International makes this code available under the terms and conditions set"
                        },
                        {
                            "kind": "NewLineTrivia",
                            "text": "\r\n"
                        },
                        {
                            "kind": "SingleLineCommentTrivia",
                            "text": "/// forth on http://hg.ecmascript.org/tests/test262/raw-file/tip/LICENSE (the "
                        },
                        {
                            "kind": "NewLineTrivia",
                            "text": "\r\n"
                        },
                        {
                            "kind": "SingleLineCommentTrivia",
                            "text": "/// \"Use Terms\").   Any redistribution of this code must retain the above "
                        },
                        {
                            "kind": "NewLineTrivia",
                            "text": "\r\n"
                        },
                        {
                            "kind": "SingleLineCommentTrivia",
                            "text": "/// copyright and this notice and otherwise comply with the Use Terms."
                        },
                        {
                            "kind": "NewLineTrivia",
                            "text": "\r\n"
                        },
                        {
                            "kind": "MultiLineCommentTrivia",
                            "text": "/**\r\n * @path ch15/15.4/15.4.4/15.4.4.19/15.4.4.19-2-13.js\r\n * @description Array.prototype.map - applied to the Array-like object when 'length' is inherited accessor property without a get function\r\n */"
                        },
                        {
                            "kind": "NewLineTrivia",
                            "text": "\r\n"
                        },
                        {
                            "kind": "NewLineTrivia",
                            "text": "\r\n"
                        },
                        {
                            "kind": "NewLineTrivia",
                            "text": "\r\n"
                        }
                    ],
                    "trailingTrivia": [
                        {
                            "kind": "WhitespaceTrivia",
                            "text": " "
                        }
                    ]
                },
                "identifier": {
                    "kind": "IdentifierName",
                    "fullStart": 598,
                    "fullEnd": 606,
                    "start": 598,
                    "end": 606,
                    "fullWidth": 8,
                    "width": 8,
                    "text": "testcase",
                    "value": "testcase",
                    "valueText": "testcase"
                },
                "callSignature": {
                    "kind": "CallSignature",
                    "fullStart": 606,
                    "fullEnd": 609,
                    "start": 606,
                    "end": 608,
                    "fullWidth": 3,
                    "width": 2,
                    "parameterList": {
                        "kind": "ParameterList",
                        "fullStart": 606,
                        "fullEnd": 609,
                        "start": 606,
                        "end": 608,
                        "fullWidth": 3,
                        "width": 2,
                        "openParenToken": {
                            "kind": "OpenParenToken",
                            "fullStart": 606,
                            "fullEnd": 607,
                            "start": 606,
                            "end": 607,
                            "fullWidth": 1,
                            "width": 1,
                            "text": "(",
                            "value": "(",
                            "valueText": "("
                        },
                        "parameters": [],
                        "closeParenToken": {
                            "kind": "CloseParenToken",
                            "fullStart": 607,
                            "fullEnd": 609,
                            "start": 607,
                            "end": 608,
                            "fullWidth": 2,
                            "width": 1,
                            "text": ")",
                            "value": ")",
                            "valueText": ")",
                            "hasTrailingTrivia": true,
                            "trailingTrivia": [
                                {
                                    "kind": "WhitespaceTrivia",
                                    "text": " "
                                }
                            ]
                        }
                    }
                },
                "block": {
                    "kind": "Block",
                    "fullStart": 609,
                    "fullEnd": 1133,
                    "start": 609,
                    "end": 1131,
                    "fullWidth": 524,
                    "width": 522,
                    "isIncrementallyUnusable": true,
                    "openBraceToken": {
                        "kind": "OpenBraceToken",
                        "fullStart": 609,
                        "fullEnd": 612,
                        "start": 609,
                        "end": 610,
                        "fullWidth": 3,
                        "width": 1,
                        "text": "{",
                        "value": "{",
                        "valueText": "{",
                        "hasTrailingTrivia": true,
                        "hasTrailingNewLine": true,
                        "trailingTrivia": [
                            {
                                "kind": "NewLineTrivia",
                                "text": "\r\n"
                            }
                        ]
                    },
                    "statements": [
                        {
                            "kind": "FunctionDeclaration",
                            "fullStart": 612,
                            "fullEnd": 701,
                            "start": 622,
                            "end": 699,
                            "fullWidth": 89,
                            "width": 77,
                            "modifiers": [],
                            "functionKeyword": {
                                "kind": "FunctionKeyword",
                                "fullStart": 612,
                                "fullEnd": 631,
                                "start": 622,
                                "end": 630,
                                "fullWidth": 19,
                                "width": 8,
                                "text": "function",
                                "value": "function",
                                "valueText": "function",
                                "hasLeadingTrivia": true,
                                "hasLeadingNewLine": true,
                                "hasTrailingTrivia": true,
                                "leadingTrivia": [
                                    {
                                        "kind": "NewLineTrivia",
                                        "text": "\r\n"
                                    },
                                    {
                                        "kind": "WhitespaceTrivia",
                                        "text": "        "
                                    }
                                ],
                                "trailingTrivia": [
                                    {
                                        "kind": "WhitespaceTrivia",
                                        "text": " "
                                    }
                                ]
                            },
                            "identifier": {
                                "kind": "IdentifierName",
                                "fullStart": 631,
                                "fullEnd": 641,
                                "start": 631,
                                "end": 641,
                                "fullWidth": 10,
                                "width": 10,
                                "text": "callbackfn",
                                "value": "callbackfn",
                                "valueText": "callbackfn"
                            },
                            "callSignature": {
                                "kind": "CallSignature",
                                "fullStart": 641,
                                "fullEnd": 657,
                                "start": 641,
                                "end": 656,
                                "fullWidth": 16,
                                "width": 15,
                                "parameterList": {
                                    "kind": "ParameterList",
                                    "fullStart": 641,
                                    "fullEnd": 657,
                                    "start": 641,
                                    "end": 656,
                                    "fullWidth": 16,
                                    "width": 15,
                                    "openParenToken": {
                                        "kind": "OpenParenToken",
                                        "fullStart": 641,
                                        "fullEnd": 642,
                                        "start": 641,
                                        "end": 642,
                                        "fullWidth": 1,
                                        "width": 1,
                                        "text": "(",
                                        "value": "(",
                                        "valueText": "("
                                    },
                                    "parameters": [
                                        {
                                            "kind": "Parameter",
                                            "fullStart": 642,
                                            "fullEnd": 645,
                                            "start": 642,
                                            "end": 645,
                                            "fullWidth": 3,
<<<<<<< HEAD
                                            "width": 3,
=======
                                            "modifiers": [],
>>>>>>> e3c38734
                                            "identifier": {
                                                "kind": "IdentifierName",
                                                "fullStart": 642,
                                                "fullEnd": 645,
                                                "start": 642,
                                                "end": 645,
                                                "fullWidth": 3,
                                                "width": 3,
                                                "text": "val",
                                                "value": "val",
                                                "valueText": "val"
                                            }
                                        },
                                        {
                                            "kind": "CommaToken",
                                            "fullStart": 645,
                                            "fullEnd": 647,
                                            "start": 645,
                                            "end": 646,
                                            "fullWidth": 2,
                                            "width": 1,
                                            "text": ",",
                                            "value": ",",
                                            "valueText": ",",
                                            "hasTrailingTrivia": true,
                                            "trailingTrivia": [
                                                {
                                                    "kind": "WhitespaceTrivia",
                                                    "text": " "
                                                }
                                            ]
                                        },
                                        {
                                            "kind": "Parameter",
                                            "fullStart": 647,
                                            "fullEnd": 650,
                                            "start": 647,
                                            "end": 650,
                                            "fullWidth": 3,
<<<<<<< HEAD
                                            "width": 3,
=======
                                            "modifiers": [],
>>>>>>> e3c38734
                                            "identifier": {
                                                "kind": "IdentifierName",
                                                "fullStart": 647,
                                                "fullEnd": 650,
                                                "start": 647,
                                                "end": 650,
                                                "fullWidth": 3,
                                                "width": 3,
                                                "text": "idx",
                                                "value": "idx",
                                                "valueText": "idx"
                                            }
                                        },
                                        {
                                            "kind": "CommaToken",
                                            "fullStart": 650,
                                            "fullEnd": 652,
                                            "start": 650,
                                            "end": 651,
                                            "fullWidth": 2,
                                            "width": 1,
                                            "text": ",",
                                            "value": ",",
                                            "valueText": ",",
                                            "hasTrailingTrivia": true,
                                            "trailingTrivia": [
                                                {
                                                    "kind": "WhitespaceTrivia",
                                                    "text": " "
                                                }
                                            ]
                                        },
                                        {
                                            "kind": "Parameter",
                                            "fullStart": 652,
                                            "fullEnd": 655,
                                            "start": 652,
                                            "end": 655,
                                            "fullWidth": 3,
<<<<<<< HEAD
                                            "width": 3,
=======
                                            "modifiers": [],
>>>>>>> e3c38734
                                            "identifier": {
                                                "kind": "IdentifierName",
                                                "fullStart": 652,
                                                "fullEnd": 655,
                                                "start": 652,
                                                "end": 655,
                                                "fullWidth": 3,
                                                "width": 3,
                                                "text": "obj",
                                                "value": "obj",
                                                "valueText": "obj"
                                            }
                                        }
                                    ],
                                    "closeParenToken": {
                                        "kind": "CloseParenToken",
                                        "fullStart": 655,
                                        "fullEnd": 657,
                                        "start": 655,
                                        "end": 656,
                                        "fullWidth": 2,
                                        "width": 1,
                                        "text": ")",
                                        "value": ")",
                                        "valueText": ")",
                                        "hasTrailingTrivia": true,
                                        "trailingTrivia": [
                                            {
                                                "kind": "WhitespaceTrivia",
                                                "text": " "
                                            }
                                        ]
                                    }
                                }
                            },
                            "block": {
                                "kind": "Block",
                                "fullStart": 657,
                                "fullEnd": 701,
                                "start": 657,
                                "end": 699,
                                "fullWidth": 44,
                                "width": 42,
                                "openBraceToken": {
                                    "kind": "OpenBraceToken",
                                    "fullStart": 657,
                                    "fullEnd": 660,
                                    "start": 657,
                                    "end": 658,
                                    "fullWidth": 3,
                                    "width": 1,
                                    "text": "{",
                                    "value": "{",
                                    "valueText": "{",
                                    "hasTrailingTrivia": true,
                                    "hasTrailingNewLine": true,
                                    "trailingTrivia": [
                                        {
                                            "kind": "NewLineTrivia",
                                            "text": "\r\n"
                                        }
                                    ]
                                },
                                "statements": [
                                    {
                                        "kind": "ReturnStatement",
                                        "fullStart": 660,
                                        "fullEnd": 690,
                                        "start": 672,
                                        "end": 688,
                                        "fullWidth": 30,
                                        "width": 16,
                                        "returnKeyword": {
                                            "kind": "ReturnKeyword",
                                            "fullStart": 660,
                                            "fullEnd": 679,
                                            "start": 672,
                                            "end": 678,
                                            "fullWidth": 19,
                                            "width": 6,
                                            "text": "return",
                                            "value": "return",
                                            "valueText": "return",
                                            "hasLeadingTrivia": true,
                                            "hasTrailingTrivia": true,
                                            "leadingTrivia": [
                                                {
                                                    "kind": "WhitespaceTrivia",
                                                    "text": "            "
                                                }
                                            ],
                                            "trailingTrivia": [
                                                {
                                                    "kind": "WhitespaceTrivia",
                                                    "text": " "
                                                }
                                            ]
                                        },
                                        "expression": {
                                            "kind": "GreaterThanExpression",
                                            "fullStart": 679,
                                            "fullEnd": 687,
                                            "start": 679,
                                            "end": 687,
                                            "fullWidth": 8,
                                            "width": 8,
                                            "left": {
                                                "kind": "IdentifierName",
                                                "fullStart": 679,
                                                "fullEnd": 683,
                                                "start": 679,
                                                "end": 682,
                                                "fullWidth": 4,
                                                "width": 3,
                                                "text": "val",
                                                "value": "val",
                                                "valueText": "val",
                                                "hasTrailingTrivia": true,
                                                "trailingTrivia": [
                                                    {
                                                        "kind": "WhitespaceTrivia",
                                                        "text": " "
                                                    }
                                                ]
                                            },
                                            "operatorToken": {
                                                "kind": "GreaterThanToken",
                                                "fullStart": 683,
                                                "fullEnd": 685,
                                                "start": 683,
                                                "end": 684,
                                                "fullWidth": 2,
                                                "width": 1,
                                                "text": ">",
                                                "value": ">",
                                                "valueText": ">",
                                                "hasTrailingTrivia": true,
                                                "trailingTrivia": [
                                                    {
                                                        "kind": "WhitespaceTrivia",
                                                        "text": " "
                                                    }
                                                ]
                                            },
                                            "right": {
                                                "kind": "NumericLiteral",
                                                "fullStart": 685,
                                                "fullEnd": 687,
                                                "start": 685,
                                                "end": 687,
                                                "fullWidth": 2,
                                                "width": 2,
                                                "text": "10",
                                                "value": 10,
                                                "valueText": "10"
                                            }
                                        },
                                        "semicolonToken": {
                                            "kind": "SemicolonToken",
                                            "fullStart": 687,
                                            "fullEnd": 690,
                                            "start": 687,
                                            "end": 688,
                                            "fullWidth": 3,
                                            "width": 1,
                                            "text": ";",
                                            "value": ";",
                                            "valueText": ";",
                                            "hasTrailingTrivia": true,
                                            "hasTrailingNewLine": true,
                                            "trailingTrivia": [
                                                {
                                                    "kind": "NewLineTrivia",
                                                    "text": "\r\n"
                                                }
                                            ]
                                        }
                                    }
                                ],
                                "closeBraceToken": {
                                    "kind": "CloseBraceToken",
                                    "fullStart": 690,
                                    "fullEnd": 701,
                                    "start": 698,
                                    "end": 699,
                                    "fullWidth": 11,
                                    "width": 1,
                                    "text": "}",
                                    "value": "}",
                                    "valueText": "}",
                                    "hasLeadingTrivia": true,
                                    "hasTrailingTrivia": true,
                                    "hasTrailingNewLine": true,
                                    "leadingTrivia": [
                                        {
                                            "kind": "WhitespaceTrivia",
                                            "text": "        "
                                        }
                                    ],
                                    "trailingTrivia": [
                                        {
                                            "kind": "NewLineTrivia",
                                            "text": "\r\n"
                                        }
                                    ]
                                }
                            }
                        },
                        {
                            "kind": "VariableStatement",
                            "fullStart": 701,
                            "fullEnd": 728,
                            "start": 711,
                            "end": 726,
                            "fullWidth": 27,
                            "width": 15,
                            "modifiers": [],
                            "variableDeclaration": {
                                "kind": "VariableDeclaration",
                                "fullStart": 701,
                                "fullEnd": 725,
                                "start": 711,
                                "end": 725,
                                "fullWidth": 24,
                                "width": 14,
                                "varKeyword": {
                                    "kind": "VarKeyword",
                                    "fullStart": 701,
                                    "fullEnd": 715,
                                    "start": 711,
                                    "end": 714,
                                    "fullWidth": 14,
                                    "width": 3,
                                    "text": "var",
                                    "value": "var",
                                    "valueText": "var",
                                    "hasLeadingTrivia": true,
                                    "hasLeadingNewLine": true,
                                    "hasTrailingTrivia": true,
                                    "leadingTrivia": [
                                        {
                                            "kind": "NewLineTrivia",
                                            "text": "\r\n"
                                        },
                                        {
                                            "kind": "WhitespaceTrivia",
                                            "text": "        "
                                        }
                                    ],
                                    "trailingTrivia": [
                                        {
                                            "kind": "WhitespaceTrivia",
                                            "text": " "
                                        }
                                    ]
                                },
                                "variableDeclarators": [
                                    {
                                        "kind": "VariableDeclarator",
                                        "fullStart": 715,
                                        "fullEnd": 725,
                                        "start": 715,
                                        "end": 725,
                                        "fullWidth": 10,
                                        "width": 10,
                                        "identifier": {
                                            "kind": "IdentifierName",
                                            "fullStart": 715,
                                            "fullEnd": 721,
                                            "start": 715,
                                            "end": 720,
                                            "fullWidth": 6,
                                            "width": 5,
                                            "text": "proto",
                                            "value": "proto",
                                            "valueText": "proto",
                                            "hasTrailingTrivia": true,
                                            "trailingTrivia": [
                                                {
                                                    "kind": "WhitespaceTrivia",
                                                    "text": " "
                                                }
                                            ]
                                        },
                                        "equalsValueClause": {
                                            "kind": "EqualsValueClause",
                                            "fullStart": 721,
                                            "fullEnd": 725,
                                            "start": 721,
                                            "end": 725,
                                            "fullWidth": 4,
                                            "width": 4,
                                            "equalsToken": {
                                                "kind": "EqualsToken",
                                                "fullStart": 721,
                                                "fullEnd": 723,
                                                "start": 721,
                                                "end": 722,
                                                "fullWidth": 2,
                                                "width": 1,
                                                "text": "=",
                                                "value": "=",
                                                "valueText": "=",
                                                "hasTrailingTrivia": true,
                                                "trailingTrivia": [
                                                    {
                                                        "kind": "WhitespaceTrivia",
                                                        "text": " "
                                                    }
                                                ]
                                            },
                                            "value": {
                                                "kind": "ObjectLiteralExpression",
                                                "fullStart": 723,
                                                "fullEnd": 725,
                                                "start": 723,
                                                "end": 725,
                                                "fullWidth": 2,
                                                "width": 2,
                                                "openBraceToken": {
                                                    "kind": "OpenBraceToken",
                                                    "fullStart": 723,
                                                    "fullEnd": 724,
                                                    "start": 723,
                                                    "end": 724,
                                                    "fullWidth": 1,
                                                    "width": 1,
                                                    "text": "{",
                                                    "value": "{",
                                                    "valueText": "{"
                                                },
                                                "propertyAssignments": [],
                                                "closeBraceToken": {
                                                    "kind": "CloseBraceToken",
                                                    "fullStart": 724,
                                                    "fullEnd": 725,
                                                    "start": 724,
                                                    "end": 725,
                                                    "fullWidth": 1,
                                                    "width": 1,
                                                    "text": "}",
                                                    "value": "}",
                                                    "valueText": "}"
                                                }
                                            }
                                        }
                                    }
                                ]
                            },
                            "semicolonToken": {
                                "kind": "SemicolonToken",
                                "fullStart": 725,
                                "fullEnd": 728,
                                "start": 725,
                                "end": 726,
                                "fullWidth": 3,
                                "width": 1,
                                "text": ";",
                                "value": ";",
                                "valueText": ";",
                                "hasTrailingTrivia": true,
                                "hasTrailingNewLine": true,
                                "trailingTrivia": [
                                    {
                                        "kind": "NewLineTrivia",
                                        "text": "\r\n"
                                    }
                                ]
                            }
                        },
                        {
                            "kind": "ExpressionStatement",
                            "fullStart": 728,
                            "fullEnd": 858,
                            "start": 736,
                            "end": 856,
                            "fullWidth": 130,
                            "width": 120,
                            "isIncrementallyUnusable": true,
                            "expression": {
                                "kind": "InvocationExpression",
                                "fullStart": 728,
                                "fullEnd": 855,
                                "start": 736,
                                "end": 855,
                                "fullWidth": 127,
                                "width": 119,
                                "isIncrementallyUnusable": true,
                                "expression": {
                                    "kind": "MemberAccessExpression",
                                    "fullStart": 728,
                                    "fullEnd": 757,
                                    "start": 736,
                                    "end": 757,
                                    "fullWidth": 29,
                                    "width": 21,
                                    "expression": {
                                        "kind": "IdentifierName",
                                        "fullStart": 728,
                                        "fullEnd": 742,
                                        "start": 736,
                                        "end": 742,
                                        "fullWidth": 14,
                                        "width": 6,
                                        "text": "Object",
                                        "value": "Object",
                                        "valueText": "Object",
                                        "hasLeadingTrivia": true,
                                        "leadingTrivia": [
                                            {
                                                "kind": "WhitespaceTrivia",
                                                "text": "        "
                                            }
                                        ]
                                    },
                                    "dotToken": {
                                        "kind": "DotToken",
                                        "fullStart": 742,
                                        "fullEnd": 743,
                                        "start": 742,
                                        "end": 743,
                                        "fullWidth": 1,
                                        "width": 1,
                                        "text": ".",
                                        "value": ".",
                                        "valueText": "."
                                    },
                                    "name": {
                                        "kind": "IdentifierName",
                                        "fullStart": 743,
                                        "fullEnd": 757,
                                        "start": 743,
                                        "end": 757,
                                        "fullWidth": 14,
                                        "width": 14,
                                        "text": "defineProperty",
                                        "value": "defineProperty",
                                        "valueText": "defineProperty"
                                    }
                                },
                                "argumentList": {
                                    "kind": "ArgumentList",
                                    "fullStart": 757,
                                    "fullEnd": 855,
                                    "start": 757,
                                    "end": 855,
                                    "fullWidth": 98,
                                    "width": 98,
                                    "isIncrementallyUnusable": true,
                                    "openParenToken": {
                                        "kind": "OpenParenToken",
                                        "fullStart": 757,
                                        "fullEnd": 758,
                                        "start": 757,
                                        "end": 758,
                                        "fullWidth": 1,
                                        "width": 1,
                                        "text": "(",
                                        "value": "(",
                                        "valueText": "("
                                    },
                                    "arguments": [
                                        {
                                            "kind": "IdentifierName",
                                            "fullStart": 758,
                                            "fullEnd": 763,
                                            "start": 758,
                                            "end": 763,
                                            "fullWidth": 5,
                                            "width": 5,
                                            "text": "proto",
                                            "value": "proto",
                                            "valueText": "proto"
                                        },
                                        {
                                            "kind": "CommaToken",
                                            "fullStart": 763,
                                            "fullEnd": 765,
                                            "start": 763,
                                            "end": 764,
                                            "fullWidth": 2,
                                            "width": 1,
                                            "text": ",",
                                            "value": ",",
                                            "valueText": ",",
                                            "hasTrailingTrivia": true,
                                            "trailingTrivia": [
                                                {
                                                    "kind": "WhitespaceTrivia",
                                                    "text": " "
                                                }
                                            ]
                                        },
                                        {
                                            "kind": "StringLiteral",
                                            "fullStart": 765,
                                            "fullEnd": 773,
                                            "start": 765,
                                            "end": 773,
                                            "fullWidth": 8,
                                            "width": 8,
                                            "text": "\"length\"",
                                            "value": "length",
                                            "valueText": "length"
                                        },
                                        {
                                            "kind": "CommaToken",
                                            "fullStart": 773,
                                            "fullEnd": 775,
                                            "start": 773,
                                            "end": 774,
                                            "fullWidth": 2,
                                            "width": 1,
                                            "text": ",",
                                            "value": ",",
                                            "valueText": ",",
                                            "hasTrailingTrivia": true,
                                            "trailingTrivia": [
                                                {
                                                    "kind": "WhitespaceTrivia",
                                                    "text": " "
                                                }
                                            ]
                                        },
                                        {
                                            "kind": "ObjectLiteralExpression",
                                            "fullStart": 775,
                                            "fullEnd": 854,
                                            "start": 775,
                                            "end": 854,
                                            "fullWidth": 79,
                                            "width": 79,
                                            "isIncrementallyUnusable": true,
                                            "openBraceToken": {
                                                "kind": "OpenBraceToken",
                                                "fullStart": 775,
                                                "fullEnd": 778,
                                                "start": 775,
                                                "end": 776,
                                                "fullWidth": 3,
                                                "width": 1,
                                                "text": "{",
                                                "value": "{",
                                                "valueText": "{",
                                                "hasTrailingTrivia": true,
                                                "hasTrailingNewLine": true,
                                                "trailingTrivia": [
                                                    {
                                                        "kind": "NewLineTrivia",
                                                        "text": "\r\n"
                                                    }
                                                ]
                                            },
                                            "propertyAssignments": [
                                                {
                                                    "kind": "SimplePropertyAssignment",
                                                    "fullStart": 778,
                                                    "fullEnd": 810,
                                                    "start": 790,
                                                    "end": 810,
                                                    "fullWidth": 32,
                                                    "width": 20,
                                                    "isIncrementallyUnusable": true,
                                                    "propertyName": {
                                                        "kind": "IdentifierName",
                                                        "fullStart": 778,
                                                        "fullEnd": 793,
                                                        "start": 790,
                                                        "end": 793,
                                                        "fullWidth": 15,
                                                        "width": 3,
                                                        "text": "set",
                                                        "value": "set",
                                                        "valueText": "set",
                                                        "hasLeadingTrivia": true,
                                                        "leadingTrivia": [
                                                            {
                                                                "kind": "WhitespaceTrivia",
                                                                "text": "            "
                                                            }
                                                        ]
                                                    },
                                                    "colonToken": {
                                                        "kind": "ColonToken",
                                                        "fullStart": 793,
                                                        "fullEnd": 795,
                                                        "start": 793,
                                                        "end": 794,
                                                        "fullWidth": 2,
                                                        "width": 1,
                                                        "text": ":",
                                                        "value": ":",
                                                        "valueText": ":",
                                                        "hasTrailingTrivia": true,
                                                        "trailingTrivia": [
                                                            {
                                                                "kind": "WhitespaceTrivia",
                                                                "text": " "
                                                            }
                                                        ]
                                                    },
                                                    "expression": {
                                                        "kind": "FunctionExpression",
                                                        "fullStart": 795,
                                                        "fullEnd": 810,
                                                        "start": 795,
                                                        "end": 810,
                                                        "fullWidth": 15,
                                                        "width": 15,
                                                        "functionKeyword": {
                                                            "kind": "FunctionKeyword",
                                                            "fullStart": 795,
                                                            "fullEnd": 804,
                                                            "start": 795,
                                                            "end": 803,
                                                            "fullWidth": 9,
                                                            "width": 8,
                                                            "text": "function",
                                                            "value": "function",
                                                            "valueText": "function",
                                                            "hasTrailingTrivia": true,
                                                            "trailingTrivia": [
                                                                {
                                                                    "kind": "WhitespaceTrivia",
                                                                    "text": " "
                                                                }
                                                            ]
                                                        },
                                                        "callSignature": {
                                                            "kind": "CallSignature",
                                                            "fullStart": 804,
                                                            "fullEnd": 807,
                                                            "start": 804,
                                                            "end": 806,
                                                            "fullWidth": 3,
                                                            "width": 2,
                                                            "parameterList": {
                                                                "kind": "ParameterList",
                                                                "fullStart": 804,
                                                                "fullEnd": 807,
                                                                "start": 804,
                                                                "end": 806,
                                                                "fullWidth": 3,
                                                                "width": 2,
                                                                "openParenToken": {
                                                                    "kind": "OpenParenToken",
                                                                    "fullStart": 804,
                                                                    "fullEnd": 805,
                                                                    "start": 804,
                                                                    "end": 805,
                                                                    "fullWidth": 1,
                                                                    "width": 1,
                                                                    "text": "(",
                                                                    "value": "(",
                                                                    "valueText": "("
                                                                },
                                                                "parameters": [],
                                                                "closeParenToken": {
                                                                    "kind": "CloseParenToken",
                                                                    "fullStart": 805,
                                                                    "fullEnd": 807,
                                                                    "start": 805,
                                                                    "end": 806,
                                                                    "fullWidth": 2,
                                                                    "width": 1,
                                                                    "text": ")",
                                                                    "value": ")",
                                                                    "valueText": ")",
                                                                    "hasTrailingTrivia": true,
                                                                    "trailingTrivia": [
                                                                        {
                                                                            "kind": "WhitespaceTrivia",
                                                                            "text": " "
                                                                        }
                                                                    ]
                                                                }
                                                            }
                                                        },
                                                        "block": {
                                                            "kind": "Block",
                                                            "fullStart": 807,
                                                            "fullEnd": 810,
                                                            "start": 807,
                                                            "end": 810,
                                                            "fullWidth": 3,
                                                            "width": 3,
                                                            "openBraceToken": {
                                                                "kind": "OpenBraceToken",
                                                                "fullStart": 807,
                                                                "fullEnd": 809,
                                                                "start": 807,
                                                                "end": 808,
                                                                "fullWidth": 2,
                                                                "width": 1,
                                                                "text": "{",
                                                                "value": "{",
                                                                "valueText": "{",
                                                                "hasTrailingTrivia": true,
                                                                "trailingTrivia": [
                                                                    {
                                                                        "kind": "WhitespaceTrivia",
                                                                        "text": " "
                                                                    }
                                                                ]
                                                            },
                                                            "statements": [],
                                                            "closeBraceToken": {
                                                                "kind": "CloseBraceToken",
                                                                "fullStart": 809,
                                                                "fullEnd": 810,
                                                                "start": 809,
                                                                "end": 810,
                                                                "fullWidth": 1,
                                                                "width": 1,
                                                                "text": "}",
                                                                "value": "}",
                                                                "valueText": "}"
                                                            }
                                                        }
                                                    }
                                                },
                                                {
                                                    "kind": "CommaToken",
                                                    "fullStart": 810,
                                                    "fullEnd": 813,
                                                    "start": 810,
                                                    "end": 811,
                                                    "fullWidth": 3,
                                                    "width": 1,
                                                    "text": ",",
                                                    "value": ",",
                                                    "valueText": ",",
                                                    "hasTrailingTrivia": true,
                                                    "hasTrailingNewLine": true,
                                                    "trailingTrivia": [
                                                        {
                                                            "kind": "NewLineTrivia",
                                                            "text": "\r\n"
                                                        }
                                                    ]
                                                },
                                                {
                                                    "kind": "SimplePropertyAssignment",
                                                    "fullStart": 813,
                                                    "fullEnd": 845,
                                                    "start": 825,
                                                    "end": 843,
                                                    "fullWidth": 32,
                                                    "width": 18,
                                                    "propertyName": {
                                                        "kind": "IdentifierName",
                                                        "fullStart": 813,
                                                        "fullEnd": 837,
                                                        "start": 825,
                                                        "end": 837,
                                                        "fullWidth": 24,
                                                        "width": 12,
                                                        "text": "configurable",
                                                        "value": "configurable",
                                                        "valueText": "configurable",
                                                        "hasLeadingTrivia": true,
                                                        "leadingTrivia": [
                                                            {
                                                                "kind": "WhitespaceTrivia",
                                                                "text": "            "
                                                            }
                                                        ]
                                                    },
                                                    "colonToken": {
                                                        "kind": "ColonToken",
                                                        "fullStart": 837,
                                                        "fullEnd": 839,
                                                        "start": 837,
                                                        "end": 838,
                                                        "fullWidth": 2,
                                                        "width": 1,
                                                        "text": ":",
                                                        "value": ":",
                                                        "valueText": ":",
                                                        "hasTrailingTrivia": true,
                                                        "trailingTrivia": [
                                                            {
                                                                "kind": "WhitespaceTrivia",
                                                                "text": " "
                                                            }
                                                        ]
                                                    },
                                                    "expression": {
                                                        "kind": "TrueKeyword",
                                                        "fullStart": 839,
                                                        "fullEnd": 845,
                                                        "start": 839,
                                                        "end": 843,
                                                        "fullWidth": 6,
                                                        "width": 4,
                                                        "text": "true",
                                                        "value": true,
                                                        "valueText": "true",
                                                        "hasTrailingTrivia": true,
                                                        "hasTrailingNewLine": true,
                                                        "trailingTrivia": [
                                                            {
                                                                "kind": "NewLineTrivia",
                                                                "text": "\r\n"
                                                            }
                                                        ]
                                                    }
                                                }
                                            ],
                                            "closeBraceToken": {
                                                "kind": "CloseBraceToken",
                                                "fullStart": 845,
                                                "fullEnd": 854,
                                                "start": 853,
                                                "end": 854,
                                                "fullWidth": 9,
                                                "width": 1,
                                                "text": "}",
                                                "value": "}",
                                                "valueText": "}",
                                                "hasLeadingTrivia": true,
                                                "leadingTrivia": [
                                                    {
                                                        "kind": "WhitespaceTrivia",
                                                        "text": "        "
                                                    }
                                                ]
                                            }
                                        }
                                    ],
                                    "closeParenToken": {
                                        "kind": "CloseParenToken",
                                        "fullStart": 854,
                                        "fullEnd": 855,
                                        "start": 854,
                                        "end": 855,
                                        "fullWidth": 1,
                                        "width": 1,
                                        "text": ")",
                                        "value": ")",
                                        "valueText": ")"
                                    }
                                }
                            },
                            "semicolonToken": {
                                "kind": "SemicolonToken",
                                "fullStart": 855,
                                "fullEnd": 858,
                                "start": 855,
                                "end": 856,
                                "fullWidth": 3,
                                "width": 1,
                                "text": ";",
                                "value": ";",
                                "valueText": ";",
                                "hasTrailingTrivia": true,
                                "hasTrailingNewLine": true,
                                "trailingTrivia": [
                                    {
                                        "kind": "NewLineTrivia",
                                        "text": "\r\n"
                                    }
                                ]
                            }
                        },
                        {
                            "kind": "VariableStatement",
                            "fullStart": 858,
                            "fullEnd": 896,
                            "start": 868,
                            "end": 894,
                            "fullWidth": 38,
                            "width": 26,
                            "modifiers": [],
                            "variableDeclaration": {
                                "kind": "VariableDeclaration",
                                "fullStart": 858,
                                "fullEnd": 893,
                                "start": 868,
                                "end": 893,
                                "fullWidth": 35,
                                "width": 25,
                                "varKeyword": {
                                    "kind": "VarKeyword",
                                    "fullStart": 858,
                                    "fullEnd": 872,
                                    "start": 868,
                                    "end": 871,
                                    "fullWidth": 14,
                                    "width": 3,
                                    "text": "var",
                                    "value": "var",
                                    "valueText": "var",
                                    "hasLeadingTrivia": true,
                                    "hasLeadingNewLine": true,
                                    "hasTrailingTrivia": true,
                                    "leadingTrivia": [
                                        {
                                            "kind": "NewLineTrivia",
                                            "text": "\r\n"
                                        },
                                        {
                                            "kind": "WhitespaceTrivia",
                                            "text": "        "
                                        }
                                    ],
                                    "trailingTrivia": [
                                        {
                                            "kind": "WhitespaceTrivia",
                                            "text": " "
                                        }
                                    ]
                                },
                                "variableDeclarators": [
                                    {
                                        "kind": "VariableDeclarator",
                                        "fullStart": 872,
                                        "fullEnd": 893,
                                        "start": 872,
                                        "end": 893,
                                        "fullWidth": 21,
                                        "width": 21,
                                        "identifier": {
                                            "kind": "IdentifierName",
                                            "fullStart": 872,
                                            "fullEnd": 876,
                                            "start": 872,
                                            "end": 875,
                                            "fullWidth": 4,
                                            "width": 3,
                                            "text": "Con",
                                            "value": "Con",
                                            "valueText": "Con",
                                            "hasTrailingTrivia": true,
                                            "trailingTrivia": [
                                                {
                                                    "kind": "WhitespaceTrivia",
                                                    "text": " "
                                                }
                                            ]
                                        },
                                        "equalsValueClause": {
                                            "kind": "EqualsValueClause",
                                            "fullStart": 876,
                                            "fullEnd": 893,
                                            "start": 876,
                                            "end": 893,
                                            "fullWidth": 17,
                                            "width": 17,
                                            "equalsToken": {
                                                "kind": "EqualsToken",
                                                "fullStart": 876,
                                                "fullEnd": 878,
                                                "start": 876,
                                                "end": 877,
                                                "fullWidth": 2,
                                                "width": 1,
                                                "text": "=",
                                                "value": "=",
                                                "valueText": "=",
                                                "hasTrailingTrivia": true,
                                                "trailingTrivia": [
                                                    {
                                                        "kind": "WhitespaceTrivia",
                                                        "text": " "
                                                    }
                                                ]
                                            },
                                            "value": {
                                                "kind": "FunctionExpression",
                                                "fullStart": 878,
                                                "fullEnd": 893,
                                                "start": 878,
                                                "end": 893,
                                                "fullWidth": 15,
                                                "width": 15,
                                                "functionKeyword": {
                                                    "kind": "FunctionKeyword",
                                                    "fullStart": 878,
                                                    "fullEnd": 887,
                                                    "start": 878,
                                                    "end": 886,
                                                    "fullWidth": 9,
                                                    "width": 8,
                                                    "text": "function",
                                                    "value": "function",
                                                    "valueText": "function",
                                                    "hasTrailingTrivia": true,
                                                    "trailingTrivia": [
                                                        {
                                                            "kind": "WhitespaceTrivia",
                                                            "text": " "
                                                        }
                                                    ]
                                                },
                                                "callSignature": {
                                                    "kind": "CallSignature",
                                                    "fullStart": 887,
                                                    "fullEnd": 890,
                                                    "start": 887,
                                                    "end": 889,
                                                    "fullWidth": 3,
                                                    "width": 2,
                                                    "parameterList": {
                                                        "kind": "ParameterList",
                                                        "fullStart": 887,
                                                        "fullEnd": 890,
                                                        "start": 887,
                                                        "end": 889,
                                                        "fullWidth": 3,
                                                        "width": 2,
                                                        "openParenToken": {
                                                            "kind": "OpenParenToken",
                                                            "fullStart": 887,
                                                            "fullEnd": 888,
                                                            "start": 887,
                                                            "end": 888,
                                                            "fullWidth": 1,
                                                            "width": 1,
                                                            "text": "(",
                                                            "value": "(",
                                                            "valueText": "("
                                                        },
                                                        "parameters": [],
                                                        "closeParenToken": {
                                                            "kind": "CloseParenToken",
                                                            "fullStart": 888,
                                                            "fullEnd": 890,
                                                            "start": 888,
                                                            "end": 889,
                                                            "fullWidth": 2,
                                                            "width": 1,
                                                            "text": ")",
                                                            "value": ")",
                                                            "valueText": ")",
                                                            "hasTrailingTrivia": true,
                                                            "trailingTrivia": [
                                                                {
                                                                    "kind": "WhitespaceTrivia",
                                                                    "text": " "
                                                                }
                                                            ]
                                                        }
                                                    }
                                                },
                                                "block": {
                                                    "kind": "Block",
                                                    "fullStart": 890,
                                                    "fullEnd": 893,
                                                    "start": 890,
                                                    "end": 893,
                                                    "fullWidth": 3,
                                                    "width": 3,
                                                    "openBraceToken": {
                                                        "kind": "OpenBraceToken",
                                                        "fullStart": 890,
                                                        "fullEnd": 892,
                                                        "start": 890,
                                                        "end": 891,
                                                        "fullWidth": 2,
                                                        "width": 1,
                                                        "text": "{",
                                                        "value": "{",
                                                        "valueText": "{",
                                                        "hasTrailingTrivia": true,
                                                        "trailingTrivia": [
                                                            {
                                                                "kind": "WhitespaceTrivia",
                                                                "text": " "
                                                            }
                                                        ]
                                                    },
                                                    "statements": [],
                                                    "closeBraceToken": {
                                                        "kind": "CloseBraceToken",
                                                        "fullStart": 892,
                                                        "fullEnd": 893,
                                                        "start": 892,
                                                        "end": 893,
                                                        "fullWidth": 1,
                                                        "width": 1,
                                                        "text": "}",
                                                        "value": "}",
                                                        "valueText": "}"
                                                    }
                                                }
                                            }
                                        }
                                    }
                                ]
                            },
                            "semicolonToken": {
                                "kind": "SemicolonToken",
                                "fullStart": 893,
                                "fullEnd": 896,
                                "start": 893,
                                "end": 894,
                                "fullWidth": 3,
                                "width": 1,
                                "text": ";",
                                "value": ";",
                                "valueText": ";",
                                "hasTrailingTrivia": true,
                                "hasTrailingNewLine": true,
                                "trailingTrivia": [
                                    {
                                        "kind": "NewLineTrivia",
                                        "text": "\r\n"
                                    }
                                ]
                            }
                        },
                        {
                            "kind": "ExpressionStatement",
                            "fullStart": 896,
                            "fullEnd": 928,
                            "start": 904,
                            "end": 926,
                            "fullWidth": 32,
                            "width": 22,
                            "expression": {
                                "kind": "AssignmentExpression",
                                "fullStart": 896,
                                "fullEnd": 925,
                                "start": 904,
                                "end": 925,
                                "fullWidth": 29,
                                "width": 21,
                                "left": {
                                    "kind": "MemberAccessExpression",
                                    "fullStart": 896,
                                    "fullEnd": 918,
                                    "start": 904,
                                    "end": 917,
                                    "fullWidth": 22,
                                    "width": 13,
                                    "expression": {
                                        "kind": "IdentifierName",
                                        "fullStart": 896,
                                        "fullEnd": 907,
                                        "start": 904,
                                        "end": 907,
                                        "fullWidth": 11,
                                        "width": 3,
                                        "text": "Con",
                                        "value": "Con",
                                        "valueText": "Con",
                                        "hasLeadingTrivia": true,
                                        "leadingTrivia": [
                                            {
                                                "kind": "WhitespaceTrivia",
                                                "text": "        "
                                            }
                                        ]
                                    },
                                    "dotToken": {
                                        "kind": "DotToken",
                                        "fullStart": 907,
                                        "fullEnd": 908,
                                        "start": 907,
                                        "end": 908,
                                        "fullWidth": 1,
                                        "width": 1,
                                        "text": ".",
                                        "value": ".",
                                        "valueText": "."
                                    },
                                    "name": {
                                        "kind": "IdentifierName",
                                        "fullStart": 908,
                                        "fullEnd": 918,
                                        "start": 908,
                                        "end": 917,
                                        "fullWidth": 10,
                                        "width": 9,
                                        "text": "prototype",
                                        "value": "prototype",
                                        "valueText": "prototype",
                                        "hasTrailingTrivia": true,
                                        "trailingTrivia": [
                                            {
                                                "kind": "WhitespaceTrivia",
                                                "text": " "
                                            }
                                        ]
                                    }
                                },
                                "operatorToken": {
                                    "kind": "EqualsToken",
                                    "fullStart": 918,
                                    "fullEnd": 920,
                                    "start": 918,
                                    "end": 919,
                                    "fullWidth": 2,
                                    "width": 1,
                                    "text": "=",
                                    "value": "=",
                                    "valueText": "=",
                                    "hasTrailingTrivia": true,
                                    "trailingTrivia": [
                                        {
                                            "kind": "WhitespaceTrivia",
                                            "text": " "
                                        }
                                    ]
                                },
                                "right": {
                                    "kind": "IdentifierName",
                                    "fullStart": 920,
                                    "fullEnd": 925,
                                    "start": 920,
                                    "end": 925,
                                    "fullWidth": 5,
                                    "width": 5,
                                    "text": "proto",
                                    "value": "proto",
                                    "valueText": "proto"
                                }
                            },
                            "semicolonToken": {
                                "kind": "SemicolonToken",
                                "fullStart": 925,
                                "fullEnd": 928,
                                "start": 925,
                                "end": 926,
                                "fullWidth": 3,
                                "width": 1,
                                "text": ";",
                                "value": ";",
                                "valueText": ";",
                                "hasTrailingTrivia": true,
                                "hasTrailingNewLine": true,
                                "trailingTrivia": [
                                    {
                                        "kind": "NewLineTrivia",
                                        "text": "\r\n"
                                    }
                                ]
                            }
                        },
                        {
                            "kind": "VariableStatement",
                            "fullStart": 928,
                            "fullEnd": 962,
                            "start": 938,
                            "end": 960,
                            "fullWidth": 34,
                            "width": 22,
                            "modifiers": [],
                            "variableDeclaration": {
                                "kind": "VariableDeclaration",
                                "fullStart": 928,
                                "fullEnd": 959,
                                "start": 938,
                                "end": 959,
                                "fullWidth": 31,
                                "width": 21,
                                "varKeyword": {
                                    "kind": "VarKeyword",
                                    "fullStart": 928,
                                    "fullEnd": 942,
                                    "start": 938,
                                    "end": 941,
                                    "fullWidth": 14,
                                    "width": 3,
                                    "text": "var",
                                    "value": "var",
                                    "valueText": "var",
                                    "hasLeadingTrivia": true,
                                    "hasLeadingNewLine": true,
                                    "hasTrailingTrivia": true,
                                    "leadingTrivia": [
                                        {
                                            "kind": "NewLineTrivia",
                                            "text": "\r\n"
                                        },
                                        {
                                            "kind": "WhitespaceTrivia",
                                            "text": "        "
                                        }
                                    ],
                                    "trailingTrivia": [
                                        {
                                            "kind": "WhitespaceTrivia",
                                            "text": " "
                                        }
                                    ]
                                },
                                "variableDeclarators": [
                                    {
                                        "kind": "VariableDeclarator",
                                        "fullStart": 942,
                                        "fullEnd": 959,
                                        "start": 942,
                                        "end": 959,
                                        "fullWidth": 17,
                                        "width": 17,
                                        "identifier": {
                                            "kind": "IdentifierName",
                                            "fullStart": 942,
                                            "fullEnd": 948,
                                            "start": 942,
                                            "end": 947,
                                            "fullWidth": 6,
                                            "width": 5,
                                            "text": "child",
                                            "value": "child",
                                            "valueText": "child",
                                            "hasTrailingTrivia": true,
                                            "trailingTrivia": [
                                                {
                                                    "kind": "WhitespaceTrivia",
                                                    "text": " "
                                                }
                                            ]
                                        },
                                        "equalsValueClause": {
                                            "kind": "EqualsValueClause",
                                            "fullStart": 948,
                                            "fullEnd": 959,
                                            "start": 948,
                                            "end": 959,
                                            "fullWidth": 11,
                                            "width": 11,
                                            "equalsToken": {
                                                "kind": "EqualsToken",
                                                "fullStart": 948,
                                                "fullEnd": 950,
                                                "start": 948,
                                                "end": 949,
                                                "fullWidth": 2,
                                                "width": 1,
                                                "text": "=",
                                                "value": "=",
                                                "valueText": "=",
                                                "hasTrailingTrivia": true,
                                                "trailingTrivia": [
                                                    {
                                                        "kind": "WhitespaceTrivia",
                                                        "text": " "
                                                    }
                                                ]
                                            },
                                            "value": {
                                                "kind": "ObjectCreationExpression",
                                                "fullStart": 950,
                                                "fullEnd": 959,
                                                "start": 950,
                                                "end": 959,
                                                "fullWidth": 9,
                                                "width": 9,
                                                "newKeyword": {
                                                    "kind": "NewKeyword",
                                                    "fullStart": 950,
                                                    "fullEnd": 954,
                                                    "start": 950,
                                                    "end": 953,
                                                    "fullWidth": 4,
                                                    "width": 3,
                                                    "text": "new",
                                                    "value": "new",
                                                    "valueText": "new",
                                                    "hasTrailingTrivia": true,
                                                    "trailingTrivia": [
                                                        {
                                                            "kind": "WhitespaceTrivia",
                                                            "text": " "
                                                        }
                                                    ]
                                                },
                                                "expression": {
                                                    "kind": "IdentifierName",
                                                    "fullStart": 954,
                                                    "fullEnd": 957,
                                                    "start": 954,
                                                    "end": 957,
                                                    "fullWidth": 3,
                                                    "width": 3,
                                                    "text": "Con",
                                                    "value": "Con",
                                                    "valueText": "Con"
                                                },
                                                "argumentList": {
                                                    "kind": "ArgumentList",
                                                    "fullStart": 957,
                                                    "fullEnd": 959,
                                                    "start": 957,
                                                    "end": 959,
                                                    "fullWidth": 2,
                                                    "width": 2,
                                                    "openParenToken": {
                                                        "kind": "OpenParenToken",
                                                        "fullStart": 957,
                                                        "fullEnd": 958,
                                                        "start": 957,
                                                        "end": 958,
                                                        "fullWidth": 1,
                                                        "width": 1,
                                                        "text": "(",
                                                        "value": "(",
                                                        "valueText": "("
                                                    },
                                                    "arguments": [],
                                                    "closeParenToken": {
                                                        "kind": "CloseParenToken",
                                                        "fullStart": 958,
                                                        "fullEnd": 959,
                                                        "start": 958,
                                                        "end": 959,
                                                        "fullWidth": 1,
                                                        "width": 1,
                                                        "text": ")",
                                                        "value": ")",
                                                        "valueText": ")"
                                                    }
                                                }
                                            }
                                        }
                                    }
                                ]
                            },
                            "semicolonToken": {
                                "kind": "SemicolonToken",
                                "fullStart": 959,
                                "fullEnd": 962,
                                "start": 959,
                                "end": 960,
                                "fullWidth": 3,
                                "width": 1,
                                "text": ";",
                                "value": ";",
                                "valueText": ";",
                                "hasTrailingTrivia": true,
                                "hasTrailingNewLine": true,
                                "trailingTrivia": [
                                    {
                                        "kind": "NewLineTrivia",
                                        "text": "\r\n"
                                    }
                                ]
                            }
                        },
                        {
                            "kind": "ExpressionStatement",
                            "fullStart": 962,
                            "fullEnd": 986,
                            "start": 970,
                            "end": 984,
                            "fullWidth": 24,
                            "width": 14,
                            "expression": {
                                "kind": "AssignmentExpression",
                                "fullStart": 962,
                                "fullEnd": 983,
                                "start": 970,
                                "end": 983,
                                "fullWidth": 21,
                                "width": 13,
                                "left": {
                                    "kind": "ElementAccessExpression",
                                    "fullStart": 962,
                                    "fullEnd": 979,
                                    "start": 970,
                                    "end": 978,
                                    "fullWidth": 17,
                                    "width": 8,
                                    "expression": {
                                        "kind": "IdentifierName",
                                        "fullStart": 962,
                                        "fullEnd": 975,
                                        "start": 970,
                                        "end": 975,
                                        "fullWidth": 13,
                                        "width": 5,
                                        "text": "child",
                                        "value": "child",
                                        "valueText": "child",
                                        "hasLeadingTrivia": true,
                                        "leadingTrivia": [
                                            {
                                                "kind": "WhitespaceTrivia",
                                                "text": "        "
                                            }
                                        ]
                                    },
                                    "openBracketToken": {
                                        "kind": "OpenBracketToken",
                                        "fullStart": 975,
                                        "fullEnd": 976,
                                        "start": 975,
                                        "end": 976,
                                        "fullWidth": 1,
                                        "width": 1,
                                        "text": "[",
                                        "value": "[",
                                        "valueText": "["
                                    },
                                    "argumentExpression": {
                                        "kind": "NumericLiteral",
                                        "fullStart": 976,
                                        "fullEnd": 977,
                                        "start": 976,
                                        "end": 977,
                                        "fullWidth": 1,
                                        "width": 1,
                                        "text": "0",
                                        "value": 0,
                                        "valueText": "0"
                                    },
                                    "closeBracketToken": {
                                        "kind": "CloseBracketToken",
                                        "fullStart": 977,
                                        "fullEnd": 979,
                                        "start": 977,
                                        "end": 978,
                                        "fullWidth": 2,
                                        "width": 1,
                                        "text": "]",
                                        "value": "]",
                                        "valueText": "]",
                                        "hasTrailingTrivia": true,
                                        "trailingTrivia": [
                                            {
                                                "kind": "WhitespaceTrivia",
                                                "text": " "
                                            }
                                        ]
                                    }
                                },
                                "operatorToken": {
                                    "kind": "EqualsToken",
                                    "fullStart": 979,
                                    "fullEnd": 981,
                                    "start": 979,
                                    "end": 980,
                                    "fullWidth": 2,
                                    "width": 1,
                                    "text": "=",
                                    "value": "=",
                                    "valueText": "=",
                                    "hasTrailingTrivia": true,
                                    "trailingTrivia": [
                                        {
                                            "kind": "WhitespaceTrivia",
                                            "text": " "
                                        }
                                    ]
                                },
                                "right": {
                                    "kind": "NumericLiteral",
                                    "fullStart": 981,
                                    "fullEnd": 983,
                                    "start": 981,
                                    "end": 983,
                                    "fullWidth": 2,
                                    "width": 2,
                                    "text": "11",
                                    "value": 11,
                                    "valueText": "11"
                                }
                            },
                            "semicolonToken": {
                                "kind": "SemicolonToken",
                                "fullStart": 983,
                                "fullEnd": 986,
                                "start": 983,
                                "end": 984,
                                "fullWidth": 3,
                                "width": 1,
                                "text": ";",
                                "value": ";",
                                "valueText": ";",
                                "hasTrailingTrivia": true,
                                "hasTrailingNewLine": true,
                                "trailingTrivia": [
                                    {
                                        "kind": "NewLineTrivia",
                                        "text": "\r\n"
                                    }
                                ]
                            }
                        },
                        {
                            "kind": "ExpressionStatement",
                            "fullStart": 986,
                            "fullEnd": 1010,
                            "start": 994,
                            "end": 1008,
                            "fullWidth": 24,
                            "width": 14,
                            "expression": {
                                "kind": "AssignmentExpression",
                                "fullStart": 986,
                                "fullEnd": 1007,
                                "start": 994,
                                "end": 1007,
                                "fullWidth": 21,
                                "width": 13,
                                "left": {
                                    "kind": "ElementAccessExpression",
                                    "fullStart": 986,
                                    "fullEnd": 1003,
                                    "start": 994,
                                    "end": 1002,
                                    "fullWidth": 17,
                                    "width": 8,
                                    "expression": {
                                        "kind": "IdentifierName",
                                        "fullStart": 986,
                                        "fullEnd": 999,
                                        "start": 994,
                                        "end": 999,
                                        "fullWidth": 13,
                                        "width": 5,
                                        "text": "child",
                                        "value": "child",
                                        "valueText": "child",
                                        "hasLeadingTrivia": true,
                                        "leadingTrivia": [
                                            {
                                                "kind": "WhitespaceTrivia",
                                                "text": "        "
                                            }
                                        ]
                                    },
                                    "openBracketToken": {
                                        "kind": "OpenBracketToken",
                                        "fullStart": 999,
                                        "fullEnd": 1000,
                                        "start": 999,
                                        "end": 1000,
                                        "fullWidth": 1,
                                        "width": 1,
                                        "text": "[",
                                        "value": "[",
                                        "valueText": "["
                                    },
                                    "argumentExpression": {
                                        "kind": "NumericLiteral",
                                        "fullStart": 1000,
                                        "fullEnd": 1001,
                                        "start": 1000,
                                        "end": 1001,
                                        "fullWidth": 1,
                                        "width": 1,
                                        "text": "1",
                                        "value": 1,
                                        "valueText": "1"
                                    },
                                    "closeBracketToken": {
                                        "kind": "CloseBracketToken",
                                        "fullStart": 1001,
                                        "fullEnd": 1003,
                                        "start": 1001,
                                        "end": 1002,
                                        "fullWidth": 2,
                                        "width": 1,
                                        "text": "]",
                                        "value": "]",
                                        "valueText": "]",
                                        "hasTrailingTrivia": true,
                                        "trailingTrivia": [
                                            {
                                                "kind": "WhitespaceTrivia",
                                                "text": " "
                                            }
                                        ]
                                    }
                                },
                                "operatorToken": {
                                    "kind": "EqualsToken",
                                    "fullStart": 1003,
                                    "fullEnd": 1005,
                                    "start": 1003,
                                    "end": 1004,
                                    "fullWidth": 2,
                                    "width": 1,
                                    "text": "=",
                                    "value": "=",
                                    "valueText": "=",
                                    "hasTrailingTrivia": true,
                                    "trailingTrivia": [
                                        {
                                            "kind": "WhitespaceTrivia",
                                            "text": " "
                                        }
                                    ]
                                },
                                "right": {
                                    "kind": "NumericLiteral",
                                    "fullStart": 1005,
                                    "fullEnd": 1007,
                                    "start": 1005,
                                    "end": 1007,
                                    "fullWidth": 2,
                                    "width": 2,
                                    "text": "12",
                                    "value": 12,
                                    "valueText": "12"
                                }
                            },
                            "semicolonToken": {
                                "kind": "SemicolonToken",
                                "fullStart": 1007,
                                "fullEnd": 1010,
                                "start": 1007,
                                "end": 1008,
                                "fullWidth": 3,
                                "width": 1,
                                "text": ";",
                                "value": ";",
                                "valueText": ";",
                                "hasTrailingTrivia": true,
                                "hasTrailingNewLine": true,
                                "trailingTrivia": [
                                    {
                                        "kind": "NewLineTrivia",
                                        "text": "\r\n"
                                    }
                                ]
                            }
                        },
                        {
                            "kind": "VariableStatement",
                            "fullStart": 1010,
                            "fullEnd": 1083,
                            "start": 1020,
                            "end": 1081,
                            "fullWidth": 73,
                            "width": 61,
                            "modifiers": [],
                            "variableDeclaration": {
                                "kind": "VariableDeclaration",
                                "fullStart": 1010,
                                "fullEnd": 1080,
                                "start": 1020,
                                "end": 1080,
                                "fullWidth": 70,
                                "width": 60,
                                "varKeyword": {
                                    "kind": "VarKeyword",
                                    "fullStart": 1010,
                                    "fullEnd": 1024,
                                    "start": 1020,
                                    "end": 1023,
                                    "fullWidth": 14,
                                    "width": 3,
                                    "text": "var",
                                    "value": "var",
                                    "valueText": "var",
                                    "hasLeadingTrivia": true,
                                    "hasLeadingNewLine": true,
                                    "hasTrailingTrivia": true,
                                    "leadingTrivia": [
                                        {
                                            "kind": "NewLineTrivia",
                                            "text": "\r\n"
                                        },
                                        {
                                            "kind": "WhitespaceTrivia",
                                            "text": "        "
                                        }
                                    ],
                                    "trailingTrivia": [
                                        {
                                            "kind": "WhitespaceTrivia",
                                            "text": " "
                                        }
                                    ]
                                },
                                "variableDeclarators": [
                                    {
                                        "kind": "VariableDeclarator",
                                        "fullStart": 1024,
                                        "fullEnd": 1080,
                                        "start": 1024,
                                        "end": 1080,
                                        "fullWidth": 56,
                                        "width": 56,
                                        "identifier": {
                                            "kind": "IdentifierName",
                                            "fullStart": 1024,
                                            "fullEnd": 1035,
                                            "start": 1024,
                                            "end": 1034,
                                            "fullWidth": 11,
                                            "width": 10,
                                            "text": "testResult",
                                            "value": "testResult",
                                            "valueText": "testResult",
                                            "hasTrailingTrivia": true,
                                            "trailingTrivia": [
                                                {
                                                    "kind": "WhitespaceTrivia",
                                                    "text": " "
                                                }
                                            ]
                                        },
                                        "equalsValueClause": {
                                            "kind": "EqualsValueClause",
                                            "fullStart": 1035,
                                            "fullEnd": 1080,
                                            "start": 1035,
                                            "end": 1080,
                                            "fullWidth": 45,
                                            "width": 45,
                                            "equalsToken": {
                                                "kind": "EqualsToken",
                                                "fullStart": 1035,
                                                "fullEnd": 1037,
                                                "start": 1035,
                                                "end": 1036,
                                                "fullWidth": 2,
                                                "width": 1,
                                                "text": "=",
                                                "value": "=",
                                                "valueText": "=",
                                                "hasTrailingTrivia": true,
                                                "trailingTrivia": [
                                                    {
                                                        "kind": "WhitespaceTrivia",
                                                        "text": " "
                                                    }
                                                ]
                                            },
                                            "value": {
                                                "kind": "InvocationExpression",
                                                "fullStart": 1037,
                                                "fullEnd": 1080,
                                                "start": 1037,
                                                "end": 1080,
                                                "fullWidth": 43,
                                                "width": 43,
                                                "expression": {
                                                    "kind": "MemberAccessExpression",
                                                    "fullStart": 1037,
                                                    "fullEnd": 1061,
                                                    "start": 1037,
                                                    "end": 1061,
                                                    "fullWidth": 24,
                                                    "width": 24,
                                                    "expression": {
                                                        "kind": "MemberAccessExpression",
                                                        "fullStart": 1037,
                                                        "fullEnd": 1056,
                                                        "start": 1037,
                                                        "end": 1056,
                                                        "fullWidth": 19,
                                                        "width": 19,
                                                        "expression": {
                                                            "kind": "MemberAccessExpression",
                                                            "fullStart": 1037,
                                                            "fullEnd": 1052,
                                                            "start": 1037,
                                                            "end": 1052,
                                                            "fullWidth": 15,
                                                            "width": 15,
                                                            "expression": {
                                                                "kind": "IdentifierName",
                                                                "fullStart": 1037,
                                                                "fullEnd": 1042,
                                                                "start": 1037,
                                                                "end": 1042,
                                                                "fullWidth": 5,
                                                                "width": 5,
                                                                "text": "Array",
                                                                "value": "Array",
                                                                "valueText": "Array"
                                                            },
                                                            "dotToken": {
                                                                "kind": "DotToken",
                                                                "fullStart": 1042,
                                                                "fullEnd": 1043,
                                                                "start": 1042,
                                                                "end": 1043,
                                                                "fullWidth": 1,
                                                                "width": 1,
                                                                "text": ".",
                                                                "value": ".",
                                                                "valueText": "."
                                                            },
                                                            "name": {
                                                                "kind": "IdentifierName",
                                                                "fullStart": 1043,
                                                                "fullEnd": 1052,
                                                                "start": 1043,
                                                                "end": 1052,
                                                                "fullWidth": 9,
                                                                "width": 9,
                                                                "text": "prototype",
                                                                "value": "prototype",
                                                                "valueText": "prototype"
                                                            }
                                                        },
                                                        "dotToken": {
                                                            "kind": "DotToken",
                                                            "fullStart": 1052,
                                                            "fullEnd": 1053,
                                                            "start": 1052,
                                                            "end": 1053,
                                                            "fullWidth": 1,
                                                            "width": 1,
                                                            "text": ".",
                                                            "value": ".",
                                                            "valueText": "."
                                                        },
                                                        "name": {
                                                            "kind": "IdentifierName",
                                                            "fullStart": 1053,
                                                            "fullEnd": 1056,
                                                            "start": 1053,
                                                            "end": 1056,
                                                            "fullWidth": 3,
                                                            "width": 3,
                                                            "text": "map",
                                                            "value": "map",
                                                            "valueText": "map"
                                                        }
                                                    },
                                                    "dotToken": {
                                                        "kind": "DotToken",
                                                        "fullStart": 1056,
                                                        "fullEnd": 1057,
                                                        "start": 1056,
                                                        "end": 1057,
                                                        "fullWidth": 1,
                                                        "width": 1,
                                                        "text": ".",
                                                        "value": ".",
                                                        "valueText": "."
                                                    },
                                                    "name": {
                                                        "kind": "IdentifierName",
                                                        "fullStart": 1057,
                                                        "fullEnd": 1061,
                                                        "start": 1057,
                                                        "end": 1061,
                                                        "fullWidth": 4,
                                                        "width": 4,
                                                        "text": "call",
                                                        "value": "call",
                                                        "valueText": "call"
                                                    }
                                                },
                                                "argumentList": {
                                                    "kind": "ArgumentList",
                                                    "fullStart": 1061,
                                                    "fullEnd": 1080,
                                                    "start": 1061,
                                                    "end": 1080,
                                                    "fullWidth": 19,
                                                    "width": 19,
                                                    "openParenToken": {
                                                        "kind": "OpenParenToken",
                                                        "fullStart": 1061,
                                                        "fullEnd": 1062,
                                                        "start": 1061,
                                                        "end": 1062,
                                                        "fullWidth": 1,
                                                        "width": 1,
                                                        "text": "(",
                                                        "value": "(",
                                                        "valueText": "("
                                                    },
                                                    "arguments": [
                                                        {
                                                            "kind": "IdentifierName",
                                                            "fullStart": 1062,
                                                            "fullEnd": 1067,
                                                            "start": 1062,
                                                            "end": 1067,
                                                            "fullWidth": 5,
                                                            "width": 5,
                                                            "text": "child",
                                                            "value": "child",
                                                            "valueText": "child"
                                                        },
                                                        {
                                                            "kind": "CommaToken",
                                                            "fullStart": 1067,
                                                            "fullEnd": 1069,
                                                            "start": 1067,
                                                            "end": 1068,
                                                            "fullWidth": 2,
                                                            "width": 1,
                                                            "text": ",",
                                                            "value": ",",
                                                            "valueText": ",",
                                                            "hasTrailingTrivia": true,
                                                            "trailingTrivia": [
                                                                {
                                                                    "kind": "WhitespaceTrivia",
                                                                    "text": " "
                                                                }
                                                            ]
                                                        },
                                                        {
                                                            "kind": "IdentifierName",
                                                            "fullStart": 1069,
                                                            "fullEnd": 1079,
                                                            "start": 1069,
                                                            "end": 1079,
                                                            "fullWidth": 10,
                                                            "width": 10,
                                                            "text": "callbackfn",
                                                            "value": "callbackfn",
                                                            "valueText": "callbackfn"
                                                        }
                                                    ],
                                                    "closeParenToken": {
                                                        "kind": "CloseParenToken",
                                                        "fullStart": 1079,
                                                        "fullEnd": 1080,
                                                        "start": 1079,
                                                        "end": 1080,
                                                        "fullWidth": 1,
                                                        "width": 1,
                                                        "text": ")",
                                                        "value": ")",
                                                        "valueText": ")"
                                                    }
                                                }
                                            }
                                        }
                                    }
                                ]
                            },
                            "semicolonToken": {
                                "kind": "SemicolonToken",
                                "fullStart": 1080,
                                "fullEnd": 1083,
                                "start": 1080,
                                "end": 1081,
                                "fullWidth": 3,
                                "width": 1,
                                "text": ";",
                                "value": ";",
                                "valueText": ";",
                                "hasTrailingTrivia": true,
                                "hasTrailingNewLine": true,
                                "trailingTrivia": [
                                    {
                                        "kind": "NewLineTrivia",
                                        "text": "\r\n"
                                    }
                                ]
                            }
                        },
                        {
                            "kind": "ReturnStatement",
                            "fullStart": 1083,
                            "fullEnd": 1126,
                            "start": 1093,
                            "end": 1124,
                            "fullWidth": 43,
                            "width": 31,
                            "returnKeyword": {
                                "kind": "ReturnKeyword",
                                "fullStart": 1083,
                                "fullEnd": 1100,
                                "start": 1093,
                                "end": 1099,
                                "fullWidth": 17,
                                "width": 6,
                                "text": "return",
                                "value": "return",
                                "valueText": "return",
                                "hasLeadingTrivia": true,
                                "hasLeadingNewLine": true,
                                "hasTrailingTrivia": true,
                                "leadingTrivia": [
                                    {
                                        "kind": "NewLineTrivia",
                                        "text": "\r\n"
                                    },
                                    {
                                        "kind": "WhitespaceTrivia",
                                        "text": "        "
                                    }
                                ],
                                "trailingTrivia": [
                                    {
                                        "kind": "WhitespaceTrivia",
                                        "text": " "
                                    }
                                ]
                            },
                            "expression": {
                                "kind": "EqualsExpression",
                                "fullStart": 1100,
                                "fullEnd": 1123,
                                "start": 1100,
                                "end": 1123,
                                "fullWidth": 23,
                                "width": 23,
                                "left": {
                                    "kind": "NumericLiteral",
                                    "fullStart": 1100,
                                    "fullEnd": 1102,
                                    "start": 1100,
                                    "end": 1101,
                                    "fullWidth": 2,
                                    "width": 1,
                                    "text": "0",
                                    "value": 0,
                                    "valueText": "0",
                                    "hasTrailingTrivia": true,
                                    "trailingTrivia": [
                                        {
                                            "kind": "WhitespaceTrivia",
                                            "text": " "
                                        }
                                    ]
                                },
                                "operatorToken": {
                                    "kind": "EqualsEqualsEqualsToken",
                                    "fullStart": 1102,
                                    "fullEnd": 1106,
                                    "start": 1102,
                                    "end": 1105,
                                    "fullWidth": 4,
                                    "width": 3,
                                    "text": "===",
                                    "value": "===",
                                    "valueText": "===",
                                    "hasTrailingTrivia": true,
                                    "trailingTrivia": [
                                        {
                                            "kind": "WhitespaceTrivia",
                                            "text": " "
                                        }
                                    ]
                                },
                                "right": {
                                    "kind": "MemberAccessExpression",
                                    "fullStart": 1106,
                                    "fullEnd": 1123,
                                    "start": 1106,
                                    "end": 1123,
                                    "fullWidth": 17,
                                    "width": 17,
                                    "expression": {
                                        "kind": "IdentifierName",
                                        "fullStart": 1106,
                                        "fullEnd": 1116,
                                        "start": 1106,
                                        "end": 1116,
                                        "fullWidth": 10,
                                        "width": 10,
                                        "text": "testResult",
                                        "value": "testResult",
                                        "valueText": "testResult"
                                    },
                                    "dotToken": {
                                        "kind": "DotToken",
                                        "fullStart": 1116,
                                        "fullEnd": 1117,
                                        "start": 1116,
                                        "end": 1117,
                                        "fullWidth": 1,
                                        "width": 1,
                                        "text": ".",
                                        "value": ".",
                                        "valueText": "."
                                    },
                                    "name": {
                                        "kind": "IdentifierName",
                                        "fullStart": 1117,
                                        "fullEnd": 1123,
                                        "start": 1117,
                                        "end": 1123,
                                        "fullWidth": 6,
                                        "width": 6,
                                        "text": "length",
                                        "value": "length",
                                        "valueText": "length"
                                    }
                                }
                            },
                            "semicolonToken": {
                                "kind": "SemicolonToken",
                                "fullStart": 1123,
                                "fullEnd": 1126,
                                "start": 1123,
                                "end": 1124,
                                "fullWidth": 3,
                                "width": 1,
                                "text": ";",
                                "value": ";",
                                "valueText": ";",
                                "hasTrailingTrivia": true,
                                "hasTrailingNewLine": true,
                                "trailingTrivia": [
                                    {
                                        "kind": "NewLineTrivia",
                                        "text": "\r\n"
                                    }
                                ]
                            }
                        }
                    ],
                    "closeBraceToken": {
                        "kind": "CloseBraceToken",
                        "fullStart": 1126,
                        "fullEnd": 1133,
                        "start": 1130,
                        "end": 1131,
                        "fullWidth": 7,
                        "width": 1,
                        "text": "}",
                        "value": "}",
                        "valueText": "}",
                        "hasLeadingTrivia": true,
                        "hasTrailingTrivia": true,
                        "hasTrailingNewLine": true,
                        "leadingTrivia": [
                            {
                                "kind": "WhitespaceTrivia",
                                "text": "    "
                            }
                        ],
                        "trailingTrivia": [
                            {
                                "kind": "NewLineTrivia",
                                "text": "\r\n"
                            }
                        ]
                    }
                }
            },
            {
                "kind": "ExpressionStatement",
                "fullStart": 1133,
                "fullEnd": 1157,
                "start": 1133,
                "end": 1155,
                "fullWidth": 24,
                "width": 22,
                "expression": {
                    "kind": "InvocationExpression",
                    "fullStart": 1133,
                    "fullEnd": 1154,
                    "start": 1133,
                    "end": 1154,
                    "fullWidth": 21,
                    "width": 21,
                    "expression": {
                        "kind": "IdentifierName",
                        "fullStart": 1133,
                        "fullEnd": 1144,
                        "start": 1133,
                        "end": 1144,
                        "fullWidth": 11,
                        "width": 11,
                        "text": "runTestCase",
                        "value": "runTestCase",
                        "valueText": "runTestCase"
                    },
                    "argumentList": {
                        "kind": "ArgumentList",
                        "fullStart": 1144,
                        "fullEnd": 1154,
                        "start": 1144,
                        "end": 1154,
                        "fullWidth": 10,
                        "width": 10,
                        "openParenToken": {
                            "kind": "OpenParenToken",
                            "fullStart": 1144,
                            "fullEnd": 1145,
                            "start": 1144,
                            "end": 1145,
                            "fullWidth": 1,
                            "width": 1,
                            "text": "(",
                            "value": "(",
                            "valueText": "("
                        },
                        "arguments": [
                            {
                                "kind": "IdentifierName",
                                "fullStart": 1145,
                                "fullEnd": 1153,
                                "start": 1145,
                                "end": 1153,
                                "fullWidth": 8,
                                "width": 8,
                                "text": "testcase",
                                "value": "testcase",
                                "valueText": "testcase"
                            }
                        ],
                        "closeParenToken": {
                            "kind": "CloseParenToken",
                            "fullStart": 1153,
                            "fullEnd": 1154,
                            "start": 1153,
                            "end": 1154,
                            "fullWidth": 1,
                            "width": 1,
                            "text": ")",
                            "value": ")",
                            "valueText": ")"
                        }
                    }
                },
                "semicolonToken": {
                    "kind": "SemicolonToken",
                    "fullStart": 1154,
                    "fullEnd": 1157,
                    "start": 1154,
                    "end": 1155,
                    "fullWidth": 3,
                    "width": 1,
                    "text": ";",
                    "value": ";",
                    "valueText": ";",
                    "hasTrailingTrivia": true,
                    "hasTrailingNewLine": true,
                    "trailingTrivia": [
                        {
                            "kind": "NewLineTrivia",
                            "text": "\r\n"
                        }
                    ]
                }
            }
        ],
        "endOfFileToken": {
            "kind": "EndOfFileToken",
            "fullStart": 1157,
            "fullEnd": 1157,
            "start": 1157,
            "end": 1157,
            "fullWidth": 0,
            "width": 0,
            "text": ""
        }
    },
    "lineMap": {
        "lineStarts": [
            0,
            67,
            152,
            232,
            308,
            380,
            385,
            440,
            580,
            585,
            587,
            589,
            612,
            614,
            660,
            690,
            701,
            703,
            728,
            778,
            813,
            845,
            858,
            860,
            896,
            928,
            930,
            962,
            986,
            1010,
            1012,
            1083,
            1085,
            1126,
            1133,
            1157
        ],
        "length": 1157
    }
}<|MERGE_RESOLUTION|>--- conflicted
+++ resolved
@@ -284,11 +284,8 @@
                                             "start": 642,
                                             "end": 645,
                                             "fullWidth": 3,
-<<<<<<< HEAD
                                             "width": 3,
-=======
                                             "modifiers": [],
->>>>>>> e3c38734
                                             "identifier": {
                                                 "kind": "IdentifierName",
                                                 "fullStart": 642,
@@ -328,11 +325,8 @@
                                             "start": 647,
                                             "end": 650,
                                             "fullWidth": 3,
-<<<<<<< HEAD
                                             "width": 3,
-=======
                                             "modifiers": [],
->>>>>>> e3c38734
                                             "identifier": {
                                                 "kind": "IdentifierName",
                                                 "fullStart": 647,
@@ -372,11 +366,8 @@
                                             "start": 652,
                                             "end": 655,
                                             "fullWidth": 3,
-<<<<<<< HEAD
                                             "width": 3,
-=======
                                             "modifiers": [],
->>>>>>> e3c38734
                                             "identifier": {
                                                 "kind": "IdentifierName",
                                                 "fullStart": 652,
