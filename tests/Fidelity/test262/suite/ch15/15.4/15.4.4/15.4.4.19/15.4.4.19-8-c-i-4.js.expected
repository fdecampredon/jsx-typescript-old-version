{
    "isDeclaration": false,
    "languageVersion": "EcmaScript5",
    "parseOptions": {
        "allowAutomaticSemicolonInsertion": true
    },
    "sourceUnit": {
        "kind": "SourceUnit",
        "fullStart": 0,
        "fullEnd": 1077,
        "start": 590,
        "end": 1077,
        "fullWidth": 1077,
        "width": 487,
        "isIncrementallyUnusable": true,
        "moduleElements": [
            {
                "kind": "FunctionDeclaration",
                "fullStart": 0,
                "fullEnd": 1053,
                "start": 590,
                "end": 1051,
                "fullWidth": 1053,
                "width": 461,
                "modifiers": [],
                "functionKeyword": {
                    "kind": "FunctionKeyword",
                    "fullStart": 0,
                    "fullEnd": 599,
                    "start": 590,
                    "end": 598,
                    "fullWidth": 599,
                    "width": 8,
                    "text": "function",
                    "value": "function",
                    "valueText": "function",
                    "hasLeadingTrivia": true,
                    "hasLeadingComment": true,
                    "hasLeadingNewLine": true,
                    "hasTrailingTrivia": true,
                    "leadingTrivia": [
                        {
                            "kind": "SingleLineCommentTrivia",
                            "text": "/// Copyright (c) 2012 Ecma International.  All rights reserved. "
                        },
                        {
                            "kind": "NewLineTrivia",
                            "text": "\r\n"
                        },
                        {
                            "kind": "SingleLineCommentTrivia",
                            "text": "/// Ecma International makes this code available under the terms and conditions set"
                        },
                        {
                            "kind": "NewLineTrivia",
                            "text": "\r\n"
                        },
                        {
                            "kind": "SingleLineCommentTrivia",
                            "text": "/// forth on http://hg.ecmascript.org/tests/test262/raw-file/tip/LICENSE (the "
                        },
                        {
                            "kind": "NewLineTrivia",
                            "text": "\r\n"
                        },
                        {
                            "kind": "SingleLineCommentTrivia",
                            "text": "/// \"Use Terms\").   Any redistribution of this code must retain the above "
                        },
                        {
                            "kind": "NewLineTrivia",
                            "text": "\r\n"
                        },
                        {
                            "kind": "SingleLineCommentTrivia",
                            "text": "/// copyright and this notice and otherwise comply with the Use Terms."
                        },
                        {
                            "kind": "NewLineTrivia",
                            "text": "\r\n"
                        },
                        {
                            "kind": "MultiLineCommentTrivia",
                            "text": "/**\r\n * @path ch15/15.4/15.4.4/15.4.4.19/15.4.4.19-8-c-i-4.js\r\n * @description Array.prototype.map - element to be retrieved is own data property that overrides an inherited data property on an Array\r\n */"
                        },
                        {
                            "kind": "NewLineTrivia",
                            "text": "\r\n"
                        },
                        {
                            "kind": "NewLineTrivia",
                            "text": "\r\n"
                        },
                        {
                            "kind": "NewLineTrivia",
                            "text": "\r\n"
                        }
                    ],
                    "trailingTrivia": [
                        {
                            "kind": "WhitespaceTrivia",
                            "text": " "
                        }
                    ]
                },
                "identifier": {
                    "kind": "IdentifierName",
                    "fullStart": 599,
                    "fullEnd": 607,
                    "start": 599,
                    "end": 607,
                    "fullWidth": 8,
                    "width": 8,
                    "text": "testcase",
                    "value": "testcase",
                    "valueText": "testcase"
                },
                "callSignature": {
                    "kind": "CallSignature",
                    "fullStart": 607,
                    "fullEnd": 610,
                    "start": 607,
                    "end": 609,
                    "fullWidth": 3,
                    "width": 2,
                    "parameterList": {
                        "kind": "ParameterList",
                        "fullStart": 607,
                        "fullEnd": 610,
                        "start": 607,
                        "end": 609,
                        "fullWidth": 3,
                        "width": 2,
                        "openParenToken": {
                            "kind": "OpenParenToken",
                            "fullStart": 607,
                            "fullEnd": 608,
                            "start": 607,
                            "end": 608,
                            "fullWidth": 1,
                            "width": 1,
                            "text": "(",
                            "value": "(",
                            "valueText": "("
                        },
                        "parameters": [],
                        "closeParenToken": {
                            "kind": "CloseParenToken",
                            "fullStart": 608,
                            "fullEnd": 610,
                            "start": 608,
                            "end": 609,
                            "fullWidth": 2,
                            "width": 1,
                            "text": ")",
                            "value": ")",
                            "valueText": ")",
                            "hasTrailingTrivia": true,
                            "trailingTrivia": [
                                {
                                    "kind": "WhitespaceTrivia",
                                    "text": " "
                                }
                            ]
                        }
                    }
                },
                "block": {
                    "kind": "Block",
                    "fullStart": 610,
                    "fullEnd": 1053,
                    "start": 610,
                    "end": 1051,
                    "fullWidth": 443,
                    "width": 441,
                    "openBraceToken": {
                        "kind": "OpenBraceToken",
                        "fullStart": 610,
                        "fullEnd": 613,
                        "start": 610,
                        "end": 611,
                        "fullWidth": 3,
                        "width": 1,
                        "text": "{",
                        "value": "{",
                        "valueText": "{",
                        "hasTrailingTrivia": true,
                        "hasTrailingNewLine": true,
                        "trailingTrivia": [
                            {
                                "kind": "NewLineTrivia",
                                "text": "\r\n"
                            }
                        ]
                    },
                    "statements": [
                        {
                            "kind": "VariableStatement",
                            "fullStart": 613,
                            "fullEnd": 644,
                            "start": 623,
                            "end": 642,
                            "fullWidth": 31,
                            "width": 19,
                            "modifiers": [],
                            "variableDeclaration": {
                                "kind": "VariableDeclaration",
                                "fullStart": 613,
                                "fullEnd": 641,
                                "start": 623,
                                "end": 641,
                                "fullWidth": 28,
                                "width": 18,
                                "varKeyword": {
                                    "kind": "VarKeyword",
                                    "fullStart": 613,
                                    "fullEnd": 627,
                                    "start": 623,
                                    "end": 626,
                                    "fullWidth": 14,
                                    "width": 3,
                                    "text": "var",
                                    "value": "var",
                                    "valueText": "var",
                                    "hasLeadingTrivia": true,
                                    "hasLeadingNewLine": true,
                                    "hasTrailingTrivia": true,
                                    "leadingTrivia": [
                                        {
                                            "kind": "NewLineTrivia",
                                            "text": "\r\n"
                                        },
                                        {
                                            "kind": "WhitespaceTrivia",
                                            "text": "        "
                                        }
                                    ],
                                    "trailingTrivia": [
                                        {
                                            "kind": "WhitespaceTrivia",
                                            "text": " "
                                        }
                                    ]
                                },
                                "variableDeclarators": [
                                    {
                                        "kind": "VariableDeclarator",
                                        "fullStart": 627,
                                        "fullEnd": 641,
                                        "start": 627,
                                        "end": 641,
                                        "fullWidth": 14,
<<<<<<< HEAD
                                        "width": 14,
                                        "identifier": {
=======
                                        "propertyName": {
>>>>>>> 85e84683
                                            "kind": "IdentifierName",
                                            "fullStart": 627,
                                            "fullEnd": 634,
                                            "start": 627,
                                            "end": 633,
                                            "fullWidth": 7,
                                            "width": 6,
                                            "text": "kValue",
                                            "value": "kValue",
                                            "valueText": "kValue",
                                            "hasTrailingTrivia": true,
                                            "trailingTrivia": [
                                                {
                                                    "kind": "WhitespaceTrivia",
                                                    "text": " "
                                                }
                                            ]
                                        },
                                        "equalsValueClause": {
                                            "kind": "EqualsValueClause",
                                            "fullStart": 634,
                                            "fullEnd": 641,
                                            "start": 634,
                                            "end": 641,
                                            "fullWidth": 7,
                                            "width": 7,
                                            "equalsToken": {
                                                "kind": "EqualsToken",
                                                "fullStart": 634,
                                                "fullEnd": 636,
                                                "start": 634,
                                                "end": 635,
                                                "fullWidth": 2,
                                                "width": 1,
                                                "text": "=",
                                                "value": "=",
                                                "valueText": "=",
                                                "hasTrailingTrivia": true,
                                                "trailingTrivia": [
                                                    {
                                                        "kind": "WhitespaceTrivia",
                                                        "text": " "
                                                    }
                                                ]
                                            },
                                            "value": {
                                                "kind": "StringLiteral",
                                                "fullStart": 636,
                                                "fullEnd": 641,
                                                "start": 636,
                                                "end": 641,
                                                "fullWidth": 5,
                                                "width": 5,
                                                "text": "\"abc\"",
                                                "value": "abc",
                                                "valueText": "abc"
                                            }
                                        }
                                    }
                                ]
                            },
                            "semicolonToken": {
                                "kind": "SemicolonToken",
                                "fullStart": 641,
                                "fullEnd": 644,
                                "start": 641,
                                "end": 642,
                                "fullWidth": 3,
                                "width": 1,
                                "text": ";",
                                "value": ";",
                                "valueText": ";",
                                "hasTrailingTrivia": true,
                                "hasTrailingNewLine": true,
                                "trailingTrivia": [
                                    {
                                        "kind": "NewLineTrivia",
                                        "text": "\r\n"
                                    }
                                ]
                            }
                        },
                        {
                            "kind": "FunctionDeclaration",
                            "fullStart": 644,
                            "fullEnd": 815,
                            "start": 654,
                            "end": 813,
                            "fullWidth": 171,
                            "width": 159,
                            "modifiers": [],
                            "functionKeyword": {
                                "kind": "FunctionKeyword",
                                "fullStart": 644,
                                "fullEnd": 663,
                                "start": 654,
                                "end": 662,
                                "fullWidth": 19,
                                "width": 8,
                                "text": "function",
                                "value": "function",
                                "valueText": "function",
                                "hasLeadingTrivia": true,
                                "hasLeadingNewLine": true,
                                "hasTrailingTrivia": true,
                                "leadingTrivia": [
                                    {
                                        "kind": "NewLineTrivia",
                                        "text": "\r\n"
                                    },
                                    {
                                        "kind": "WhitespaceTrivia",
                                        "text": "        "
                                    }
                                ],
                                "trailingTrivia": [
                                    {
                                        "kind": "WhitespaceTrivia",
                                        "text": " "
                                    }
                                ]
                            },
                            "identifier": {
                                "kind": "IdentifierName",
                                "fullStart": 663,
                                "fullEnd": 673,
                                "start": 663,
                                "end": 673,
                                "fullWidth": 10,
                                "width": 10,
                                "text": "callbackfn",
                                "value": "callbackfn",
                                "valueText": "callbackfn"
                            },
                            "callSignature": {
                                "kind": "CallSignature",
                                "fullStart": 673,
                                "fullEnd": 689,
                                "start": 673,
                                "end": 688,
                                "fullWidth": 16,
                                "width": 15,
                                "parameterList": {
                                    "kind": "ParameterList",
                                    "fullStart": 673,
                                    "fullEnd": 689,
                                    "start": 673,
                                    "end": 688,
                                    "fullWidth": 16,
                                    "width": 15,
                                    "openParenToken": {
                                        "kind": "OpenParenToken",
                                        "fullStart": 673,
                                        "fullEnd": 674,
                                        "start": 673,
                                        "end": 674,
                                        "fullWidth": 1,
                                        "width": 1,
                                        "text": "(",
                                        "value": "(",
                                        "valueText": "("
                                    },
                                    "parameters": [
                                        {
                                            "kind": "Parameter",
                                            "fullStart": 674,
                                            "fullEnd": 677,
                                            "start": 674,
                                            "end": 677,
                                            "fullWidth": 3,
                                            "width": 3,
                                            "modifiers": [],
                                            "identifier": {
                                                "kind": "IdentifierName",
                                                "fullStart": 674,
                                                "fullEnd": 677,
                                                "start": 674,
                                                "end": 677,
                                                "fullWidth": 3,
                                                "width": 3,
                                                "text": "val",
                                                "value": "val",
                                                "valueText": "val"
                                            }
                                        },
                                        {
                                            "kind": "CommaToken",
                                            "fullStart": 677,
                                            "fullEnd": 679,
                                            "start": 677,
                                            "end": 678,
                                            "fullWidth": 2,
                                            "width": 1,
                                            "text": ",",
                                            "value": ",",
                                            "valueText": ",",
                                            "hasTrailingTrivia": true,
                                            "trailingTrivia": [
                                                {
                                                    "kind": "WhitespaceTrivia",
                                                    "text": " "
                                                }
                                            ]
                                        },
                                        {
                                            "kind": "Parameter",
                                            "fullStart": 679,
                                            "fullEnd": 682,
                                            "start": 679,
                                            "end": 682,
                                            "fullWidth": 3,
                                            "width": 3,
                                            "modifiers": [],
                                            "identifier": {
                                                "kind": "IdentifierName",
                                                "fullStart": 679,
                                                "fullEnd": 682,
                                                "start": 679,
                                                "end": 682,
                                                "fullWidth": 3,
                                                "width": 3,
                                                "text": "idx",
                                                "value": "idx",
                                                "valueText": "idx"
                                            }
                                        },
                                        {
                                            "kind": "CommaToken",
                                            "fullStart": 682,
                                            "fullEnd": 684,
                                            "start": 682,
                                            "end": 683,
                                            "fullWidth": 2,
                                            "width": 1,
                                            "text": ",",
                                            "value": ",",
                                            "valueText": ",",
                                            "hasTrailingTrivia": true,
                                            "trailingTrivia": [
                                                {
                                                    "kind": "WhitespaceTrivia",
                                                    "text": " "
                                                }
                                            ]
                                        },
                                        {
                                            "kind": "Parameter",
                                            "fullStart": 684,
                                            "fullEnd": 687,
                                            "start": 684,
                                            "end": 687,
                                            "fullWidth": 3,
                                            "width": 3,
                                            "modifiers": [],
                                            "identifier": {
                                                "kind": "IdentifierName",
                                                "fullStart": 684,
                                                "fullEnd": 687,
                                                "start": 684,
                                                "end": 687,
                                                "fullWidth": 3,
                                                "width": 3,
                                                "text": "obj",
                                                "value": "obj",
                                                "valueText": "obj"
                                            }
                                        }
                                    ],
                                    "closeParenToken": {
                                        "kind": "CloseParenToken",
                                        "fullStart": 687,
                                        "fullEnd": 689,
                                        "start": 687,
                                        "end": 688,
                                        "fullWidth": 2,
                                        "width": 1,
                                        "text": ")",
                                        "value": ")",
                                        "valueText": ")",
                                        "hasTrailingTrivia": true,
                                        "trailingTrivia": [
                                            {
                                                "kind": "WhitespaceTrivia",
                                                "text": " "
                                            }
                                        ]
                                    }
                                }
                            },
                            "block": {
                                "kind": "Block",
                                "fullStart": 689,
                                "fullEnd": 815,
                                "start": 689,
                                "end": 813,
                                "fullWidth": 126,
                                "width": 124,
                                "openBraceToken": {
                                    "kind": "OpenBraceToken",
                                    "fullStart": 689,
                                    "fullEnd": 692,
                                    "start": 689,
                                    "end": 690,
                                    "fullWidth": 3,
                                    "width": 1,
                                    "text": "{",
                                    "value": "{",
                                    "valueText": "{",
                                    "hasTrailingTrivia": true,
                                    "hasTrailingNewLine": true,
                                    "trailingTrivia": [
                                        {
                                            "kind": "NewLineTrivia",
                                            "text": "\r\n"
                                        }
                                    ]
                                },
                                "statements": [
                                    {
                                        "kind": "IfStatement",
                                        "fullStart": 692,
                                        "fullEnd": 777,
                                        "start": 704,
                                        "end": 775,
                                        "fullWidth": 85,
                                        "width": 71,
                                        "ifKeyword": {
                                            "kind": "IfKeyword",
                                            "fullStart": 692,
                                            "fullEnd": 707,
                                            "start": 704,
                                            "end": 706,
                                            "fullWidth": 15,
                                            "width": 2,
                                            "text": "if",
                                            "value": "if",
                                            "valueText": "if",
                                            "hasLeadingTrivia": true,
                                            "hasTrailingTrivia": true,
                                            "leadingTrivia": [
                                                {
                                                    "kind": "WhitespaceTrivia",
                                                    "text": "            "
                                                }
                                            ],
                                            "trailingTrivia": [
                                                {
                                                    "kind": "WhitespaceTrivia",
                                                    "text": " "
                                                }
                                            ]
                                        },
                                        "openParenToken": {
                                            "kind": "OpenParenToken",
                                            "fullStart": 707,
                                            "fullEnd": 708,
                                            "start": 707,
                                            "end": 708,
                                            "fullWidth": 1,
                                            "width": 1,
                                            "text": "(",
                                            "value": "(",
                                            "valueText": "("
                                        },
                                        "condition": {
                                            "kind": "EqualsExpression",
                                            "fullStart": 708,
                                            "fullEnd": 717,
                                            "start": 708,
                                            "end": 717,
                                            "fullWidth": 9,
                                            "width": 9,
                                            "left": {
                                                "kind": "IdentifierName",
                                                "fullStart": 708,
                                                "fullEnd": 712,
                                                "start": 708,
                                                "end": 711,
                                                "fullWidth": 4,
                                                "width": 3,
                                                "text": "idx",
                                                "value": "idx",
                                                "valueText": "idx",
                                                "hasTrailingTrivia": true,
                                                "trailingTrivia": [
                                                    {
                                                        "kind": "WhitespaceTrivia",
                                                        "text": " "
                                                    }
                                                ]
                                            },
                                            "operatorToken": {
                                                "kind": "EqualsEqualsEqualsToken",
                                                "fullStart": 712,
                                                "fullEnd": 716,
                                                "start": 712,
                                                "end": 715,
                                                "fullWidth": 4,
                                                "width": 3,
                                                "text": "===",
                                                "value": "===",
                                                "valueText": "===",
                                                "hasTrailingTrivia": true,
                                                "trailingTrivia": [
                                                    {
                                                        "kind": "WhitespaceTrivia",
                                                        "text": " "
                                                    }
                                                ]
                                            },
                                            "right": {
                                                "kind": "NumericLiteral",
                                                "fullStart": 716,
                                                "fullEnd": 717,
                                                "start": 716,
                                                "end": 717,
                                                "fullWidth": 1,
                                                "width": 1,
                                                "text": "0",
                                                "value": 0,
                                                "valueText": "0"
                                            }
                                        },
                                        "closeParenToken": {
                                            "kind": "CloseParenToken",
                                            "fullStart": 717,
                                            "fullEnd": 719,
                                            "start": 717,
                                            "end": 718,
                                            "fullWidth": 2,
                                            "width": 1,
                                            "text": ")",
                                            "value": ")",
                                            "valueText": ")",
                                            "hasTrailingTrivia": true,
                                            "trailingTrivia": [
                                                {
                                                    "kind": "WhitespaceTrivia",
                                                    "text": " "
                                                }
                                            ]
                                        },
                                        "statement": {
                                            "kind": "Block",
                                            "fullStart": 719,
                                            "fullEnd": 777,
                                            "start": 719,
                                            "end": 775,
                                            "fullWidth": 58,
                                            "width": 56,
                                            "openBraceToken": {
                                                "kind": "OpenBraceToken",
                                                "fullStart": 719,
                                                "fullEnd": 722,
                                                "start": 719,
                                                "end": 720,
                                                "fullWidth": 3,
                                                "width": 1,
                                                "text": "{",
                                                "value": "{",
                                                "valueText": "{",
                                                "hasTrailingTrivia": true,
                                                "hasTrailingNewLine": true,
                                                "trailingTrivia": [
                                                    {
                                                        "kind": "NewLineTrivia",
                                                        "text": "\r\n"
                                                    }
                                                ]
                                            },
                                            "statements": [
                                                {
                                                    "kind": "ReturnStatement",
                                                    "fullStart": 722,
                                                    "fullEnd": 762,
                                                    "start": 738,
                                                    "end": 760,
                                                    "fullWidth": 40,
                                                    "width": 22,
                                                    "returnKeyword": {
                                                        "kind": "ReturnKeyword",
                                                        "fullStart": 722,
                                                        "fullEnd": 745,
                                                        "start": 738,
                                                        "end": 744,
                                                        "fullWidth": 23,
                                                        "width": 6,
                                                        "text": "return",
                                                        "value": "return",
                                                        "valueText": "return",
                                                        "hasLeadingTrivia": true,
                                                        "hasTrailingTrivia": true,
                                                        "leadingTrivia": [
                                                            {
                                                                "kind": "WhitespaceTrivia",
                                                                "text": "                "
                                                            }
                                                        ],
                                                        "trailingTrivia": [
                                                            {
                                                                "kind": "WhitespaceTrivia",
                                                                "text": " "
                                                            }
                                                        ]
                                                    },
                                                    "expression": {
                                                        "kind": "EqualsExpression",
                                                        "fullStart": 745,
                                                        "fullEnd": 759,
                                                        "start": 745,
                                                        "end": 759,
                                                        "fullWidth": 14,
                                                        "width": 14,
                                                        "left": {
                                                            "kind": "IdentifierName",
                                                            "fullStart": 745,
                                                            "fullEnd": 749,
                                                            "start": 745,
                                                            "end": 748,
                                                            "fullWidth": 4,
                                                            "width": 3,
                                                            "text": "val",
                                                            "value": "val",
                                                            "valueText": "val",
                                                            "hasTrailingTrivia": true,
                                                            "trailingTrivia": [
                                                                {
                                                                    "kind": "WhitespaceTrivia",
                                                                    "text": " "
                                                                }
                                                            ]
                                                        },
                                                        "operatorToken": {
                                                            "kind": "EqualsEqualsEqualsToken",
                                                            "fullStart": 749,
                                                            "fullEnd": 753,
                                                            "start": 749,
                                                            "end": 752,
                                                            "fullWidth": 4,
                                                            "width": 3,
                                                            "text": "===",
                                                            "value": "===",
                                                            "valueText": "===",
                                                            "hasTrailingTrivia": true,
                                                            "trailingTrivia": [
                                                                {
                                                                    "kind": "WhitespaceTrivia",
                                                                    "text": " "
                                                                }
                                                            ]
                                                        },
                                                        "right": {
                                                            "kind": "IdentifierName",
                                                            "fullStart": 753,
                                                            "fullEnd": 759,
                                                            "start": 753,
                                                            "end": 759,
                                                            "fullWidth": 6,
                                                            "width": 6,
                                                            "text": "kValue",
                                                            "value": "kValue",
                                                            "valueText": "kValue"
                                                        }
                                                    },
                                                    "semicolonToken": {
                                                        "kind": "SemicolonToken",
                                                        "fullStart": 759,
                                                        "fullEnd": 762,
                                                        "start": 759,
                                                        "end": 760,
                                                        "fullWidth": 3,
                                                        "width": 1,
                                                        "text": ";",
                                                        "value": ";",
                                                        "valueText": ";",
                                                        "hasTrailingTrivia": true,
                                                        "hasTrailingNewLine": true,
                                                        "trailingTrivia": [
                                                            {
                                                                "kind": "NewLineTrivia",
                                                                "text": "\r\n"
                                                            }
                                                        ]
                                                    }
                                                }
                                            ],
                                            "closeBraceToken": {
                                                "kind": "CloseBraceToken",
                                                "fullStart": 762,
                                                "fullEnd": 777,
                                                "start": 774,
                                                "end": 775,
                                                "fullWidth": 15,
                                                "width": 1,
                                                "text": "}",
                                                "value": "}",
                                                "valueText": "}",
                                                "hasLeadingTrivia": true,
                                                "hasTrailingTrivia": true,
                                                "hasTrailingNewLine": true,
                                                "leadingTrivia": [
                                                    {
                                                        "kind": "WhitespaceTrivia",
                                                        "text": "            "
                                                    }
                                                ],
                                                "trailingTrivia": [
                                                    {
                                                        "kind": "NewLineTrivia",
                                                        "text": "\r\n"
                                                    }
                                                ]
                                            }
                                        }
                                    },
                                    {
                                        "kind": "ReturnStatement",
                                        "fullStart": 777,
                                        "fullEnd": 804,
                                        "start": 789,
                                        "end": 802,
                                        "fullWidth": 27,
                                        "width": 13,
                                        "returnKeyword": {
                                            "kind": "ReturnKeyword",
                                            "fullStart": 777,
                                            "fullEnd": 796,
                                            "start": 789,
                                            "end": 795,
                                            "fullWidth": 19,
                                            "width": 6,
                                            "text": "return",
                                            "value": "return",
                                            "valueText": "return",
                                            "hasLeadingTrivia": true,
                                            "hasTrailingTrivia": true,
                                            "leadingTrivia": [
                                                {
                                                    "kind": "WhitespaceTrivia",
                                                    "text": "            "
                                                }
                                            ],
                                            "trailingTrivia": [
                                                {
                                                    "kind": "WhitespaceTrivia",
                                                    "text": " "
                                                }
                                            ]
                                        },
                                        "expression": {
                                            "kind": "FalseKeyword",
                                            "fullStart": 796,
                                            "fullEnd": 801,
                                            "start": 796,
                                            "end": 801,
                                            "fullWidth": 5,
                                            "width": 5,
                                            "text": "false",
                                            "value": false,
                                            "valueText": "false"
                                        },
                                        "semicolonToken": {
                                            "kind": "SemicolonToken",
                                            "fullStart": 801,
                                            "fullEnd": 804,
                                            "start": 801,
                                            "end": 802,
                                            "fullWidth": 3,
                                            "width": 1,
                                            "text": ";",
                                            "value": ";",
                                            "valueText": ";",
                                            "hasTrailingTrivia": true,
                                            "hasTrailingNewLine": true,
                                            "trailingTrivia": [
                                                {
                                                    "kind": "NewLineTrivia",
                                                    "text": "\r\n"
                                                }
                                            ]
                                        }
                                    }
                                ],
                                "closeBraceToken": {
                                    "kind": "CloseBraceToken",
                                    "fullStart": 804,
                                    "fullEnd": 815,
                                    "start": 812,
                                    "end": 813,
                                    "fullWidth": 11,
                                    "width": 1,
                                    "text": "}",
                                    "value": "}",
                                    "valueText": "}",
                                    "hasLeadingTrivia": true,
                                    "hasTrailingTrivia": true,
                                    "hasTrailingNewLine": true,
                                    "leadingTrivia": [
                                        {
                                            "kind": "WhitespaceTrivia",
                                            "text": "        "
                                        }
                                    ],
                                    "trailingTrivia": [
                                        {
                                            "kind": "NewLineTrivia",
                                            "text": "\r\n"
                                        }
                                    ]
                                }
                            }
                        },
                        {
                            "kind": "TryStatement",
                            "fullStart": 815,
                            "fullEnd": 1046,
                            "start": 825,
                            "end": 1044,
                            "fullWidth": 231,
                            "width": 219,
                            "tryKeyword": {
                                "kind": "TryKeyword",
                                "fullStart": 815,
                                "fullEnd": 829,
                                "start": 825,
                                "end": 828,
                                "fullWidth": 14,
                                "width": 3,
                                "text": "try",
                                "value": "try",
                                "valueText": "try",
                                "hasLeadingTrivia": true,
                                "hasLeadingNewLine": true,
                                "hasTrailingTrivia": true,
                                "leadingTrivia": [
                                    {
                                        "kind": "NewLineTrivia",
                                        "text": "\r\n"
                                    },
                                    {
                                        "kind": "WhitespaceTrivia",
                                        "text": "        "
                                    }
                                ],
                                "trailingTrivia": [
                                    {
                                        "kind": "WhitespaceTrivia",
                                        "text": " "
                                    }
                                ]
                            },
                            "block": {
                                "kind": "Block",
                                "fullStart": 829,
                                "fullEnd": 984,
                                "start": 829,
                                "end": 983,
                                "fullWidth": 155,
                                "width": 154,
                                "openBraceToken": {
                                    "kind": "OpenBraceToken",
                                    "fullStart": 829,
                                    "fullEnd": 832,
                                    "start": 829,
                                    "end": 830,
                                    "fullWidth": 3,
                                    "width": 1,
                                    "text": "{",
                                    "value": "{",
                                    "valueText": "{",
                                    "hasTrailingTrivia": true,
                                    "hasTrailingNewLine": true,
                                    "trailingTrivia": [
                                        {
                                            "kind": "NewLineTrivia",
                                            "text": "\r\n"
                                        }
                                    ]
                                },
                                "statements": [
                                    {
                                        "kind": "ExpressionStatement",
                                        "fullStart": 832,
                                        "fullEnd": 870,
                                        "start": 844,
                                        "end": 868,
                                        "fullWidth": 38,
                                        "width": 24,
                                        "expression": {
                                            "kind": "AssignmentExpression",
                                            "fullStart": 832,
                                            "fullEnd": 867,
                                            "start": 844,
                                            "end": 867,
                                            "fullWidth": 35,
                                            "width": 23,
                                            "left": {
                                                "kind": "ElementAccessExpression",
                                                "fullStart": 832,
                                                "fullEnd": 863,
                                                "start": 844,
                                                "end": 862,
                                                "fullWidth": 31,
                                                "width": 18,
                                                "expression": {
                                                    "kind": "MemberAccessExpression",
                                                    "fullStart": 832,
                                                    "fullEnd": 859,
                                                    "start": 844,
                                                    "end": 859,
                                                    "fullWidth": 27,
                                                    "width": 15,
                                                    "expression": {
                                                        "kind": "IdentifierName",
                                                        "fullStart": 832,
                                                        "fullEnd": 849,
                                                        "start": 844,
                                                        "end": 849,
                                                        "fullWidth": 17,
                                                        "width": 5,
                                                        "text": "Array",
                                                        "value": "Array",
                                                        "valueText": "Array",
                                                        "hasLeadingTrivia": true,
                                                        "leadingTrivia": [
                                                            {
                                                                "kind": "WhitespaceTrivia",
                                                                "text": "            "
                                                            }
                                                        ]
                                                    },
                                                    "dotToken": {
                                                        "kind": "DotToken",
                                                        "fullStart": 849,
                                                        "fullEnd": 850,
                                                        "start": 849,
                                                        "end": 850,
                                                        "fullWidth": 1,
                                                        "width": 1,
                                                        "text": ".",
                                                        "value": ".",
                                                        "valueText": "."
                                                    },
                                                    "name": {
                                                        "kind": "IdentifierName",
                                                        "fullStart": 850,
                                                        "fullEnd": 859,
                                                        "start": 850,
                                                        "end": 859,
                                                        "fullWidth": 9,
                                                        "width": 9,
                                                        "text": "prototype",
                                                        "value": "prototype",
                                                        "valueText": "prototype"
                                                    }
                                                },
                                                "openBracketToken": {
                                                    "kind": "OpenBracketToken",
                                                    "fullStart": 859,
                                                    "fullEnd": 860,
                                                    "start": 859,
                                                    "end": 860,
                                                    "fullWidth": 1,
                                                    "width": 1,
                                                    "text": "[",
                                                    "value": "[",
                                                    "valueText": "["
                                                },
                                                "argumentExpression": {
                                                    "kind": "NumericLiteral",
                                                    "fullStart": 860,
                                                    "fullEnd": 861,
                                                    "start": 860,
                                                    "end": 861,
                                                    "fullWidth": 1,
                                                    "width": 1,
                                                    "text": "0",
                                                    "value": 0,
                                                    "valueText": "0"
                                                },
                                                "closeBracketToken": {
                                                    "kind": "CloseBracketToken",
                                                    "fullStart": 861,
                                                    "fullEnd": 863,
                                                    "start": 861,
                                                    "end": 862,
                                                    "fullWidth": 2,
                                                    "width": 1,
                                                    "text": "]",
                                                    "value": "]",
                                                    "valueText": "]",
                                                    "hasTrailingTrivia": true,
                                                    "trailingTrivia": [
                                                        {
                                                            "kind": "WhitespaceTrivia",
                                                            "text": " "
                                                        }
                                                    ]
                                                }
                                            },
                                            "operatorToken": {
                                                "kind": "EqualsToken",
                                                "fullStart": 863,
                                                "fullEnd": 865,
                                                "start": 863,
                                                "end": 864,
                                                "fullWidth": 2,
                                                "width": 1,
                                                "text": "=",
                                                "value": "=",
                                                "valueText": "=",
                                                "hasTrailingTrivia": true,
                                                "trailingTrivia": [
                                                    {
                                                        "kind": "WhitespaceTrivia",
                                                        "text": " "
                                                    }
                                                ]
                                            },
                                            "right": {
                                                "kind": "NumericLiteral",
                                                "fullStart": 865,
                                                "fullEnd": 867,
                                                "start": 865,
                                                "end": 867,
                                                "fullWidth": 2,
                                                "width": 2,
                                                "text": "11",
                                                "value": 11,
                                                "valueText": "11"
                                            }
                                        },
                                        "semicolonToken": {
                                            "kind": "SemicolonToken",
                                            "fullStart": 867,
                                            "fullEnd": 870,
                                            "start": 867,
                                            "end": 868,
                                            "fullWidth": 3,
                                            "width": 1,
                                            "text": ";",
                                            "value": ";",
                                            "valueText": ";",
                                            "hasTrailingTrivia": true,
                                            "hasTrailingNewLine": true,
                                            "trailingTrivia": [
                                                {
                                                    "kind": "NewLineTrivia",
                                                    "text": "\r\n"
                                                }
                                            ]
                                        }
                                    },
                                    {
                                        "kind": "VariableStatement",
                                        "fullStart": 870,
                                        "fullEnd": 928,
                                        "start": 884,
                                        "end": 926,
                                        "fullWidth": 58,
                                        "width": 42,
                                        "modifiers": [],
                                        "variableDeclaration": {
                                            "kind": "VariableDeclaration",
                                            "fullStart": 870,
                                            "fullEnd": 925,
                                            "start": 884,
                                            "end": 925,
                                            "fullWidth": 55,
                                            "width": 41,
                                            "varKeyword": {
                                                "kind": "VarKeyword",
                                                "fullStart": 870,
                                                "fullEnd": 888,
                                                "start": 884,
                                                "end": 887,
                                                "fullWidth": 18,
                                                "width": 3,
                                                "text": "var",
                                                "value": "var",
                                                "valueText": "var",
                                                "hasLeadingTrivia": true,
                                                "hasLeadingNewLine": true,
                                                "hasTrailingTrivia": true,
                                                "leadingTrivia": [
                                                    {
                                                        "kind": "NewLineTrivia",
                                                        "text": "\r\n"
                                                    },
                                                    {
                                                        "kind": "WhitespaceTrivia",
                                                        "text": "            "
                                                    }
                                                ],
                                                "trailingTrivia": [
                                                    {
                                                        "kind": "WhitespaceTrivia",
                                                        "text": " "
                                                    }
                                                ]
                                            },
                                            "variableDeclarators": [
                                                {
                                                    "kind": "VariableDeclarator",
                                                    "fullStart": 888,
                                                    "fullEnd": 925,
                                                    "start": 888,
                                                    "end": 925,
                                                    "fullWidth": 37,
<<<<<<< HEAD
                                                    "width": 37,
                                                    "identifier": {
=======
                                                    "propertyName": {
>>>>>>> 85e84683
                                                        "kind": "IdentifierName",
                                                        "fullStart": 888,
                                                        "fullEnd": 899,
                                                        "start": 888,
                                                        "end": 898,
                                                        "fullWidth": 11,
                                                        "width": 10,
                                                        "text": "testResult",
                                                        "value": "testResult",
                                                        "valueText": "testResult",
                                                        "hasTrailingTrivia": true,
                                                        "trailingTrivia": [
                                                            {
                                                                "kind": "WhitespaceTrivia",
                                                                "text": " "
                                                            }
                                                        ]
                                                    },
                                                    "equalsValueClause": {
                                                        "kind": "EqualsValueClause",
                                                        "fullStart": 899,
                                                        "fullEnd": 925,
                                                        "start": 899,
                                                        "end": 925,
                                                        "fullWidth": 26,
                                                        "width": 26,
                                                        "equalsToken": {
                                                            "kind": "EqualsToken",
                                                            "fullStart": 899,
                                                            "fullEnd": 901,
                                                            "start": 899,
                                                            "end": 900,
                                                            "fullWidth": 2,
                                                            "width": 1,
                                                            "text": "=",
                                                            "value": "=",
                                                            "valueText": "=",
                                                            "hasTrailingTrivia": true,
                                                            "trailingTrivia": [
                                                                {
                                                                    "kind": "WhitespaceTrivia",
                                                                    "text": " "
                                                                }
                                                            ]
                                                        },
                                                        "value": {
                                                            "kind": "InvocationExpression",
                                                            "fullStart": 901,
                                                            "fullEnd": 925,
                                                            "start": 901,
                                                            "end": 925,
                                                            "fullWidth": 24,
                                                            "width": 24,
                                                            "expression": {
                                                                "kind": "MemberAccessExpression",
                                                                "fullStart": 901,
                                                                "fullEnd": 913,
                                                                "start": 901,
                                                                "end": 913,
                                                                "fullWidth": 12,
                                                                "width": 12,
                                                                "expression": {
                                                                    "kind": "ArrayLiteralExpression",
                                                                    "fullStart": 901,
                                                                    "fullEnd": 909,
                                                                    "start": 901,
                                                                    "end": 909,
                                                                    "fullWidth": 8,
                                                                    "width": 8,
                                                                    "openBracketToken": {
                                                                        "kind": "OpenBracketToken",
                                                                        "fullStart": 901,
                                                                        "fullEnd": 902,
                                                                        "start": 901,
                                                                        "end": 902,
                                                                        "fullWidth": 1,
                                                                        "width": 1,
                                                                        "text": "[",
                                                                        "value": "[",
                                                                        "valueText": "["
                                                                    },
                                                                    "expressions": [
                                                                        {
                                                                            "kind": "IdentifierName",
                                                                            "fullStart": 902,
                                                                            "fullEnd": 908,
                                                                            "start": 902,
                                                                            "end": 908,
                                                                            "fullWidth": 6,
                                                                            "width": 6,
                                                                            "text": "kValue",
                                                                            "value": "kValue",
                                                                            "valueText": "kValue"
                                                                        }
                                                                    ],
                                                                    "closeBracketToken": {
                                                                        "kind": "CloseBracketToken",
                                                                        "fullStart": 908,
                                                                        "fullEnd": 909,
                                                                        "start": 908,
                                                                        "end": 909,
                                                                        "fullWidth": 1,
                                                                        "width": 1,
                                                                        "text": "]",
                                                                        "value": "]",
                                                                        "valueText": "]"
                                                                    }
                                                                },
                                                                "dotToken": {
                                                                    "kind": "DotToken",
                                                                    "fullStart": 909,
                                                                    "fullEnd": 910,
                                                                    "start": 909,
                                                                    "end": 910,
                                                                    "fullWidth": 1,
                                                                    "width": 1,
                                                                    "text": ".",
                                                                    "value": ".",
                                                                    "valueText": "."
                                                                },
                                                                "name": {
                                                                    "kind": "IdentifierName",
                                                                    "fullStart": 910,
                                                                    "fullEnd": 913,
                                                                    "start": 910,
                                                                    "end": 913,
                                                                    "fullWidth": 3,
                                                                    "width": 3,
                                                                    "text": "map",
                                                                    "value": "map",
                                                                    "valueText": "map"
                                                                }
                                                            },
                                                            "argumentList": {
                                                                "kind": "ArgumentList",
                                                                "fullStart": 913,
                                                                "fullEnd": 925,
                                                                "start": 913,
                                                                "end": 925,
                                                                "fullWidth": 12,
                                                                "width": 12,
                                                                "openParenToken": {
                                                                    "kind": "OpenParenToken",
                                                                    "fullStart": 913,
                                                                    "fullEnd": 914,
                                                                    "start": 913,
                                                                    "end": 914,
                                                                    "fullWidth": 1,
                                                                    "width": 1,
                                                                    "text": "(",
                                                                    "value": "(",
                                                                    "valueText": "("
                                                                },
                                                                "arguments": [
                                                                    {
                                                                        "kind": "IdentifierName",
                                                                        "fullStart": 914,
                                                                        "fullEnd": 924,
                                                                        "start": 914,
                                                                        "end": 924,
                                                                        "fullWidth": 10,
                                                                        "width": 10,
                                                                        "text": "callbackfn",
                                                                        "value": "callbackfn",
                                                                        "valueText": "callbackfn"
                                                                    }
                                                                ],
                                                                "closeParenToken": {
                                                                    "kind": "CloseParenToken",
                                                                    "fullStart": 924,
                                                                    "fullEnd": 925,
                                                                    "start": 924,
                                                                    "end": 925,
                                                                    "fullWidth": 1,
                                                                    "width": 1,
                                                                    "text": ")",
                                                                    "value": ")",
                                                                    "valueText": ")"
                                                                }
                                                            }
                                                        }
                                                    }
                                                }
                                            ]
                                        },
                                        "semicolonToken": {
                                            "kind": "SemicolonToken",
                                            "fullStart": 925,
                                            "fullEnd": 928,
                                            "start": 925,
                                            "end": 926,
                                            "fullWidth": 3,
                                            "width": 1,
                                            "text": ";",
                                            "value": ";",
                                            "valueText": ";",
                                            "hasTrailingTrivia": true,
                                            "hasTrailingNewLine": true,
                                            "trailingTrivia": [
                                                {
                                                    "kind": "NewLineTrivia",
                                                    "text": "\r\n"
                                                }
                                            ]
                                        }
                                    },
                                    {
                                        "kind": "ReturnStatement",
                                        "fullStart": 928,
                                        "fullEnd": 974,
                                        "start": 942,
                                        "end": 972,
                                        "fullWidth": 46,
                                        "width": 30,
                                        "returnKeyword": {
                                            "kind": "ReturnKeyword",
                                            "fullStart": 928,
                                            "fullEnd": 949,
                                            "start": 942,
                                            "end": 948,
                                            "fullWidth": 21,
                                            "width": 6,
                                            "text": "return",
                                            "value": "return",
                                            "valueText": "return",
                                            "hasLeadingTrivia": true,
                                            "hasLeadingNewLine": true,
                                            "hasTrailingTrivia": true,
                                            "leadingTrivia": [
                                                {
                                                    "kind": "NewLineTrivia",
                                                    "text": "\r\n"
                                                },
                                                {
                                                    "kind": "WhitespaceTrivia",
                                                    "text": "            "
                                                }
                                            ],
                                            "trailingTrivia": [
                                                {
                                                    "kind": "WhitespaceTrivia",
                                                    "text": " "
                                                }
                                            ]
                                        },
                                        "expression": {
                                            "kind": "EqualsExpression",
                                            "fullStart": 949,
                                            "fullEnd": 971,
                                            "start": 949,
                                            "end": 971,
                                            "fullWidth": 22,
                                            "width": 22,
                                            "left": {
                                                "kind": "ElementAccessExpression",
                                                "fullStart": 949,
                                                "fullEnd": 963,
                                                "start": 949,
                                                "end": 962,
                                                "fullWidth": 14,
                                                "width": 13,
                                                "expression": {
                                                    "kind": "IdentifierName",
                                                    "fullStart": 949,
                                                    "fullEnd": 959,
                                                    "start": 949,
                                                    "end": 959,
                                                    "fullWidth": 10,
                                                    "width": 10,
                                                    "text": "testResult",
                                                    "value": "testResult",
                                                    "valueText": "testResult"
                                                },
                                                "openBracketToken": {
                                                    "kind": "OpenBracketToken",
                                                    "fullStart": 959,
                                                    "fullEnd": 960,
                                                    "start": 959,
                                                    "end": 960,
                                                    "fullWidth": 1,
                                                    "width": 1,
                                                    "text": "[",
                                                    "value": "[",
                                                    "valueText": "["
                                                },
                                                "argumentExpression": {
                                                    "kind": "NumericLiteral",
                                                    "fullStart": 960,
                                                    "fullEnd": 961,
                                                    "start": 960,
                                                    "end": 961,
                                                    "fullWidth": 1,
                                                    "width": 1,
                                                    "text": "0",
                                                    "value": 0,
                                                    "valueText": "0"
                                                },
                                                "closeBracketToken": {
                                                    "kind": "CloseBracketToken",
                                                    "fullStart": 961,
                                                    "fullEnd": 963,
                                                    "start": 961,
                                                    "end": 962,
                                                    "fullWidth": 2,
                                                    "width": 1,
                                                    "text": "]",
                                                    "value": "]",
                                                    "valueText": "]",
                                                    "hasTrailingTrivia": true,
                                                    "trailingTrivia": [
                                                        {
                                                            "kind": "WhitespaceTrivia",
                                                            "text": " "
                                                        }
                                                    ]
                                                }
                                            },
                                            "operatorToken": {
                                                "kind": "EqualsEqualsEqualsToken",
                                                "fullStart": 963,
                                                "fullEnd": 967,
                                                "start": 963,
                                                "end": 966,
                                                "fullWidth": 4,
                                                "width": 3,
                                                "text": "===",
                                                "value": "===",
                                                "valueText": "===",
                                                "hasTrailingTrivia": true,
                                                "trailingTrivia": [
                                                    {
                                                        "kind": "WhitespaceTrivia",
                                                        "text": " "
                                                    }
                                                ]
                                            },
                                            "right": {
                                                "kind": "TrueKeyword",
                                                "fullStart": 967,
                                                "fullEnd": 971,
                                                "start": 967,
                                                "end": 971,
                                                "fullWidth": 4,
                                                "width": 4,
                                                "text": "true",
                                                "value": true,
                                                "valueText": "true"
                                            }
                                        },
                                        "semicolonToken": {
                                            "kind": "SemicolonToken",
                                            "fullStart": 971,
                                            "fullEnd": 974,
                                            "start": 971,
                                            "end": 972,
                                            "fullWidth": 3,
                                            "width": 1,
                                            "text": ";",
                                            "value": ";",
                                            "valueText": ";",
                                            "hasTrailingTrivia": true,
                                            "hasTrailingNewLine": true,
                                            "trailingTrivia": [
                                                {
                                                    "kind": "NewLineTrivia",
                                                    "text": "\r\n"
                                                }
                                            ]
                                        }
                                    }
                                ],
                                "closeBraceToken": {
                                    "kind": "CloseBraceToken",
                                    "fullStart": 974,
                                    "fullEnd": 984,
                                    "start": 982,
                                    "end": 983,
                                    "fullWidth": 10,
                                    "width": 1,
                                    "text": "}",
                                    "value": "}",
                                    "valueText": "}",
                                    "hasLeadingTrivia": true,
                                    "hasTrailingTrivia": true,
                                    "leadingTrivia": [
                                        {
                                            "kind": "WhitespaceTrivia",
                                            "text": "        "
                                        }
                                    ],
                                    "trailingTrivia": [
                                        {
                                            "kind": "WhitespaceTrivia",
                                            "text": " "
                                        }
                                    ]
                                }
                            },
                            "finallyClause": {
                                "kind": "FinallyClause",
                                "fullStart": 984,
                                "fullEnd": 1046,
                                "start": 984,
                                "end": 1044,
                                "fullWidth": 62,
                                "width": 60,
                                "finallyKeyword": {
                                    "kind": "FinallyKeyword",
                                    "fullStart": 984,
                                    "fullEnd": 992,
                                    "start": 984,
                                    "end": 991,
                                    "fullWidth": 8,
                                    "width": 7,
                                    "text": "finally",
                                    "value": "finally",
                                    "valueText": "finally",
                                    "hasTrailingTrivia": true,
                                    "trailingTrivia": [
                                        {
                                            "kind": "WhitespaceTrivia",
                                            "text": " "
                                        }
                                    ]
                                },
                                "block": {
                                    "kind": "Block",
                                    "fullStart": 992,
                                    "fullEnd": 1046,
                                    "start": 992,
                                    "end": 1044,
                                    "fullWidth": 54,
                                    "width": 52,
                                    "openBraceToken": {
                                        "kind": "OpenBraceToken",
                                        "fullStart": 992,
                                        "fullEnd": 995,
                                        "start": 992,
                                        "end": 993,
                                        "fullWidth": 3,
                                        "width": 1,
                                        "text": "{",
                                        "value": "{",
                                        "valueText": "{",
                                        "hasTrailingTrivia": true,
                                        "hasTrailingNewLine": true,
                                        "trailingTrivia": [
                                            {
                                                "kind": "NewLineTrivia",
                                                "text": "\r\n"
                                            }
                                        ]
                                    },
                                    "statements": [
                                        {
                                            "kind": "ExpressionStatement",
                                            "fullStart": 995,
                                            "fullEnd": 1035,
                                            "start": 1007,
                                            "end": 1033,
                                            "fullWidth": 40,
                                            "width": 26,
                                            "expression": {
                                                "kind": "DeleteExpression",
                                                "fullStart": 995,
                                                "fullEnd": 1032,
                                                "start": 1007,
                                                "end": 1032,
                                                "fullWidth": 37,
                                                "width": 25,
                                                "deleteKeyword": {
                                                    "kind": "DeleteKeyword",
                                                    "fullStart": 995,
                                                    "fullEnd": 1014,
                                                    "start": 1007,
                                                    "end": 1013,
                                                    "fullWidth": 19,
                                                    "width": 6,
                                                    "text": "delete",
                                                    "value": "delete",
                                                    "valueText": "delete",
                                                    "hasLeadingTrivia": true,
                                                    "hasTrailingTrivia": true,
                                                    "leadingTrivia": [
                                                        {
                                                            "kind": "WhitespaceTrivia",
                                                            "text": "            "
                                                        }
                                                    ],
                                                    "trailingTrivia": [
                                                        {
                                                            "kind": "WhitespaceTrivia",
                                                            "text": " "
                                                        }
                                                    ]
                                                },
                                                "expression": {
                                                    "kind": "ElementAccessExpression",
                                                    "fullStart": 1014,
                                                    "fullEnd": 1032,
                                                    "start": 1014,
                                                    "end": 1032,
                                                    "fullWidth": 18,
                                                    "width": 18,
                                                    "expression": {
                                                        "kind": "MemberAccessExpression",
                                                        "fullStart": 1014,
                                                        "fullEnd": 1029,
                                                        "start": 1014,
                                                        "end": 1029,
                                                        "fullWidth": 15,
                                                        "width": 15,
                                                        "expression": {
                                                            "kind": "IdentifierName",
                                                            "fullStart": 1014,
                                                            "fullEnd": 1019,
                                                            "start": 1014,
                                                            "end": 1019,
                                                            "fullWidth": 5,
                                                            "width": 5,
                                                            "text": "Array",
                                                            "value": "Array",
                                                            "valueText": "Array"
                                                        },
                                                        "dotToken": {
                                                            "kind": "DotToken",
                                                            "fullStart": 1019,
                                                            "fullEnd": 1020,
                                                            "start": 1019,
                                                            "end": 1020,
                                                            "fullWidth": 1,
                                                            "width": 1,
                                                            "text": ".",
                                                            "value": ".",
                                                            "valueText": "."
                                                        },
                                                        "name": {
                                                            "kind": "IdentifierName",
                                                            "fullStart": 1020,
                                                            "fullEnd": 1029,
                                                            "start": 1020,
                                                            "end": 1029,
                                                            "fullWidth": 9,
                                                            "width": 9,
                                                            "text": "prototype",
                                                            "value": "prototype",
                                                            "valueText": "prototype"
                                                        }
                                                    },
                                                    "openBracketToken": {
                                                        "kind": "OpenBracketToken",
                                                        "fullStart": 1029,
                                                        "fullEnd": 1030,
                                                        "start": 1029,
                                                        "end": 1030,
                                                        "fullWidth": 1,
                                                        "width": 1,
                                                        "text": "[",
                                                        "value": "[",
                                                        "valueText": "["
                                                    },
                                                    "argumentExpression": {
                                                        "kind": "NumericLiteral",
                                                        "fullStart": 1030,
                                                        "fullEnd": 1031,
                                                        "start": 1030,
                                                        "end": 1031,
                                                        "fullWidth": 1,
                                                        "width": 1,
                                                        "text": "0",
                                                        "value": 0,
                                                        "valueText": "0"
                                                    },
                                                    "closeBracketToken": {
                                                        "kind": "CloseBracketToken",
                                                        "fullStart": 1031,
                                                        "fullEnd": 1032,
                                                        "start": 1031,
                                                        "end": 1032,
                                                        "fullWidth": 1,
                                                        "width": 1,
                                                        "text": "]",
                                                        "value": "]",
                                                        "valueText": "]"
                                                    }
                                                }
                                            },
                                            "semicolonToken": {
                                                "kind": "SemicolonToken",
                                                "fullStart": 1032,
                                                "fullEnd": 1035,
                                                "start": 1032,
                                                "end": 1033,
                                                "fullWidth": 3,
                                                "width": 1,
                                                "text": ";",
                                                "value": ";",
                                                "valueText": ";",
                                                "hasTrailingTrivia": true,
                                                "hasTrailingNewLine": true,
                                                "trailingTrivia": [
                                                    {
                                                        "kind": "NewLineTrivia",
                                                        "text": "\r\n"
                                                    }
                                                ]
                                            }
                                        }
                                    ],
                                    "closeBraceToken": {
                                        "kind": "CloseBraceToken",
                                        "fullStart": 1035,
                                        "fullEnd": 1046,
                                        "start": 1043,
                                        "end": 1044,
                                        "fullWidth": 11,
                                        "width": 1,
                                        "text": "}",
                                        "value": "}",
                                        "valueText": "}",
                                        "hasLeadingTrivia": true,
                                        "hasTrailingTrivia": true,
                                        "hasTrailingNewLine": true,
                                        "leadingTrivia": [
                                            {
                                                "kind": "WhitespaceTrivia",
                                                "text": "        "
                                            }
                                        ],
                                        "trailingTrivia": [
                                            {
                                                "kind": "NewLineTrivia",
                                                "text": "\r\n"
                                            }
                                        ]
                                    }
                                }
                            }
                        }
                    ],
                    "closeBraceToken": {
                        "kind": "CloseBraceToken",
                        "fullStart": 1046,
                        "fullEnd": 1053,
                        "start": 1050,
                        "end": 1051,
                        "fullWidth": 7,
                        "width": 1,
                        "text": "}",
                        "value": "}",
                        "valueText": "}",
                        "hasLeadingTrivia": true,
                        "hasTrailingTrivia": true,
                        "hasTrailingNewLine": true,
                        "leadingTrivia": [
                            {
                                "kind": "WhitespaceTrivia",
                                "text": "    "
                            }
                        ],
                        "trailingTrivia": [
                            {
                                "kind": "NewLineTrivia",
                                "text": "\r\n"
                            }
                        ]
                    }
                }
            },
            {
                "kind": "ExpressionStatement",
                "fullStart": 1053,
                "fullEnd": 1077,
                "start": 1053,
                "end": 1075,
                "fullWidth": 24,
                "width": 22,
                "expression": {
                    "kind": "InvocationExpression",
                    "fullStart": 1053,
                    "fullEnd": 1074,
                    "start": 1053,
                    "end": 1074,
                    "fullWidth": 21,
                    "width": 21,
                    "expression": {
                        "kind": "IdentifierName",
                        "fullStart": 1053,
                        "fullEnd": 1064,
                        "start": 1053,
                        "end": 1064,
                        "fullWidth": 11,
                        "width": 11,
                        "text": "runTestCase",
                        "value": "runTestCase",
                        "valueText": "runTestCase"
                    },
                    "argumentList": {
                        "kind": "ArgumentList",
                        "fullStart": 1064,
                        "fullEnd": 1074,
                        "start": 1064,
                        "end": 1074,
                        "fullWidth": 10,
                        "width": 10,
                        "openParenToken": {
                            "kind": "OpenParenToken",
                            "fullStart": 1064,
                            "fullEnd": 1065,
                            "start": 1064,
                            "end": 1065,
                            "fullWidth": 1,
                            "width": 1,
                            "text": "(",
                            "value": "(",
                            "valueText": "("
                        },
                        "arguments": [
                            {
                                "kind": "IdentifierName",
                                "fullStart": 1065,
                                "fullEnd": 1073,
                                "start": 1065,
                                "end": 1073,
                                "fullWidth": 8,
                                "width": 8,
                                "text": "testcase",
                                "value": "testcase",
                                "valueText": "testcase"
                            }
                        ],
                        "closeParenToken": {
                            "kind": "CloseParenToken",
                            "fullStart": 1073,
                            "fullEnd": 1074,
                            "start": 1073,
                            "end": 1074,
                            "fullWidth": 1,
                            "width": 1,
                            "text": ")",
                            "value": ")",
                            "valueText": ")"
                        }
                    }
                },
                "semicolonToken": {
                    "kind": "SemicolonToken",
                    "fullStart": 1074,
                    "fullEnd": 1077,
                    "start": 1074,
                    "end": 1075,
                    "fullWidth": 3,
                    "width": 1,
                    "text": ";",
                    "value": ";",
                    "valueText": ";",
                    "hasTrailingTrivia": true,
                    "hasTrailingNewLine": true,
                    "trailingTrivia": [
                        {
                            "kind": "NewLineTrivia",
                            "text": "\r\n"
                        }
                    ]
                }
            }
        ],
        "endOfFileToken": {
            "kind": "EndOfFileToken",
            "fullStart": 1077,
            "fullEnd": 1077,
            "start": 1077,
            "end": 1077,
            "fullWidth": 0,
            "width": 0,
            "text": ""
        }
    },
    "lineMap": {
        "lineStarts": [
            0,
            67,
            152,
            232,
            308,
            380,
            385,
            443,
            581,
            586,
            588,
            590,
            613,
            615,
            644,
            646,
            692,
            722,
            762,
            777,
            804,
            815,
            817,
            832,
            870,
            872,
            928,
            930,
            974,
            995,
            1035,
            1046,
            1053,
            1077
        ],
        "length": 1077
    }
}<|MERGE_RESOLUTION|>--- conflicted
+++ resolved
@@ -250,12 +250,8 @@
                                         "start": 627,
                                         "end": 641,
                                         "fullWidth": 14,
-<<<<<<< HEAD
                                         "width": 14,
-                                        "identifier": {
-=======
                                         "propertyName": {
->>>>>>> 85e84683
                                             "kind": "IdentifierName",
                                             "fullStart": 627,
                                             "fullEnd": 634,
@@ -1265,12 +1261,8 @@
                                                     "start": 888,
                                                     "end": 925,
                                                     "fullWidth": 37,
-<<<<<<< HEAD
                                                     "width": 37,
-                                                    "identifier": {
-=======
                                                     "propertyName": {
->>>>>>> 85e84683
                                                         "kind": "IdentifierName",
                                                         "fullStart": 888,
                                                         "fullEnd": 899,
