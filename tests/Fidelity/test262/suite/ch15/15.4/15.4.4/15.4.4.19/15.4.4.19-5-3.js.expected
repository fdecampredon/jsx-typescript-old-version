{
    "isDeclaration": false,
    "languageVersion": "EcmaScript5",
    "parseOptions": {
        "allowAutomaticSemicolonInsertion": true
    },
    "sourceUnit": {
        "kind": "SourceUnit",
        "fullStart": 0,
        "fullEnd": 802,
        "start": 504,
        "end": 802,
        "fullWidth": 802,
        "width": 298,
        "isIncrementallyUnusable": true,
        "moduleElements": [
            {
                "kind": "FunctionDeclaration",
                "fullStart": 0,
                "fullEnd": 778,
                "start": 504,
                "end": 776,
                "fullWidth": 778,
                "width": 272,
                "modifiers": [],
                "functionKeyword": {
                    "kind": "FunctionKeyword",
                    "fullStart": 0,
                    "fullEnd": 513,
                    "start": 504,
                    "end": 512,
                    "fullWidth": 513,
                    "width": 8,
                    "text": "function",
                    "value": "function",
                    "valueText": "function",
                    "hasLeadingTrivia": true,
                    "hasLeadingComment": true,
                    "hasLeadingNewLine": true,
                    "hasTrailingTrivia": true,
                    "leadingTrivia": [
                        {
                            "kind": "SingleLineCommentTrivia",
                            "text": "/// Copyright (c) 2012 Ecma International.  All rights reserved. "
                        },
                        {
                            "kind": "NewLineTrivia",
                            "text": "\r\n"
                        },
                        {
                            "kind": "SingleLineCommentTrivia",
                            "text": "/// Ecma International makes this code available under the terms and conditions set"
                        },
                        {
                            "kind": "NewLineTrivia",
                            "text": "\r\n"
                        },
                        {
                            "kind": "SingleLineCommentTrivia",
                            "text": "/// forth on http://hg.ecmascript.org/tests/test262/raw-file/tip/LICENSE (the "
                        },
                        {
                            "kind": "NewLineTrivia",
                            "text": "\r\n"
                        },
                        {
                            "kind": "SingleLineCommentTrivia",
                            "text": "/// \"Use Terms\").   Any redistribution of this code must retain the above "
                        },
                        {
                            "kind": "NewLineTrivia",
                            "text": "\r\n"
                        },
                        {
                            "kind": "SingleLineCommentTrivia",
                            "text": "/// copyright and this notice and otherwise comply with the Use Terms."
                        },
                        {
                            "kind": "NewLineTrivia",
                            "text": "\r\n"
                        },
                        {
                            "kind": "MultiLineCommentTrivia",
                            "text": "/**\r\n * @path ch15/15.4/15.4.4/15.4.4.19/15.4.4.19-5-3.js\r\n * @description Array.prototype.map - thisArg is Array\r\n */"
                        },
                        {
                            "kind": "NewLineTrivia",
                            "text": "\r\n"
                        },
                        {
                            "kind": "NewLineTrivia",
                            "text": "\r\n"
                        },
                        {
                            "kind": "NewLineTrivia",
                            "text": "\r\n"
                        }
                    ],
                    "trailingTrivia": [
                        {
                            "kind": "WhitespaceTrivia",
                            "text": " "
                        }
                    ]
                },
                "identifier": {
                    "kind": "IdentifierName",
                    "fullStart": 513,
                    "fullEnd": 521,
                    "start": 513,
                    "end": 521,
                    "fullWidth": 8,
                    "width": 8,
                    "text": "testcase",
                    "value": "testcase",
                    "valueText": "testcase"
                },
                "callSignature": {
                    "kind": "CallSignature",
                    "fullStart": 521,
                    "fullEnd": 524,
                    "start": 521,
                    "end": 523,
                    "fullWidth": 3,
                    "width": 2,
                    "parameterList": {
                        "kind": "ParameterList",
                        "fullStart": 521,
                        "fullEnd": 524,
                        "start": 521,
                        "end": 523,
                        "fullWidth": 3,
                        "width": 2,
                        "openParenToken": {
                            "kind": "OpenParenToken",
                            "fullStart": 521,
                            "fullEnd": 522,
                            "start": 521,
                            "end": 522,
                            "fullWidth": 1,
                            "width": 1,
                            "text": "(",
                            "value": "(",
                            "valueText": "("
                        },
                        "parameters": [],
                        "closeParenToken": {
                            "kind": "CloseParenToken",
                            "fullStart": 522,
                            "fullEnd": 524,
                            "start": 522,
                            "end": 523,
                            "fullWidth": 2,
                            "width": 1,
                            "text": ")",
                            "value": ")",
                            "valueText": ")",
                            "hasTrailingTrivia": true,
                            "trailingTrivia": [
                                {
                                    "kind": "WhitespaceTrivia",
                                    "text": " "
                                }
                            ]
                        }
                    }
                },
                "block": {
                    "kind": "Block",
                    "fullStart": 524,
                    "fullEnd": 778,
                    "start": 524,
                    "end": 776,
                    "fullWidth": 254,
                    "width": 252,
                    "openBraceToken": {
                        "kind": "OpenBraceToken",
                        "fullStart": 524,
                        "fullEnd": 527,
                        "start": 524,
                        "end": 525,
                        "fullWidth": 3,
                        "width": 1,
                        "text": "{",
                        "value": "{",
                        "valueText": "{",
                        "hasTrailingTrivia": true,
                        "hasTrailingNewLine": true,
                        "trailingTrivia": [
                            {
                                "kind": "NewLineTrivia",
                                "text": "\r\n"
                            }
                        ]
                    },
                    "statements": [
                        {
                            "kind": "VariableStatement",
                            "fullStart": 527,
                            "fullEnd": 547,
                            "start": 529,
                            "end": 545,
                            "fullWidth": 20,
                            "width": 16,
                            "modifiers": [],
                            "variableDeclaration": {
                                "kind": "VariableDeclaration",
                                "fullStart": 527,
                                "fullEnd": 544,
                                "start": 529,
                                "end": 544,
                                "fullWidth": 17,
                                "width": 15,
                                "varKeyword": {
                                    "kind": "VarKeyword",
                                    "fullStart": 527,
                                    "fullEnd": 533,
                                    "start": 529,
                                    "end": 532,
                                    "fullWidth": 6,
                                    "width": 3,
                                    "text": "var",
                                    "value": "var",
                                    "valueText": "var",
                                    "hasLeadingTrivia": true,
                                    "hasTrailingTrivia": true,
                                    "leadingTrivia": [
                                        {
                                            "kind": "WhitespaceTrivia",
                                            "text": "  "
                                        }
                                    ],
                                    "trailingTrivia": [
                                        {
                                            "kind": "WhitespaceTrivia",
                                            "text": " "
                                        }
                                    ]
                                },
                                "variableDeclarators": [
                                    {
                                        "kind": "VariableDeclarator",
                                        "fullStart": 533,
                                        "fullEnd": 544,
                                        "start": 533,
                                        "end": 544,
                                        "fullWidth": 11,
<<<<<<< HEAD
                                        "width": 11,
                                        "identifier": {
=======
                                        "propertyName": {
>>>>>>> 85e84683
                                            "kind": "IdentifierName",
                                            "fullStart": 533,
                                            "fullEnd": 537,
                                            "start": 533,
                                            "end": 536,
                                            "fullWidth": 4,
                                            "width": 3,
                                            "text": "res",
                                            "value": "res",
                                            "valueText": "res",
                                            "hasTrailingTrivia": true,
                                            "trailingTrivia": [
                                                {
                                                    "kind": "WhitespaceTrivia",
                                                    "text": " "
                                                }
                                            ]
                                        },
                                        "equalsValueClause": {
                                            "kind": "EqualsValueClause",
                                            "fullStart": 537,
                                            "fullEnd": 544,
                                            "start": 537,
                                            "end": 544,
                                            "fullWidth": 7,
                                            "width": 7,
                                            "equalsToken": {
                                                "kind": "EqualsToken",
                                                "fullStart": 537,
                                                "fullEnd": 539,
                                                "start": 537,
                                                "end": 538,
                                                "fullWidth": 2,
                                                "width": 1,
                                                "text": "=",
                                                "value": "=",
                                                "valueText": "=",
                                                "hasTrailingTrivia": true,
                                                "trailingTrivia": [
                                                    {
                                                        "kind": "WhitespaceTrivia",
                                                        "text": " "
                                                    }
                                                ]
                                            },
                                            "value": {
                                                "kind": "FalseKeyword",
                                                "fullStart": 539,
                                                "fullEnd": 544,
                                                "start": 539,
                                                "end": 544,
                                                "fullWidth": 5,
                                                "width": 5,
                                                "text": "false",
                                                "value": false,
                                                "valueText": "false"
                                            }
                                        }
                                    }
                                ]
                            },
                            "semicolonToken": {
                                "kind": "SemicolonToken",
                                "fullStart": 544,
                                "fullEnd": 547,
                                "start": 544,
                                "end": 545,
                                "fullWidth": 3,
                                "width": 1,
                                "text": ";",
                                "value": ";",
                                "valueText": ";",
                                "hasTrailingTrivia": true,
                                "hasTrailingNewLine": true,
                                "trailingTrivia": [
                                    {
                                        "kind": "NewLineTrivia",
                                        "text": "\r\n"
                                    }
                                ]
                            }
                        },
                        {
                            "kind": "VariableStatement",
                            "fullStart": 547,
                            "fullEnd": 571,
                            "start": 549,
                            "end": 569,
                            "fullWidth": 24,
                            "width": 20,
                            "modifiers": [],
                            "variableDeclaration": {
                                "kind": "VariableDeclaration",
                                "fullStart": 547,
                                "fullEnd": 568,
                                "start": 549,
                                "end": 568,
                                "fullWidth": 21,
                                "width": 19,
                                "varKeyword": {
                                    "kind": "VarKeyword",
                                    "fullStart": 547,
                                    "fullEnd": 553,
                                    "start": 549,
                                    "end": 552,
                                    "fullWidth": 6,
                                    "width": 3,
                                    "text": "var",
                                    "value": "var",
                                    "valueText": "var",
                                    "hasLeadingTrivia": true,
                                    "hasTrailingTrivia": true,
                                    "leadingTrivia": [
                                        {
                                            "kind": "WhitespaceTrivia",
                                            "text": "  "
                                        }
                                    ],
                                    "trailingTrivia": [
                                        {
                                            "kind": "WhitespaceTrivia",
                                            "text": " "
                                        }
                                    ]
                                },
                                "variableDeclarators": [
                                    {
                                        "kind": "VariableDeclarator",
                                        "fullStart": 553,
                                        "fullEnd": 568,
                                        "start": 553,
                                        "end": 568,
                                        "fullWidth": 15,
<<<<<<< HEAD
                                        "width": 15,
                                        "identifier": {
=======
                                        "propertyName": {
>>>>>>> 85e84683
                                            "kind": "IdentifierName",
                                            "fullStart": 553,
                                            "fullEnd": 555,
                                            "start": 553,
                                            "end": 554,
                                            "fullWidth": 2,
                                            "width": 1,
                                            "text": "a",
                                            "value": "a",
                                            "valueText": "a",
                                            "hasTrailingTrivia": true,
                                            "trailingTrivia": [
                                                {
                                                    "kind": "WhitespaceTrivia",
                                                    "text": " "
                                                }
                                            ]
                                        },
                                        "equalsValueClause": {
                                            "kind": "EqualsValueClause",
                                            "fullStart": 555,
                                            "fullEnd": 568,
                                            "start": 555,
                                            "end": 568,
                                            "fullWidth": 13,
                                            "width": 13,
                                            "equalsToken": {
                                                "kind": "EqualsToken",
                                                "fullStart": 555,
                                                "fullEnd": 557,
                                                "start": 555,
                                                "end": 556,
                                                "fullWidth": 2,
                                                "width": 1,
                                                "text": "=",
                                                "value": "=",
                                                "valueText": "=",
                                                "hasTrailingTrivia": true,
                                                "trailingTrivia": [
                                                    {
                                                        "kind": "WhitespaceTrivia",
                                                        "text": " "
                                                    }
                                                ]
                                            },
                                            "value": {
                                                "kind": "ObjectCreationExpression",
                                                "fullStart": 557,
                                                "fullEnd": 568,
                                                "start": 557,
                                                "end": 568,
                                                "fullWidth": 11,
                                                "width": 11,
                                                "newKeyword": {
                                                    "kind": "NewKeyword",
                                                    "fullStart": 557,
                                                    "fullEnd": 561,
                                                    "start": 557,
                                                    "end": 560,
                                                    "fullWidth": 4,
                                                    "width": 3,
                                                    "text": "new",
                                                    "value": "new",
                                                    "valueText": "new",
                                                    "hasTrailingTrivia": true,
                                                    "trailingTrivia": [
                                                        {
                                                            "kind": "WhitespaceTrivia",
                                                            "text": " "
                                                        }
                                                    ]
                                                },
                                                "expression": {
                                                    "kind": "IdentifierName",
                                                    "fullStart": 561,
                                                    "fullEnd": 566,
                                                    "start": 561,
                                                    "end": 566,
                                                    "fullWidth": 5,
                                                    "width": 5,
                                                    "text": "Array",
                                                    "value": "Array",
                                                    "valueText": "Array"
                                                },
                                                "argumentList": {
                                                    "kind": "ArgumentList",
                                                    "fullStart": 566,
                                                    "fullEnd": 568,
                                                    "start": 566,
                                                    "end": 568,
                                                    "fullWidth": 2,
                                                    "width": 2,
                                                    "openParenToken": {
                                                        "kind": "OpenParenToken",
                                                        "fullStart": 566,
                                                        "fullEnd": 567,
                                                        "start": 566,
                                                        "end": 567,
                                                        "fullWidth": 1,
                                                        "width": 1,
                                                        "text": "(",
                                                        "value": "(",
                                                        "valueText": "("
                                                    },
                                                    "arguments": [],
                                                    "closeParenToken": {
                                                        "kind": "CloseParenToken",
                                                        "fullStart": 567,
                                                        "fullEnd": 568,
                                                        "start": 567,
                                                        "end": 568,
                                                        "fullWidth": 1,
                                                        "width": 1,
                                                        "text": ")",
                                                        "value": ")",
                                                        "valueText": ")"
                                                    }
                                                }
                                            }
                                        }
                                    }
                                ]
                            },
                            "semicolonToken": {
                                "kind": "SemicolonToken",
                                "fullStart": 568,
                                "fullEnd": 571,
                                "start": 568,
                                "end": 569,
                                "fullWidth": 3,
                                "width": 1,
                                "text": ";",
                                "value": ";",
                                "valueText": ";",
                                "hasTrailingTrivia": true,
                                "hasTrailingNewLine": true,
                                "trailingTrivia": [
                                    {
                                        "kind": "NewLineTrivia",
                                        "text": "\r\n"
                                    }
                                ]
                            }
                        },
                        {
                            "kind": "ExpressionStatement",
                            "fullStart": 571,
                            "fullEnd": 588,
                            "start": 573,
                            "end": 586,
                            "fullWidth": 17,
                            "width": 13,
                            "expression": {
                                "kind": "AssignmentExpression",
                                "fullStart": 571,
                                "fullEnd": 585,
                                "start": 573,
                                "end": 585,
                                "fullWidth": 14,
                                "width": 12,
                                "left": {
                                    "kind": "MemberAccessExpression",
                                    "fullStart": 571,
                                    "fullEnd": 579,
                                    "start": 573,
                                    "end": 578,
                                    "fullWidth": 8,
                                    "width": 5,
                                    "expression": {
                                        "kind": "IdentifierName",
                                        "fullStart": 571,
                                        "fullEnd": 574,
                                        "start": 573,
                                        "end": 574,
                                        "fullWidth": 3,
                                        "width": 1,
                                        "text": "a",
                                        "value": "a",
                                        "valueText": "a",
                                        "hasLeadingTrivia": true,
                                        "leadingTrivia": [
                                            {
                                                "kind": "WhitespaceTrivia",
                                                "text": "  "
                                            }
                                        ]
                                    },
                                    "dotToken": {
                                        "kind": "DotToken",
                                        "fullStart": 574,
                                        "fullEnd": 575,
                                        "start": 574,
                                        "end": 575,
                                        "fullWidth": 1,
                                        "width": 1,
                                        "text": ".",
                                        "value": ".",
                                        "valueText": "."
                                    },
                                    "name": {
                                        "kind": "IdentifierName",
                                        "fullStart": 575,
                                        "fullEnd": 579,
                                        "start": 575,
                                        "end": 578,
                                        "fullWidth": 4,
                                        "width": 3,
                                        "text": "res",
                                        "value": "res",
                                        "valueText": "res",
                                        "hasTrailingTrivia": true,
                                        "trailingTrivia": [
                                            {
                                                "kind": "WhitespaceTrivia",
                                                "text": " "
                                            }
                                        ]
                                    }
                                },
                                "operatorToken": {
                                    "kind": "EqualsToken",
                                    "fullStart": 579,
                                    "fullEnd": 581,
                                    "start": 579,
                                    "end": 580,
                                    "fullWidth": 2,
                                    "width": 1,
                                    "text": "=",
                                    "value": "=",
                                    "valueText": "=",
                                    "hasTrailingTrivia": true,
                                    "trailingTrivia": [
                                        {
                                            "kind": "WhitespaceTrivia",
                                            "text": " "
                                        }
                                    ]
                                },
                                "right": {
                                    "kind": "TrueKeyword",
                                    "fullStart": 581,
                                    "fullEnd": 585,
                                    "start": 581,
                                    "end": 585,
                                    "fullWidth": 4,
                                    "width": 4,
                                    "text": "true",
                                    "value": true,
                                    "valueText": "true"
                                }
                            },
                            "semicolonToken": {
                                "kind": "SemicolonToken",
                                "fullStart": 585,
                                "fullEnd": 588,
                                "start": 585,
                                "end": 586,
                                "fullWidth": 3,
                                "width": 1,
                                "text": ";",
                                "value": ";",
                                "valueText": ";",
                                "hasTrailingTrivia": true,
                                "hasTrailingNewLine": true,
                                "trailingTrivia": [
                                    {
                                        "kind": "NewLineTrivia",
                                        "text": "\r\n"
                                    }
                                ]
                            }
                        },
                        {
                            "kind": "FunctionDeclaration",
                            "fullStart": 588,
                            "fullEnd": 658,
                            "start": 590,
                            "end": 656,
                            "fullWidth": 70,
                            "width": 66,
                            "modifiers": [],
                            "functionKeyword": {
                                "kind": "FunctionKeyword",
                                "fullStart": 588,
                                "fullEnd": 599,
                                "start": 590,
                                "end": 598,
                                "fullWidth": 11,
                                "width": 8,
                                "text": "function",
                                "value": "function",
                                "valueText": "function",
                                "hasLeadingTrivia": true,
                                "hasTrailingTrivia": true,
                                "leadingTrivia": [
                                    {
                                        "kind": "WhitespaceTrivia",
                                        "text": "  "
                                    }
                                ],
                                "trailingTrivia": [
                                    {
                                        "kind": "WhitespaceTrivia",
                                        "text": " "
                                    }
                                ]
                            },
                            "identifier": {
                                "kind": "IdentifierName",
                                "fullStart": 599,
                                "fullEnd": 609,
                                "start": 599,
                                "end": 609,
                                "fullWidth": 10,
                                "width": 10,
                                "text": "callbackfn",
                                "value": "callbackfn",
                                "valueText": "callbackfn"
                            },
                            "callSignature": {
                                "kind": "CallSignature",
                                "fullStart": 609,
                                "fullEnd": 626,
                                "start": 609,
                                "end": 624,
                                "fullWidth": 17,
                                "width": 15,
                                "parameterList": {
                                    "kind": "ParameterList",
                                    "fullStart": 609,
                                    "fullEnd": 626,
                                    "start": 609,
                                    "end": 624,
                                    "fullWidth": 17,
                                    "width": 15,
                                    "openParenToken": {
                                        "kind": "OpenParenToken",
                                        "fullStart": 609,
                                        "fullEnd": 610,
                                        "start": 609,
                                        "end": 610,
                                        "fullWidth": 1,
                                        "width": 1,
                                        "text": "(",
                                        "value": "(",
                                        "valueText": "("
                                    },
                                    "parameters": [
                                        {
                                            "kind": "Parameter",
                                            "fullStart": 610,
                                            "fullEnd": 613,
                                            "start": 610,
                                            "end": 613,
                                            "fullWidth": 3,
                                            "width": 3,
                                            "modifiers": [],
                                            "identifier": {
                                                "kind": "IdentifierName",
                                                "fullStart": 610,
                                                "fullEnd": 613,
                                                "start": 610,
                                                "end": 613,
                                                "fullWidth": 3,
                                                "width": 3,
                                                "text": "val",
                                                "value": "val",
                                                "valueText": "val"
                                            }
                                        },
                                        {
                                            "kind": "CommaToken",
                                            "fullStart": 613,
                                            "fullEnd": 615,
                                            "start": 613,
                                            "end": 614,
                                            "fullWidth": 2,
                                            "width": 1,
                                            "text": ",",
                                            "value": ",",
                                            "valueText": ",",
                                            "hasTrailingTrivia": true,
                                            "trailingTrivia": [
                                                {
                                                    "kind": "WhitespaceTrivia",
                                                    "text": " "
                                                }
                                            ]
                                        },
                                        {
                                            "kind": "Parameter",
                                            "fullStart": 615,
                                            "fullEnd": 618,
                                            "start": 615,
                                            "end": 618,
                                            "fullWidth": 3,
                                            "width": 3,
                                            "modifiers": [],
                                            "identifier": {
                                                "kind": "IdentifierName",
                                                "fullStart": 615,
                                                "fullEnd": 618,
                                                "start": 615,
                                                "end": 618,
                                                "fullWidth": 3,
                                                "width": 3,
                                                "text": "idx",
                                                "value": "idx",
                                                "valueText": "idx"
                                            }
                                        },
                                        {
                                            "kind": "CommaToken",
                                            "fullStart": 618,
                                            "fullEnd": 620,
                                            "start": 618,
                                            "end": 619,
                                            "fullWidth": 2,
                                            "width": 1,
                                            "text": ",",
                                            "value": ",",
                                            "valueText": ",",
                                            "hasTrailingTrivia": true,
                                            "trailingTrivia": [
                                                {
                                                    "kind": "WhitespaceTrivia",
                                                    "text": " "
                                                }
                                            ]
                                        },
                                        {
                                            "kind": "Parameter",
                                            "fullStart": 620,
                                            "fullEnd": 623,
                                            "start": 620,
                                            "end": 623,
                                            "fullWidth": 3,
                                            "width": 3,
                                            "modifiers": [],
                                            "identifier": {
                                                "kind": "IdentifierName",
                                                "fullStart": 620,
                                                "fullEnd": 623,
                                                "start": 620,
                                                "end": 623,
                                                "fullWidth": 3,
                                                "width": 3,
                                                "text": "obj",
                                                "value": "obj",
                                                "valueText": "obj"
                                            }
                                        }
                                    ],
                                    "closeParenToken": {
                                        "kind": "CloseParenToken",
                                        "fullStart": 623,
                                        "fullEnd": 626,
                                        "start": 623,
                                        "end": 624,
                                        "fullWidth": 3,
                                        "width": 1,
                                        "text": ")",
                                        "value": ")",
                                        "valueText": ")",
                                        "hasTrailingTrivia": true,
                                        "hasTrailingNewLine": true,
                                        "trailingTrivia": [
                                            {
                                                "kind": "NewLineTrivia",
                                                "text": "\r\n"
                                            }
                                        ]
                                    }
                                }
                            },
                            "block": {
                                "kind": "Block",
                                "fullStart": 626,
                                "fullEnd": 658,
                                "start": 628,
                                "end": 656,
                                "fullWidth": 32,
                                "width": 28,
                                "openBraceToken": {
                                    "kind": "OpenBraceToken",
                                    "fullStart": 626,
                                    "fullEnd": 631,
                                    "start": 628,
                                    "end": 629,
                                    "fullWidth": 5,
                                    "width": 1,
                                    "text": "{",
                                    "value": "{",
                                    "valueText": "{",
                                    "hasLeadingTrivia": true,
                                    "hasTrailingTrivia": true,
                                    "hasTrailingNewLine": true,
                                    "leadingTrivia": [
                                        {
                                            "kind": "WhitespaceTrivia",
                                            "text": "  "
                                        }
                                    ],
                                    "trailingTrivia": [
                                        {
                                            "kind": "NewLineTrivia",
                                            "text": "\r\n"
                                        }
                                    ]
                                },
                                "statements": [
                                    {
                                        "kind": "ReturnStatement",
                                        "fullStart": 631,
                                        "fullEnd": 653,
                                        "start": 635,
                                        "end": 651,
                                        "fullWidth": 22,
                                        "width": 16,
                                        "returnKeyword": {
                                            "kind": "ReturnKeyword",
                                            "fullStart": 631,
                                            "fullEnd": 642,
                                            "start": 635,
                                            "end": 641,
                                            "fullWidth": 11,
                                            "width": 6,
                                            "text": "return",
                                            "value": "return",
                                            "valueText": "return",
                                            "hasLeadingTrivia": true,
                                            "hasTrailingTrivia": true,
                                            "leadingTrivia": [
                                                {
                                                    "kind": "WhitespaceTrivia",
                                                    "text": "    "
                                                }
                                            ],
                                            "trailingTrivia": [
                                                {
                                                    "kind": "WhitespaceTrivia",
                                                    "text": " "
                                                }
                                            ]
                                        },
                                        "expression": {
                                            "kind": "MemberAccessExpression",
                                            "fullStart": 642,
                                            "fullEnd": 650,
                                            "start": 642,
                                            "end": 650,
                                            "fullWidth": 8,
                                            "width": 8,
                                            "expression": {
                                                "kind": "ThisKeyword",
                                                "fullStart": 642,
                                                "fullEnd": 646,
                                                "start": 642,
                                                "end": 646,
                                                "fullWidth": 4,
                                                "width": 4,
                                                "text": "this",
                                                "value": "this",
                                                "valueText": "this"
                                            },
                                            "dotToken": {
                                                "kind": "DotToken",
                                                "fullStart": 646,
                                                "fullEnd": 647,
                                                "start": 646,
                                                "end": 647,
                                                "fullWidth": 1,
                                                "width": 1,
                                                "text": ".",
                                                "value": ".",
                                                "valueText": "."
                                            },
                                            "name": {
                                                "kind": "IdentifierName",
                                                "fullStart": 647,
                                                "fullEnd": 650,
                                                "start": 647,
                                                "end": 650,
                                                "fullWidth": 3,
                                                "width": 3,
                                                "text": "res",
                                                "value": "res",
                                                "valueText": "res"
                                            }
                                        },
                                        "semicolonToken": {
                                            "kind": "SemicolonToken",
                                            "fullStart": 650,
                                            "fullEnd": 653,
                                            "start": 650,
                                            "end": 651,
                                            "fullWidth": 3,
                                            "width": 1,
                                            "text": ";",
                                            "value": ";",
                                            "valueText": ";",
                                            "hasTrailingTrivia": true,
                                            "hasTrailingNewLine": true,
                                            "trailingTrivia": [
                                                {
                                                    "kind": "NewLineTrivia",
                                                    "text": "\r\n"
                                                }
                                            ]
                                        }
                                    }
                                ],
                                "closeBraceToken": {
                                    "kind": "CloseBraceToken",
                                    "fullStart": 653,
                                    "fullEnd": 658,
                                    "start": 655,
                                    "end": 656,
                                    "fullWidth": 5,
                                    "width": 1,
                                    "text": "}",
                                    "value": "}",
                                    "valueText": "}",
                                    "hasLeadingTrivia": true,
                                    "hasTrailingTrivia": true,
                                    "hasTrailingNewLine": true,
                                    "leadingTrivia": [
                                        {
                                            "kind": "WhitespaceTrivia",
                                            "text": "  "
                                        }
                                    ],
                                    "trailingTrivia": [
                                        {
                                            "kind": "NewLineTrivia",
                                            "text": "\r\n"
                                        }
                                    ]
                                }
                            }
                        },
                        {
                            "kind": "VariableStatement",
                            "fullStart": 658,
                            "fullEnd": 681,
                            "start": 662,
                            "end": 679,
                            "fullWidth": 23,
                            "width": 17,
                            "modifiers": [],
                            "variableDeclaration": {
                                "kind": "VariableDeclaration",
                                "fullStart": 658,
                                "fullEnd": 678,
                                "start": 662,
                                "end": 678,
                                "fullWidth": 20,
                                "width": 16,
                                "varKeyword": {
                                    "kind": "VarKeyword",
                                    "fullStart": 658,
                                    "fullEnd": 666,
                                    "start": 662,
                                    "end": 665,
                                    "fullWidth": 8,
                                    "width": 3,
                                    "text": "var",
                                    "value": "var",
                                    "valueText": "var",
                                    "hasLeadingTrivia": true,
                                    "hasLeadingNewLine": true,
                                    "hasTrailingTrivia": true,
                                    "leadingTrivia": [
                                        {
                                            "kind": "NewLineTrivia",
                                            "text": "\r\n"
                                        },
                                        {
                                            "kind": "WhitespaceTrivia",
                                            "text": "  "
                                        }
                                    ],
                                    "trailingTrivia": [
                                        {
                                            "kind": "WhitespaceTrivia",
                                            "text": " "
                                        }
                                    ]
                                },
                                "variableDeclarators": [
                                    {
                                        "kind": "VariableDeclarator",
                                        "fullStart": 666,
                                        "fullEnd": 678,
                                        "start": 666,
                                        "end": 678,
                                        "fullWidth": 12,
<<<<<<< HEAD
                                        "width": 12,
                                        "identifier": {
=======
                                        "propertyName": {
>>>>>>> 85e84683
                                            "kind": "IdentifierName",
                                            "fullStart": 666,
                                            "fullEnd": 673,
                                            "start": 666,
                                            "end": 672,
                                            "fullWidth": 7,
                                            "width": 6,
                                            "text": "srcArr",
                                            "value": "srcArr",
                                            "valueText": "srcArr",
                                            "hasTrailingTrivia": true,
                                            "trailingTrivia": [
                                                {
                                                    "kind": "WhitespaceTrivia",
                                                    "text": " "
                                                }
                                            ]
                                        },
                                        "equalsValueClause": {
                                            "kind": "EqualsValueClause",
                                            "fullStart": 673,
                                            "fullEnd": 678,
                                            "start": 673,
                                            "end": 678,
                                            "fullWidth": 5,
                                            "width": 5,
                                            "equalsToken": {
                                                "kind": "EqualsToken",
                                                "fullStart": 673,
                                                "fullEnd": 675,
                                                "start": 673,
                                                "end": 674,
                                                "fullWidth": 2,
                                                "width": 1,
                                                "text": "=",
                                                "value": "=",
                                                "valueText": "=",
                                                "hasTrailingTrivia": true,
                                                "trailingTrivia": [
                                                    {
                                                        "kind": "WhitespaceTrivia",
                                                        "text": " "
                                                    }
                                                ]
                                            },
                                            "value": {
                                                "kind": "ArrayLiteralExpression",
                                                "fullStart": 675,
                                                "fullEnd": 678,
                                                "start": 675,
                                                "end": 678,
                                                "fullWidth": 3,
                                                "width": 3,
                                                "openBracketToken": {
                                                    "kind": "OpenBracketToken",
                                                    "fullStart": 675,
                                                    "fullEnd": 676,
                                                    "start": 675,
                                                    "end": 676,
                                                    "fullWidth": 1,
                                                    "width": 1,
                                                    "text": "[",
                                                    "value": "[",
                                                    "valueText": "["
                                                },
                                                "expressions": [
                                                    {
                                                        "kind": "NumericLiteral",
                                                        "fullStart": 676,
                                                        "fullEnd": 677,
                                                        "start": 676,
                                                        "end": 677,
                                                        "fullWidth": 1,
                                                        "width": 1,
                                                        "text": "1",
                                                        "value": 1,
                                                        "valueText": "1"
                                                    }
                                                ],
                                                "closeBracketToken": {
                                                    "kind": "CloseBracketToken",
                                                    "fullStart": 677,
                                                    "fullEnd": 678,
                                                    "start": 677,
                                                    "end": 678,
                                                    "fullWidth": 1,
                                                    "width": 1,
                                                    "text": "]",
                                                    "value": "]",
                                                    "valueText": "]"
                                                }
                                            }
                                        }
                                    }
                                ]
                            },
                            "semicolonToken": {
                                "kind": "SemicolonToken",
                                "fullStart": 678,
                                "fullEnd": 681,
                                "start": 678,
                                "end": 679,
                                "fullWidth": 3,
                                "width": 1,
                                "text": ";",
                                "value": ";",
                                "valueText": ";",
                                "hasTrailingTrivia": true,
                                "hasTrailingNewLine": true,
                                "trailingTrivia": [
                                    {
                                        "kind": "NewLineTrivia",
                                        "text": "\r\n"
                                    }
                                ]
                            }
                        },
                        {
                            "kind": "VariableStatement",
                            "fullStart": 681,
                            "fullEnd": 723,
                            "start": 683,
                            "end": 721,
                            "fullWidth": 42,
                            "width": 38,
                            "modifiers": [],
                            "variableDeclaration": {
                                "kind": "VariableDeclaration",
                                "fullStart": 681,
                                "fullEnd": 720,
                                "start": 683,
                                "end": 720,
                                "fullWidth": 39,
                                "width": 37,
                                "varKeyword": {
                                    "kind": "VarKeyword",
                                    "fullStart": 681,
                                    "fullEnd": 687,
                                    "start": 683,
                                    "end": 686,
                                    "fullWidth": 6,
                                    "width": 3,
                                    "text": "var",
                                    "value": "var",
                                    "valueText": "var",
                                    "hasLeadingTrivia": true,
                                    "hasTrailingTrivia": true,
                                    "leadingTrivia": [
                                        {
                                            "kind": "WhitespaceTrivia",
                                            "text": "  "
                                        }
                                    ],
                                    "trailingTrivia": [
                                        {
                                            "kind": "WhitespaceTrivia",
                                            "text": " "
                                        }
                                    ]
                                },
                                "variableDeclarators": [
                                    {
                                        "kind": "VariableDeclarator",
                                        "fullStart": 687,
                                        "fullEnd": 720,
                                        "start": 687,
                                        "end": 720,
                                        "fullWidth": 33,
<<<<<<< HEAD
                                        "width": 33,
                                        "identifier": {
=======
                                        "propertyName": {
>>>>>>> 85e84683
                                            "kind": "IdentifierName",
                                            "fullStart": 687,
                                            "fullEnd": 694,
                                            "start": 687,
                                            "end": 693,
                                            "fullWidth": 7,
                                            "width": 6,
                                            "text": "resArr",
                                            "value": "resArr",
                                            "valueText": "resArr",
                                            "hasTrailingTrivia": true,
                                            "trailingTrivia": [
                                                {
                                                    "kind": "WhitespaceTrivia",
                                                    "text": " "
                                                }
                                            ]
                                        },
                                        "equalsValueClause": {
                                            "kind": "EqualsValueClause",
                                            "fullStart": 694,
                                            "fullEnd": 720,
                                            "start": 694,
                                            "end": 720,
                                            "fullWidth": 26,
                                            "width": 26,
                                            "equalsToken": {
                                                "kind": "EqualsToken",
                                                "fullStart": 694,
                                                "fullEnd": 696,
                                                "start": 694,
                                                "end": 695,
                                                "fullWidth": 2,
                                                "width": 1,
                                                "text": "=",
                                                "value": "=",
                                                "valueText": "=",
                                                "hasTrailingTrivia": true,
                                                "trailingTrivia": [
                                                    {
                                                        "kind": "WhitespaceTrivia",
                                                        "text": " "
                                                    }
                                                ]
                                            },
                                            "value": {
                                                "kind": "InvocationExpression",
                                                "fullStart": 696,
                                                "fullEnd": 720,
                                                "start": 696,
                                                "end": 720,
                                                "fullWidth": 24,
                                                "width": 24,
                                                "expression": {
                                                    "kind": "MemberAccessExpression",
                                                    "fullStart": 696,
                                                    "fullEnd": 706,
                                                    "start": 696,
                                                    "end": 706,
                                                    "fullWidth": 10,
                                                    "width": 10,
                                                    "expression": {
                                                        "kind": "IdentifierName",
                                                        "fullStart": 696,
                                                        "fullEnd": 702,
                                                        "start": 696,
                                                        "end": 702,
                                                        "fullWidth": 6,
                                                        "width": 6,
                                                        "text": "srcArr",
                                                        "value": "srcArr",
                                                        "valueText": "srcArr"
                                                    },
                                                    "dotToken": {
                                                        "kind": "DotToken",
                                                        "fullStart": 702,
                                                        "fullEnd": 703,
                                                        "start": 702,
                                                        "end": 703,
                                                        "fullWidth": 1,
                                                        "width": 1,
                                                        "text": ".",
                                                        "value": ".",
                                                        "valueText": "."
                                                    },
                                                    "name": {
                                                        "kind": "IdentifierName",
                                                        "fullStart": 703,
                                                        "fullEnd": 706,
                                                        "start": 703,
                                                        "end": 706,
                                                        "fullWidth": 3,
                                                        "width": 3,
                                                        "text": "map",
                                                        "value": "map",
                                                        "valueText": "map"
                                                    }
                                                },
                                                "argumentList": {
                                                    "kind": "ArgumentList",
                                                    "fullStart": 706,
                                                    "fullEnd": 720,
                                                    "start": 706,
                                                    "end": 720,
                                                    "fullWidth": 14,
                                                    "width": 14,
                                                    "openParenToken": {
                                                        "kind": "OpenParenToken",
                                                        "fullStart": 706,
                                                        "fullEnd": 707,
                                                        "start": 706,
                                                        "end": 707,
                                                        "fullWidth": 1,
                                                        "width": 1,
                                                        "text": "(",
                                                        "value": "(",
                                                        "valueText": "("
                                                    },
                                                    "arguments": [
                                                        {
                                                            "kind": "IdentifierName",
                                                            "fullStart": 707,
                                                            "fullEnd": 717,
                                                            "start": 707,
                                                            "end": 717,
                                                            "fullWidth": 10,
                                                            "width": 10,
                                                            "text": "callbackfn",
                                                            "value": "callbackfn",
                                                            "valueText": "callbackfn"
                                                        },
                                                        {
                                                            "kind": "CommaToken",
                                                            "fullStart": 717,
                                                            "fullEnd": 718,
                                                            "start": 717,
                                                            "end": 718,
                                                            "fullWidth": 1,
                                                            "width": 1,
                                                            "text": ",",
                                                            "value": ",",
                                                            "valueText": ","
                                                        },
                                                        {
                                                            "kind": "IdentifierName",
                                                            "fullStart": 718,
                                                            "fullEnd": 719,
                                                            "start": 718,
                                                            "end": 719,
                                                            "fullWidth": 1,
                                                            "width": 1,
                                                            "text": "a",
                                                            "value": "a",
                                                            "valueText": "a"
                                                        }
                                                    ],
                                                    "closeParenToken": {
                                                        "kind": "CloseParenToken",
                                                        "fullStart": 719,
                                                        "fullEnd": 720,
                                                        "start": 719,
                                                        "end": 720,
                                                        "fullWidth": 1,
                                                        "width": 1,
                                                        "text": ")",
                                                        "value": ")",
                                                        "valueText": ")"
                                                    }
                                                }
                                            }
                                        }
                                    }
                                ]
                            },
                            "semicolonToken": {
                                "kind": "SemicolonToken",
                                "fullStart": 720,
                                "fullEnd": 723,
                                "start": 720,
                                "end": 721,
                                "fullWidth": 3,
                                "width": 1,
                                "text": ";",
                                "value": ";",
                                "valueText": ";",
                                "hasTrailingTrivia": true,
                                "hasTrailingNewLine": true,
                                "trailingTrivia": [
                                    {
                                        "kind": "NewLineTrivia",
                                        "text": "\r\n"
                                    }
                                ]
                            }
                        },
                        {
                            "kind": "IfStatement",
                            "fullStart": 723,
                            "fullEnd": 772,
                            "start": 725,
                            "end": 766,
                            "fullWidth": 49,
                            "width": 41,
                            "ifKeyword": {
                                "kind": "IfKeyword",
                                "fullStart": 723,
                                "fullEnd": 727,
                                "start": 725,
                                "end": 727,
                                "fullWidth": 4,
                                "width": 2,
                                "text": "if",
                                "value": "if",
                                "valueText": "if",
                                "hasLeadingTrivia": true,
                                "leadingTrivia": [
                                    {
                                        "kind": "WhitespaceTrivia",
                                        "text": "  "
                                    }
                                ]
                            },
                            "openParenToken": {
                                "kind": "OpenParenToken",
                                "fullStart": 727,
                                "fullEnd": 729,
                                "start": 727,
                                "end": 728,
                                "fullWidth": 2,
                                "width": 1,
                                "text": "(",
                                "value": "(",
                                "valueText": "(",
                                "hasTrailingTrivia": true,
                                "trailingTrivia": [
                                    {
                                        "kind": "WhitespaceTrivia",
                                        "text": " "
                                    }
                                ]
                            },
                            "condition": {
                                "kind": "EqualsExpression",
                                "fullStart": 729,
                                "fullEnd": 747,
                                "start": 729,
                                "end": 747,
                                "fullWidth": 18,
                                "width": 18,
                                "left": {
                                    "kind": "ElementAccessExpression",
                                    "fullStart": 729,
                                    "fullEnd": 739,
                                    "start": 729,
                                    "end": 738,
                                    "fullWidth": 10,
                                    "width": 9,
                                    "expression": {
                                        "kind": "IdentifierName",
                                        "fullStart": 729,
                                        "fullEnd": 735,
                                        "start": 729,
                                        "end": 735,
                                        "fullWidth": 6,
                                        "width": 6,
                                        "text": "resArr",
                                        "value": "resArr",
                                        "valueText": "resArr"
                                    },
                                    "openBracketToken": {
                                        "kind": "OpenBracketToken",
                                        "fullStart": 735,
                                        "fullEnd": 736,
                                        "start": 735,
                                        "end": 736,
                                        "fullWidth": 1,
                                        "width": 1,
                                        "text": "[",
                                        "value": "[",
                                        "valueText": "["
                                    },
                                    "argumentExpression": {
                                        "kind": "NumericLiteral",
                                        "fullStart": 736,
                                        "fullEnd": 737,
                                        "start": 736,
                                        "end": 737,
                                        "fullWidth": 1,
                                        "width": 1,
                                        "text": "0",
                                        "value": 0,
                                        "valueText": "0"
                                    },
                                    "closeBracketToken": {
                                        "kind": "CloseBracketToken",
                                        "fullStart": 737,
                                        "fullEnd": 739,
                                        "start": 737,
                                        "end": 738,
                                        "fullWidth": 2,
                                        "width": 1,
                                        "text": "]",
                                        "value": "]",
                                        "valueText": "]",
                                        "hasTrailingTrivia": true,
                                        "trailingTrivia": [
                                            {
                                                "kind": "WhitespaceTrivia",
                                                "text": " "
                                            }
                                        ]
                                    }
                                },
                                "operatorToken": {
                                    "kind": "EqualsEqualsEqualsToken",
                                    "fullStart": 739,
                                    "fullEnd": 743,
                                    "start": 739,
                                    "end": 742,
                                    "fullWidth": 4,
                                    "width": 3,
                                    "text": "===",
                                    "value": "===",
                                    "valueText": "===",
                                    "hasTrailingTrivia": true,
                                    "trailingTrivia": [
                                        {
                                            "kind": "WhitespaceTrivia",
                                            "text": " "
                                        }
                                    ]
                                },
                                "right": {
                                    "kind": "TrueKeyword",
                                    "fullStart": 743,
                                    "fullEnd": 747,
                                    "start": 743,
                                    "end": 747,
                                    "fullWidth": 4,
                                    "width": 4,
                                    "text": "true",
                                    "value": true,
                                    "valueText": "true"
                                }
                            },
                            "closeParenToken": {
                                "kind": "CloseParenToken",
                                "fullStart": 747,
                                "fullEnd": 750,
                                "start": 747,
                                "end": 748,
                                "fullWidth": 3,
                                "width": 1,
                                "text": ")",
                                "value": ")",
                                "valueText": ")",
                                "hasTrailingTrivia": true,
                                "hasTrailingNewLine": true,
                                "trailingTrivia": [
                                    {
                                        "kind": "NewLineTrivia",
                                        "text": "\r\n"
                                    }
                                ]
                            },
                            "statement": {
                                "kind": "ReturnStatement",
                                "fullStart": 750,
                                "fullEnd": 772,
                                "start": 754,
                                "end": 766,
                                "fullWidth": 22,
                                "width": 12,
                                "returnKeyword": {
                                    "kind": "ReturnKeyword",
                                    "fullStart": 750,
                                    "fullEnd": 761,
                                    "start": 754,
                                    "end": 760,
                                    "fullWidth": 11,
                                    "width": 6,
                                    "text": "return",
                                    "value": "return",
                                    "valueText": "return",
                                    "hasLeadingTrivia": true,
                                    "hasTrailingTrivia": true,
                                    "leadingTrivia": [
                                        {
                                            "kind": "WhitespaceTrivia",
                                            "text": "    "
                                        }
                                    ],
                                    "trailingTrivia": [
                                        {
                                            "kind": "WhitespaceTrivia",
                                            "text": " "
                                        }
                                    ]
                                },
                                "expression": {
                                    "kind": "TrueKeyword",
                                    "fullStart": 761,
                                    "fullEnd": 765,
                                    "start": 761,
                                    "end": 765,
                                    "fullWidth": 4,
                                    "width": 4,
                                    "text": "true",
                                    "value": true,
                                    "valueText": "true"
                                },
                                "semicolonToken": {
                                    "kind": "SemicolonToken",
                                    "fullStart": 765,
                                    "fullEnd": 772,
                                    "start": 765,
                                    "end": 766,
                                    "fullWidth": 7,
                                    "width": 1,
                                    "text": ";",
                                    "value": ";",
                                    "valueText": ";",
                                    "hasTrailingTrivia": true,
                                    "hasTrailingNewLine": true,
                                    "trailingTrivia": [
                                        {
                                            "kind": "WhitespaceTrivia",
                                            "text": "    "
                                        },
                                        {
                                            "kind": "NewLineTrivia",
                                            "text": "\r\n"
                                        }
                                    ]
                                }
                            }
                        }
                    ],
                    "closeBraceToken": {
                        "kind": "CloseBraceToken",
                        "fullStart": 772,
                        "fullEnd": 778,
                        "start": 775,
                        "end": 776,
                        "fullWidth": 6,
                        "width": 1,
                        "text": "}",
                        "value": "}",
                        "valueText": "}",
                        "hasLeadingTrivia": true,
                        "hasLeadingNewLine": true,
                        "hasTrailingTrivia": true,
                        "hasTrailingNewLine": true,
                        "leadingTrivia": [
                            {
                                "kind": "NewLineTrivia",
                                "text": "\r\n"
                            },
                            {
                                "kind": "WhitespaceTrivia",
                                "text": " "
                            }
                        ],
                        "trailingTrivia": [
                            {
                                "kind": "NewLineTrivia",
                                "text": "\r\n"
                            }
                        ]
                    }
                }
            },
            {
                "kind": "ExpressionStatement",
                "fullStart": 778,
                "fullEnd": 802,
                "start": 778,
                "end": 800,
                "fullWidth": 24,
                "width": 22,
                "expression": {
                    "kind": "InvocationExpression",
                    "fullStart": 778,
                    "fullEnd": 799,
                    "start": 778,
                    "end": 799,
                    "fullWidth": 21,
                    "width": 21,
                    "expression": {
                        "kind": "IdentifierName",
                        "fullStart": 778,
                        "fullEnd": 789,
                        "start": 778,
                        "end": 789,
                        "fullWidth": 11,
                        "width": 11,
                        "text": "runTestCase",
                        "value": "runTestCase",
                        "valueText": "runTestCase"
                    },
                    "argumentList": {
                        "kind": "ArgumentList",
                        "fullStart": 789,
                        "fullEnd": 799,
                        "start": 789,
                        "end": 799,
                        "fullWidth": 10,
                        "width": 10,
                        "openParenToken": {
                            "kind": "OpenParenToken",
                            "fullStart": 789,
                            "fullEnd": 790,
                            "start": 789,
                            "end": 790,
                            "fullWidth": 1,
                            "width": 1,
                            "text": "(",
                            "value": "(",
                            "valueText": "("
                        },
                        "arguments": [
                            {
                                "kind": "IdentifierName",
                                "fullStart": 790,
                                "fullEnd": 798,
                                "start": 790,
                                "end": 798,
                                "fullWidth": 8,
                                "width": 8,
                                "text": "testcase",
                                "value": "testcase",
                                "valueText": "testcase"
                            }
                        ],
                        "closeParenToken": {
                            "kind": "CloseParenToken",
                            "fullStart": 798,
                            "fullEnd": 799,
                            "start": 798,
                            "end": 799,
                            "fullWidth": 1,
                            "width": 1,
                            "text": ")",
                            "value": ")",
                            "valueText": ")"
                        }
                    }
                },
                "semicolonToken": {
                    "kind": "SemicolonToken",
                    "fullStart": 799,
                    "fullEnd": 802,
                    "start": 799,
                    "end": 800,
                    "fullWidth": 3,
                    "width": 1,
                    "text": ";",
                    "value": ";",
                    "valueText": ";",
                    "hasTrailingTrivia": true,
                    "hasTrailingNewLine": true,
                    "trailingTrivia": [
                        {
                            "kind": "NewLineTrivia",
                            "text": "\r\n"
                        }
                    ]
                }
            }
        ],
        "endOfFileToken": {
            "kind": "EndOfFileToken",
            "fullStart": 802,
            "fullEnd": 802,
            "start": 802,
            "end": 802,
            "fullWidth": 0,
            "width": 0,
            "text": ""
        }
    },
    "lineMap": {
        "lineStarts": [
            0,
            67,
            152,
            232,
            308,
            380,
            385,
            439,
            495,
            500,
            502,
            504,
            527,
            547,
            571,
            588,
            626,
            631,
            653,
            658,
            660,
            681,
            723,
            750,
            772,
            774,
            778,
            802
        ],
        "length": 802
    }
}<|MERGE_RESOLUTION|>--- conflicted
+++ resolved
@@ -245,12 +245,8 @@
                                         "start": 533,
                                         "end": 544,
                                         "fullWidth": 11,
-<<<<<<< HEAD
                                         "width": 11,
-                                        "identifier": {
-=======
                                         "propertyName": {
->>>>>>> 85e84683
                                             "kind": "IdentifierName",
                                             "fullStart": 533,
                                             "fullEnd": 537,
@@ -384,12 +380,8 @@
                                         "start": 553,
                                         "end": 568,
                                         "fullWidth": 15,
-<<<<<<< HEAD
                                         "width": 15,
-                                        "identifier": {
-=======
                                         "propertyName": {
->>>>>>> 85e84683
                                             "kind": "IdentifierName",
                                             "fullStart": 553,
                                             "fullEnd": 555,
@@ -1087,12 +1079,8 @@
                                         "start": 666,
                                         "end": 678,
                                         "fullWidth": 12,
-<<<<<<< HEAD
                                         "width": 12,
-                                        "identifier": {
-=======
                                         "propertyName": {
->>>>>>> 85e84683
                                             "kind": "IdentifierName",
                                             "fullStart": 666,
                                             "fullEnd": 673,
@@ -1261,12 +1249,8 @@
                                         "start": 687,
                                         "end": 720,
                                         "fullWidth": 33,
-<<<<<<< HEAD
                                         "width": 33,
-                                        "identifier": {
-=======
                                         "propertyName": {
->>>>>>> 85e84683
                                             "kind": "IdentifierName",
                                             "fullStart": 687,
                                             "fullEnd": 694,
