{
    "isDeclaration": false,
    "languageVersion": "EcmaScript5",
    "parseOptions": {
        "allowAutomaticSemicolonInsertion": true
    },
    "sourceUnit": {
        "kind": "SourceUnit",
        "fullStart": 0,
        "fullEnd": 861,
        "start": 547,
        "end": 861,
        "fullWidth": 861,
        "width": 314,
        "isIncrementallyUnusable": true,
        "moduleElements": [
            {
                "kind": "FunctionDeclaration",
                "fullStart": 0,
                "fullEnd": 837,
                "start": 547,
                "end": 835,
                "fullWidth": 837,
                "width": 288,
                "modifiers": [],
                "functionKeyword": {
                    "kind": "FunctionKeyword",
                    "fullStart": 0,
                    "fullEnd": 556,
                    "start": 547,
                    "end": 555,
                    "fullWidth": 556,
                    "width": 8,
                    "text": "function",
                    "value": "function",
                    "valueText": "function",
                    "hasLeadingTrivia": true,
                    "hasLeadingComment": true,
                    "hasLeadingNewLine": true,
                    "hasTrailingTrivia": true,
                    "leadingTrivia": [
                        {
                            "kind": "SingleLineCommentTrivia",
                            "text": "/// Copyright (c) 2012 Ecma International.  All rights reserved. "
                        },
                        {
                            "kind": "NewLineTrivia",
                            "text": "\r\n"
                        },
                        {
                            "kind": "SingleLineCommentTrivia",
                            "text": "/// Ecma International makes this code available under the terms and conditions set"
                        },
                        {
                            "kind": "NewLineTrivia",
                            "text": "\r\n"
                        },
                        {
                            "kind": "SingleLineCommentTrivia",
                            "text": "/// forth on http://hg.ecmascript.org/tests/test262/raw-file/tip/LICENSE (the "
                        },
                        {
                            "kind": "NewLineTrivia",
                            "text": "\r\n"
                        },
                        {
                            "kind": "SingleLineCommentTrivia",
                            "text": "/// \"Use Terms\").   Any redistribution of this code must retain the above "
                        },
                        {
                            "kind": "NewLineTrivia",
                            "text": "\r\n"
                        },
                        {
                            "kind": "SingleLineCommentTrivia",
                            "text": "/// copyright and this notice and otherwise comply with the Use Terms."
                        },
                        {
                            "kind": "NewLineTrivia",
                            "text": "\r\n"
                        },
                        {
                            "kind": "MultiLineCommentTrivia",
                            "text": "/**\r\n * @path ch15/15.4/15.4.4/15.4.4.19/15.4.4.19-8-c-ii-17.js\r\n * @description Array.prototype.map - 'this' object when T is not an object (T is a number)\r\n */"
                        },
                        {
                            "kind": "NewLineTrivia",
                            "text": "\r\n"
                        },
                        {
                            "kind": "NewLineTrivia",
                            "text": "\r\n"
                        },
                        {
                            "kind": "NewLineTrivia",
                            "text": "\r\n"
                        }
                    ],
                    "trailingTrivia": [
                        {
                            "kind": "WhitespaceTrivia",
                            "text": " "
                        }
                    ]
                },
                "identifier": {
                    "kind": "IdentifierName",
                    "fullStart": 556,
                    "fullEnd": 564,
                    "start": 556,
                    "end": 564,
                    "fullWidth": 8,
                    "width": 8,
                    "text": "testcase",
                    "value": "testcase",
                    "valueText": "testcase"
                },
                "callSignature": {
                    "kind": "CallSignature",
                    "fullStart": 564,
                    "fullEnd": 567,
                    "start": 564,
                    "end": 566,
                    "fullWidth": 3,
                    "width": 2,
                    "parameterList": {
                        "kind": "ParameterList",
                        "fullStart": 564,
                        "fullEnd": 567,
                        "start": 564,
                        "end": 566,
                        "fullWidth": 3,
                        "width": 2,
                        "openParenToken": {
                            "kind": "OpenParenToken",
                            "fullStart": 564,
                            "fullEnd": 565,
                            "start": 564,
                            "end": 565,
                            "fullWidth": 1,
                            "width": 1,
                            "text": "(",
                            "value": "(",
                            "valueText": "("
                        },
                        "parameters": [],
                        "closeParenToken": {
                            "kind": "CloseParenToken",
                            "fullStart": 565,
                            "fullEnd": 567,
                            "start": 565,
                            "end": 566,
                            "fullWidth": 2,
                            "width": 1,
                            "text": ")",
                            "value": ")",
                            "valueText": ")",
                            "hasTrailingTrivia": true,
                            "trailingTrivia": [
                                {
                                    "kind": "WhitespaceTrivia",
                                    "text": " "
                                }
                            ]
                        }
                    }
                },
                "block": {
                    "kind": "Block",
                    "fullStart": 567,
                    "fullEnd": 837,
                    "start": 567,
                    "end": 835,
                    "fullWidth": 270,
                    "width": 268,
                    "openBraceToken": {
                        "kind": "OpenBraceToken",
                        "fullStart": 567,
                        "fullEnd": 570,
                        "start": 567,
                        "end": 568,
                        "fullWidth": 3,
                        "width": 1,
                        "text": "{",
                        "value": "{",
                        "valueText": "{",
                        "hasTrailingTrivia": true,
                        "hasTrailingNewLine": true,
                        "trailingTrivia": [
                            {
                                "kind": "NewLineTrivia",
                                "text": "\r\n"
                            }
                        ]
                    },
                    "statements": [
                        {
                            "kind": "FunctionDeclaration",
                            "fullStart": 570,
                            "fullEnd": 671,
                            "start": 580,
                            "end": 669,
                            "fullWidth": 101,
                            "width": 89,
                            "modifiers": [],
                            "functionKeyword": {
                                "kind": "FunctionKeyword",
                                "fullStart": 570,
                                "fullEnd": 589,
                                "start": 580,
                                "end": 588,
                                "fullWidth": 19,
                                "width": 8,
                                "text": "function",
                                "value": "function",
                                "valueText": "function",
                                "hasLeadingTrivia": true,
                                "hasLeadingNewLine": true,
                                "hasTrailingTrivia": true,
                                "leadingTrivia": [
                                    {
                                        "kind": "NewLineTrivia",
                                        "text": "\r\n"
                                    },
                                    {
                                        "kind": "WhitespaceTrivia",
                                        "text": "        "
                                    }
                                ],
                                "trailingTrivia": [
                                    {
                                        "kind": "WhitespaceTrivia",
                                        "text": " "
                                    }
                                ]
                            },
                            "identifier": {
                                "kind": "IdentifierName",
                                "fullStart": 589,
                                "fullEnd": 599,
                                "start": 589,
                                "end": 599,
                                "fullWidth": 10,
                                "width": 10,
                                "text": "callbackfn",
                                "value": "callbackfn",
                                "valueText": "callbackfn"
                            },
                            "callSignature": {
                                "kind": "CallSignature",
                                "fullStart": 599,
                                "fullEnd": 615,
                                "start": 599,
                                "end": 614,
                                "fullWidth": 16,
                                "width": 15,
                                "parameterList": {
                                    "kind": "ParameterList",
                                    "fullStart": 599,
                                    "fullEnd": 615,
                                    "start": 599,
                                    "end": 614,
                                    "fullWidth": 16,
                                    "width": 15,
                                    "openParenToken": {
                                        "kind": "OpenParenToken",
                                        "fullStart": 599,
                                        "fullEnd": 600,
                                        "start": 599,
                                        "end": 600,
                                        "fullWidth": 1,
                                        "width": 1,
                                        "text": "(",
                                        "value": "(",
                                        "valueText": "("
                                    },
                                    "parameters": [
                                        {
                                            "kind": "Parameter",
                                            "fullStart": 600,
                                            "fullEnd": 603,
                                            "start": 600,
                                            "end": 603,
                                            "fullWidth": 3,
                                            "width": 3,
                                            "modifiers": [],
                                            "identifier": {
                                                "kind": "IdentifierName",
                                                "fullStart": 600,
                                                "fullEnd": 603,
                                                "start": 600,
                                                "end": 603,
                                                "fullWidth": 3,
                                                "width": 3,
                                                "text": "val",
                                                "value": "val",
                                                "valueText": "val"
                                            }
                                        },
                                        {
                                            "kind": "CommaToken",
                                            "fullStart": 603,
                                            "fullEnd": 605,
                                            "start": 603,
                                            "end": 604,
                                            "fullWidth": 2,
                                            "width": 1,
                                            "text": ",",
                                            "value": ",",
                                            "valueText": ",",
                                            "hasTrailingTrivia": true,
                                            "trailingTrivia": [
                                                {
                                                    "kind": "WhitespaceTrivia",
                                                    "text": " "
                                                }
                                            ]
                                        },
                                        {
                                            "kind": "Parameter",
                                            "fullStart": 605,
                                            "fullEnd": 608,
                                            "start": 605,
                                            "end": 608,
                                            "fullWidth": 3,
                                            "width": 3,
                                            "modifiers": [],
                                            "identifier": {
                                                "kind": "IdentifierName",
                                                "fullStart": 605,
                                                "fullEnd": 608,
                                                "start": 605,
                                                "end": 608,
                                                "fullWidth": 3,
                                                "width": 3,
                                                "text": "idx",
                                                "value": "idx",
                                                "valueText": "idx"
                                            }
                                        },
                                        {
                                            "kind": "CommaToken",
                                            "fullStart": 608,
                                            "fullEnd": 610,
                                            "start": 608,
                                            "end": 609,
                                            "fullWidth": 2,
                                            "width": 1,
                                            "text": ",",
                                            "value": ",",
                                            "valueText": ",",
                                            "hasTrailingTrivia": true,
                                            "trailingTrivia": [
                                                {
                                                    "kind": "WhitespaceTrivia",
                                                    "text": " "
                                                }
                                            ]
                                        },
                                        {
                                            "kind": "Parameter",
                                            "fullStart": 610,
                                            "fullEnd": 613,
                                            "start": 610,
                                            "end": 613,
                                            "fullWidth": 3,
                                            "width": 3,
                                            "modifiers": [],
                                            "identifier": {
                                                "kind": "IdentifierName",
                                                "fullStart": 610,
                                                "fullEnd": 613,
                                                "start": 610,
                                                "end": 613,
                                                "fullWidth": 3,
                                                "width": 3,
                                                "text": "obj",
                                                "value": "obj",
                                                "valueText": "obj"
                                            }
                                        }
                                    ],
                                    "closeParenToken": {
                                        "kind": "CloseParenToken",
                                        "fullStart": 613,
                                        "fullEnd": 615,
                                        "start": 613,
                                        "end": 614,
                                        "fullWidth": 2,
                                        "width": 1,
                                        "text": ")",
                                        "value": ")",
                                        "valueText": ")",
                                        "hasTrailingTrivia": true,
                                        "trailingTrivia": [
                                            {
                                                "kind": "WhitespaceTrivia",
                                                "text": " "
                                            }
                                        ]
                                    }
                                }
                            },
                            "block": {
                                "kind": "Block",
                                "fullStart": 615,
                                "fullEnd": 671,
                                "start": 615,
                                "end": 669,
                                "fullWidth": 56,
                                "width": 54,
                                "openBraceToken": {
                                    "kind": "OpenBraceToken",
                                    "fullStart": 615,
                                    "fullEnd": 618,
                                    "start": 615,
                                    "end": 616,
                                    "fullWidth": 3,
                                    "width": 1,
                                    "text": "{",
                                    "value": "{",
                                    "valueText": "{",
                                    "hasTrailingTrivia": true,
                                    "hasTrailingNewLine": true,
                                    "trailingTrivia": [
                                        {
                                            "kind": "NewLineTrivia",
                                            "text": "\r\n"
                                        }
                                    ]
                                },
                                "statements": [
                                    {
                                        "kind": "ReturnStatement",
                                        "fullStart": 618,
                                        "fullEnd": 660,
                                        "start": 630,
                                        "end": 658,
                                        "fullWidth": 42,
                                        "width": 28,
                                        "returnKeyword": {
                                            "kind": "ReturnKeyword",
                                            "fullStart": 618,
                                            "fullEnd": 637,
                                            "start": 630,
                                            "end": 636,
                                            "fullWidth": 19,
                                            "width": 6,
                                            "text": "return",
                                            "value": "return",
                                            "valueText": "return",
                                            "hasLeadingTrivia": true,
                                            "hasTrailingTrivia": true,
                                            "leadingTrivia": [
                                                {
                                                    "kind": "WhitespaceTrivia",
                                                    "text": "            "
                                                }
                                            ],
                                            "trailingTrivia": [
                                                {
                                                    "kind": "WhitespaceTrivia",
                                                    "text": " "
                                                }
                                            ]
                                        },
                                        "expression": {
                                            "kind": "EqualsExpression",
                                            "fullStart": 637,
                                            "fullEnd": 657,
                                            "start": 637,
                                            "end": 657,
                                            "fullWidth": 20,
                                            "width": 20,
                                            "left": {
                                                "kind": "InvocationExpression",
                                                "fullStart": 637,
                                                "fullEnd": 652,
                                                "start": 637,
                                                "end": 651,
                                                "fullWidth": 15,
                                                "width": 14,
                                                "expression": {
                                                    "kind": "MemberAccessExpression",
                                                    "fullStart": 637,
                                                    "fullEnd": 649,
                                                    "start": 637,
                                                    "end": 649,
                                                    "fullWidth": 12,
                                                    "width": 12,
                                                    "expression": {
                                                        "kind": "ThisKeyword",
                                                        "fullStart": 637,
                                                        "fullEnd": 641,
                                                        "start": 637,
                                                        "end": 641,
                                                        "fullWidth": 4,
                                                        "width": 4,
                                                        "text": "this",
                                                        "value": "this",
                                                        "valueText": "this"
                                                    },
                                                    "dotToken": {
                                                        "kind": "DotToken",
                                                        "fullStart": 641,
                                                        "fullEnd": 642,
                                                        "start": 641,
                                                        "end": 642,
                                                        "fullWidth": 1,
                                                        "width": 1,
                                                        "text": ".",
                                                        "value": ".",
                                                        "valueText": "."
                                                    },
                                                    "name": {
                                                        "kind": "IdentifierName",
                                                        "fullStart": 642,
                                                        "fullEnd": 649,
                                                        "start": 642,
                                                        "end": 649,
                                                        "fullWidth": 7,
                                                        "width": 7,
                                                        "text": "valueOf",
                                                        "value": "valueOf",
                                                        "valueText": "valueOf"
                                                    }
                                                },
                                                "argumentList": {
                                                    "kind": "ArgumentList",
                                                    "fullStart": 649,
                                                    "fullEnd": 652,
                                                    "start": 649,
                                                    "end": 651,
                                                    "fullWidth": 3,
                                                    "width": 2,
                                                    "openParenToken": {
                                                        "kind": "OpenParenToken",
                                                        "fullStart": 649,
                                                        "fullEnd": 650,
                                                        "start": 649,
                                                        "end": 650,
                                                        "fullWidth": 1,
                                                        "width": 1,
                                                        "text": "(",
                                                        "value": "(",
                                                        "valueText": "("
                                                    },
                                                    "arguments": [],
                                                    "closeParenToken": {
                                                        "kind": "CloseParenToken",
                                                        "fullStart": 650,
                                                        "fullEnd": 652,
                                                        "start": 650,
                                                        "end": 651,
                                                        "fullWidth": 2,
                                                        "width": 1,
                                                        "text": ")",
                                                        "value": ")",
                                                        "valueText": ")",
                                                        "hasTrailingTrivia": true,
                                                        "trailingTrivia": [
                                                            {
                                                                "kind": "WhitespaceTrivia",
                                                                "text": " "
                                                            }
                                                        ]
                                                    }
                                                }
                                            },
                                            "operatorToken": {
                                                "kind": "EqualsEqualsEqualsToken",
                                                "fullStart": 652,
                                                "fullEnd": 656,
                                                "start": 652,
                                                "end": 655,
                                                "fullWidth": 4,
                                                "width": 3,
                                                "text": "===",
                                                "value": "===",
                                                "valueText": "===",
                                                "hasTrailingTrivia": true,
                                                "trailingTrivia": [
                                                    {
                                                        "kind": "WhitespaceTrivia",
                                                        "text": " "
                                                    }
                                                ]
                                            },
                                            "right": {
                                                "kind": "NumericLiteral",
                                                "fullStart": 656,
                                                "fullEnd": 657,
                                                "start": 656,
                                                "end": 657,
                                                "fullWidth": 1,
                                                "width": 1,
                                                "text": "5",
                                                "value": 5,
                                                "valueText": "5"
                                            }
                                        },
                                        "semicolonToken": {
                                            "kind": "SemicolonToken",
                                            "fullStart": 657,
                                            "fullEnd": 660,
                                            "start": 657,
                                            "end": 658,
                                            "fullWidth": 3,
                                            "width": 1,
                                            "text": ";",
                                            "value": ";",
                                            "valueText": ";",
                                            "hasTrailingTrivia": true,
                                            "hasTrailingNewLine": true,
                                            "trailingTrivia": [
                                                {
                                                    "kind": "NewLineTrivia",
                                                    "text": "\r\n"
                                                }
                                            ]
                                        }
                                    }
                                ],
                                "closeBraceToken": {
                                    "kind": "CloseBraceToken",
                                    "fullStart": 660,
                                    "fullEnd": 671,
                                    "start": 668,
                                    "end": 669,
                                    "fullWidth": 11,
                                    "width": 1,
                                    "text": "}",
                                    "value": "}",
                                    "valueText": "}",
                                    "hasLeadingTrivia": true,
                                    "hasTrailingTrivia": true,
                                    "hasTrailingNewLine": true,
                                    "leadingTrivia": [
                                        {
                                            "kind": "WhitespaceTrivia",
                                            "text": "        "
                                        }
                                    ],
                                    "trailingTrivia": [
                                        {
                                            "kind": "NewLineTrivia",
                                            "text": "\r\n"
                                        }
                                    ]
                                }
                            }
                        },
                        {
                            "kind": "VariableStatement",
                            "fullStart": 671,
                            "fullEnd": 714,
                            "start": 681,
                            "end": 712,
                            "fullWidth": 43,
                            "width": 31,
                            "modifiers": [],
                            "variableDeclaration": {
                                "kind": "VariableDeclaration",
                                "fullStart": 671,
                                "fullEnd": 711,
                                "start": 681,
                                "end": 711,
                                "fullWidth": 40,
                                "width": 30,
                                "varKeyword": {
                                    "kind": "VarKeyword",
                                    "fullStart": 671,
                                    "fullEnd": 685,
                                    "start": 681,
                                    "end": 684,
                                    "fullWidth": 14,
                                    "width": 3,
                                    "text": "var",
                                    "value": "var",
                                    "valueText": "var",
                                    "hasLeadingTrivia": true,
                                    "hasLeadingNewLine": true,
                                    "hasTrailingTrivia": true,
                                    "leadingTrivia": [
                                        {
                                            "kind": "NewLineTrivia",
                                            "text": "\r\n"
                                        },
                                        {
                                            "kind": "WhitespaceTrivia",
                                            "text": "        "
                                        }
                                    ],
                                    "trailingTrivia": [
                                        {
                                            "kind": "WhitespaceTrivia",
                                            "text": " "
                                        }
                                    ]
                                },
                                "variableDeclarators": [
                                    {
                                        "kind": "VariableDeclarator",
                                        "fullStart": 685,
                                        "fullEnd": 711,
                                        "start": 685,
                                        "end": 711,
                                        "fullWidth": 26,
<<<<<<< HEAD
                                        "width": 26,
                                        "identifier": {
=======
                                        "propertyName": {
>>>>>>> 85e84683
                                            "kind": "IdentifierName",
                                            "fullStart": 685,
                                            "fullEnd": 689,
                                            "start": 685,
                                            "end": 688,
                                            "fullWidth": 4,
                                            "width": 3,
                                            "text": "obj",
                                            "value": "obj",
                                            "valueText": "obj",
                                            "hasTrailingTrivia": true,
                                            "trailingTrivia": [
                                                {
                                                    "kind": "WhitespaceTrivia",
                                                    "text": " "
                                                }
                                            ]
                                        },
                                        "equalsValueClause": {
                                            "kind": "EqualsValueClause",
                                            "fullStart": 689,
                                            "fullEnd": 711,
                                            "start": 689,
                                            "end": 711,
                                            "fullWidth": 22,
                                            "width": 22,
                                            "equalsToken": {
                                                "kind": "EqualsToken",
                                                "fullStart": 689,
                                                "fullEnd": 691,
                                                "start": 689,
                                                "end": 690,
                                                "fullWidth": 2,
                                                "width": 1,
                                                "text": "=",
                                                "value": "=",
                                                "valueText": "=",
                                                "hasTrailingTrivia": true,
                                                "trailingTrivia": [
                                                    {
                                                        "kind": "WhitespaceTrivia",
                                                        "text": " "
                                                    }
                                                ]
                                            },
                                            "value": {
                                                "kind": "ObjectLiteralExpression",
                                                "fullStart": 691,
                                                "fullEnd": 711,
                                                "start": 691,
                                                "end": 711,
                                                "fullWidth": 20,
                                                "width": 20,
                                                "openBraceToken": {
                                                    "kind": "OpenBraceToken",
                                                    "fullStart": 691,
                                                    "fullEnd": 693,
                                                    "start": 691,
                                                    "end": 692,
                                                    "fullWidth": 2,
                                                    "width": 1,
                                                    "text": "{",
                                                    "value": "{",
                                                    "valueText": "{",
                                                    "hasTrailingTrivia": true,
                                                    "trailingTrivia": [
                                                        {
                                                            "kind": "WhitespaceTrivia",
                                                            "text": " "
                                                        }
                                                    ]
                                                },
                                                "propertyAssignments": [
                                                    {
                                                        "kind": "SimplePropertyAssignment",
                                                        "fullStart": 693,
                                                        "fullEnd": 698,
                                                        "start": 693,
                                                        "end": 698,
                                                        "fullWidth": 5,
                                                        "width": 5,
                                                        "propertyName": {
                                                            "kind": "NumericLiteral",
                                                            "fullStart": 693,
                                                            "fullEnd": 694,
                                                            "start": 693,
                                                            "end": 694,
                                                            "fullWidth": 1,
                                                            "width": 1,
                                                            "text": "0",
                                                            "value": 0,
                                                            "valueText": "0"
                                                        },
                                                        "colonToken": {
                                                            "kind": "ColonToken",
                                                            "fullStart": 694,
                                                            "fullEnd": 696,
                                                            "start": 694,
                                                            "end": 695,
                                                            "fullWidth": 2,
                                                            "width": 1,
                                                            "text": ":",
                                                            "value": ":",
                                                            "valueText": ":",
                                                            "hasTrailingTrivia": true,
                                                            "trailingTrivia": [
                                                                {
                                                                    "kind": "WhitespaceTrivia",
                                                                    "text": " "
                                                                }
                                                            ]
                                                        },
                                                        "expression": {
                                                            "kind": "NumericLiteral",
                                                            "fullStart": 696,
                                                            "fullEnd": 698,
                                                            "start": 696,
                                                            "end": 698,
                                                            "fullWidth": 2,
                                                            "width": 2,
                                                            "text": "11",
                                                            "value": 11,
                                                            "valueText": "11"
                                                        }
                                                    },
                                                    {
                                                        "kind": "CommaToken",
                                                        "fullStart": 698,
                                                        "fullEnd": 700,
                                                        "start": 698,
                                                        "end": 699,
                                                        "fullWidth": 2,
                                                        "width": 1,
                                                        "text": ",",
                                                        "value": ",",
                                                        "valueText": ",",
                                                        "hasTrailingTrivia": true,
                                                        "trailingTrivia": [
                                                            {
                                                                "kind": "WhitespaceTrivia",
                                                                "text": " "
                                                            }
                                                        ]
                                                    },
                                                    {
                                                        "kind": "SimplePropertyAssignment",
                                                        "fullStart": 700,
                                                        "fullEnd": 710,
                                                        "start": 700,
                                                        "end": 709,
                                                        "fullWidth": 10,
                                                        "width": 9,
                                                        "propertyName": {
                                                            "kind": "IdentifierName",
                                                            "fullStart": 700,
                                                            "fullEnd": 706,
                                                            "start": 700,
                                                            "end": 706,
                                                            "fullWidth": 6,
                                                            "width": 6,
                                                            "text": "length",
                                                            "value": "length",
                                                            "valueText": "length"
                                                        },
                                                        "colonToken": {
                                                            "kind": "ColonToken",
                                                            "fullStart": 706,
                                                            "fullEnd": 708,
                                                            "start": 706,
                                                            "end": 707,
                                                            "fullWidth": 2,
                                                            "width": 1,
                                                            "text": ":",
                                                            "value": ":",
                                                            "valueText": ":",
                                                            "hasTrailingTrivia": true,
                                                            "trailingTrivia": [
                                                                {
                                                                    "kind": "WhitespaceTrivia",
                                                                    "text": " "
                                                                }
                                                            ]
                                                        },
                                                        "expression": {
                                                            "kind": "NumericLiteral",
                                                            "fullStart": 708,
                                                            "fullEnd": 710,
                                                            "start": 708,
                                                            "end": 709,
                                                            "fullWidth": 2,
                                                            "width": 1,
                                                            "text": "2",
                                                            "value": 2,
                                                            "valueText": "2",
                                                            "hasTrailingTrivia": true,
                                                            "trailingTrivia": [
                                                                {
                                                                    "kind": "WhitespaceTrivia",
                                                                    "text": " "
                                                                }
                                                            ]
                                                        }
                                                    }
                                                ],
                                                "closeBraceToken": {
                                                    "kind": "CloseBraceToken",
                                                    "fullStart": 710,
                                                    "fullEnd": 711,
                                                    "start": 710,
                                                    "end": 711,
                                                    "fullWidth": 1,
                                                    "width": 1,
                                                    "text": "}",
                                                    "value": "}",
                                                    "valueText": "}"
                                                }
                                            }
                                        }
                                    }
                                ]
                            },
                            "semicolonToken": {
                                "kind": "SemicolonToken",
                                "fullStart": 711,
                                "fullEnd": 714,
                                "start": 711,
                                "end": 712,
                                "fullWidth": 3,
                                "width": 1,
                                "text": ";",
                                "value": ";",
                                "valueText": ";",
                                "hasTrailingTrivia": true,
                                "hasTrailingNewLine": true,
                                "trailingTrivia": [
                                    {
                                        "kind": "NewLineTrivia",
                                        "text": "\r\n"
                                    }
                                ]
                            }
                        },
                        {
                            "kind": "VariableStatement",
                            "fullStart": 714,
                            "fullEnd": 788,
                            "start": 724,
                            "end": 786,
                            "fullWidth": 74,
                            "width": 62,
                            "modifiers": [],
                            "variableDeclaration": {
                                "kind": "VariableDeclaration",
                                "fullStart": 714,
                                "fullEnd": 785,
                                "start": 724,
                                "end": 785,
                                "fullWidth": 71,
                                "width": 61,
                                "varKeyword": {
                                    "kind": "VarKeyword",
                                    "fullStart": 714,
                                    "fullEnd": 728,
                                    "start": 724,
                                    "end": 727,
                                    "fullWidth": 14,
                                    "width": 3,
                                    "text": "var",
                                    "value": "var",
                                    "valueText": "var",
                                    "hasLeadingTrivia": true,
                                    "hasLeadingNewLine": true,
                                    "hasTrailingTrivia": true,
                                    "leadingTrivia": [
                                        {
                                            "kind": "NewLineTrivia",
                                            "text": "\r\n"
                                        },
                                        {
                                            "kind": "WhitespaceTrivia",
                                            "text": "        "
                                        }
                                    ],
                                    "trailingTrivia": [
                                        {
                                            "kind": "WhitespaceTrivia",
                                            "text": " "
                                        }
                                    ]
                                },
                                "variableDeclarators": [
                                    {
                                        "kind": "VariableDeclarator",
                                        "fullStart": 728,
                                        "fullEnd": 785,
                                        "start": 728,
                                        "end": 785,
                                        "fullWidth": 57,
<<<<<<< HEAD
                                        "width": 57,
                                        "identifier": {
=======
                                        "propertyName": {
>>>>>>> 85e84683
                                            "kind": "IdentifierName",
                                            "fullStart": 728,
                                            "fullEnd": 739,
                                            "start": 728,
                                            "end": 738,
                                            "fullWidth": 11,
                                            "width": 10,
                                            "text": "testResult",
                                            "value": "testResult",
                                            "valueText": "testResult",
                                            "hasTrailingTrivia": true,
                                            "trailingTrivia": [
                                                {
                                                    "kind": "WhitespaceTrivia",
                                                    "text": " "
                                                }
                                            ]
                                        },
                                        "equalsValueClause": {
                                            "kind": "EqualsValueClause",
                                            "fullStart": 739,
                                            "fullEnd": 785,
                                            "start": 739,
                                            "end": 785,
                                            "fullWidth": 46,
                                            "width": 46,
                                            "equalsToken": {
                                                "kind": "EqualsToken",
                                                "fullStart": 739,
                                                "fullEnd": 741,
                                                "start": 739,
                                                "end": 740,
                                                "fullWidth": 2,
                                                "width": 1,
                                                "text": "=",
                                                "value": "=",
                                                "valueText": "=",
                                                "hasTrailingTrivia": true,
                                                "trailingTrivia": [
                                                    {
                                                        "kind": "WhitespaceTrivia",
                                                        "text": " "
                                                    }
                                                ]
                                            },
                                            "value": {
                                                "kind": "InvocationExpression",
                                                "fullStart": 741,
                                                "fullEnd": 785,
                                                "start": 741,
                                                "end": 785,
                                                "fullWidth": 44,
                                                "width": 44,
                                                "expression": {
                                                    "kind": "MemberAccessExpression",
                                                    "fullStart": 741,
                                                    "fullEnd": 765,
                                                    "start": 741,
                                                    "end": 765,
                                                    "fullWidth": 24,
                                                    "width": 24,
                                                    "expression": {
                                                        "kind": "MemberAccessExpression",
                                                        "fullStart": 741,
                                                        "fullEnd": 760,
                                                        "start": 741,
                                                        "end": 760,
                                                        "fullWidth": 19,
                                                        "width": 19,
                                                        "expression": {
                                                            "kind": "MemberAccessExpression",
                                                            "fullStart": 741,
                                                            "fullEnd": 756,
                                                            "start": 741,
                                                            "end": 756,
                                                            "fullWidth": 15,
                                                            "width": 15,
                                                            "expression": {
                                                                "kind": "IdentifierName",
                                                                "fullStart": 741,
                                                                "fullEnd": 746,
                                                                "start": 741,
                                                                "end": 746,
                                                                "fullWidth": 5,
                                                                "width": 5,
                                                                "text": "Array",
                                                                "value": "Array",
                                                                "valueText": "Array"
                                                            },
                                                            "dotToken": {
                                                                "kind": "DotToken",
                                                                "fullStart": 746,
                                                                "fullEnd": 747,
                                                                "start": 746,
                                                                "end": 747,
                                                                "fullWidth": 1,
                                                                "width": 1,
                                                                "text": ".",
                                                                "value": ".",
                                                                "valueText": "."
                                                            },
                                                            "name": {
                                                                "kind": "IdentifierName",
                                                                "fullStart": 747,
                                                                "fullEnd": 756,
                                                                "start": 747,
                                                                "end": 756,
                                                                "fullWidth": 9,
                                                                "width": 9,
                                                                "text": "prototype",
                                                                "value": "prototype",
                                                                "valueText": "prototype"
                                                            }
                                                        },
                                                        "dotToken": {
                                                            "kind": "DotToken",
                                                            "fullStart": 756,
                                                            "fullEnd": 757,
                                                            "start": 756,
                                                            "end": 757,
                                                            "fullWidth": 1,
                                                            "width": 1,
                                                            "text": ".",
                                                            "value": ".",
                                                            "valueText": "."
                                                        },
                                                        "name": {
                                                            "kind": "IdentifierName",
                                                            "fullStart": 757,
                                                            "fullEnd": 760,
                                                            "start": 757,
                                                            "end": 760,
                                                            "fullWidth": 3,
                                                            "width": 3,
                                                            "text": "map",
                                                            "value": "map",
                                                            "valueText": "map"
                                                        }
                                                    },
                                                    "dotToken": {
                                                        "kind": "DotToken",
                                                        "fullStart": 760,
                                                        "fullEnd": 761,
                                                        "start": 760,
                                                        "end": 761,
                                                        "fullWidth": 1,
                                                        "width": 1,
                                                        "text": ".",
                                                        "value": ".",
                                                        "valueText": "."
                                                    },
                                                    "name": {
                                                        "kind": "IdentifierName",
                                                        "fullStart": 761,
                                                        "fullEnd": 765,
                                                        "start": 761,
                                                        "end": 765,
                                                        "fullWidth": 4,
                                                        "width": 4,
                                                        "text": "call",
                                                        "value": "call",
                                                        "valueText": "call"
                                                    }
                                                },
                                                "argumentList": {
                                                    "kind": "ArgumentList",
                                                    "fullStart": 765,
                                                    "fullEnd": 785,
                                                    "start": 765,
                                                    "end": 785,
                                                    "fullWidth": 20,
                                                    "width": 20,
                                                    "openParenToken": {
                                                        "kind": "OpenParenToken",
                                                        "fullStart": 765,
                                                        "fullEnd": 766,
                                                        "start": 765,
                                                        "end": 766,
                                                        "fullWidth": 1,
                                                        "width": 1,
                                                        "text": "(",
                                                        "value": "(",
                                                        "valueText": "("
                                                    },
                                                    "arguments": [
                                                        {
                                                            "kind": "IdentifierName",
                                                            "fullStart": 766,
                                                            "fullEnd": 769,
                                                            "start": 766,
                                                            "end": 769,
                                                            "fullWidth": 3,
                                                            "width": 3,
                                                            "text": "obj",
                                                            "value": "obj",
                                                            "valueText": "obj"
                                                        },
                                                        {
                                                            "kind": "CommaToken",
                                                            "fullStart": 769,
                                                            "fullEnd": 771,
                                                            "start": 769,
                                                            "end": 770,
                                                            "fullWidth": 2,
                                                            "width": 1,
                                                            "text": ",",
                                                            "value": ",",
                                                            "valueText": ",",
                                                            "hasTrailingTrivia": true,
                                                            "trailingTrivia": [
                                                                {
                                                                    "kind": "WhitespaceTrivia",
                                                                    "text": " "
                                                                }
                                                            ]
                                                        },
                                                        {
                                                            "kind": "IdentifierName",
                                                            "fullStart": 771,
                                                            "fullEnd": 781,
                                                            "start": 771,
                                                            "end": 781,
                                                            "fullWidth": 10,
                                                            "width": 10,
                                                            "text": "callbackfn",
                                                            "value": "callbackfn",
                                                            "valueText": "callbackfn"
                                                        },
                                                        {
                                                            "kind": "CommaToken",
                                                            "fullStart": 781,
                                                            "fullEnd": 783,
                                                            "start": 781,
                                                            "end": 782,
                                                            "fullWidth": 2,
                                                            "width": 1,
                                                            "text": ",",
                                                            "value": ",",
                                                            "valueText": ",",
                                                            "hasTrailingTrivia": true,
                                                            "trailingTrivia": [
                                                                {
                                                                    "kind": "WhitespaceTrivia",
                                                                    "text": " "
                                                                }
                                                            ]
                                                        },
                                                        {
                                                            "kind": "NumericLiteral",
                                                            "fullStart": 783,
                                                            "fullEnd": 784,
                                                            "start": 783,
                                                            "end": 784,
                                                            "fullWidth": 1,
                                                            "width": 1,
                                                            "text": "5",
                                                            "value": 5,
                                                            "valueText": "5"
                                                        }
                                                    ],
                                                    "closeParenToken": {
                                                        "kind": "CloseParenToken",
                                                        "fullStart": 784,
                                                        "fullEnd": 785,
                                                        "start": 784,
                                                        "end": 785,
                                                        "fullWidth": 1,
                                                        "width": 1,
                                                        "text": ")",
                                                        "value": ")",
                                                        "valueText": ")"
                                                    }
                                                }
                                            }
                                        }
                                    }
                                ]
                            },
                            "semicolonToken": {
                                "kind": "SemicolonToken",
                                "fullStart": 785,
                                "fullEnd": 788,
                                "start": 785,
                                "end": 786,
                                "fullWidth": 3,
                                "width": 1,
                                "text": ";",
                                "value": ";",
                                "valueText": ";",
                                "hasTrailingTrivia": true,
                                "hasTrailingNewLine": true,
                                "trailingTrivia": [
                                    {
                                        "kind": "NewLineTrivia",
                                        "text": "\r\n"
                                    }
                                ]
                            }
                        },
                        {
                            "kind": "ReturnStatement",
                            "fullStart": 788,
                            "fullEnd": 830,
                            "start": 798,
                            "end": 828,
                            "fullWidth": 42,
                            "width": 30,
                            "returnKeyword": {
                                "kind": "ReturnKeyword",
                                "fullStart": 788,
                                "fullEnd": 805,
                                "start": 798,
                                "end": 804,
                                "fullWidth": 17,
                                "width": 6,
                                "text": "return",
                                "value": "return",
                                "valueText": "return",
                                "hasLeadingTrivia": true,
                                "hasLeadingNewLine": true,
                                "hasTrailingTrivia": true,
                                "leadingTrivia": [
                                    {
                                        "kind": "NewLineTrivia",
                                        "text": "\r\n"
                                    },
                                    {
                                        "kind": "WhitespaceTrivia",
                                        "text": "        "
                                    }
                                ],
                                "trailingTrivia": [
                                    {
                                        "kind": "WhitespaceTrivia",
                                        "text": " "
                                    }
                                ]
                            },
                            "expression": {
                                "kind": "EqualsExpression",
                                "fullStart": 805,
                                "fullEnd": 827,
                                "start": 805,
                                "end": 827,
                                "fullWidth": 22,
                                "width": 22,
                                "left": {
                                    "kind": "ElementAccessExpression",
                                    "fullStart": 805,
                                    "fullEnd": 819,
                                    "start": 805,
                                    "end": 818,
                                    "fullWidth": 14,
                                    "width": 13,
                                    "expression": {
                                        "kind": "IdentifierName",
                                        "fullStart": 805,
                                        "fullEnd": 815,
                                        "start": 805,
                                        "end": 815,
                                        "fullWidth": 10,
                                        "width": 10,
                                        "text": "testResult",
                                        "value": "testResult",
                                        "valueText": "testResult"
                                    },
                                    "openBracketToken": {
                                        "kind": "OpenBracketToken",
                                        "fullStart": 815,
                                        "fullEnd": 816,
                                        "start": 815,
                                        "end": 816,
                                        "fullWidth": 1,
                                        "width": 1,
                                        "text": "[",
                                        "value": "[",
                                        "valueText": "["
                                    },
                                    "argumentExpression": {
                                        "kind": "NumericLiteral",
                                        "fullStart": 816,
                                        "fullEnd": 817,
                                        "start": 816,
                                        "end": 817,
                                        "fullWidth": 1,
                                        "width": 1,
                                        "text": "0",
                                        "value": 0,
                                        "valueText": "0"
                                    },
                                    "closeBracketToken": {
                                        "kind": "CloseBracketToken",
                                        "fullStart": 817,
                                        "fullEnd": 819,
                                        "start": 817,
                                        "end": 818,
                                        "fullWidth": 2,
                                        "width": 1,
                                        "text": "]",
                                        "value": "]",
                                        "valueText": "]",
                                        "hasTrailingTrivia": true,
                                        "trailingTrivia": [
                                            {
                                                "kind": "WhitespaceTrivia",
                                                "text": " "
                                            }
                                        ]
                                    }
                                },
                                "operatorToken": {
                                    "kind": "EqualsEqualsEqualsToken",
                                    "fullStart": 819,
                                    "fullEnd": 823,
                                    "start": 819,
                                    "end": 822,
                                    "fullWidth": 4,
                                    "width": 3,
                                    "text": "===",
                                    "value": "===",
                                    "valueText": "===",
                                    "hasTrailingTrivia": true,
                                    "trailingTrivia": [
                                        {
                                            "kind": "WhitespaceTrivia",
                                            "text": " "
                                        }
                                    ]
                                },
                                "right": {
                                    "kind": "TrueKeyword",
                                    "fullStart": 823,
                                    "fullEnd": 827,
                                    "start": 823,
                                    "end": 827,
                                    "fullWidth": 4,
                                    "width": 4,
                                    "text": "true",
                                    "value": true,
                                    "valueText": "true"
                                }
                            },
                            "semicolonToken": {
                                "kind": "SemicolonToken",
                                "fullStart": 827,
                                "fullEnd": 830,
                                "start": 827,
                                "end": 828,
                                "fullWidth": 3,
                                "width": 1,
                                "text": ";",
                                "value": ";",
                                "valueText": ";",
                                "hasTrailingTrivia": true,
                                "hasTrailingNewLine": true,
                                "trailingTrivia": [
                                    {
                                        "kind": "NewLineTrivia",
                                        "text": "\r\n"
                                    }
                                ]
                            }
                        }
                    ],
                    "closeBraceToken": {
                        "kind": "CloseBraceToken",
                        "fullStart": 830,
                        "fullEnd": 837,
                        "start": 834,
                        "end": 835,
                        "fullWidth": 7,
                        "width": 1,
                        "text": "}",
                        "value": "}",
                        "valueText": "}",
                        "hasLeadingTrivia": true,
                        "hasTrailingTrivia": true,
                        "hasTrailingNewLine": true,
                        "leadingTrivia": [
                            {
                                "kind": "WhitespaceTrivia",
                                "text": "    "
                            }
                        ],
                        "trailingTrivia": [
                            {
                                "kind": "NewLineTrivia",
                                "text": "\r\n"
                            }
                        ]
                    }
                }
            },
            {
                "kind": "ExpressionStatement",
                "fullStart": 837,
                "fullEnd": 861,
                "start": 837,
                "end": 859,
                "fullWidth": 24,
                "width": 22,
                "expression": {
                    "kind": "InvocationExpression",
                    "fullStart": 837,
                    "fullEnd": 858,
                    "start": 837,
                    "end": 858,
                    "fullWidth": 21,
                    "width": 21,
                    "expression": {
                        "kind": "IdentifierName",
                        "fullStart": 837,
                        "fullEnd": 848,
                        "start": 837,
                        "end": 848,
                        "fullWidth": 11,
                        "width": 11,
                        "text": "runTestCase",
                        "value": "runTestCase",
                        "valueText": "runTestCase"
                    },
                    "argumentList": {
                        "kind": "ArgumentList",
                        "fullStart": 848,
                        "fullEnd": 858,
                        "start": 848,
                        "end": 858,
                        "fullWidth": 10,
                        "width": 10,
                        "openParenToken": {
                            "kind": "OpenParenToken",
                            "fullStart": 848,
                            "fullEnd": 849,
                            "start": 848,
                            "end": 849,
                            "fullWidth": 1,
                            "width": 1,
                            "text": "(",
                            "value": "(",
                            "valueText": "("
                        },
                        "arguments": [
                            {
                                "kind": "IdentifierName",
                                "fullStart": 849,
                                "fullEnd": 857,
                                "start": 849,
                                "end": 857,
                                "fullWidth": 8,
                                "width": 8,
                                "text": "testcase",
                                "value": "testcase",
                                "valueText": "testcase"
                            }
                        ],
                        "closeParenToken": {
                            "kind": "CloseParenToken",
                            "fullStart": 857,
                            "fullEnd": 858,
                            "start": 857,
                            "end": 858,
                            "fullWidth": 1,
                            "width": 1,
                            "text": ")",
                            "value": ")",
                            "valueText": ")"
                        }
                    }
                },
                "semicolonToken": {
                    "kind": "SemicolonToken",
                    "fullStart": 858,
                    "fullEnd": 861,
                    "start": 858,
                    "end": 859,
                    "fullWidth": 3,
                    "width": 1,
                    "text": ";",
                    "value": ";",
                    "valueText": ";",
                    "hasTrailingTrivia": true,
                    "hasTrailingNewLine": true,
                    "trailingTrivia": [
                        {
                            "kind": "NewLineTrivia",
                            "text": "\r\n"
                        }
                    ]
                }
            }
        ],
        "endOfFileToken": {
            "kind": "EndOfFileToken",
            "fullStart": 861,
            "fullEnd": 861,
            "start": 861,
            "end": 861,
            "fullWidth": 0,
            "width": 0,
            "text": ""
        }
    },
    "lineMap": {
        "lineStarts": [
            0,
            67,
            152,
            232,
            308,
            380,
            385,
            445,
            538,
            543,
            545,
            547,
            570,
            572,
            618,
            660,
            671,
            673,
            714,
            716,
            788,
            790,
            830,
            837,
            861
        ],
        "length": 861
    }
}<|MERGE_RESOLUTION|>--- conflicted
+++ resolved
@@ -706,12 +706,8 @@
                                         "start": 685,
                                         "end": 711,
                                         "fullWidth": 26,
-<<<<<<< HEAD
                                         "width": 26,
-                                        "identifier": {
-=======
                                         "propertyName": {
->>>>>>> 85e84683
                                             "kind": "IdentifierName",
                                             "fullStart": 685,
                                             "fullEnd": 689,
@@ -1010,12 +1006,8 @@
                                         "start": 728,
                                         "end": 785,
                                         "fullWidth": 57,
-<<<<<<< HEAD
                                         "width": 57,
-                                        "identifier": {
-=======
                                         "propertyName": {
->>>>>>> 85e84683
                                             "kind": "IdentifierName",
                                             "fullStart": 728,
                                             "fullEnd": 739,
