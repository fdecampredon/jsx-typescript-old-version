--- conflicted
+++ resolved
@@ -258,12 +258,8 @@
                                         "start": 580,
                                         "end": 591,
                                         "fullWidth": 11,
-<<<<<<< HEAD
                                         "width": 11,
-                                        "identifier": {
-=======
                                         "propertyName": {
->>>>>>> 85e84683
                                             "kind": "IdentifierName",
                                             "fullStart": 580,
                                             "fullEnd": 588,
@@ -935,12 +931,8 @@
                                         "start": 705,
                                         "end": 725,
                                         "fullWidth": 20,
-<<<<<<< HEAD
                                         "width": 20,
-                                        "identifier": {
-=======
                                         "propertyName": {
->>>>>>> 85e84683
                                             "kind": "IdentifierName",
                                             "fullStart": 705,
                                             "fullEnd": 712,
@@ -1205,12 +1197,8 @@
                                         "start": 734,
                                         "end": 765,
                                         "fullWidth": 31,
-<<<<<<< HEAD
                                         "width": 31,
-                                        "identifier": {
-=======
                                         "propertyName": {
->>>>>>> 85e84683
                                             "kind": "IdentifierName",
                                             "fullStart": 734,
                                             "fullEnd": 741,
