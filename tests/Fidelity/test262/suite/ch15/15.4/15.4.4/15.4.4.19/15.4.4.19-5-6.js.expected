{
    "isDeclaration": false,
    "languageVersion": "EcmaScript5",
    "parseOptions": {
        "allowAutomaticSemicolonInsertion": true
    },
    "sourceUnit": {
        "kind": "SourceUnit",
        "fullStart": 0,
        "fullEnd": 809,
        "start": 507,
        "end": 809,
        "fullWidth": 809,
        "width": 302,
        "isIncrementallyUnusable": true,
        "moduleElements": [
            {
                "kind": "FunctionDeclaration",
                "fullStart": 0,
                "fullEnd": 785,
                "start": 507,
                "end": 783,
                "fullWidth": 785,
                "width": 276,
                "modifiers": [],
                "functionKeyword": {
                    "kind": "FunctionKeyword",
                    "fullStart": 0,
                    "fullEnd": 516,
                    "start": 507,
                    "end": 515,
                    "fullWidth": 516,
                    "width": 8,
                    "text": "function",
                    "value": "function",
                    "valueText": "function",
                    "hasLeadingTrivia": true,
                    "hasLeadingComment": true,
                    "hasLeadingNewLine": true,
                    "hasTrailingTrivia": true,
                    "leadingTrivia": [
                        {
                            "kind": "SingleLineCommentTrivia",
                            "text": "/// Copyright (c) 2012 Ecma International.  All rights reserved. "
                        },
                        {
                            "kind": "NewLineTrivia",
                            "text": "\r\n"
                        },
                        {
                            "kind": "SingleLineCommentTrivia",
                            "text": "/// Ecma International makes this code available under the terms and conditions set"
                        },
                        {
                            "kind": "NewLineTrivia",
                            "text": "\r\n"
                        },
                        {
                            "kind": "SingleLineCommentTrivia",
                            "text": "/// forth on http://hg.ecmascript.org/tests/test262/raw-file/tip/LICENSE (the "
                        },
                        {
                            "kind": "NewLineTrivia",
                            "text": "\r\n"
                        },
                        {
                            "kind": "SingleLineCommentTrivia",
                            "text": "/// \"Use Terms\").   Any redistribution of this code must retain the above "
                        },
                        {
                            "kind": "NewLineTrivia",
                            "text": "\r\n"
                        },
                        {
                            "kind": "SingleLineCommentTrivia",
                            "text": "/// copyright and this notice and otherwise comply with the Use Terms."
                        },
                        {
                            "kind": "NewLineTrivia",
                            "text": "\r\n"
                        },
                        {
                            "kind": "MultiLineCommentTrivia",
                            "text": "/**\r\n * @path ch15/15.4/15.4.4/15.4.4.19/15.4.4.19-5-6.js\r\n * @description Array.prototype.map - thisArg is function\r\n */"
                        },
                        {
                            "kind": "NewLineTrivia",
                            "text": "\r\n"
                        },
                        {
                            "kind": "NewLineTrivia",
                            "text": "\r\n"
                        },
                        {
                            "kind": "NewLineTrivia",
                            "text": "\r\n"
                        }
                    ],
                    "trailingTrivia": [
                        {
                            "kind": "WhitespaceTrivia",
                            "text": " "
                        }
                    ]
                },
                "identifier": {
                    "kind": "IdentifierName",
                    "fullStart": 516,
                    "fullEnd": 524,
                    "start": 516,
                    "end": 524,
                    "fullWidth": 8,
                    "width": 8,
                    "text": "testcase",
                    "value": "testcase",
                    "valueText": "testcase"
                },
                "callSignature": {
                    "kind": "CallSignature",
                    "fullStart": 524,
                    "fullEnd": 527,
                    "start": 524,
                    "end": 526,
                    "fullWidth": 3,
                    "width": 2,
                    "parameterList": {
                        "kind": "ParameterList",
                        "fullStart": 524,
                        "fullEnd": 527,
                        "start": 524,
                        "end": 526,
                        "fullWidth": 3,
                        "width": 2,
                        "openParenToken": {
                            "kind": "OpenParenToken",
                            "fullStart": 524,
                            "fullEnd": 525,
                            "start": 524,
                            "end": 525,
                            "fullWidth": 1,
                            "width": 1,
                            "text": "(",
                            "value": "(",
                            "valueText": "("
                        },
                        "parameters": [],
                        "closeParenToken": {
                            "kind": "CloseParenToken",
                            "fullStart": 525,
                            "fullEnd": 527,
                            "start": 525,
                            "end": 526,
                            "fullWidth": 2,
                            "width": 1,
                            "text": ")",
                            "value": ")",
                            "valueText": ")",
                            "hasTrailingTrivia": true,
                            "trailingTrivia": [
                                {
                                    "kind": "WhitespaceTrivia",
                                    "text": " "
                                }
                            ]
                        }
                    }
                },
                "block": {
                    "kind": "Block",
                    "fullStart": 527,
                    "fullEnd": 785,
                    "start": 527,
                    "end": 783,
                    "fullWidth": 258,
                    "width": 256,
                    "openBraceToken": {
                        "kind": "OpenBraceToken",
                        "fullStart": 527,
                        "fullEnd": 530,
                        "start": 527,
                        "end": 528,
                        "fullWidth": 3,
                        "width": 1,
                        "text": "{",
                        "value": "{",
                        "valueText": "{",
                        "hasTrailingTrivia": true,
                        "hasTrailingNewLine": true,
                        "trailingTrivia": [
                            {
                                "kind": "NewLineTrivia",
                                "text": "\r\n"
                            }
                        ]
                    },
                    "statements": [
                        {
                            "kind": "VariableStatement",
                            "fullStart": 530,
                            "fullEnd": 550,
                            "start": 532,
                            "end": 548,
                            "fullWidth": 20,
                            "width": 16,
                            "modifiers": [],
                            "variableDeclaration": {
                                "kind": "VariableDeclaration",
                                "fullStart": 530,
                                "fullEnd": 547,
                                "start": 532,
                                "end": 547,
                                "fullWidth": 17,
                                "width": 15,
                                "varKeyword": {
                                    "kind": "VarKeyword",
                                    "fullStart": 530,
                                    "fullEnd": 536,
                                    "start": 532,
                                    "end": 535,
                                    "fullWidth": 6,
                                    "width": 3,
                                    "text": "var",
                                    "value": "var",
                                    "valueText": "var",
                                    "hasLeadingTrivia": true,
                                    "hasTrailingTrivia": true,
                                    "leadingTrivia": [
                                        {
                                            "kind": "WhitespaceTrivia",
                                            "text": "  "
                                        }
                                    ],
                                    "trailingTrivia": [
                                        {
                                            "kind": "WhitespaceTrivia",
                                            "text": " "
                                        }
                                    ]
                                },
                                "variableDeclarators": [
                                    {
                                        "kind": "VariableDeclarator",
                                        "fullStart": 536,
                                        "fullEnd": 547,
                                        "start": 536,
                                        "end": 547,
                                        "fullWidth": 11,
                                        "width": 11,
                                        "identifier": {
                                            "kind": "IdentifierName",
                                            "fullStart": 536,
                                            "fullEnd": 540,
                                            "start": 536,
                                            "end": 539,
                                            "fullWidth": 4,
                                            "width": 3,
                                            "text": "res",
                                            "value": "res",
                                            "valueText": "res",
                                            "hasTrailingTrivia": true,
                                            "trailingTrivia": [
                                                {
                                                    "kind": "WhitespaceTrivia",
                                                    "text": " "
                                                }
                                            ]
                                        },
                                        "equalsValueClause": {
                                            "kind": "EqualsValueClause",
                                            "fullStart": 540,
                                            "fullEnd": 547,
                                            "start": 540,
                                            "end": 547,
                                            "fullWidth": 7,
                                            "width": 7,
                                            "equalsToken": {
                                                "kind": "EqualsToken",
                                                "fullStart": 540,
                                                "fullEnd": 542,
                                                "start": 540,
                                                "end": 541,
                                                "fullWidth": 2,
                                                "width": 1,
                                                "text": "=",
                                                "value": "=",
                                                "valueText": "=",
                                                "hasTrailingTrivia": true,
                                                "trailingTrivia": [
                                                    {
                                                        "kind": "WhitespaceTrivia",
                                                        "text": " "
                                                    }
                                                ]
                                            },
                                            "value": {
                                                "kind": "FalseKeyword",
                                                "fullStart": 542,
                                                "fullEnd": 547,
                                                "start": 542,
                                                "end": 547,
                                                "fullWidth": 5,
                                                "width": 5,
                                                "text": "false",
                                                "value": false,
                                                "valueText": "false"
                                            }
                                        }
                                    }
                                ]
                            },
                            "semicolonToken": {
                                "kind": "SemicolonToken",
                                "fullStart": 547,
                                "fullEnd": 550,
                                "start": 547,
                                "end": 548,
                                "fullWidth": 3,
                                "width": 1,
                                "text": ";",
                                "value": ";",
                                "valueText": ";",
                                "hasTrailingTrivia": true,
                                "hasTrailingNewLine": true,
                                "trailingTrivia": [
                                    {
                                        "kind": "NewLineTrivia",
                                        "text": "\r\n"
                                    }
                                ]
                            }
                        },
                        {
                            "kind": "FunctionDeclaration",
                            "fullStart": 550,
                            "fullEnd": 620,
                            "start": 552,
                            "end": 618,
                            "fullWidth": 70,
                            "width": 66,
                            "modifiers": [],
                            "functionKeyword": {
                                "kind": "FunctionKeyword",
                                "fullStart": 550,
                                "fullEnd": 561,
                                "start": 552,
                                "end": 560,
                                "fullWidth": 11,
                                "width": 8,
                                "text": "function",
                                "value": "function",
                                "valueText": "function",
                                "hasLeadingTrivia": true,
                                "hasTrailingTrivia": true,
                                "leadingTrivia": [
                                    {
                                        "kind": "WhitespaceTrivia",
                                        "text": "  "
                                    }
                                ],
                                "trailingTrivia": [
                                    {
                                        "kind": "WhitespaceTrivia",
                                        "text": " "
                                    }
                                ]
                            },
                            "identifier": {
                                "kind": "IdentifierName",
                                "fullStart": 561,
                                "fullEnd": 571,
                                "start": 561,
                                "end": 571,
                                "fullWidth": 10,
                                "width": 10,
                                "text": "callbackfn",
                                "value": "callbackfn",
                                "valueText": "callbackfn"
                            },
                            "callSignature": {
                                "kind": "CallSignature",
                                "fullStart": 571,
                                "fullEnd": 588,
                                "start": 571,
                                "end": 586,
                                "fullWidth": 17,
                                "width": 15,
                                "parameterList": {
                                    "kind": "ParameterList",
                                    "fullStart": 571,
                                    "fullEnd": 588,
                                    "start": 571,
                                    "end": 586,
                                    "fullWidth": 17,
                                    "width": 15,
                                    "openParenToken": {
                                        "kind": "OpenParenToken",
                                        "fullStart": 571,
                                        "fullEnd": 572,
                                        "start": 571,
                                        "end": 572,
                                        "fullWidth": 1,
                                        "width": 1,
                                        "text": "(",
                                        "value": "(",
                                        "valueText": "("
                                    },
                                    "parameters": [
                                        {
                                            "kind": "Parameter",
                                            "fullStart": 572,
                                            "fullEnd": 575,
                                            "start": 572,
                                            "end": 575,
                                            "fullWidth": 3,
<<<<<<< HEAD
                                            "width": 3,
=======
                                            "modifiers": [],
>>>>>>> e3c38734
                                            "identifier": {
                                                "kind": "IdentifierName",
                                                "fullStart": 572,
                                                "fullEnd": 575,
                                                "start": 572,
                                                "end": 575,
                                                "fullWidth": 3,
                                                "width": 3,
                                                "text": "val",
                                                "value": "val",
                                                "valueText": "val"
                                            }
                                        },
                                        {
                                            "kind": "CommaToken",
                                            "fullStart": 575,
                                            "fullEnd": 577,
                                            "start": 575,
                                            "end": 576,
                                            "fullWidth": 2,
                                            "width": 1,
                                            "text": ",",
                                            "value": ",",
                                            "valueText": ",",
                                            "hasTrailingTrivia": true,
                                            "trailingTrivia": [
                                                {
                                                    "kind": "WhitespaceTrivia",
                                                    "text": " "
                                                }
                                            ]
                                        },
                                        {
                                            "kind": "Parameter",
                                            "fullStart": 577,
                                            "fullEnd": 580,
                                            "start": 577,
                                            "end": 580,
                                            "fullWidth": 3,
<<<<<<< HEAD
                                            "width": 3,
=======
                                            "modifiers": [],
>>>>>>> e3c38734
                                            "identifier": {
                                                "kind": "IdentifierName",
                                                "fullStart": 577,
                                                "fullEnd": 580,
                                                "start": 577,
                                                "end": 580,
                                                "fullWidth": 3,
                                                "width": 3,
                                                "text": "idx",
                                                "value": "idx",
                                                "valueText": "idx"
                                            }
                                        },
                                        {
                                            "kind": "CommaToken",
                                            "fullStart": 580,
                                            "fullEnd": 582,
                                            "start": 580,
                                            "end": 581,
                                            "fullWidth": 2,
                                            "width": 1,
                                            "text": ",",
                                            "value": ",",
                                            "valueText": ",",
                                            "hasTrailingTrivia": true,
                                            "trailingTrivia": [
                                                {
                                                    "kind": "WhitespaceTrivia",
                                                    "text": " "
                                                }
                                            ]
                                        },
                                        {
                                            "kind": "Parameter",
                                            "fullStart": 582,
                                            "fullEnd": 585,
                                            "start": 582,
                                            "end": 585,
                                            "fullWidth": 3,
<<<<<<< HEAD
                                            "width": 3,
=======
                                            "modifiers": [],
>>>>>>> e3c38734
                                            "identifier": {
                                                "kind": "IdentifierName",
                                                "fullStart": 582,
                                                "fullEnd": 585,
                                                "start": 582,
                                                "end": 585,
                                                "fullWidth": 3,
                                                "width": 3,
                                                "text": "obj",
                                                "value": "obj",
                                                "valueText": "obj"
                                            }
                                        }
                                    ],
                                    "closeParenToken": {
                                        "kind": "CloseParenToken",
                                        "fullStart": 585,
                                        "fullEnd": 588,
                                        "start": 585,
                                        "end": 586,
                                        "fullWidth": 3,
                                        "width": 1,
                                        "text": ")",
                                        "value": ")",
                                        "valueText": ")",
                                        "hasTrailingTrivia": true,
                                        "hasTrailingNewLine": true,
                                        "trailingTrivia": [
                                            {
                                                "kind": "NewLineTrivia",
                                                "text": "\r\n"
                                            }
                                        ]
                                    }
                                }
                            },
                            "block": {
                                "kind": "Block",
                                "fullStart": 588,
                                "fullEnd": 620,
                                "start": 590,
                                "end": 618,
                                "fullWidth": 32,
                                "width": 28,
                                "openBraceToken": {
                                    "kind": "OpenBraceToken",
                                    "fullStart": 588,
                                    "fullEnd": 593,
                                    "start": 590,
                                    "end": 591,
                                    "fullWidth": 5,
                                    "width": 1,
                                    "text": "{",
                                    "value": "{",
                                    "valueText": "{",
                                    "hasLeadingTrivia": true,
                                    "hasTrailingTrivia": true,
                                    "hasTrailingNewLine": true,
                                    "leadingTrivia": [
                                        {
                                            "kind": "WhitespaceTrivia",
                                            "text": "  "
                                        }
                                    ],
                                    "trailingTrivia": [
                                        {
                                            "kind": "NewLineTrivia",
                                            "text": "\r\n"
                                        }
                                    ]
                                },
                                "statements": [
                                    {
                                        "kind": "ReturnStatement",
                                        "fullStart": 593,
                                        "fullEnd": 615,
                                        "start": 597,
                                        "end": 613,
                                        "fullWidth": 22,
                                        "width": 16,
                                        "returnKeyword": {
                                            "kind": "ReturnKeyword",
                                            "fullStart": 593,
                                            "fullEnd": 604,
                                            "start": 597,
                                            "end": 603,
                                            "fullWidth": 11,
                                            "width": 6,
                                            "text": "return",
                                            "value": "return",
                                            "valueText": "return",
                                            "hasLeadingTrivia": true,
                                            "hasTrailingTrivia": true,
                                            "leadingTrivia": [
                                                {
                                                    "kind": "WhitespaceTrivia",
                                                    "text": "    "
                                                }
                                            ],
                                            "trailingTrivia": [
                                                {
                                                    "kind": "WhitespaceTrivia",
                                                    "text": " "
                                                }
                                            ]
                                        },
                                        "expression": {
                                            "kind": "MemberAccessExpression",
                                            "fullStart": 604,
                                            "fullEnd": 612,
                                            "start": 604,
                                            "end": 612,
                                            "fullWidth": 8,
                                            "width": 8,
                                            "expression": {
                                                "kind": "ThisKeyword",
                                                "fullStart": 604,
                                                "fullEnd": 608,
                                                "start": 604,
                                                "end": 608,
                                                "fullWidth": 4,
                                                "width": 4,
                                                "text": "this",
                                                "value": "this",
                                                "valueText": "this"
                                            },
                                            "dotToken": {
                                                "kind": "DotToken",
                                                "fullStart": 608,
                                                "fullEnd": 609,
                                                "start": 608,
                                                "end": 609,
                                                "fullWidth": 1,
                                                "width": 1,
                                                "text": ".",
                                                "value": ".",
                                                "valueText": "."
                                            },
                                            "name": {
                                                "kind": "IdentifierName",
                                                "fullStart": 609,
                                                "fullEnd": 612,
                                                "start": 609,
                                                "end": 612,
                                                "fullWidth": 3,
                                                "width": 3,
                                                "text": "res",
                                                "value": "res",
                                                "valueText": "res"
                                            }
                                        },
                                        "semicolonToken": {
                                            "kind": "SemicolonToken",
                                            "fullStart": 612,
                                            "fullEnd": 615,
                                            "start": 612,
                                            "end": 613,
                                            "fullWidth": 3,
                                            "width": 1,
                                            "text": ";",
                                            "value": ";",
                                            "valueText": ";",
                                            "hasTrailingTrivia": true,
                                            "hasTrailingNewLine": true,
                                            "trailingTrivia": [
                                                {
                                                    "kind": "NewLineTrivia",
                                                    "text": "\r\n"
                                                }
                                            ]
                                        }
                                    }
                                ],
                                "closeBraceToken": {
                                    "kind": "CloseBraceToken",
                                    "fullStart": 615,
                                    "fullEnd": 620,
                                    "start": 617,
                                    "end": 618,
                                    "fullWidth": 5,
                                    "width": 1,
                                    "text": "}",
                                    "value": "}",
                                    "valueText": "}",
                                    "hasLeadingTrivia": true,
                                    "hasTrailingTrivia": true,
                                    "hasTrailingNewLine": true,
                                    "leadingTrivia": [
                                        {
                                            "kind": "WhitespaceTrivia",
                                            "text": "  "
                                        }
                                    ],
                                    "trailingTrivia": [
                                        {
                                            "kind": "NewLineTrivia",
                                            "text": "\r\n"
                                        }
                                    ]
                                }
                            }
                        },
                        {
                            "kind": "FunctionDeclaration",
                            "fullStart": 620,
                            "fullEnd": 642,
                            "start": 624,
                            "end": 640,
                            "fullWidth": 22,
                            "width": 16,
                            "modifiers": [],
                            "functionKeyword": {
                                "kind": "FunctionKeyword",
                                "fullStart": 620,
                                "fullEnd": 633,
                                "start": 624,
                                "end": 632,
                                "fullWidth": 13,
                                "width": 8,
                                "text": "function",
                                "value": "function",
                                "valueText": "function",
                                "hasLeadingTrivia": true,
                                "hasLeadingNewLine": true,
                                "hasTrailingTrivia": true,
                                "leadingTrivia": [
                                    {
                                        "kind": "NewLineTrivia",
                                        "text": "\r\n"
                                    },
                                    {
                                        "kind": "WhitespaceTrivia",
                                        "text": "  "
                                    }
                                ],
                                "trailingTrivia": [
                                    {
                                        "kind": "WhitespaceTrivia",
                                        "text": " "
                                    }
                                ]
                            },
                            "identifier": {
                                "kind": "IdentifierName",
                                "fullStart": 633,
                                "fullEnd": 636,
                                "start": 633,
                                "end": 636,
                                "fullWidth": 3,
                                "width": 3,
                                "text": "foo",
                                "value": "foo",
                                "valueText": "foo"
                            },
                            "callSignature": {
                                "kind": "CallSignature",
                                "fullStart": 636,
                                "fullEnd": 638,
                                "start": 636,
                                "end": 638,
                                "fullWidth": 2,
                                "width": 2,
                                "parameterList": {
                                    "kind": "ParameterList",
                                    "fullStart": 636,
                                    "fullEnd": 638,
                                    "start": 636,
                                    "end": 638,
                                    "fullWidth": 2,
                                    "width": 2,
                                    "openParenToken": {
                                        "kind": "OpenParenToken",
                                        "fullStart": 636,
                                        "fullEnd": 637,
                                        "start": 636,
                                        "end": 637,
                                        "fullWidth": 1,
                                        "width": 1,
                                        "text": "(",
                                        "value": "(",
                                        "valueText": "("
                                    },
                                    "parameters": [],
                                    "closeParenToken": {
                                        "kind": "CloseParenToken",
                                        "fullStart": 637,
                                        "fullEnd": 638,
                                        "start": 637,
                                        "end": 638,
                                        "fullWidth": 1,
                                        "width": 1,
                                        "text": ")",
                                        "value": ")",
                                        "valueText": ")"
                                    }
                                }
                            },
                            "block": {
                                "kind": "Block",
                                "fullStart": 638,
                                "fullEnd": 642,
                                "start": 638,
                                "end": 640,
                                "fullWidth": 4,
                                "width": 2,
                                "openBraceToken": {
                                    "kind": "OpenBraceToken",
                                    "fullStart": 638,
                                    "fullEnd": 639,
                                    "start": 638,
                                    "end": 639,
                                    "fullWidth": 1,
                                    "width": 1,
                                    "text": "{",
                                    "value": "{",
                                    "valueText": "{"
                                },
                                "statements": [],
                                "closeBraceToken": {
                                    "kind": "CloseBraceToken",
                                    "fullStart": 639,
                                    "fullEnd": 642,
                                    "start": 639,
                                    "end": 640,
                                    "fullWidth": 3,
                                    "width": 1,
                                    "text": "}",
                                    "value": "}",
                                    "valueText": "}",
                                    "hasTrailingTrivia": true,
                                    "hasTrailingNewLine": true,
                                    "trailingTrivia": [
                                        {
                                            "kind": "NewLineTrivia",
                                            "text": "\r\n"
                                        }
                                    ]
                                }
                            }
                        },
                        {
                            "kind": "ExpressionStatement",
                            "fullStart": 642,
                            "fullEnd": 661,
                            "start": 644,
                            "end": 659,
                            "fullWidth": 19,
                            "width": 15,
                            "expression": {
                                "kind": "AssignmentExpression",
                                "fullStart": 642,
                                "fullEnd": 658,
                                "start": 644,
                                "end": 658,
                                "fullWidth": 16,
                                "width": 14,
                                "left": {
                                    "kind": "MemberAccessExpression",
                                    "fullStart": 642,
                                    "fullEnd": 652,
                                    "start": 644,
                                    "end": 651,
                                    "fullWidth": 10,
                                    "width": 7,
                                    "expression": {
                                        "kind": "IdentifierName",
                                        "fullStart": 642,
                                        "fullEnd": 647,
                                        "start": 644,
                                        "end": 647,
                                        "fullWidth": 5,
                                        "width": 3,
                                        "text": "foo",
                                        "value": "foo",
                                        "valueText": "foo",
                                        "hasLeadingTrivia": true,
                                        "leadingTrivia": [
                                            {
                                                "kind": "WhitespaceTrivia",
                                                "text": "  "
                                            }
                                        ]
                                    },
                                    "dotToken": {
                                        "kind": "DotToken",
                                        "fullStart": 647,
                                        "fullEnd": 648,
                                        "start": 647,
                                        "end": 648,
                                        "fullWidth": 1,
                                        "width": 1,
                                        "text": ".",
                                        "value": ".",
                                        "valueText": "."
                                    },
                                    "name": {
                                        "kind": "IdentifierName",
                                        "fullStart": 648,
                                        "fullEnd": 652,
                                        "start": 648,
                                        "end": 651,
                                        "fullWidth": 4,
                                        "width": 3,
                                        "text": "res",
                                        "value": "res",
                                        "valueText": "res",
                                        "hasTrailingTrivia": true,
                                        "trailingTrivia": [
                                            {
                                                "kind": "WhitespaceTrivia",
                                                "text": " "
                                            }
                                        ]
                                    }
                                },
                                "operatorToken": {
                                    "kind": "EqualsToken",
                                    "fullStart": 652,
                                    "fullEnd": 654,
                                    "start": 652,
                                    "end": 653,
                                    "fullWidth": 2,
                                    "width": 1,
                                    "text": "=",
                                    "value": "=",
                                    "valueText": "=",
                                    "hasTrailingTrivia": true,
                                    "trailingTrivia": [
                                        {
                                            "kind": "WhitespaceTrivia",
                                            "text": " "
                                        }
                                    ]
                                },
                                "right": {
                                    "kind": "TrueKeyword",
                                    "fullStart": 654,
                                    "fullEnd": 658,
                                    "start": 654,
                                    "end": 658,
                                    "fullWidth": 4,
                                    "width": 4,
                                    "text": "true",
                                    "value": true,
                                    "valueText": "true"
                                }
                            },
                            "semicolonToken": {
                                "kind": "SemicolonToken",
                                "fullStart": 658,
                                "fullEnd": 661,
                                "start": 658,
                                "end": 659,
                                "fullWidth": 3,
                                "width": 1,
                                "text": ";",
                                "value": ";",
                                "valueText": ";",
                                "hasTrailingTrivia": true,
                                "hasTrailingNewLine": true,
                                "trailingTrivia": [
                                    {
                                        "kind": "NewLineTrivia",
                                        "text": "\r\n"
                                    }
                                ]
                            }
                        },
                        {
                            "kind": "VariableStatement",
                            "fullStart": 661,
                            "fullEnd": 686,
                            "start": 667,
                            "end": 684,
                            "fullWidth": 25,
                            "width": 17,
                            "modifiers": [],
                            "variableDeclaration": {
                                "kind": "VariableDeclaration",
                                "fullStart": 661,
                                "fullEnd": 683,
                                "start": 667,
                                "end": 683,
                                "fullWidth": 22,
                                "width": 16,
                                "varKeyword": {
                                    "kind": "VarKeyword",
                                    "fullStart": 661,
                                    "fullEnd": 671,
                                    "start": 667,
                                    "end": 670,
                                    "fullWidth": 10,
                                    "width": 3,
                                    "text": "var",
                                    "value": "var",
                                    "valueText": "var",
                                    "hasLeadingTrivia": true,
                                    "hasLeadingNewLine": true,
                                    "hasTrailingTrivia": true,
                                    "leadingTrivia": [
                                        {
                                            "kind": "WhitespaceTrivia",
                                            "text": "  "
                                        },
                                        {
                                            "kind": "NewLineTrivia",
                                            "text": "\r\n"
                                        },
                                        {
                                            "kind": "WhitespaceTrivia",
                                            "text": "  "
                                        }
                                    ],
                                    "trailingTrivia": [
                                        {
                                            "kind": "WhitespaceTrivia",
                                            "text": " "
                                        }
                                    ]
                                },
                                "variableDeclarators": [
                                    {
                                        "kind": "VariableDeclarator",
                                        "fullStart": 671,
                                        "fullEnd": 683,
                                        "start": 671,
                                        "end": 683,
                                        "fullWidth": 12,
                                        "width": 12,
                                        "identifier": {
                                            "kind": "IdentifierName",
                                            "fullStart": 671,
                                            "fullEnd": 678,
                                            "start": 671,
                                            "end": 677,
                                            "fullWidth": 7,
                                            "width": 6,
                                            "text": "srcArr",
                                            "value": "srcArr",
                                            "valueText": "srcArr",
                                            "hasTrailingTrivia": true,
                                            "trailingTrivia": [
                                                {
                                                    "kind": "WhitespaceTrivia",
                                                    "text": " "
                                                }
                                            ]
                                        },
                                        "equalsValueClause": {
                                            "kind": "EqualsValueClause",
                                            "fullStart": 678,
                                            "fullEnd": 683,
                                            "start": 678,
                                            "end": 683,
                                            "fullWidth": 5,
                                            "width": 5,
                                            "equalsToken": {
                                                "kind": "EqualsToken",
                                                "fullStart": 678,
                                                "fullEnd": 680,
                                                "start": 678,
                                                "end": 679,
                                                "fullWidth": 2,
                                                "width": 1,
                                                "text": "=",
                                                "value": "=",
                                                "valueText": "=",
                                                "hasTrailingTrivia": true,
                                                "trailingTrivia": [
                                                    {
                                                        "kind": "WhitespaceTrivia",
                                                        "text": " "
                                                    }
                                                ]
                                            },
                                            "value": {
                                                "kind": "ArrayLiteralExpression",
                                                "fullStart": 680,
                                                "fullEnd": 683,
                                                "start": 680,
                                                "end": 683,
                                                "fullWidth": 3,
                                                "width": 3,
                                                "openBracketToken": {
                                                    "kind": "OpenBracketToken",
                                                    "fullStart": 680,
                                                    "fullEnd": 681,
                                                    "start": 680,
                                                    "end": 681,
                                                    "fullWidth": 1,
                                                    "width": 1,
                                                    "text": "[",
                                                    "value": "[",
                                                    "valueText": "["
                                                },
                                                "expressions": [
                                                    {
                                                        "kind": "NumericLiteral",
                                                        "fullStart": 681,
                                                        "fullEnd": 682,
                                                        "start": 681,
                                                        "end": 682,
                                                        "fullWidth": 1,
                                                        "width": 1,
                                                        "text": "1",
                                                        "value": 1,
                                                        "valueText": "1"
                                                    }
                                                ],
                                                "closeBracketToken": {
                                                    "kind": "CloseBracketToken",
                                                    "fullStart": 682,
                                                    "fullEnd": 683,
                                                    "start": 682,
                                                    "end": 683,
                                                    "fullWidth": 1,
                                                    "width": 1,
                                                    "text": "]",
                                                    "value": "]",
                                                    "valueText": "]"
                                                }
                                            }
                                        }
                                    }
                                ]
                            },
                            "semicolonToken": {
                                "kind": "SemicolonToken",
                                "fullStart": 683,
                                "fullEnd": 686,
                                "start": 683,
                                "end": 684,
                                "fullWidth": 3,
                                "width": 1,
                                "text": ";",
                                "value": ";",
                                "valueText": ";",
                                "hasTrailingTrivia": true,
                                "hasTrailingNewLine": true,
                                "trailingTrivia": [
                                    {
                                        "kind": "NewLineTrivia",
                                        "text": "\r\n"
                                    }
                                ]
                            }
                        },
                        {
                            "kind": "VariableStatement",
                            "fullStart": 686,
                            "fullEnd": 730,
                            "start": 688,
                            "end": 728,
                            "fullWidth": 44,
                            "width": 40,
                            "modifiers": [],
                            "variableDeclaration": {
                                "kind": "VariableDeclaration",
                                "fullStart": 686,
                                "fullEnd": 727,
                                "start": 688,
                                "end": 727,
                                "fullWidth": 41,
                                "width": 39,
                                "varKeyword": {
                                    "kind": "VarKeyword",
                                    "fullStart": 686,
                                    "fullEnd": 692,
                                    "start": 688,
                                    "end": 691,
                                    "fullWidth": 6,
                                    "width": 3,
                                    "text": "var",
                                    "value": "var",
                                    "valueText": "var",
                                    "hasLeadingTrivia": true,
                                    "hasTrailingTrivia": true,
                                    "leadingTrivia": [
                                        {
                                            "kind": "WhitespaceTrivia",
                                            "text": "  "
                                        }
                                    ],
                                    "trailingTrivia": [
                                        {
                                            "kind": "WhitespaceTrivia",
                                            "text": " "
                                        }
                                    ]
                                },
                                "variableDeclarators": [
                                    {
                                        "kind": "VariableDeclarator",
                                        "fullStart": 692,
                                        "fullEnd": 727,
                                        "start": 692,
                                        "end": 727,
                                        "fullWidth": 35,
                                        "width": 35,
                                        "identifier": {
                                            "kind": "IdentifierName",
                                            "fullStart": 692,
                                            "fullEnd": 699,
                                            "start": 692,
                                            "end": 698,
                                            "fullWidth": 7,
                                            "width": 6,
                                            "text": "resArr",
                                            "value": "resArr",
                                            "valueText": "resArr",
                                            "hasTrailingTrivia": true,
                                            "trailingTrivia": [
                                                {
                                                    "kind": "WhitespaceTrivia",
                                                    "text": " "
                                                }
                                            ]
                                        },
                                        "equalsValueClause": {
                                            "kind": "EqualsValueClause",
                                            "fullStart": 699,
                                            "fullEnd": 727,
                                            "start": 699,
                                            "end": 727,
                                            "fullWidth": 28,
                                            "width": 28,
                                            "equalsToken": {
                                                "kind": "EqualsToken",
                                                "fullStart": 699,
                                                "fullEnd": 701,
                                                "start": 699,
                                                "end": 700,
                                                "fullWidth": 2,
                                                "width": 1,
                                                "text": "=",
                                                "value": "=",
                                                "valueText": "=",
                                                "hasTrailingTrivia": true,
                                                "trailingTrivia": [
                                                    {
                                                        "kind": "WhitespaceTrivia",
                                                        "text": " "
                                                    }
                                                ]
                                            },
                                            "value": {
                                                "kind": "InvocationExpression",
                                                "fullStart": 701,
                                                "fullEnd": 727,
                                                "start": 701,
                                                "end": 727,
                                                "fullWidth": 26,
                                                "width": 26,
                                                "expression": {
                                                    "kind": "MemberAccessExpression",
                                                    "fullStart": 701,
                                                    "fullEnd": 711,
                                                    "start": 701,
                                                    "end": 711,
                                                    "fullWidth": 10,
                                                    "width": 10,
                                                    "expression": {
                                                        "kind": "IdentifierName",
                                                        "fullStart": 701,
                                                        "fullEnd": 707,
                                                        "start": 701,
                                                        "end": 707,
                                                        "fullWidth": 6,
                                                        "width": 6,
                                                        "text": "srcArr",
                                                        "value": "srcArr",
                                                        "valueText": "srcArr"
                                                    },
                                                    "dotToken": {
                                                        "kind": "DotToken",
                                                        "fullStart": 707,
                                                        "fullEnd": 708,
                                                        "start": 707,
                                                        "end": 708,
                                                        "fullWidth": 1,
                                                        "width": 1,
                                                        "text": ".",
                                                        "value": ".",
                                                        "valueText": "."
                                                    },
                                                    "name": {
                                                        "kind": "IdentifierName",
                                                        "fullStart": 708,
                                                        "fullEnd": 711,
                                                        "start": 708,
                                                        "end": 711,
                                                        "fullWidth": 3,
                                                        "width": 3,
                                                        "text": "map",
                                                        "value": "map",
                                                        "valueText": "map"
                                                    }
                                                },
                                                "argumentList": {
                                                    "kind": "ArgumentList",
                                                    "fullStart": 711,
                                                    "fullEnd": 727,
                                                    "start": 711,
                                                    "end": 727,
                                                    "fullWidth": 16,
                                                    "width": 16,
                                                    "openParenToken": {
                                                        "kind": "OpenParenToken",
                                                        "fullStart": 711,
                                                        "fullEnd": 712,
                                                        "start": 711,
                                                        "end": 712,
                                                        "fullWidth": 1,
                                                        "width": 1,
                                                        "text": "(",
                                                        "value": "(",
                                                        "valueText": "("
                                                    },
                                                    "arguments": [
                                                        {
                                                            "kind": "IdentifierName",
                                                            "fullStart": 712,
                                                            "fullEnd": 722,
                                                            "start": 712,
                                                            "end": 722,
                                                            "fullWidth": 10,
                                                            "width": 10,
                                                            "text": "callbackfn",
                                                            "value": "callbackfn",
                                                            "valueText": "callbackfn"
                                                        },
                                                        {
                                                            "kind": "CommaToken",
                                                            "fullStart": 722,
                                                            "fullEnd": 723,
                                                            "start": 722,
                                                            "end": 723,
                                                            "fullWidth": 1,
                                                            "width": 1,
                                                            "text": ",",
                                                            "value": ",",
                                                            "valueText": ","
                                                        },
                                                        {
                                                            "kind": "IdentifierName",
                                                            "fullStart": 723,
                                                            "fullEnd": 726,
                                                            "start": 723,
                                                            "end": 726,
                                                            "fullWidth": 3,
                                                            "width": 3,
                                                            "text": "foo",
                                                            "value": "foo",
                                                            "valueText": "foo"
                                                        }
                                                    ],
                                                    "closeParenToken": {
                                                        "kind": "CloseParenToken",
                                                        "fullStart": 726,
                                                        "fullEnd": 727,
                                                        "start": 726,
                                                        "end": 727,
                                                        "fullWidth": 1,
                                                        "width": 1,
                                                        "text": ")",
                                                        "value": ")",
                                                        "valueText": ")"
                                                    }
                                                }
                                            }
                                        }
                                    }
                                ]
                            },
                            "semicolonToken": {
                                "kind": "SemicolonToken",
                                "fullStart": 727,
                                "fullEnd": 730,
                                "start": 727,
                                "end": 728,
                                "fullWidth": 3,
                                "width": 1,
                                "text": ";",
                                "value": ";",
                                "valueText": ";",
                                "hasTrailingTrivia": true,
                                "hasTrailingNewLine": true,
                                "trailingTrivia": [
                                    {
                                        "kind": "NewLineTrivia",
                                        "text": "\r\n"
                                    }
                                ]
                            }
                        },
                        {
                            "kind": "IfStatement",
                            "fullStart": 730,
                            "fullEnd": 779,
                            "start": 732,
                            "end": 773,
                            "fullWidth": 49,
                            "width": 41,
                            "ifKeyword": {
                                "kind": "IfKeyword",
                                "fullStart": 730,
                                "fullEnd": 734,
                                "start": 732,
                                "end": 734,
                                "fullWidth": 4,
                                "width": 2,
                                "text": "if",
                                "value": "if",
                                "valueText": "if",
                                "hasLeadingTrivia": true,
                                "leadingTrivia": [
                                    {
                                        "kind": "WhitespaceTrivia",
                                        "text": "  "
                                    }
                                ]
                            },
                            "openParenToken": {
                                "kind": "OpenParenToken",
                                "fullStart": 734,
                                "fullEnd": 736,
                                "start": 734,
                                "end": 735,
                                "fullWidth": 2,
                                "width": 1,
                                "text": "(",
                                "value": "(",
                                "valueText": "(",
                                "hasTrailingTrivia": true,
                                "trailingTrivia": [
                                    {
                                        "kind": "WhitespaceTrivia",
                                        "text": " "
                                    }
                                ]
                            },
                            "condition": {
                                "kind": "EqualsExpression",
                                "fullStart": 736,
                                "fullEnd": 754,
                                "start": 736,
                                "end": 754,
                                "fullWidth": 18,
                                "width": 18,
                                "left": {
                                    "kind": "ElementAccessExpression",
                                    "fullStart": 736,
                                    "fullEnd": 746,
                                    "start": 736,
                                    "end": 745,
                                    "fullWidth": 10,
                                    "width": 9,
                                    "expression": {
                                        "kind": "IdentifierName",
                                        "fullStart": 736,
                                        "fullEnd": 742,
                                        "start": 736,
                                        "end": 742,
                                        "fullWidth": 6,
                                        "width": 6,
                                        "text": "resArr",
                                        "value": "resArr",
                                        "valueText": "resArr"
                                    },
                                    "openBracketToken": {
                                        "kind": "OpenBracketToken",
                                        "fullStart": 742,
                                        "fullEnd": 743,
                                        "start": 742,
                                        "end": 743,
                                        "fullWidth": 1,
                                        "width": 1,
                                        "text": "[",
                                        "value": "[",
                                        "valueText": "["
                                    },
                                    "argumentExpression": {
                                        "kind": "NumericLiteral",
                                        "fullStart": 743,
                                        "fullEnd": 744,
                                        "start": 743,
                                        "end": 744,
                                        "fullWidth": 1,
                                        "width": 1,
                                        "text": "0",
                                        "value": 0,
                                        "valueText": "0"
                                    },
                                    "closeBracketToken": {
                                        "kind": "CloseBracketToken",
                                        "fullStart": 744,
                                        "fullEnd": 746,
                                        "start": 744,
                                        "end": 745,
                                        "fullWidth": 2,
                                        "width": 1,
                                        "text": "]",
                                        "value": "]",
                                        "valueText": "]",
                                        "hasTrailingTrivia": true,
                                        "trailingTrivia": [
                                            {
                                                "kind": "WhitespaceTrivia",
                                                "text": " "
                                            }
                                        ]
                                    }
                                },
                                "operatorToken": {
                                    "kind": "EqualsEqualsEqualsToken",
                                    "fullStart": 746,
                                    "fullEnd": 750,
                                    "start": 746,
                                    "end": 749,
                                    "fullWidth": 4,
                                    "width": 3,
                                    "text": "===",
                                    "value": "===",
                                    "valueText": "===",
                                    "hasTrailingTrivia": true,
                                    "trailingTrivia": [
                                        {
                                            "kind": "WhitespaceTrivia",
                                            "text": " "
                                        }
                                    ]
                                },
                                "right": {
                                    "kind": "TrueKeyword",
                                    "fullStart": 750,
                                    "fullEnd": 754,
                                    "start": 750,
                                    "end": 754,
                                    "fullWidth": 4,
                                    "width": 4,
                                    "text": "true",
                                    "value": true,
                                    "valueText": "true"
                                }
                            },
                            "closeParenToken": {
                                "kind": "CloseParenToken",
                                "fullStart": 754,
                                "fullEnd": 757,
                                "start": 754,
                                "end": 755,
                                "fullWidth": 3,
                                "width": 1,
                                "text": ")",
                                "value": ")",
                                "valueText": ")",
                                "hasTrailingTrivia": true,
                                "hasTrailingNewLine": true,
                                "trailingTrivia": [
                                    {
                                        "kind": "NewLineTrivia",
                                        "text": "\r\n"
                                    }
                                ]
                            },
                            "statement": {
                                "kind": "ReturnStatement",
                                "fullStart": 757,
                                "fullEnd": 779,
                                "start": 761,
                                "end": 773,
                                "fullWidth": 22,
                                "width": 12,
                                "returnKeyword": {
                                    "kind": "ReturnKeyword",
                                    "fullStart": 757,
                                    "fullEnd": 768,
                                    "start": 761,
                                    "end": 767,
                                    "fullWidth": 11,
                                    "width": 6,
                                    "text": "return",
                                    "value": "return",
                                    "valueText": "return",
                                    "hasLeadingTrivia": true,
                                    "hasTrailingTrivia": true,
                                    "leadingTrivia": [
                                        {
                                            "kind": "WhitespaceTrivia",
                                            "text": "    "
                                        }
                                    ],
                                    "trailingTrivia": [
                                        {
                                            "kind": "WhitespaceTrivia",
                                            "text": " "
                                        }
                                    ]
                                },
                                "expression": {
                                    "kind": "TrueKeyword",
                                    "fullStart": 768,
                                    "fullEnd": 772,
                                    "start": 768,
                                    "end": 772,
                                    "fullWidth": 4,
                                    "width": 4,
                                    "text": "true",
                                    "value": true,
                                    "valueText": "true"
                                },
                                "semicolonToken": {
                                    "kind": "SemicolonToken",
                                    "fullStart": 772,
                                    "fullEnd": 779,
                                    "start": 772,
                                    "end": 773,
                                    "fullWidth": 7,
                                    "width": 1,
                                    "text": ";",
                                    "value": ";",
                                    "valueText": ";",
                                    "hasTrailingTrivia": true,
                                    "hasTrailingNewLine": true,
                                    "trailingTrivia": [
                                        {
                                            "kind": "WhitespaceTrivia",
                                            "text": "    "
                                        },
                                        {
                                            "kind": "NewLineTrivia",
                                            "text": "\r\n"
                                        }
                                    ]
                                }
                            }
                        }
                    ],
                    "closeBraceToken": {
                        "kind": "CloseBraceToken",
                        "fullStart": 779,
                        "fullEnd": 785,
                        "start": 782,
                        "end": 783,
                        "fullWidth": 6,
                        "width": 1,
                        "text": "}",
                        "value": "}",
                        "valueText": "}",
                        "hasLeadingTrivia": true,
                        "hasLeadingNewLine": true,
                        "hasTrailingTrivia": true,
                        "hasTrailingNewLine": true,
                        "leadingTrivia": [
                            {
                                "kind": "NewLineTrivia",
                                "text": "\r\n"
                            },
                            {
                                "kind": "WhitespaceTrivia",
                                "text": " "
                            }
                        ],
                        "trailingTrivia": [
                            {
                                "kind": "NewLineTrivia",
                                "text": "\r\n"
                            }
                        ]
                    }
                }
            },
            {
                "kind": "ExpressionStatement",
                "fullStart": 785,
                "fullEnd": 809,
                "start": 785,
                "end": 807,
                "fullWidth": 24,
                "width": 22,
                "expression": {
                    "kind": "InvocationExpression",
                    "fullStart": 785,
                    "fullEnd": 806,
                    "start": 785,
                    "end": 806,
                    "fullWidth": 21,
                    "width": 21,
                    "expression": {
                        "kind": "IdentifierName",
                        "fullStart": 785,
                        "fullEnd": 796,
                        "start": 785,
                        "end": 796,
                        "fullWidth": 11,
                        "width": 11,
                        "text": "runTestCase",
                        "value": "runTestCase",
                        "valueText": "runTestCase"
                    },
                    "argumentList": {
                        "kind": "ArgumentList",
                        "fullStart": 796,
                        "fullEnd": 806,
                        "start": 796,
                        "end": 806,
                        "fullWidth": 10,
                        "width": 10,
                        "openParenToken": {
                            "kind": "OpenParenToken",
                            "fullStart": 796,
                            "fullEnd": 797,
                            "start": 796,
                            "end": 797,
                            "fullWidth": 1,
                            "width": 1,
                            "text": "(",
                            "value": "(",
                            "valueText": "("
                        },
                        "arguments": [
                            {
                                "kind": "IdentifierName",
                                "fullStart": 797,
                                "fullEnd": 805,
                                "start": 797,
                                "end": 805,
                                "fullWidth": 8,
                                "width": 8,
                                "text": "testcase",
                                "value": "testcase",
                                "valueText": "testcase"
                            }
                        ],
                        "closeParenToken": {
                            "kind": "CloseParenToken",
                            "fullStart": 805,
                            "fullEnd": 806,
                            "start": 805,
                            "end": 806,
                            "fullWidth": 1,
                            "width": 1,
                            "text": ")",
                            "value": ")",
                            "valueText": ")"
                        }
                    }
                },
                "semicolonToken": {
                    "kind": "SemicolonToken",
                    "fullStart": 806,
                    "fullEnd": 809,
                    "start": 806,
                    "end": 807,
                    "fullWidth": 3,
                    "width": 1,
                    "text": ";",
                    "value": ";",
                    "valueText": ";",
                    "hasTrailingTrivia": true,
                    "hasTrailingNewLine": true,
                    "trailingTrivia": [
                        {
                            "kind": "NewLineTrivia",
                            "text": "\r\n"
                        }
                    ]
                }
            }
        ],
        "endOfFileToken": {
            "kind": "EndOfFileToken",
            "fullStart": 809,
            "fullEnd": 809,
            "start": 809,
            "end": 809,
            "fullWidth": 0,
            "width": 0,
            "text": ""
        }
    },
    "lineMap": {
        "lineStarts": [
            0,
            67,
            152,
            232,
            308,
            380,
            385,
            439,
            498,
            503,
            505,
            507,
            530,
            550,
            588,
            593,
            615,
            620,
            622,
            642,
            661,
            665,
            686,
            730,
            757,
            779,
            781,
            785,
            809
        ],
        "length": 809
    }
}<|MERGE_RESOLUTION|>--- conflicted
+++ resolved
@@ -412,11 +412,8 @@
                                             "start": 572,
                                             "end": 575,
                                             "fullWidth": 3,
-<<<<<<< HEAD
                                             "width": 3,
-=======
                                             "modifiers": [],
->>>>>>> e3c38734
                                             "identifier": {
                                                 "kind": "IdentifierName",
                                                 "fullStart": 572,
@@ -456,11 +453,8 @@
                                             "start": 577,
                                             "end": 580,
                                             "fullWidth": 3,
-<<<<<<< HEAD
                                             "width": 3,
-=======
                                             "modifiers": [],
->>>>>>> e3c38734
                                             "identifier": {
                                                 "kind": "IdentifierName",
                                                 "fullStart": 577,
@@ -500,11 +494,8 @@
                                             "start": 582,
                                             "end": 585,
                                             "fullWidth": 3,
-<<<<<<< HEAD
                                             "width": 3,
-=======
                                             "modifiers": [],
->>>>>>> e3c38734
                                             "identifier": {
                                                 "kind": "IdentifierName",
                                                 "fullStart": 582,
