--- conflicted
+++ resolved
@@ -282,11 +282,8 @@
                                             "start": 610,
                                             "end": 613,
                                             "fullWidth": 3,
-<<<<<<< HEAD
                                             "width": 3,
-=======
                                             "modifiers": [],
->>>>>>> e3c38734
                                             "identifier": {
                                                 "kind": "IdentifierName",
                                                 "fullStart": 610,
@@ -326,11 +323,8 @@
                                             "start": 615,
                                             "end": 618,
                                             "fullWidth": 3,
-<<<<<<< HEAD
                                             "width": 3,
-=======
                                             "modifiers": [],
->>>>>>> e3c38734
                                             "identifier": {
                                                 "kind": "IdentifierName",
                                                 "fullStart": 615,
@@ -370,11 +364,8 @@
                                             "start": 620,
                                             "end": 623,
                                             "fullWidth": 3,
-<<<<<<< HEAD
                                             "width": 3,
-=======
                                             "modifiers": [],
->>>>>>> e3c38734
                                             "identifier": {
                                                 "kind": "IdentifierName",
                                                 "fullStart": 620,
