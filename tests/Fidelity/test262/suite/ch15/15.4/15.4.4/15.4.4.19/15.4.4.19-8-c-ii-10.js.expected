--- conflicted
+++ resolved
@@ -548,12 +548,8 @@
                                         "start": 654,
                                         "end": 687,
                                         "fullWidth": 33,
-<<<<<<< HEAD
                                         "width": 33,
-                                        "identifier": {
-=======
                                         "propertyName": {
->>>>>>> 85e84683
                                             "kind": "IdentifierName",
                                             "fullStart": 654,
                                             "fullEnd": 665,
