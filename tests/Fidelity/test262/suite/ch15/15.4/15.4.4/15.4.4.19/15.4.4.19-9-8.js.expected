--- conflicted
+++ resolved
@@ -250,12 +250,8 @@
                                         "start": 629,
                                         "end": 645,
                                         "fullWidth": 16,
-<<<<<<< HEAD
                                         "width": 16,
-                                        "identifier": {
-=======
                                         "propertyName": {
->>>>>>> 85e84683
                                             "kind": "IdentifierName",
                                             "fullStart": 629,
                                             "fullEnd": 638,
@@ -869,12 +865,8 @@
                                         "start": 781,
                                         "end": 802,
                                         "fullWidth": 21,
-<<<<<<< HEAD
                                         "width": 21,
-                                        "identifier": {
-=======
                                         "propertyName": {
->>>>>>> 85e84683
                                             "kind": "IdentifierName",
                                             "fullStart": 781,
                                             "fullEnd": 785,
@@ -1340,12 +1332,8 @@
                                         "start": 853,
                                         "end": 868,
                                         "fullWidth": 15,
-<<<<<<< HEAD
                                         "width": 15,
-                                        "identifier": {
-=======
                                         "propertyName": {
->>>>>>> 85e84683
                                             "kind": "IdentifierName",
                                             "fullStart": 853,
                                             "fullEnd": 857,
@@ -1674,12 +1662,8 @@
                                         "start": 910,
                                         "end": 964,
                                         "fullWidth": 54,
-<<<<<<< HEAD
                                         "width": 54,
-                                        "identifier": {
-=======
                                         "propertyName": {
->>>>>>> 85e84683
                                             "kind": "IdentifierName",
                                             "fullStart": 910,
                                             "fullEnd": 921,
