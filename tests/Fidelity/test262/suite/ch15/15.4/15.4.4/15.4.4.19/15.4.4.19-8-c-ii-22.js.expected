{
    "isDeclaration": false,
    "languageVersion": "EcmaScript5",
    "parseOptions": {
        "allowAutomaticSemicolonInsertion": true
    },
    "sourceUnit": {
        "kind": "SourceUnit",
        "fullStart": 0,
        "fullEnd": 1055,
        "start": 560,
        "end": 1055,
        "fullWidth": 1055,
        "width": 495,
        "isIncrementallyUnusable": true,
        "moduleElements": [
            {
                "kind": "FunctionDeclaration",
                "fullStart": 0,
                "fullEnd": 1031,
                "start": 560,
                "end": 1029,
                "fullWidth": 1031,
                "width": 469,
                "modifiers": [],
                "functionKeyword": {
                    "kind": "FunctionKeyword",
                    "fullStart": 0,
                    "fullEnd": 569,
                    "start": 560,
                    "end": 568,
                    "fullWidth": 569,
                    "width": 8,
                    "text": "function",
                    "value": "function",
                    "valueText": "function",
                    "hasLeadingTrivia": true,
                    "hasLeadingComment": true,
                    "hasLeadingNewLine": true,
                    "hasTrailingTrivia": true,
                    "leadingTrivia": [
                        {
                            "kind": "SingleLineCommentTrivia",
                            "text": "/// Copyright (c) 2012 Ecma International.  All rights reserved. "
                        },
                        {
                            "kind": "NewLineTrivia",
                            "text": "\r\n"
                        },
                        {
                            "kind": "SingleLineCommentTrivia",
                            "text": "/// Ecma International makes this code available under the terms and conditions set"
                        },
                        {
                            "kind": "NewLineTrivia",
                            "text": "\r\n"
                        },
                        {
                            "kind": "SingleLineCommentTrivia",
                            "text": "/// forth on http://hg.ecmascript.org/tests/test262/raw-file/tip/LICENSE (the "
                        },
                        {
                            "kind": "NewLineTrivia",
                            "text": "\r\n"
                        },
                        {
                            "kind": "SingleLineCommentTrivia",
                            "text": "/// \"Use Terms\").   Any redistribution of this code must retain the above "
                        },
                        {
                            "kind": "NewLineTrivia",
                            "text": "\r\n"
                        },
                        {
                            "kind": "SingleLineCommentTrivia",
                            "text": "/// copyright and this notice and otherwise comply with the Use Terms."
                        },
                        {
                            "kind": "NewLineTrivia",
                            "text": "\r\n"
                        },
                        {
                            "kind": "MultiLineCommentTrivia",
                            "text": "/**\r\n * @path ch15/15.4/15.4.4/15.4.4.19/15.4.4.19-8-c-ii-22.js\r\n * @description Array.prototype.map - callbackfn called with correct parameters (the index k is correct)\r\n */"
                        },
                        {
                            "kind": "NewLineTrivia",
                            "text": "\r\n"
                        },
                        {
                            "kind": "NewLineTrivia",
                            "text": "\r\n"
                        },
                        {
                            "kind": "NewLineTrivia",
                            "text": "\r\n"
                        }
                    ],
                    "trailingTrivia": [
                        {
                            "kind": "WhitespaceTrivia",
                            "text": " "
                        }
                    ]
                },
                "identifier": {
                    "kind": "IdentifierName",
                    "fullStart": 569,
                    "fullEnd": 577,
                    "start": 569,
                    "end": 577,
                    "fullWidth": 8,
                    "width": 8,
                    "text": "testcase",
                    "value": "testcase",
                    "valueText": "testcase"
                },
                "callSignature": {
                    "kind": "CallSignature",
                    "fullStart": 577,
                    "fullEnd": 580,
                    "start": 577,
                    "end": 579,
                    "fullWidth": 3,
                    "width": 2,
                    "parameterList": {
                        "kind": "ParameterList",
                        "fullStart": 577,
                        "fullEnd": 580,
                        "start": 577,
                        "end": 579,
                        "fullWidth": 3,
                        "width": 2,
                        "openParenToken": {
                            "kind": "OpenParenToken",
                            "fullStart": 577,
                            "fullEnd": 578,
                            "start": 577,
                            "end": 578,
                            "fullWidth": 1,
                            "width": 1,
                            "text": "(",
                            "value": "(",
                            "valueText": "("
                        },
                        "parameters": [],
                        "closeParenToken": {
                            "kind": "CloseParenToken",
                            "fullStart": 578,
                            "fullEnd": 580,
                            "start": 578,
                            "end": 579,
                            "fullWidth": 2,
                            "width": 1,
                            "text": ")",
                            "value": ")",
                            "valueText": ")",
                            "hasTrailingTrivia": true,
                            "trailingTrivia": [
                                {
                                    "kind": "WhitespaceTrivia",
                                    "text": " "
                                }
                            ]
                        }
                    }
                },
                "block": {
                    "kind": "Block",
                    "fullStart": 580,
                    "fullEnd": 1031,
                    "start": 580,
                    "end": 1029,
                    "fullWidth": 451,
                    "width": 449,
                    "openBraceToken": {
                        "kind": "OpenBraceToken",
                        "fullStart": 580,
                        "fullEnd": 583,
                        "start": 580,
                        "end": 581,
                        "fullWidth": 3,
                        "width": 1,
                        "text": "{",
                        "value": "{",
                        "valueText": "{",
                        "hasTrailingTrivia": true,
                        "hasTrailingNewLine": true,
                        "trailingTrivia": [
                            {
                                "kind": "NewLineTrivia",
                                "text": "\r\n"
                            }
                        ]
                    },
                    "statements": [
                        {
                            "kind": "FunctionDeclaration",
                            "fullStart": 583,
                            "fullEnd": 835,
                            "start": 593,
                            "end": 833,
                            "fullWidth": 252,
                            "width": 240,
                            "modifiers": [],
                            "functionKeyword": {
                                "kind": "FunctionKeyword",
                                "fullStart": 583,
                                "fullEnd": 602,
                                "start": 593,
                                "end": 601,
                                "fullWidth": 19,
                                "width": 8,
                                "text": "function",
                                "value": "function",
                                "valueText": "function",
                                "hasLeadingTrivia": true,
                                "hasLeadingNewLine": true,
                                "hasTrailingTrivia": true,
                                "leadingTrivia": [
                                    {
                                        "kind": "NewLineTrivia",
                                        "text": "\r\n"
                                    },
                                    {
                                        "kind": "WhitespaceTrivia",
                                        "text": "        "
                                    }
                                ],
                                "trailingTrivia": [
                                    {
                                        "kind": "WhitespaceTrivia",
                                        "text": " "
                                    }
                                ]
                            },
                            "identifier": {
                                "kind": "IdentifierName",
                                "fullStart": 602,
                                "fullEnd": 612,
                                "start": 602,
                                "end": 612,
                                "fullWidth": 10,
                                "width": 10,
                                "text": "callbackfn",
                                "value": "callbackfn",
                                "valueText": "callbackfn"
                            },
                            "callSignature": {
                                "kind": "CallSignature",
                                "fullStart": 612,
                                "fullEnd": 628,
                                "start": 612,
                                "end": 627,
                                "fullWidth": 16,
                                "width": 15,
                                "parameterList": {
                                    "kind": "ParameterList",
                                    "fullStart": 612,
                                    "fullEnd": 628,
                                    "start": 612,
                                    "end": 627,
                                    "fullWidth": 16,
                                    "width": 15,
                                    "openParenToken": {
                                        "kind": "OpenParenToken",
                                        "fullStart": 612,
                                        "fullEnd": 613,
                                        "start": 612,
                                        "end": 613,
                                        "fullWidth": 1,
                                        "width": 1,
                                        "text": "(",
                                        "value": "(",
                                        "valueText": "("
                                    },
                                    "parameters": [
                                        {
                                            "kind": "Parameter",
                                            "fullStart": 613,
                                            "fullEnd": 616,
                                            "start": 613,
                                            "end": 616,
                                            "fullWidth": 3,
                                            "width": 3,
                                            "modifiers": [],
                                            "identifier": {
                                                "kind": "IdentifierName",
                                                "fullStart": 613,
                                                "fullEnd": 616,
                                                "start": 613,
                                                "end": 616,
                                                "fullWidth": 3,
                                                "width": 3,
                                                "text": "val",
                                                "value": "val",
                                                "valueText": "val"
                                            }
                                        },
                                        {
                                            "kind": "CommaToken",
                                            "fullStart": 616,
                                            "fullEnd": 618,
                                            "start": 616,
                                            "end": 617,
                                            "fullWidth": 2,
                                            "width": 1,
                                            "text": ",",
                                            "value": ",",
                                            "valueText": ",",
                                            "hasTrailingTrivia": true,
                                            "trailingTrivia": [
                                                {
                                                    "kind": "WhitespaceTrivia",
                                                    "text": " "
                                                }
                                            ]
                                        },
                                        {
                                            "kind": "Parameter",
                                            "fullStart": 618,
                                            "fullEnd": 621,
                                            "start": 618,
                                            "end": 621,
                                            "fullWidth": 3,
                                            "width": 3,
                                            "modifiers": [],
                                            "identifier": {
                                                "kind": "IdentifierName",
                                                "fullStart": 618,
                                                "fullEnd": 621,
                                                "start": 618,
                                                "end": 621,
                                                "fullWidth": 3,
                                                "width": 3,
                                                "text": "idx",
                                                "value": "idx",
                                                "valueText": "idx"
                                            }
                                        },
                                        {
                                            "kind": "CommaToken",
                                            "fullStart": 621,
                                            "fullEnd": 623,
                                            "start": 621,
                                            "end": 622,
                                            "fullWidth": 2,
                                            "width": 1,
                                            "text": ",",
                                            "value": ",",
                                            "valueText": ",",
                                            "hasTrailingTrivia": true,
                                            "trailingTrivia": [
                                                {
                                                    "kind": "WhitespaceTrivia",
                                                    "text": " "
                                                }
                                            ]
                                        },
                                        {
                                            "kind": "Parameter",
                                            "fullStart": 623,
                                            "fullEnd": 626,
                                            "start": 623,
                                            "end": 626,
                                            "fullWidth": 3,
                                            "width": 3,
                                            "modifiers": [],
                                            "identifier": {
                                                "kind": "IdentifierName",
                                                "fullStart": 623,
                                                "fullEnd": 626,
                                                "start": 623,
                                                "end": 626,
                                                "fullWidth": 3,
                                                "width": 3,
                                                "text": "obj",
                                                "value": "obj",
                                                "valueText": "obj"
                                            }
                                        }
                                    ],
                                    "closeParenToken": {
                                        "kind": "CloseParenToken",
                                        "fullStart": 626,
                                        "fullEnd": 628,
                                        "start": 626,
                                        "end": 627,
                                        "fullWidth": 2,
                                        "width": 1,
                                        "text": ")",
                                        "value": ")",
                                        "valueText": ")",
                                        "hasTrailingTrivia": true,
                                        "trailingTrivia": [
                                            {
                                                "kind": "WhitespaceTrivia",
                                                "text": " "
                                            }
                                        ]
                                    }
                                }
                            },
                            "block": {
                                "kind": "Block",
                                "fullStart": 628,
                                "fullEnd": 835,
                                "start": 628,
                                "end": 833,
                                "fullWidth": 207,
                                "width": 205,
                                "openBraceToken": {
                                    "kind": "OpenBraceToken",
                                    "fullStart": 628,
                                    "fullEnd": 631,
                                    "start": 628,
                                    "end": 629,
                                    "fullWidth": 3,
                                    "width": 1,
                                    "text": "{",
                                    "value": "{",
                                    "valueText": "{",
                                    "hasTrailingTrivia": true,
                                    "hasTrailingNewLine": true,
                                    "trailingTrivia": [
                                        {
                                            "kind": "NewLineTrivia",
                                            "text": "\r\n"
                                        }
                                    ]
                                },
                                "statements": [
                                    {
                                        "kind": "IfStatement",
                                        "fullStart": 631,
                                        "fullEnd": 712,
                                        "start": 643,
                                        "end": 710,
                                        "fullWidth": 81,
                                        "width": 67,
                                        "ifKeyword": {
                                            "kind": "IfKeyword",
                                            "fullStart": 631,
                                            "fullEnd": 646,
                                            "start": 643,
                                            "end": 645,
                                            "fullWidth": 15,
                                            "width": 2,
                                            "text": "if",
                                            "value": "if",
                                            "valueText": "if",
                                            "hasLeadingTrivia": true,
                                            "hasTrailingTrivia": true,
                                            "leadingTrivia": [
                                                {
                                                    "kind": "WhitespaceTrivia",
                                                    "text": "            "
                                                }
                                            ],
                                            "trailingTrivia": [
                                                {
                                                    "kind": "WhitespaceTrivia",
                                                    "text": " "
                                                }
                                            ]
                                        },
                                        "openParenToken": {
                                            "kind": "OpenParenToken",
                                            "fullStart": 646,
                                            "fullEnd": 647,
                                            "start": 646,
                                            "end": 647,
                                            "fullWidth": 1,
                                            "width": 1,
                                            "text": "(",
                                            "value": "(",
                                            "valueText": "("
                                        },
                                        "condition": {
                                            "kind": "EqualsExpression",
                                            "fullStart": 647,
                                            "fullEnd": 657,
                                            "start": 647,
                                            "end": 657,
                                            "fullWidth": 10,
                                            "width": 10,
                                            "left": {
                                                "kind": "IdentifierName",
                                                "fullStart": 647,
                                                "fullEnd": 651,
                                                "start": 647,
                                                "end": 650,
                                                "fullWidth": 4,
                                                "width": 3,
                                                "text": "val",
                                                "value": "val",
                                                "valueText": "val",
                                                "hasTrailingTrivia": true,
                                                "trailingTrivia": [
                                                    {
                                                        "kind": "WhitespaceTrivia",
                                                        "text": " "
                                                    }
                                                ]
                                            },
                                            "operatorToken": {
                                                "kind": "EqualsEqualsEqualsToken",
                                                "fullStart": 651,
                                                "fullEnd": 655,
                                                "start": 651,
                                                "end": 654,
                                                "fullWidth": 4,
                                                "width": 3,
                                                "text": "===",
                                                "value": "===",
                                                "valueText": "===",
                                                "hasTrailingTrivia": true,
                                                "trailingTrivia": [
                                                    {
                                                        "kind": "WhitespaceTrivia",
                                                        "text": " "
                                                    }
                                                ]
                                            },
                                            "right": {
                                                "kind": "NumericLiteral",
                                                "fullStart": 655,
                                                "fullEnd": 657,
                                                "start": 655,
                                                "end": 657,
                                                "fullWidth": 2,
                                                "width": 2,
                                                "text": "11",
                                                "value": 11,
                                                "valueText": "11"
                                            }
                                        },
                                        "closeParenToken": {
                                            "kind": "CloseParenToken",
                                            "fullStart": 657,
                                            "fullEnd": 659,
                                            "start": 657,
                                            "end": 658,
                                            "fullWidth": 2,
                                            "width": 1,
                                            "text": ")",
                                            "value": ")",
                                            "valueText": ")",
                                            "hasTrailingTrivia": true,
                                            "trailingTrivia": [
                                                {
                                                    "kind": "WhitespaceTrivia",
                                                    "text": " "
                                                }
                                            ]
                                        },
                                        "statement": {
                                            "kind": "Block",
                                            "fullStart": 659,
                                            "fullEnd": 712,
                                            "start": 659,
                                            "end": 710,
                                            "fullWidth": 53,
                                            "width": 51,
                                            "openBraceToken": {
                                                "kind": "OpenBraceToken",
                                                "fullStart": 659,
                                                "fullEnd": 662,
                                                "start": 659,
                                                "end": 660,
                                                "fullWidth": 3,
                                                "width": 1,
                                                "text": "{",
                                                "value": "{",
                                                "valueText": "{",
                                                "hasTrailingTrivia": true,
                                                "hasTrailingNewLine": true,
                                                "trailingTrivia": [
                                                    {
                                                        "kind": "NewLineTrivia",
                                                        "text": "\r\n"
                                                    }
                                                ]
                                            },
                                            "statements": [
                                                {
                                                    "kind": "ReturnStatement",
                                                    "fullStart": 662,
                                                    "fullEnd": 697,
                                                    "start": 678,
                                                    "end": 695,
                                                    "fullWidth": 35,
                                                    "width": 17,
                                                    "returnKeyword": {
                                                        "kind": "ReturnKeyword",
                                                        "fullStart": 662,
                                                        "fullEnd": 685,
                                                        "start": 678,
                                                        "end": 684,
                                                        "fullWidth": 23,
                                                        "width": 6,
                                                        "text": "return",
                                                        "value": "return",
                                                        "valueText": "return",
                                                        "hasLeadingTrivia": true,
                                                        "hasTrailingTrivia": true,
                                                        "leadingTrivia": [
                                                            {
                                                                "kind": "WhitespaceTrivia",
                                                                "text": "                "
                                                            }
                                                        ],
                                                        "trailingTrivia": [
                                                            {
                                                                "kind": "WhitespaceTrivia",
                                                                "text": " "
                                                            }
                                                        ]
                                                    },
                                                    "expression": {
                                                        "kind": "EqualsExpression",
                                                        "fullStart": 685,
                                                        "fullEnd": 694,
                                                        "start": 685,
                                                        "end": 694,
                                                        "fullWidth": 9,
                                                        "width": 9,
                                                        "left": {
                                                            "kind": "IdentifierName",
                                                            "fullStart": 685,
                                                            "fullEnd": 689,
                                                            "start": 685,
                                                            "end": 688,
                                                            "fullWidth": 4,
                                                            "width": 3,
                                                            "text": "idx",
                                                            "value": "idx",
                                                            "valueText": "idx",
                                                            "hasTrailingTrivia": true,
                                                            "trailingTrivia": [
                                                                {
                                                                    "kind": "WhitespaceTrivia",
                                                                    "text": " "
                                                                }
                                                            ]
                                                        },
                                                        "operatorToken": {
                                                            "kind": "EqualsEqualsEqualsToken",
                                                            "fullStart": 689,
                                                            "fullEnd": 693,
                                                            "start": 689,
                                                            "end": 692,
                                                            "fullWidth": 4,
                                                            "width": 3,
                                                            "text": "===",
                                                            "value": "===",
                                                            "valueText": "===",
                                                            "hasTrailingTrivia": true,
                                                            "trailingTrivia": [
                                                                {
                                                                    "kind": "WhitespaceTrivia",
                                                                    "text": " "
                                                                }
                                                            ]
                                                        },
                                                        "right": {
                                                            "kind": "NumericLiteral",
                                                            "fullStart": 693,
                                                            "fullEnd": 694,
                                                            "start": 693,
                                                            "end": 694,
                                                            "fullWidth": 1,
                                                            "width": 1,
                                                            "text": "0",
                                                            "value": 0,
                                                            "valueText": "0"
                                                        }
                                                    },
                                                    "semicolonToken": {
                                                        "kind": "SemicolonToken",
                                                        "fullStart": 694,
                                                        "fullEnd": 697,
                                                        "start": 694,
                                                        "end": 695,
                                                        "fullWidth": 3,
                                                        "width": 1,
                                                        "text": ";",
                                                        "value": ";",
                                                        "valueText": ";",
                                                        "hasTrailingTrivia": true,
                                                        "hasTrailingNewLine": true,
                                                        "trailingTrivia": [
                                                            {
                                                                "kind": "NewLineTrivia",
                                                                "text": "\r\n"
                                                            }
                                                        ]
                                                    }
                                                }
                                            ],
                                            "closeBraceToken": {
                                                "kind": "CloseBraceToken",
                                                "fullStart": 697,
                                                "fullEnd": 712,
                                                "start": 709,
                                                "end": 710,
                                                "fullWidth": 15,
                                                "width": 1,
                                                "text": "}",
                                                "value": "}",
                                                "valueText": "}",
                                                "hasLeadingTrivia": true,
                                                "hasTrailingTrivia": true,
                                                "hasTrailingNewLine": true,
                                                "leadingTrivia": [
                                                    {
                                                        "kind": "WhitespaceTrivia",
                                                        "text": "            "
                                                    }
                                                ],
                                                "trailingTrivia": [
                                                    {
                                                        "kind": "NewLineTrivia",
                                                        "text": "\r\n"
                                                    }
                                                ]
                                            }
                                        }
                                    },
                                    {
                                        "kind": "IfStatement",
                                        "fullStart": 712,
                                        "fullEnd": 795,
                                        "start": 726,
                                        "end": 793,
                                        "fullWidth": 83,
                                        "width": 67,
                                        "ifKeyword": {
                                            "kind": "IfKeyword",
                                            "fullStart": 712,
                                            "fullEnd": 729,
                                            "start": 726,
                                            "end": 728,
                                            "fullWidth": 17,
                                            "width": 2,
                                            "text": "if",
                                            "value": "if",
                                            "valueText": "if",
                                            "hasLeadingTrivia": true,
                                            "hasLeadingNewLine": true,
                                            "hasTrailingTrivia": true,
                                            "leadingTrivia": [
                                                {
                                                    "kind": "NewLineTrivia",
                                                    "text": "\r\n"
                                                },
                                                {
                                                    "kind": "WhitespaceTrivia",
                                                    "text": "            "
                                                }
                                            ],
                                            "trailingTrivia": [
                                                {
                                                    "kind": "WhitespaceTrivia",
                                                    "text": " "
                                                }
                                            ]
                                        },
                                        "openParenToken": {
                                            "kind": "OpenParenToken",
                                            "fullStart": 729,
                                            "fullEnd": 730,
                                            "start": 729,
                                            "end": 730,
                                            "fullWidth": 1,
                                            "width": 1,
                                            "text": "(",
                                            "value": "(",
                                            "valueText": "("
                                        },
                                        "condition": {
                                            "kind": "EqualsExpression",
                                            "fullStart": 730,
                                            "fullEnd": 740,
                                            "start": 730,
                                            "end": 740,
                                            "fullWidth": 10,
                                            "width": 10,
                                            "left": {
                                                "kind": "IdentifierName",
                                                "fullStart": 730,
                                                "fullEnd": 734,
                                                "start": 730,
                                                "end": 733,
                                                "fullWidth": 4,
                                                "width": 3,
                                                "text": "val",
                                                "value": "val",
                                                "valueText": "val",
                                                "hasTrailingTrivia": true,
                                                "trailingTrivia": [
                                                    {
                                                        "kind": "WhitespaceTrivia",
                                                        "text": " "
                                                    }
                                                ]
                                            },
                                            "operatorToken": {
                                                "kind": "EqualsEqualsEqualsToken",
                                                "fullStart": 734,
                                                "fullEnd": 738,
                                                "start": 734,
                                                "end": 737,
                                                "fullWidth": 4,
                                                "width": 3,
                                                "text": "===",
                                                "value": "===",
                                                "valueText": "===",
                                                "hasTrailingTrivia": true,
                                                "trailingTrivia": [
                                                    {
                                                        "kind": "WhitespaceTrivia",
                                                        "text": " "
                                                    }
                                                ]
                                            },
                                            "right": {
                                                "kind": "NumericLiteral",
                                                "fullStart": 738,
                                                "fullEnd": 740,
                                                "start": 738,
                                                "end": 740,
                                                "fullWidth": 2,
                                                "width": 2,
                                                "text": "12",
                                                "value": 12,
                                                "valueText": "12"
                                            }
                                        },
                                        "closeParenToken": {
                                            "kind": "CloseParenToken",
                                            "fullStart": 740,
                                            "fullEnd": 742,
                                            "start": 740,
                                            "end": 741,
                                            "fullWidth": 2,
                                            "width": 1,
                                            "text": ")",
                                            "value": ")",
                                            "valueText": ")",
                                            "hasTrailingTrivia": true,
                                            "trailingTrivia": [
                                                {
                                                    "kind": "WhitespaceTrivia",
                                                    "text": " "
                                                }
                                            ]
                                        },
                                        "statement": {
                                            "kind": "Block",
                                            "fullStart": 742,
                                            "fullEnd": 795,
                                            "start": 742,
                                            "end": 793,
                                            "fullWidth": 53,
                                            "width": 51,
                                            "openBraceToken": {
                                                "kind": "OpenBraceToken",
                                                "fullStart": 742,
                                                "fullEnd": 745,
                                                "start": 742,
                                                "end": 743,
                                                "fullWidth": 3,
                                                "width": 1,
                                                "text": "{",
                                                "value": "{",
                                                "valueText": "{",
                                                "hasTrailingTrivia": true,
                                                "hasTrailingNewLine": true,
                                                "trailingTrivia": [
                                                    {
                                                        "kind": "NewLineTrivia",
                                                        "text": "\r\n"
                                                    }
                                                ]
                                            },
                                            "statements": [
                                                {
                                                    "kind": "ReturnStatement",
                                                    "fullStart": 745,
                                                    "fullEnd": 780,
                                                    "start": 761,
                                                    "end": 778,
                                                    "fullWidth": 35,
                                                    "width": 17,
                                                    "returnKeyword": {
                                                        "kind": "ReturnKeyword",
                                                        "fullStart": 745,
                                                        "fullEnd": 768,
                                                        "start": 761,
                                                        "end": 767,
                                                        "fullWidth": 23,
                                                        "width": 6,
                                                        "text": "return",
                                                        "value": "return",
                                                        "valueText": "return",
                                                        "hasLeadingTrivia": true,
                                                        "hasTrailingTrivia": true,
                                                        "leadingTrivia": [
                                                            {
                                                                "kind": "WhitespaceTrivia",
                                                                "text": "                "
                                                            }
                                                        ],
                                                        "trailingTrivia": [
                                                            {
                                                                "kind": "WhitespaceTrivia",
                                                                "text": " "
                                                            }
                                                        ]
                                                    },
                                                    "expression": {
                                                        "kind": "EqualsExpression",
                                                        "fullStart": 768,
                                                        "fullEnd": 777,
                                                        "start": 768,
                                                        "end": 777,
                                                        "fullWidth": 9,
                                                        "width": 9,
                                                        "left": {
                                                            "kind": "IdentifierName",
                                                            "fullStart": 768,
                                                            "fullEnd": 772,
                                                            "start": 768,
                                                            "end": 771,
                                                            "fullWidth": 4,
                                                            "width": 3,
                                                            "text": "idx",
                                                            "value": "idx",
                                                            "valueText": "idx",
                                                            "hasTrailingTrivia": true,
                                                            "trailingTrivia": [
                                                                {
                                                                    "kind": "WhitespaceTrivia",
                                                                    "text": " "
                                                                }
                                                            ]
                                                        },
                                                        "operatorToken": {
                                                            "kind": "EqualsEqualsEqualsToken",
                                                            "fullStart": 772,
                                                            "fullEnd": 776,
                                                            "start": 772,
                                                            "end": 775,
                                                            "fullWidth": 4,
                                                            "width": 3,
                                                            "text": "===",
                                                            "value": "===",
                                                            "valueText": "===",
                                                            "hasTrailingTrivia": true,
                                                            "trailingTrivia": [
                                                                {
                                                                    "kind": "WhitespaceTrivia",
                                                                    "text": " "
                                                                }
                                                            ]
                                                        },
                                                        "right": {
                                                            "kind": "NumericLiteral",
                                                            "fullStart": 776,
                                                            "fullEnd": 777,
                                                            "start": 776,
                                                            "end": 777,
                                                            "fullWidth": 1,
                                                            "width": 1,
                                                            "text": "1",
                                                            "value": 1,
                                                            "valueText": "1"
                                                        }
                                                    },
                                                    "semicolonToken": {
                                                        "kind": "SemicolonToken",
                                                        "fullStart": 777,
                                                        "fullEnd": 780,
                                                        "start": 777,
                                                        "end": 778,
                                                        "fullWidth": 3,
                                                        "width": 1,
                                                        "text": ";",
                                                        "value": ";",
                                                        "valueText": ";",
                                                        "hasTrailingTrivia": true,
                                                        "hasTrailingNewLine": true,
                                                        "trailingTrivia": [
                                                            {
                                                                "kind": "NewLineTrivia",
                                                                "text": "\r\n"
                                                            }
                                                        ]
                                                    }
                                                }
                                            ],
                                            "closeBraceToken": {
                                                "kind": "CloseBraceToken",
                                                "fullStart": 780,
                                                "fullEnd": 795,
                                                "start": 792,
                                                "end": 793,
                                                "fullWidth": 15,
                                                "width": 1,
                                                "text": "}",
                                                "value": "}",
                                                "valueText": "}",
                                                "hasLeadingTrivia": true,
                                                "hasTrailingTrivia": true,
                                                "hasTrailingNewLine": true,
                                                "leadingTrivia": [
                                                    {
                                                        "kind": "WhitespaceTrivia",
                                                        "text": "            "
                                                    }
                                                ],
                                                "trailingTrivia": [
                                                    {
                                                        "kind": "NewLineTrivia",
                                                        "text": "\r\n"
                                                    }
                                                ]
                                            }
                                        }
                                    },
                                    {
                                        "kind": "ReturnStatement",
                                        "fullStart": 795,
                                        "fullEnd": 824,
                                        "start": 809,
                                        "end": 822,
                                        "fullWidth": 29,
                                        "width": 13,
                                        "returnKeyword": {
                                            "kind": "ReturnKeyword",
                                            "fullStart": 795,
                                            "fullEnd": 816,
                                            "start": 809,
                                            "end": 815,
                                            "fullWidth": 21,
                                            "width": 6,
                                            "text": "return",
                                            "value": "return",
                                            "valueText": "return",
                                            "hasLeadingTrivia": true,
                                            "hasLeadingNewLine": true,
                                            "hasTrailingTrivia": true,
                                            "leadingTrivia": [
                                                {
                                                    "kind": "NewLineTrivia",
                                                    "text": "\r\n"
                                                },
                                                {
                                                    "kind": "WhitespaceTrivia",
                                                    "text": "            "
                                                }
                                            ],
                                            "trailingTrivia": [
                                                {
                                                    "kind": "WhitespaceTrivia",
                                                    "text": " "
                                                }
                                            ]
                                        },
                                        "expression": {
                                            "kind": "FalseKeyword",
                                            "fullStart": 816,
                                            "fullEnd": 821,
                                            "start": 816,
                                            "end": 821,
                                            "fullWidth": 5,
                                            "width": 5,
                                            "text": "false",
                                            "value": false,
                                            "valueText": "false"
                                        },
                                        "semicolonToken": {
                                            "kind": "SemicolonToken",
                                            "fullStart": 821,
                                            "fullEnd": 824,
                                            "start": 821,
                                            "end": 822,
                                            "fullWidth": 3,
                                            "width": 1,
                                            "text": ";",
                                            "value": ";",
                                            "valueText": ";",
                                            "hasTrailingTrivia": true,
                                            "hasTrailingNewLine": true,
                                            "trailingTrivia": [
                                                {
                                                    "kind": "NewLineTrivia",
                                                    "text": "\r\n"
                                                }
                                            ]
                                        }
                                    }
                                ],
                                "closeBraceToken": {
                                    "kind": "CloseBraceToken",
                                    "fullStart": 824,
                                    "fullEnd": 835,
                                    "start": 832,
                                    "end": 833,
                                    "fullWidth": 11,
                                    "width": 1,
                                    "text": "}",
                                    "value": "}",
                                    "valueText": "}",
                                    "hasLeadingTrivia": true,
                                    "hasTrailingTrivia": true,
                                    "hasTrailingNewLine": true,
                                    "leadingTrivia": [
                                        {
                                            "kind": "WhitespaceTrivia",
                                            "text": "        "
                                        }
                                    ],
                                    "trailingTrivia": [
                                        {
                                            "kind": "NewLineTrivia",
                                            "text": "\r\n"
                                        }
                                    ]
                                }
                            }
                        },
                        {
                            "kind": "VariableStatement",
                            "fullStart": 835,
                            "fullEnd": 885,
                            "start": 845,
                            "end": 883,
                            "fullWidth": 50,
                            "width": 38,
                            "modifiers": [],
                            "variableDeclaration": {
                                "kind": "VariableDeclaration",
                                "fullStart": 835,
                                "fullEnd": 882,
                                "start": 845,
                                "end": 882,
                                "fullWidth": 47,
                                "width": 37,
                                "varKeyword": {
                                    "kind": "VarKeyword",
                                    "fullStart": 835,
                                    "fullEnd": 849,
                                    "start": 845,
                                    "end": 848,
                                    "fullWidth": 14,
                                    "width": 3,
                                    "text": "var",
                                    "value": "var",
                                    "valueText": "var",
                                    "hasLeadingTrivia": true,
                                    "hasLeadingNewLine": true,
                                    "hasTrailingTrivia": true,
                                    "leadingTrivia": [
                                        {
                                            "kind": "NewLineTrivia",
                                            "text": "\r\n"
                                        },
                                        {
                                            "kind": "WhitespaceTrivia",
                                            "text": "        "
                                        }
                                    ],
                                    "trailingTrivia": [
                                        {
                                            "kind": "WhitespaceTrivia",
                                            "text": " "
                                        }
                                    ]
                                },
                                "variableDeclarators": [
                                    {
                                        "kind": "VariableDeclarator",
                                        "fullStart": 849,
                                        "fullEnd": 882,
                                        "start": 849,
                                        "end": 882,
                                        "fullWidth": 33,
<<<<<<< HEAD
                                        "width": 33,
                                        "identifier": {
=======
                                        "propertyName": {
>>>>>>> 85e84683
                                            "kind": "IdentifierName",
                                            "fullStart": 849,
                                            "fullEnd": 853,
                                            "start": 849,
                                            "end": 852,
                                            "fullWidth": 4,
                                            "width": 3,
                                            "text": "obj",
                                            "value": "obj",
                                            "valueText": "obj",
                                            "hasTrailingTrivia": true,
                                            "trailingTrivia": [
                                                {
                                                    "kind": "WhitespaceTrivia",
                                                    "text": " "
                                                }
                                            ]
                                        },
                                        "equalsValueClause": {
                                            "kind": "EqualsValueClause",
                                            "fullStart": 853,
                                            "fullEnd": 882,
                                            "start": 853,
                                            "end": 882,
                                            "fullWidth": 29,
                                            "width": 29,
                                            "equalsToken": {
                                                "kind": "EqualsToken",
                                                "fullStart": 853,
                                                "fullEnd": 855,
                                                "start": 853,
                                                "end": 854,
                                                "fullWidth": 2,
                                                "width": 1,
                                                "text": "=",
                                                "value": "=",
                                                "valueText": "=",
                                                "hasTrailingTrivia": true,
                                                "trailingTrivia": [
                                                    {
                                                        "kind": "WhitespaceTrivia",
                                                        "text": " "
                                                    }
                                                ]
                                            },
                                            "value": {
                                                "kind": "ObjectLiteralExpression",
                                                "fullStart": 855,
                                                "fullEnd": 882,
                                                "start": 855,
                                                "end": 882,
                                                "fullWidth": 27,
                                                "width": 27,
                                                "openBraceToken": {
                                                    "kind": "OpenBraceToken",
                                                    "fullStart": 855,
                                                    "fullEnd": 857,
                                                    "start": 855,
                                                    "end": 856,
                                                    "fullWidth": 2,
                                                    "width": 1,
                                                    "text": "{",
                                                    "value": "{",
                                                    "valueText": "{",
                                                    "hasTrailingTrivia": true,
                                                    "trailingTrivia": [
                                                        {
                                                            "kind": "WhitespaceTrivia",
                                                            "text": " "
                                                        }
                                                    ]
                                                },
                                                "propertyAssignments": [
                                                    {
                                                        "kind": "SimplePropertyAssignment",
                                                        "fullStart": 857,
                                                        "fullEnd": 862,
                                                        "start": 857,
                                                        "end": 862,
                                                        "fullWidth": 5,
                                                        "width": 5,
                                                        "propertyName": {
                                                            "kind": "NumericLiteral",
                                                            "fullStart": 857,
                                                            "fullEnd": 858,
                                                            "start": 857,
                                                            "end": 858,
                                                            "fullWidth": 1,
                                                            "width": 1,
                                                            "text": "0",
                                                            "value": 0,
                                                            "valueText": "0"
                                                        },
                                                        "colonToken": {
                                                            "kind": "ColonToken",
                                                            "fullStart": 858,
                                                            "fullEnd": 860,
                                                            "start": 858,
                                                            "end": 859,
                                                            "fullWidth": 2,
                                                            "width": 1,
                                                            "text": ":",
                                                            "value": ":",
                                                            "valueText": ":",
                                                            "hasTrailingTrivia": true,
                                                            "trailingTrivia": [
                                                                {
                                                                    "kind": "WhitespaceTrivia",
                                                                    "text": " "
                                                                }
                                                            ]
                                                        },
                                                        "expression": {
                                                            "kind": "NumericLiteral",
                                                            "fullStart": 860,
                                                            "fullEnd": 862,
                                                            "start": 860,
                                                            "end": 862,
                                                            "fullWidth": 2,
                                                            "width": 2,
                                                            "text": "11",
                                                            "value": 11,
                                                            "valueText": "11"
                                                        }
                                                    },
                                                    {
                                                        "kind": "CommaToken",
                                                        "fullStart": 862,
                                                        "fullEnd": 864,
                                                        "start": 862,
                                                        "end": 863,
                                                        "fullWidth": 2,
                                                        "width": 1,
                                                        "text": ",",
                                                        "value": ",",
                                                        "valueText": ",",
                                                        "hasTrailingTrivia": true,
                                                        "trailingTrivia": [
                                                            {
                                                                "kind": "WhitespaceTrivia",
                                                                "text": " "
                                                            }
                                                        ]
                                                    },
                                                    {
                                                        "kind": "SimplePropertyAssignment",
                                                        "fullStart": 864,
                                                        "fullEnd": 869,
                                                        "start": 864,
                                                        "end": 869,
                                                        "fullWidth": 5,
                                                        "width": 5,
                                                        "propertyName": {
                                                            "kind": "NumericLiteral",
                                                            "fullStart": 864,
                                                            "fullEnd": 865,
                                                            "start": 864,
                                                            "end": 865,
                                                            "fullWidth": 1,
                                                            "width": 1,
                                                            "text": "1",
                                                            "value": 1,
                                                            "valueText": "1"
                                                        },
                                                        "colonToken": {
                                                            "kind": "ColonToken",
                                                            "fullStart": 865,
                                                            "fullEnd": 867,
                                                            "start": 865,
                                                            "end": 866,
                                                            "fullWidth": 2,
                                                            "width": 1,
                                                            "text": ":",
                                                            "value": ":",
                                                            "valueText": ":",
                                                            "hasTrailingTrivia": true,
                                                            "trailingTrivia": [
                                                                {
                                                                    "kind": "WhitespaceTrivia",
                                                                    "text": " "
                                                                }
                                                            ]
                                                        },
                                                        "expression": {
                                                            "kind": "NumericLiteral",
                                                            "fullStart": 867,
                                                            "fullEnd": 869,
                                                            "start": 867,
                                                            "end": 869,
                                                            "fullWidth": 2,
                                                            "width": 2,
                                                            "text": "12",
                                                            "value": 12,
                                                            "valueText": "12"
                                                        }
                                                    },
                                                    {
                                                        "kind": "CommaToken",
                                                        "fullStart": 869,
                                                        "fullEnd": 871,
                                                        "start": 869,
                                                        "end": 870,
                                                        "fullWidth": 2,
                                                        "width": 1,
                                                        "text": ",",
                                                        "value": ",",
                                                        "valueText": ",",
                                                        "hasTrailingTrivia": true,
                                                        "trailingTrivia": [
                                                            {
                                                                "kind": "WhitespaceTrivia",
                                                                "text": " "
                                                            }
                                                        ]
                                                    },
                                                    {
                                                        "kind": "SimplePropertyAssignment",
                                                        "fullStart": 871,
                                                        "fullEnd": 881,
                                                        "start": 871,
                                                        "end": 880,
                                                        "fullWidth": 10,
                                                        "width": 9,
                                                        "propertyName": {
                                                            "kind": "IdentifierName",
                                                            "fullStart": 871,
                                                            "fullEnd": 877,
                                                            "start": 871,
                                                            "end": 877,
                                                            "fullWidth": 6,
                                                            "width": 6,
                                                            "text": "length",
                                                            "value": "length",
                                                            "valueText": "length"
                                                        },
                                                        "colonToken": {
                                                            "kind": "ColonToken",
                                                            "fullStart": 877,
                                                            "fullEnd": 879,
                                                            "start": 877,
                                                            "end": 878,
                                                            "fullWidth": 2,
                                                            "width": 1,
                                                            "text": ":",
                                                            "value": ":",
                                                            "valueText": ":",
                                                            "hasTrailingTrivia": true,
                                                            "trailingTrivia": [
                                                                {
                                                                    "kind": "WhitespaceTrivia",
                                                                    "text": " "
                                                                }
                                                            ]
                                                        },
                                                        "expression": {
                                                            "kind": "NumericLiteral",
                                                            "fullStart": 879,
                                                            "fullEnd": 881,
                                                            "start": 879,
                                                            "end": 880,
                                                            "fullWidth": 2,
                                                            "width": 1,
                                                            "text": "2",
                                                            "value": 2,
                                                            "valueText": "2",
                                                            "hasTrailingTrivia": true,
                                                            "trailingTrivia": [
                                                                {
                                                                    "kind": "WhitespaceTrivia",
                                                                    "text": " "
                                                                }
                                                            ]
                                                        }
                                                    }
                                                ],
                                                "closeBraceToken": {
                                                    "kind": "CloseBraceToken",
                                                    "fullStart": 881,
                                                    "fullEnd": 882,
                                                    "start": 881,
                                                    "end": 882,
                                                    "fullWidth": 1,
                                                    "width": 1,
                                                    "text": "}",
                                                    "value": "}",
                                                    "valueText": "}"
                                                }
                                            }
                                        }
                                    }
                                ]
                            },
                            "semicolonToken": {
                                "kind": "SemicolonToken",
                                "fullStart": 882,
                                "fullEnd": 885,
                                "start": 882,
                                "end": 883,
                                "fullWidth": 3,
                                "width": 1,
                                "text": ";",
                                "value": ";",
                                "valueText": ";",
                                "hasTrailingTrivia": true,
                                "hasTrailingNewLine": true,
                                "trailingTrivia": [
                                    {
                                        "kind": "NewLineTrivia",
                                        "text": "\r\n"
                                    }
                                ]
                            }
                        },
                        {
                            "kind": "VariableStatement",
                            "fullStart": 885,
                            "fullEnd": 956,
                            "start": 895,
                            "end": 954,
                            "fullWidth": 71,
                            "width": 59,
                            "modifiers": [],
                            "variableDeclaration": {
                                "kind": "VariableDeclaration",
                                "fullStart": 885,
                                "fullEnd": 953,
                                "start": 895,
                                "end": 953,
                                "fullWidth": 68,
                                "width": 58,
                                "varKeyword": {
                                    "kind": "VarKeyword",
                                    "fullStart": 885,
                                    "fullEnd": 899,
                                    "start": 895,
                                    "end": 898,
                                    "fullWidth": 14,
                                    "width": 3,
                                    "text": "var",
                                    "value": "var",
                                    "valueText": "var",
                                    "hasLeadingTrivia": true,
                                    "hasLeadingNewLine": true,
                                    "hasTrailingTrivia": true,
                                    "leadingTrivia": [
                                        {
                                            "kind": "NewLineTrivia",
                                            "text": "\r\n"
                                        },
                                        {
                                            "kind": "WhitespaceTrivia",
                                            "text": "        "
                                        }
                                    ],
                                    "trailingTrivia": [
                                        {
                                            "kind": "WhitespaceTrivia",
                                            "text": " "
                                        }
                                    ]
                                },
                                "variableDeclarators": [
                                    {
                                        "kind": "VariableDeclarator",
                                        "fullStart": 899,
                                        "fullEnd": 953,
                                        "start": 899,
                                        "end": 953,
                                        "fullWidth": 54,
<<<<<<< HEAD
                                        "width": 54,
                                        "identifier": {
=======
                                        "propertyName": {
>>>>>>> 85e84683
                                            "kind": "IdentifierName",
                                            "fullStart": 899,
                                            "fullEnd": 910,
                                            "start": 899,
                                            "end": 909,
                                            "fullWidth": 11,
                                            "width": 10,
                                            "text": "testResult",
                                            "value": "testResult",
                                            "valueText": "testResult",
                                            "hasTrailingTrivia": true,
                                            "trailingTrivia": [
                                                {
                                                    "kind": "WhitespaceTrivia",
                                                    "text": " "
                                                }
                                            ]
                                        },
                                        "equalsValueClause": {
                                            "kind": "EqualsValueClause",
                                            "fullStart": 910,
                                            "fullEnd": 953,
                                            "start": 910,
                                            "end": 953,
                                            "fullWidth": 43,
                                            "width": 43,
                                            "equalsToken": {
                                                "kind": "EqualsToken",
                                                "fullStart": 910,
                                                "fullEnd": 912,
                                                "start": 910,
                                                "end": 911,
                                                "fullWidth": 2,
                                                "width": 1,
                                                "text": "=",
                                                "value": "=",
                                                "valueText": "=",
                                                "hasTrailingTrivia": true,
                                                "trailingTrivia": [
                                                    {
                                                        "kind": "WhitespaceTrivia",
                                                        "text": " "
                                                    }
                                                ]
                                            },
                                            "value": {
                                                "kind": "InvocationExpression",
                                                "fullStart": 912,
                                                "fullEnd": 953,
                                                "start": 912,
                                                "end": 953,
                                                "fullWidth": 41,
                                                "width": 41,
                                                "expression": {
                                                    "kind": "MemberAccessExpression",
                                                    "fullStart": 912,
                                                    "fullEnd": 936,
                                                    "start": 912,
                                                    "end": 936,
                                                    "fullWidth": 24,
                                                    "width": 24,
                                                    "expression": {
                                                        "kind": "MemberAccessExpression",
                                                        "fullStart": 912,
                                                        "fullEnd": 931,
                                                        "start": 912,
                                                        "end": 931,
                                                        "fullWidth": 19,
                                                        "width": 19,
                                                        "expression": {
                                                            "kind": "MemberAccessExpression",
                                                            "fullStart": 912,
                                                            "fullEnd": 927,
                                                            "start": 912,
                                                            "end": 927,
                                                            "fullWidth": 15,
                                                            "width": 15,
                                                            "expression": {
                                                                "kind": "IdentifierName",
                                                                "fullStart": 912,
                                                                "fullEnd": 917,
                                                                "start": 912,
                                                                "end": 917,
                                                                "fullWidth": 5,
                                                                "width": 5,
                                                                "text": "Array",
                                                                "value": "Array",
                                                                "valueText": "Array"
                                                            },
                                                            "dotToken": {
                                                                "kind": "DotToken",
                                                                "fullStart": 917,
                                                                "fullEnd": 918,
                                                                "start": 917,
                                                                "end": 918,
                                                                "fullWidth": 1,
                                                                "width": 1,
                                                                "text": ".",
                                                                "value": ".",
                                                                "valueText": "."
                                                            },
                                                            "name": {
                                                                "kind": "IdentifierName",
                                                                "fullStart": 918,
                                                                "fullEnd": 927,
                                                                "start": 918,
                                                                "end": 927,
                                                                "fullWidth": 9,
                                                                "width": 9,
                                                                "text": "prototype",
                                                                "value": "prototype",
                                                                "valueText": "prototype"
                                                            }
                                                        },
                                                        "dotToken": {
                                                            "kind": "DotToken",
                                                            "fullStart": 927,
                                                            "fullEnd": 928,
                                                            "start": 927,
                                                            "end": 928,
                                                            "fullWidth": 1,
                                                            "width": 1,
                                                            "text": ".",
                                                            "value": ".",
                                                            "valueText": "."
                                                        },
                                                        "name": {
                                                            "kind": "IdentifierName",
                                                            "fullStart": 928,
                                                            "fullEnd": 931,
                                                            "start": 928,
                                                            "end": 931,
                                                            "fullWidth": 3,
                                                            "width": 3,
                                                            "text": "map",
                                                            "value": "map",
                                                            "valueText": "map"
                                                        }
                                                    },
                                                    "dotToken": {
                                                        "kind": "DotToken",
                                                        "fullStart": 931,
                                                        "fullEnd": 932,
                                                        "start": 931,
                                                        "end": 932,
                                                        "fullWidth": 1,
                                                        "width": 1,
                                                        "text": ".",
                                                        "value": ".",
                                                        "valueText": "."
                                                    },
                                                    "name": {
                                                        "kind": "IdentifierName",
                                                        "fullStart": 932,
                                                        "fullEnd": 936,
                                                        "start": 932,
                                                        "end": 936,
                                                        "fullWidth": 4,
                                                        "width": 4,
                                                        "text": "call",
                                                        "value": "call",
                                                        "valueText": "call"
                                                    }
                                                },
                                                "argumentList": {
                                                    "kind": "ArgumentList",
                                                    "fullStart": 936,
                                                    "fullEnd": 953,
                                                    "start": 936,
                                                    "end": 953,
                                                    "fullWidth": 17,
                                                    "width": 17,
                                                    "openParenToken": {
                                                        "kind": "OpenParenToken",
                                                        "fullStart": 936,
                                                        "fullEnd": 937,
                                                        "start": 936,
                                                        "end": 937,
                                                        "fullWidth": 1,
                                                        "width": 1,
                                                        "text": "(",
                                                        "value": "(",
                                                        "valueText": "("
                                                    },
                                                    "arguments": [
                                                        {
                                                            "kind": "IdentifierName",
                                                            "fullStart": 937,
                                                            "fullEnd": 940,
                                                            "start": 937,
                                                            "end": 940,
                                                            "fullWidth": 3,
                                                            "width": 3,
                                                            "text": "obj",
                                                            "value": "obj",
                                                            "valueText": "obj"
                                                        },
                                                        {
                                                            "kind": "CommaToken",
                                                            "fullStart": 940,
                                                            "fullEnd": 942,
                                                            "start": 940,
                                                            "end": 941,
                                                            "fullWidth": 2,
                                                            "width": 1,
                                                            "text": ",",
                                                            "value": ",",
                                                            "valueText": ",",
                                                            "hasTrailingTrivia": true,
                                                            "trailingTrivia": [
                                                                {
                                                                    "kind": "WhitespaceTrivia",
                                                                    "text": " "
                                                                }
                                                            ]
                                                        },
                                                        {
                                                            "kind": "IdentifierName",
                                                            "fullStart": 942,
                                                            "fullEnd": 952,
                                                            "start": 942,
                                                            "end": 952,
                                                            "fullWidth": 10,
                                                            "width": 10,
                                                            "text": "callbackfn",
                                                            "value": "callbackfn",
                                                            "valueText": "callbackfn"
                                                        }
                                                    ],
                                                    "closeParenToken": {
                                                        "kind": "CloseParenToken",
                                                        "fullStart": 952,
                                                        "fullEnd": 953,
                                                        "start": 952,
                                                        "end": 953,
                                                        "fullWidth": 1,
                                                        "width": 1,
                                                        "text": ")",
                                                        "value": ")",
                                                        "valueText": ")"
                                                    }
                                                }
                                            }
                                        }
                                    }
                                ]
                            },
                            "semicolonToken": {
                                "kind": "SemicolonToken",
                                "fullStart": 953,
                                "fullEnd": 956,
                                "start": 953,
                                "end": 954,
                                "fullWidth": 3,
                                "width": 1,
                                "text": ";",
                                "value": ";",
                                "valueText": ";",
                                "hasTrailingTrivia": true,
                                "hasTrailingNewLine": true,
                                "trailingTrivia": [
                                    {
                                        "kind": "NewLineTrivia",
                                        "text": "\r\n"
                                    }
                                ]
                            }
                        },
                        {
                            "kind": "ReturnStatement",
                            "fullStart": 956,
                            "fullEnd": 1024,
                            "start": 966,
                            "end": 1022,
                            "fullWidth": 68,
                            "width": 56,
                            "returnKeyword": {
                                "kind": "ReturnKeyword",
                                "fullStart": 956,
                                "fullEnd": 973,
                                "start": 966,
                                "end": 972,
                                "fullWidth": 17,
                                "width": 6,
                                "text": "return",
                                "value": "return",
                                "valueText": "return",
                                "hasLeadingTrivia": true,
                                "hasLeadingNewLine": true,
                                "hasTrailingTrivia": true,
                                "leadingTrivia": [
                                    {
                                        "kind": "NewLineTrivia",
                                        "text": "\r\n"
                                    },
                                    {
                                        "kind": "WhitespaceTrivia",
                                        "text": "        "
                                    }
                                ],
                                "trailingTrivia": [
                                    {
                                        "kind": "WhitespaceTrivia",
                                        "text": " "
                                    }
                                ]
                            },
                            "expression": {
                                "kind": "LogicalAndExpression",
                                "fullStart": 973,
                                "fullEnd": 1021,
                                "start": 973,
                                "end": 1021,
                                "fullWidth": 48,
                                "width": 48,
                                "left": {
                                    "kind": "EqualsExpression",
                                    "fullStart": 973,
                                    "fullEnd": 996,
                                    "start": 973,
                                    "end": 995,
                                    "fullWidth": 23,
                                    "width": 22,
                                    "left": {
                                        "kind": "ElementAccessExpression",
                                        "fullStart": 973,
                                        "fullEnd": 987,
                                        "start": 973,
                                        "end": 986,
                                        "fullWidth": 14,
                                        "width": 13,
                                        "expression": {
                                            "kind": "IdentifierName",
                                            "fullStart": 973,
                                            "fullEnd": 983,
                                            "start": 973,
                                            "end": 983,
                                            "fullWidth": 10,
                                            "width": 10,
                                            "text": "testResult",
                                            "value": "testResult",
                                            "valueText": "testResult"
                                        },
                                        "openBracketToken": {
                                            "kind": "OpenBracketToken",
                                            "fullStart": 983,
                                            "fullEnd": 984,
                                            "start": 983,
                                            "end": 984,
                                            "fullWidth": 1,
                                            "width": 1,
                                            "text": "[",
                                            "value": "[",
                                            "valueText": "["
                                        },
                                        "argumentExpression": {
                                            "kind": "NumericLiteral",
                                            "fullStart": 984,
                                            "fullEnd": 985,
                                            "start": 984,
                                            "end": 985,
                                            "fullWidth": 1,
                                            "width": 1,
                                            "text": "0",
                                            "value": 0,
                                            "valueText": "0"
                                        },
                                        "closeBracketToken": {
                                            "kind": "CloseBracketToken",
                                            "fullStart": 985,
                                            "fullEnd": 987,
                                            "start": 985,
                                            "end": 986,
                                            "fullWidth": 2,
                                            "width": 1,
                                            "text": "]",
                                            "value": "]",
                                            "valueText": "]",
                                            "hasTrailingTrivia": true,
                                            "trailingTrivia": [
                                                {
                                                    "kind": "WhitespaceTrivia",
                                                    "text": " "
                                                }
                                            ]
                                        }
                                    },
                                    "operatorToken": {
                                        "kind": "EqualsEqualsEqualsToken",
                                        "fullStart": 987,
                                        "fullEnd": 991,
                                        "start": 987,
                                        "end": 990,
                                        "fullWidth": 4,
                                        "width": 3,
                                        "text": "===",
                                        "value": "===",
                                        "valueText": "===",
                                        "hasTrailingTrivia": true,
                                        "trailingTrivia": [
                                            {
                                                "kind": "WhitespaceTrivia",
                                                "text": " "
                                            }
                                        ]
                                    },
                                    "right": {
                                        "kind": "TrueKeyword",
                                        "fullStart": 991,
                                        "fullEnd": 996,
                                        "start": 991,
                                        "end": 995,
                                        "fullWidth": 5,
                                        "width": 4,
                                        "text": "true",
                                        "value": true,
                                        "valueText": "true",
                                        "hasTrailingTrivia": true,
                                        "trailingTrivia": [
                                            {
                                                "kind": "WhitespaceTrivia",
                                                "text": " "
                                            }
                                        ]
                                    }
                                },
                                "operatorToken": {
                                    "kind": "AmpersandAmpersandToken",
                                    "fullStart": 996,
                                    "fullEnd": 999,
                                    "start": 996,
                                    "end": 998,
                                    "fullWidth": 3,
                                    "width": 2,
                                    "text": "&&",
                                    "value": "&&",
                                    "valueText": "&&",
                                    "hasTrailingTrivia": true,
                                    "trailingTrivia": [
                                        {
                                            "kind": "WhitespaceTrivia",
                                            "text": " "
                                        }
                                    ]
                                },
                                "right": {
                                    "kind": "EqualsExpression",
                                    "fullStart": 999,
                                    "fullEnd": 1021,
                                    "start": 999,
                                    "end": 1021,
                                    "fullWidth": 22,
                                    "width": 22,
                                    "left": {
                                        "kind": "ElementAccessExpression",
                                        "fullStart": 999,
                                        "fullEnd": 1013,
                                        "start": 999,
                                        "end": 1012,
                                        "fullWidth": 14,
                                        "width": 13,
                                        "expression": {
                                            "kind": "IdentifierName",
                                            "fullStart": 999,
                                            "fullEnd": 1009,
                                            "start": 999,
                                            "end": 1009,
                                            "fullWidth": 10,
                                            "width": 10,
                                            "text": "testResult",
                                            "value": "testResult",
                                            "valueText": "testResult"
                                        },
                                        "openBracketToken": {
                                            "kind": "OpenBracketToken",
                                            "fullStart": 1009,
                                            "fullEnd": 1010,
                                            "start": 1009,
                                            "end": 1010,
                                            "fullWidth": 1,
                                            "width": 1,
                                            "text": "[",
                                            "value": "[",
                                            "valueText": "["
                                        },
                                        "argumentExpression": {
                                            "kind": "NumericLiteral",
                                            "fullStart": 1010,
                                            "fullEnd": 1011,
                                            "start": 1010,
                                            "end": 1011,
                                            "fullWidth": 1,
                                            "width": 1,
                                            "text": "1",
                                            "value": 1,
                                            "valueText": "1"
                                        },
                                        "closeBracketToken": {
                                            "kind": "CloseBracketToken",
                                            "fullStart": 1011,
                                            "fullEnd": 1013,
                                            "start": 1011,
                                            "end": 1012,
                                            "fullWidth": 2,
                                            "width": 1,
                                            "text": "]",
                                            "value": "]",
                                            "valueText": "]",
                                            "hasTrailingTrivia": true,
                                            "trailingTrivia": [
                                                {
                                                    "kind": "WhitespaceTrivia",
                                                    "text": " "
                                                }
                                            ]
                                        }
                                    },
                                    "operatorToken": {
                                        "kind": "EqualsEqualsEqualsToken",
                                        "fullStart": 1013,
                                        "fullEnd": 1017,
                                        "start": 1013,
                                        "end": 1016,
                                        "fullWidth": 4,
                                        "width": 3,
                                        "text": "===",
                                        "value": "===",
                                        "valueText": "===",
                                        "hasTrailingTrivia": true,
                                        "trailingTrivia": [
                                            {
                                                "kind": "WhitespaceTrivia",
                                                "text": " "
                                            }
                                        ]
                                    },
                                    "right": {
                                        "kind": "TrueKeyword",
                                        "fullStart": 1017,
                                        "fullEnd": 1021,
                                        "start": 1017,
                                        "end": 1021,
                                        "fullWidth": 4,
                                        "width": 4,
                                        "text": "true",
                                        "value": true,
                                        "valueText": "true"
                                    }
                                }
                            },
                            "semicolonToken": {
                                "kind": "SemicolonToken",
                                "fullStart": 1021,
                                "fullEnd": 1024,
                                "start": 1021,
                                "end": 1022,
                                "fullWidth": 3,
                                "width": 1,
                                "text": ";",
                                "value": ";",
                                "valueText": ";",
                                "hasTrailingTrivia": true,
                                "hasTrailingNewLine": true,
                                "trailingTrivia": [
                                    {
                                        "kind": "NewLineTrivia",
                                        "text": "\r\n"
                                    }
                                ]
                            }
                        }
                    ],
                    "closeBraceToken": {
                        "kind": "CloseBraceToken",
                        "fullStart": 1024,
                        "fullEnd": 1031,
                        "start": 1028,
                        "end": 1029,
                        "fullWidth": 7,
                        "width": 1,
                        "text": "}",
                        "value": "}",
                        "valueText": "}",
                        "hasLeadingTrivia": true,
                        "hasTrailingTrivia": true,
                        "hasTrailingNewLine": true,
                        "leadingTrivia": [
                            {
                                "kind": "WhitespaceTrivia",
                                "text": "    "
                            }
                        ],
                        "trailingTrivia": [
                            {
                                "kind": "NewLineTrivia",
                                "text": "\r\n"
                            }
                        ]
                    }
                }
            },
            {
                "kind": "ExpressionStatement",
                "fullStart": 1031,
                "fullEnd": 1055,
                "start": 1031,
                "end": 1053,
                "fullWidth": 24,
                "width": 22,
                "expression": {
                    "kind": "InvocationExpression",
                    "fullStart": 1031,
                    "fullEnd": 1052,
                    "start": 1031,
                    "end": 1052,
                    "fullWidth": 21,
                    "width": 21,
                    "expression": {
                        "kind": "IdentifierName",
                        "fullStart": 1031,
                        "fullEnd": 1042,
                        "start": 1031,
                        "end": 1042,
                        "fullWidth": 11,
                        "width": 11,
                        "text": "runTestCase",
                        "value": "runTestCase",
                        "valueText": "runTestCase"
                    },
                    "argumentList": {
                        "kind": "ArgumentList",
                        "fullStart": 1042,
                        "fullEnd": 1052,
                        "start": 1042,
                        "end": 1052,
                        "fullWidth": 10,
                        "width": 10,
                        "openParenToken": {
                            "kind": "OpenParenToken",
                            "fullStart": 1042,
                            "fullEnd": 1043,
                            "start": 1042,
                            "end": 1043,
                            "fullWidth": 1,
                            "width": 1,
                            "text": "(",
                            "value": "(",
                            "valueText": "("
                        },
                        "arguments": [
                            {
                                "kind": "IdentifierName",
                                "fullStart": 1043,
                                "fullEnd": 1051,
                                "start": 1043,
                                "end": 1051,
                                "fullWidth": 8,
                                "width": 8,
                                "text": "testcase",
                                "value": "testcase",
                                "valueText": "testcase"
                            }
                        ],
                        "closeParenToken": {
                            "kind": "CloseParenToken",
                            "fullStart": 1051,
                            "fullEnd": 1052,
                            "start": 1051,
                            "end": 1052,
                            "fullWidth": 1,
                            "width": 1,
                            "text": ")",
                            "value": ")",
                            "valueText": ")"
                        }
                    }
                },
                "semicolonToken": {
                    "kind": "SemicolonToken",
                    "fullStart": 1052,
                    "fullEnd": 1055,
                    "start": 1052,
                    "end": 1053,
                    "fullWidth": 3,
                    "width": 1,
                    "text": ";",
                    "value": ";",
                    "valueText": ";",
                    "hasTrailingTrivia": true,
                    "hasTrailingNewLine": true,
                    "trailingTrivia": [
                        {
                            "kind": "NewLineTrivia",
                            "text": "\r\n"
                        }
                    ]
                }
            }
        ],
        "endOfFileToken": {
            "kind": "EndOfFileToken",
            "fullStart": 1055,
            "fullEnd": 1055,
            "start": 1055,
            "end": 1055,
            "fullWidth": 0,
            "width": 0,
            "text": ""
        }
    },
    "lineMap": {
        "lineStarts": [
            0,
            67,
            152,
            232,
            308,
            380,
            385,
            445,
            551,
            556,
            558,
            560,
            583,
            585,
            631,
            662,
            697,
            712,
            714,
            745,
            780,
            795,
            797,
            824,
            835,
            837,
            885,
            887,
            956,
            958,
            1024,
            1031,
            1055
        ],
        "length": 1055
    }
}<|MERGE_RESOLUTION|>--- conflicted
+++ resolved
@@ -1187,12 +1187,8 @@
                                         "start": 849,
                                         "end": 882,
                                         "fullWidth": 33,
-<<<<<<< HEAD
                                         "width": 33,
-                                        "identifier": {
-=======
                                         "propertyName": {
->>>>>>> 85e84683
                                             "kind": "IdentifierName",
                                             "fullStart": 849,
                                             "fullEnd": 853,
@@ -1562,12 +1558,8 @@
                                         "start": 899,
                                         "end": 953,
                                         "fullWidth": 54,
-<<<<<<< HEAD
                                         "width": 54,
-                                        "identifier": {
-=======
                                         "propertyName": {
->>>>>>> 85e84683
                                             "kind": "IdentifierName",
                                             "fullStart": 899,
                                             "fullEnd": 910,
