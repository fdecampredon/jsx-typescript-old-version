--- conflicted
+++ resolved
@@ -625,12 +625,8 @@
                                         "start": 661,
                                         "end": 710,
                                         "fullWidth": 49,
-<<<<<<< HEAD
                                         "width": 49,
-                                        "identifier": {
-=======
                                         "propertyName": {
->>>>>>> 85e84683
                                             "kind": "IdentifierName",
                                             "fullStart": 661,
                                             "fullEnd": 665,
@@ -1092,12 +1088,8 @@
                                         "start": 727,
                                         "end": 777,
                                         "fullWidth": 50,
-<<<<<<< HEAD
                                         "width": 50,
-                                        "identifier": {
-=======
                                         "propertyName": {
->>>>>>> 85e84683
                                             "kind": "IdentifierName",
                                             "fullStart": 727,
                                             "fullEnd": 734,
