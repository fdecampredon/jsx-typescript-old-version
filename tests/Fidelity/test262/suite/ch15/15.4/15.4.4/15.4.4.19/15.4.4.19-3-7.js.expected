--- conflicted
+++ resolved
@@ -277,11 +277,8 @@
                                             "start": 588,
                                             "end": 591,
                                             "fullWidth": 3,
-<<<<<<< HEAD
                                             "width": 3,
-=======
                                             "modifiers": [],
->>>>>>> e3c38734
                                             "identifier": {
                                                 "kind": "IdentifierName",
                                                 "fullStart": 588,
@@ -321,11 +318,8 @@
                                             "start": 593,
                                             "end": 596,
                                             "fullWidth": 3,
-<<<<<<< HEAD
                                             "width": 3,
-=======
                                             "modifiers": [],
->>>>>>> e3c38734
                                             "identifier": {
                                                 "kind": "IdentifierName",
                                                 "fullStart": 593,
@@ -365,11 +359,8 @@
                                             "start": 598,
                                             "end": 601,
                                             "fullWidth": 3,
-<<<<<<< HEAD
                                             "width": 3,
-=======
                                             "modifiers": [],
->>>>>>> e3c38734
                                             "identifier": {
                                                 "kind": "IdentifierName",
                                                 "fullStart": 598,
