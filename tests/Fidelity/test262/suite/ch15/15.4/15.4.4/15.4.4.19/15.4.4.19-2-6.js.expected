{
    "isDeclaration": false,
    "languageVersion": "EcmaScript5",
    "parseOptions": {
        "allowAutomaticSemicolonInsertion": true
    },
    "sourceUnit": {
        "kind": "SourceUnit",
        "fullStart": 0,
        "fullEnd": 1026,
        "start": 556,
        "end": 1026,
        "fullWidth": 1026,
        "width": 470,
        "isIncrementallyUnusable": true,
        "moduleElements": [
            {
                "kind": "FunctionDeclaration",
                "fullStart": 0,
                "fullEnd": 1002,
                "start": 556,
                "end": 1000,
                "fullWidth": 1002,
                "width": 444,
                "modifiers": [],
                "functionKeyword": {
                    "kind": "FunctionKeyword",
                    "fullStart": 0,
                    "fullEnd": 565,
                    "start": 556,
                    "end": 564,
                    "fullWidth": 565,
                    "width": 8,
                    "text": "function",
                    "value": "function",
                    "valueText": "function",
                    "hasLeadingTrivia": true,
                    "hasLeadingComment": true,
                    "hasLeadingNewLine": true,
                    "hasTrailingTrivia": true,
                    "leadingTrivia": [
                        {
                            "kind": "SingleLineCommentTrivia",
                            "text": "/// Copyright (c) 2012 Ecma International.  All rights reserved. "
                        },
                        {
                            "kind": "NewLineTrivia",
                            "text": "\r\n"
                        },
                        {
                            "kind": "SingleLineCommentTrivia",
                            "text": "/// Ecma International makes this code available under the terms and conditions set"
                        },
                        {
                            "kind": "NewLineTrivia",
                            "text": "\r\n"
                        },
                        {
                            "kind": "SingleLineCommentTrivia",
                            "text": "/// forth on http://hg.ecmascript.org/tests/test262/raw-file/tip/LICENSE (the "
                        },
                        {
                            "kind": "NewLineTrivia",
                            "text": "\r\n"
                        },
                        {
                            "kind": "SingleLineCommentTrivia",
                            "text": "/// \"Use Terms\").   Any redistribution of this code must retain the above "
                        },
                        {
                            "kind": "NewLineTrivia",
                            "text": "\r\n"
                        },
                        {
                            "kind": "SingleLineCommentTrivia",
                            "text": "/// copyright and this notice and otherwise comply with the Use Terms."
                        },
                        {
                            "kind": "NewLineTrivia",
                            "text": "\r\n"
                        },
                        {
                            "kind": "MultiLineCommentTrivia",
                            "text": "/**\r\n * @path ch15/15.4/15.4.4/15.4.4.19/15.4.4.19-2-6.js\r\n * @description Array.prototype.map - applied to Array-like object, 'length' is an inherited data property\r\n */"
                        },
                        {
                            "kind": "NewLineTrivia",
                            "text": "\r\n"
                        },
                        {
                            "kind": "NewLineTrivia",
                            "text": "\r\n"
                        },
                        {
                            "kind": "NewLineTrivia",
                            "text": "\r\n"
                        }
                    ],
                    "trailingTrivia": [
                        {
                            "kind": "WhitespaceTrivia",
                            "text": " "
                        }
                    ]
                },
                "identifier": {
                    "kind": "IdentifierName",
                    "fullStart": 565,
                    "fullEnd": 573,
                    "start": 565,
                    "end": 573,
                    "fullWidth": 8,
                    "width": 8,
                    "text": "testcase",
                    "value": "testcase",
                    "valueText": "testcase"
                },
                "callSignature": {
                    "kind": "CallSignature",
                    "fullStart": 573,
                    "fullEnd": 576,
                    "start": 573,
                    "end": 575,
                    "fullWidth": 3,
                    "width": 2,
                    "parameterList": {
                        "kind": "ParameterList",
                        "fullStart": 573,
                        "fullEnd": 576,
                        "start": 573,
                        "end": 575,
                        "fullWidth": 3,
                        "width": 2,
                        "openParenToken": {
                            "kind": "OpenParenToken",
                            "fullStart": 573,
                            "fullEnd": 574,
                            "start": 573,
                            "end": 574,
                            "fullWidth": 1,
                            "width": 1,
                            "text": "(",
                            "value": "(",
                            "valueText": "("
                        },
                        "parameters": [],
                        "closeParenToken": {
                            "kind": "CloseParenToken",
                            "fullStart": 574,
                            "fullEnd": 576,
                            "start": 574,
                            "end": 575,
                            "fullWidth": 2,
                            "width": 1,
                            "text": ")",
                            "value": ")",
                            "valueText": ")",
                            "hasTrailingTrivia": true,
                            "trailingTrivia": [
                                {
                                    "kind": "WhitespaceTrivia",
                                    "text": " "
                                }
                            ]
                        }
                    }
                },
                "block": {
                    "kind": "Block",
                    "fullStart": 576,
                    "fullEnd": 1002,
                    "start": 576,
                    "end": 1000,
                    "fullWidth": 426,
                    "width": 424,
                    "openBraceToken": {
                        "kind": "OpenBraceToken",
                        "fullStart": 576,
                        "fullEnd": 579,
                        "start": 576,
                        "end": 577,
                        "fullWidth": 3,
                        "width": 1,
                        "text": "{",
                        "value": "{",
                        "valueText": "{",
                        "hasTrailingTrivia": true,
                        "hasTrailingNewLine": true,
                        "trailingTrivia": [
                            {
                                "kind": "NewLineTrivia",
                                "text": "\r\n"
                            }
                        ]
                    },
                    "statements": [
                        {
                            "kind": "FunctionDeclaration",
                            "fullStart": 579,
                            "fullEnd": 666,
                            "start": 587,
                            "end": 664,
                            "fullWidth": 87,
                            "width": 77,
                            "modifiers": [],
                            "functionKeyword": {
                                "kind": "FunctionKeyword",
                                "fullStart": 579,
                                "fullEnd": 596,
                                "start": 587,
                                "end": 595,
                                "fullWidth": 17,
                                "width": 8,
                                "text": "function",
                                "value": "function",
                                "valueText": "function",
                                "hasLeadingTrivia": true,
                                "hasTrailingTrivia": true,
                                "leadingTrivia": [
                                    {
                                        "kind": "WhitespaceTrivia",
                                        "text": "        "
                                    }
                                ],
                                "trailingTrivia": [
                                    {
                                        "kind": "WhitespaceTrivia",
                                        "text": " "
                                    }
                                ]
                            },
                            "identifier": {
                                "kind": "IdentifierName",
                                "fullStart": 596,
                                "fullEnd": 606,
                                "start": 596,
                                "end": 606,
                                "fullWidth": 10,
                                "width": 10,
                                "text": "callbackfn",
                                "value": "callbackfn",
                                "valueText": "callbackfn"
                            },
                            "callSignature": {
                                "kind": "CallSignature",
                                "fullStart": 606,
                                "fullEnd": 622,
                                "start": 606,
                                "end": 621,
                                "fullWidth": 16,
                                "width": 15,
                                "parameterList": {
                                    "kind": "ParameterList",
                                    "fullStart": 606,
                                    "fullEnd": 622,
                                    "start": 606,
                                    "end": 621,
                                    "fullWidth": 16,
                                    "width": 15,
                                    "openParenToken": {
                                        "kind": "OpenParenToken",
                                        "fullStart": 606,
                                        "fullEnd": 607,
                                        "start": 606,
                                        "end": 607,
                                        "fullWidth": 1,
                                        "width": 1,
                                        "text": "(",
                                        "value": "(",
                                        "valueText": "("
                                    },
                                    "parameters": [
                                        {
                                            "kind": "Parameter",
                                            "fullStart": 607,
                                            "fullEnd": 610,
                                            "start": 607,
                                            "end": 610,
                                            "fullWidth": 3,
                                            "width": 3,
                                            "modifiers": [],
                                            "identifier": {
                                                "kind": "IdentifierName",
                                                "fullStart": 607,
                                                "fullEnd": 610,
                                                "start": 607,
                                                "end": 610,
                                                "fullWidth": 3,
                                                "width": 3,
                                                "text": "val",
                                                "value": "val",
                                                "valueText": "val"
                                            }
                                        },
                                        {
                                            "kind": "CommaToken",
                                            "fullStart": 610,
                                            "fullEnd": 612,
                                            "start": 610,
                                            "end": 611,
                                            "fullWidth": 2,
                                            "width": 1,
                                            "text": ",",
                                            "value": ",",
                                            "valueText": ",",
                                            "hasTrailingTrivia": true,
                                            "trailingTrivia": [
                                                {
                                                    "kind": "WhitespaceTrivia",
                                                    "text": " "
                                                }
                                            ]
                                        },
                                        {
                                            "kind": "Parameter",
                                            "fullStart": 612,
                                            "fullEnd": 615,
                                            "start": 612,
                                            "end": 615,
                                            "fullWidth": 3,
                                            "width": 3,
                                            "modifiers": [],
                                            "identifier": {
                                                "kind": "IdentifierName",
                                                "fullStart": 612,
                                                "fullEnd": 615,
                                                "start": 612,
                                                "end": 615,
                                                "fullWidth": 3,
                                                "width": 3,
                                                "text": "idx",
                                                "value": "idx",
                                                "valueText": "idx"
                                            }
                                        },
                                        {
                                            "kind": "CommaToken",
                                            "fullStart": 615,
                                            "fullEnd": 617,
                                            "start": 615,
                                            "end": 616,
                                            "fullWidth": 2,
                                            "width": 1,
                                            "text": ",",
                                            "value": ",",
                                            "valueText": ",",
                                            "hasTrailingTrivia": true,
                                            "trailingTrivia": [
                                                {
                                                    "kind": "WhitespaceTrivia",
                                                    "text": " "
                                                }
                                            ]
                                        },
                                        {
                                            "kind": "Parameter",
                                            "fullStart": 617,
                                            "fullEnd": 620,
                                            "start": 617,
                                            "end": 620,
                                            "fullWidth": 3,
                                            "width": 3,
                                            "modifiers": [],
                                            "identifier": {
                                                "kind": "IdentifierName",
                                                "fullStart": 617,
                                                "fullEnd": 620,
                                                "start": 617,
                                                "end": 620,
                                                "fullWidth": 3,
                                                "width": 3,
                                                "text": "obj",
                                                "value": "obj",
                                                "valueText": "obj"
                                            }
                                        }
                                    ],
                                    "closeParenToken": {
                                        "kind": "CloseParenToken",
                                        "fullStart": 620,
                                        "fullEnd": 622,
                                        "start": 620,
                                        "end": 621,
                                        "fullWidth": 2,
                                        "width": 1,
                                        "text": ")",
                                        "value": ")",
                                        "valueText": ")",
                                        "hasTrailingTrivia": true,
                                        "trailingTrivia": [
                                            {
                                                "kind": "WhitespaceTrivia",
                                                "text": " "
                                            }
                                        ]
                                    }
                                }
                            },
                            "block": {
                                "kind": "Block",
                                "fullStart": 622,
                                "fullEnd": 666,
                                "start": 622,
                                "end": 664,
                                "fullWidth": 44,
                                "width": 42,
                                "openBraceToken": {
                                    "kind": "OpenBraceToken",
                                    "fullStart": 622,
                                    "fullEnd": 625,
                                    "start": 622,
                                    "end": 623,
                                    "fullWidth": 3,
                                    "width": 1,
                                    "text": "{",
                                    "value": "{",
                                    "valueText": "{",
                                    "hasTrailingTrivia": true,
                                    "hasTrailingNewLine": true,
                                    "trailingTrivia": [
                                        {
                                            "kind": "NewLineTrivia",
                                            "text": "\r\n"
                                        }
                                    ]
                                },
                                "statements": [
                                    {
                                        "kind": "ReturnStatement",
                                        "fullStart": 625,
                                        "fullEnd": 655,
                                        "start": 637,
                                        "end": 653,
                                        "fullWidth": 30,
                                        "width": 16,
                                        "returnKeyword": {
                                            "kind": "ReturnKeyword",
                                            "fullStart": 625,
                                            "fullEnd": 644,
                                            "start": 637,
                                            "end": 643,
                                            "fullWidth": 19,
                                            "width": 6,
                                            "text": "return",
                                            "value": "return",
                                            "valueText": "return",
                                            "hasLeadingTrivia": true,
                                            "hasTrailingTrivia": true,
                                            "leadingTrivia": [
                                                {
                                                    "kind": "WhitespaceTrivia",
                                                    "text": "            "
                                                }
                                            ],
                                            "trailingTrivia": [
                                                {
                                                    "kind": "WhitespaceTrivia",
                                                    "text": " "
                                                }
                                            ]
                                        },
                                        "expression": {
                                            "kind": "GreaterThanExpression",
                                            "fullStart": 644,
                                            "fullEnd": 652,
                                            "start": 644,
                                            "end": 652,
                                            "fullWidth": 8,
                                            "width": 8,
                                            "left": {
                                                "kind": "IdentifierName",
                                                "fullStart": 644,
                                                "fullEnd": 648,
                                                "start": 644,
                                                "end": 647,
                                                "fullWidth": 4,
                                                "width": 3,
                                                "text": "val",
                                                "value": "val",
                                                "valueText": "val",
                                                "hasTrailingTrivia": true,
                                                "trailingTrivia": [
                                                    {
                                                        "kind": "WhitespaceTrivia",
                                                        "text": " "
                                                    }
                                                ]
                                            },
                                            "operatorToken": {
                                                "kind": "GreaterThanToken",
                                                "fullStart": 648,
                                                "fullEnd": 650,
                                                "start": 648,
                                                "end": 649,
                                                "fullWidth": 2,
                                                "width": 1,
                                                "text": ">",
                                                "value": ">",
                                                "valueText": ">",
                                                "hasTrailingTrivia": true,
                                                "trailingTrivia": [
                                                    {
                                                        "kind": "WhitespaceTrivia",
                                                        "text": " "
                                                    }
                                                ]
                                            },
                                            "right": {
                                                "kind": "NumericLiteral",
                                                "fullStart": 650,
                                                "fullEnd": 652,
                                                "start": 650,
                                                "end": 652,
                                                "fullWidth": 2,
                                                "width": 2,
                                                "text": "10",
                                                "value": 10,
                                                "valueText": "10"
                                            }
                                        },
                                        "semicolonToken": {
                                            "kind": "SemicolonToken",
                                            "fullStart": 652,
                                            "fullEnd": 655,
                                            "start": 652,
                                            "end": 653,
                                            "fullWidth": 3,
                                            "width": 1,
                                            "text": ";",
                                            "value": ";",
                                            "valueText": ";",
                                            "hasTrailingTrivia": true,
                                            "hasTrailingNewLine": true,
                                            "trailingTrivia": [
                                                {
                                                    "kind": "NewLineTrivia",
                                                    "text": "\r\n"
                                                }
                                            ]
                                        }
                                    }
                                ],
                                "closeBraceToken": {
                                    "kind": "CloseBraceToken",
                                    "fullStart": 655,
                                    "fullEnd": 666,
                                    "start": 663,
                                    "end": 664,
                                    "fullWidth": 11,
                                    "width": 1,
                                    "text": "}",
                                    "value": "}",
                                    "valueText": "}",
                                    "hasLeadingTrivia": true,
                                    "hasTrailingTrivia": true,
                                    "hasTrailingNewLine": true,
                                    "leadingTrivia": [
                                        {
                                            "kind": "WhitespaceTrivia",
                                            "text": "        "
                                        }
                                    ],
                                    "trailingTrivia": [
                                        {
                                            "kind": "NewLineTrivia",
                                            "text": "\r\n"
                                        }
                                    ]
                                }
                            }
                        },
                        {
                            "kind": "VariableStatement",
                            "fullStart": 666,
                            "fullEnd": 704,
                            "start": 676,
                            "end": 702,
                            "fullWidth": 38,
                            "width": 26,
                            "modifiers": [],
                            "variableDeclaration": {
                                "kind": "VariableDeclaration",
                                "fullStart": 666,
                                "fullEnd": 701,
                                "start": 676,
                                "end": 701,
                                "fullWidth": 35,
                                "width": 25,
                                "varKeyword": {
                                    "kind": "VarKeyword",
                                    "fullStart": 666,
                                    "fullEnd": 680,
                                    "start": 676,
                                    "end": 679,
                                    "fullWidth": 14,
                                    "width": 3,
                                    "text": "var",
                                    "value": "var",
                                    "valueText": "var",
                                    "hasLeadingTrivia": true,
                                    "hasLeadingNewLine": true,
                                    "hasTrailingTrivia": true,
                                    "leadingTrivia": [
                                        {
                                            "kind": "NewLineTrivia",
                                            "text": "\r\n"
                                        },
                                        {
                                            "kind": "WhitespaceTrivia",
                                            "text": "        "
                                        }
                                    ],
                                    "trailingTrivia": [
                                        {
                                            "kind": "WhitespaceTrivia",
                                            "text": " "
                                        }
                                    ]
                                },
                                "variableDeclarators": [
                                    {
                                        "kind": "VariableDeclarator",
                                        "fullStart": 680,
                                        "fullEnd": 701,
                                        "start": 680,
                                        "end": 701,
                                        "fullWidth": 21,
<<<<<<< HEAD
                                        "width": 21,
                                        "identifier": {
=======
                                        "propertyName": {
>>>>>>> 85e84683
                                            "kind": "IdentifierName",
                                            "fullStart": 680,
                                            "fullEnd": 686,
                                            "start": 680,
                                            "end": 685,
                                            "fullWidth": 6,
                                            "width": 5,
                                            "text": "proto",
                                            "value": "proto",
                                            "valueText": "proto",
                                            "hasTrailingTrivia": true,
                                            "trailingTrivia": [
                                                {
                                                    "kind": "WhitespaceTrivia",
                                                    "text": " "
                                                }
                                            ]
                                        },
                                        "equalsValueClause": {
                                            "kind": "EqualsValueClause",
                                            "fullStart": 686,
                                            "fullEnd": 701,
                                            "start": 686,
                                            "end": 701,
                                            "fullWidth": 15,
                                            "width": 15,
                                            "equalsToken": {
                                                "kind": "EqualsToken",
                                                "fullStart": 686,
                                                "fullEnd": 688,
                                                "start": 686,
                                                "end": 687,
                                                "fullWidth": 2,
                                                "width": 1,
                                                "text": "=",
                                                "value": "=",
                                                "valueText": "=",
                                                "hasTrailingTrivia": true,
                                                "trailingTrivia": [
                                                    {
                                                        "kind": "WhitespaceTrivia",
                                                        "text": " "
                                                    }
                                                ]
                                            },
                                            "value": {
                                                "kind": "ObjectLiteralExpression",
                                                "fullStart": 688,
                                                "fullEnd": 701,
                                                "start": 688,
                                                "end": 701,
                                                "fullWidth": 13,
                                                "width": 13,
                                                "openBraceToken": {
                                                    "kind": "OpenBraceToken",
                                                    "fullStart": 688,
                                                    "fullEnd": 690,
                                                    "start": 688,
                                                    "end": 689,
                                                    "fullWidth": 2,
                                                    "width": 1,
                                                    "text": "{",
                                                    "value": "{",
                                                    "valueText": "{",
                                                    "hasTrailingTrivia": true,
                                                    "trailingTrivia": [
                                                        {
                                                            "kind": "WhitespaceTrivia",
                                                            "text": " "
                                                        }
                                                    ]
                                                },
                                                "propertyAssignments": [
                                                    {
                                                        "kind": "SimplePropertyAssignment",
                                                        "fullStart": 690,
                                                        "fullEnd": 700,
                                                        "start": 690,
                                                        "end": 699,
                                                        "fullWidth": 10,
                                                        "width": 9,
                                                        "propertyName": {
                                                            "kind": "IdentifierName",
                                                            "fullStart": 690,
                                                            "fullEnd": 696,
                                                            "start": 690,
                                                            "end": 696,
                                                            "fullWidth": 6,
                                                            "width": 6,
                                                            "text": "length",
                                                            "value": "length",
                                                            "valueText": "length"
                                                        },
                                                        "colonToken": {
                                                            "kind": "ColonToken",
                                                            "fullStart": 696,
                                                            "fullEnd": 698,
                                                            "start": 696,
                                                            "end": 697,
                                                            "fullWidth": 2,
                                                            "width": 1,
                                                            "text": ":",
                                                            "value": ":",
                                                            "valueText": ":",
                                                            "hasTrailingTrivia": true,
                                                            "trailingTrivia": [
                                                                {
                                                                    "kind": "WhitespaceTrivia",
                                                                    "text": " "
                                                                }
                                                            ]
                                                        },
                                                        "expression": {
                                                            "kind": "NumericLiteral",
                                                            "fullStart": 698,
                                                            "fullEnd": 700,
                                                            "start": 698,
                                                            "end": 699,
                                                            "fullWidth": 2,
                                                            "width": 1,
                                                            "text": "2",
                                                            "value": 2,
                                                            "valueText": "2",
                                                            "hasTrailingTrivia": true,
                                                            "trailingTrivia": [
                                                                {
                                                                    "kind": "WhitespaceTrivia",
                                                                    "text": " "
                                                                }
                                                            ]
                                                        }
                                                    }
                                                ],
                                                "closeBraceToken": {
                                                    "kind": "CloseBraceToken",
                                                    "fullStart": 700,
                                                    "fullEnd": 701,
                                                    "start": 700,
                                                    "end": 701,
                                                    "fullWidth": 1,
                                                    "width": 1,
                                                    "text": "}",
                                                    "value": "}",
                                                    "valueText": "}"
                                                }
                                            }
                                        }
                                    }
                                ]
                            },
                            "semicolonToken": {
                                "kind": "SemicolonToken",
                                "fullStart": 701,
                                "fullEnd": 704,
                                "start": 701,
                                "end": 702,
                                "fullWidth": 3,
                                "width": 1,
                                "text": ";",
                                "value": ";",
                                "valueText": ";",
                                "hasTrailingTrivia": true,
                                "hasTrailingNewLine": true,
                                "trailingTrivia": [
                                    {
                                        "kind": "NewLineTrivia",
                                        "text": "\r\n"
                                    }
                                ]
                            }
                        },
                        {
                            "kind": "VariableStatement",
                            "fullStart": 704,
                            "fullEnd": 742,
                            "start": 714,
                            "end": 740,
                            "fullWidth": 38,
                            "width": 26,
                            "modifiers": [],
                            "variableDeclaration": {
                                "kind": "VariableDeclaration",
                                "fullStart": 704,
                                "fullEnd": 739,
                                "start": 714,
                                "end": 739,
                                "fullWidth": 35,
                                "width": 25,
                                "varKeyword": {
                                    "kind": "VarKeyword",
                                    "fullStart": 704,
                                    "fullEnd": 718,
                                    "start": 714,
                                    "end": 717,
                                    "fullWidth": 14,
                                    "width": 3,
                                    "text": "var",
                                    "value": "var",
                                    "valueText": "var",
                                    "hasLeadingTrivia": true,
                                    "hasLeadingNewLine": true,
                                    "hasTrailingTrivia": true,
                                    "leadingTrivia": [
                                        {
                                            "kind": "NewLineTrivia",
                                            "text": "\r\n"
                                        },
                                        {
                                            "kind": "WhitespaceTrivia",
                                            "text": "        "
                                        }
                                    ],
                                    "trailingTrivia": [
                                        {
                                            "kind": "WhitespaceTrivia",
                                            "text": " "
                                        }
                                    ]
                                },
                                "variableDeclarators": [
                                    {
                                        "kind": "VariableDeclarator",
                                        "fullStart": 718,
                                        "fullEnd": 739,
                                        "start": 718,
                                        "end": 739,
                                        "fullWidth": 21,
<<<<<<< HEAD
                                        "width": 21,
                                        "identifier": {
=======
                                        "propertyName": {
>>>>>>> 85e84683
                                            "kind": "IdentifierName",
                                            "fullStart": 718,
                                            "fullEnd": 722,
                                            "start": 718,
                                            "end": 721,
                                            "fullWidth": 4,
                                            "width": 3,
                                            "text": "Con",
                                            "value": "Con",
                                            "valueText": "Con",
                                            "hasTrailingTrivia": true,
                                            "trailingTrivia": [
                                                {
                                                    "kind": "WhitespaceTrivia",
                                                    "text": " "
                                                }
                                            ]
                                        },
                                        "equalsValueClause": {
                                            "kind": "EqualsValueClause",
                                            "fullStart": 722,
                                            "fullEnd": 739,
                                            "start": 722,
                                            "end": 739,
                                            "fullWidth": 17,
                                            "width": 17,
                                            "equalsToken": {
                                                "kind": "EqualsToken",
                                                "fullStart": 722,
                                                "fullEnd": 724,
                                                "start": 722,
                                                "end": 723,
                                                "fullWidth": 2,
                                                "width": 1,
                                                "text": "=",
                                                "value": "=",
                                                "valueText": "=",
                                                "hasTrailingTrivia": true,
                                                "trailingTrivia": [
                                                    {
                                                        "kind": "WhitespaceTrivia",
                                                        "text": " "
                                                    }
                                                ]
                                            },
                                            "value": {
                                                "kind": "FunctionExpression",
                                                "fullStart": 724,
                                                "fullEnd": 739,
                                                "start": 724,
                                                "end": 739,
                                                "fullWidth": 15,
                                                "width": 15,
                                                "functionKeyword": {
                                                    "kind": "FunctionKeyword",
                                                    "fullStart": 724,
                                                    "fullEnd": 733,
                                                    "start": 724,
                                                    "end": 732,
                                                    "fullWidth": 9,
                                                    "width": 8,
                                                    "text": "function",
                                                    "value": "function",
                                                    "valueText": "function",
                                                    "hasTrailingTrivia": true,
                                                    "trailingTrivia": [
                                                        {
                                                            "kind": "WhitespaceTrivia",
                                                            "text": " "
                                                        }
                                                    ]
                                                },
                                                "callSignature": {
                                                    "kind": "CallSignature",
                                                    "fullStart": 733,
                                                    "fullEnd": 736,
                                                    "start": 733,
                                                    "end": 735,
                                                    "fullWidth": 3,
                                                    "width": 2,
                                                    "parameterList": {
                                                        "kind": "ParameterList",
                                                        "fullStart": 733,
                                                        "fullEnd": 736,
                                                        "start": 733,
                                                        "end": 735,
                                                        "fullWidth": 3,
                                                        "width": 2,
                                                        "openParenToken": {
                                                            "kind": "OpenParenToken",
                                                            "fullStart": 733,
                                                            "fullEnd": 734,
                                                            "start": 733,
                                                            "end": 734,
                                                            "fullWidth": 1,
                                                            "width": 1,
                                                            "text": "(",
                                                            "value": "(",
                                                            "valueText": "("
                                                        },
                                                        "parameters": [],
                                                        "closeParenToken": {
                                                            "kind": "CloseParenToken",
                                                            "fullStart": 734,
                                                            "fullEnd": 736,
                                                            "start": 734,
                                                            "end": 735,
                                                            "fullWidth": 2,
                                                            "width": 1,
                                                            "text": ")",
                                                            "value": ")",
                                                            "valueText": ")",
                                                            "hasTrailingTrivia": true,
                                                            "trailingTrivia": [
                                                                {
                                                                    "kind": "WhitespaceTrivia",
                                                                    "text": " "
                                                                }
                                                            ]
                                                        }
                                                    }
                                                },
                                                "block": {
                                                    "kind": "Block",
                                                    "fullStart": 736,
                                                    "fullEnd": 739,
                                                    "start": 736,
                                                    "end": 739,
                                                    "fullWidth": 3,
                                                    "width": 3,
                                                    "openBraceToken": {
                                                        "kind": "OpenBraceToken",
                                                        "fullStart": 736,
                                                        "fullEnd": 738,
                                                        "start": 736,
                                                        "end": 737,
                                                        "fullWidth": 2,
                                                        "width": 1,
                                                        "text": "{",
                                                        "value": "{",
                                                        "valueText": "{",
                                                        "hasTrailingTrivia": true,
                                                        "trailingTrivia": [
                                                            {
                                                                "kind": "WhitespaceTrivia",
                                                                "text": " "
                                                            }
                                                        ]
                                                    },
                                                    "statements": [],
                                                    "closeBraceToken": {
                                                        "kind": "CloseBraceToken",
                                                        "fullStart": 738,
                                                        "fullEnd": 739,
                                                        "start": 738,
                                                        "end": 739,
                                                        "fullWidth": 1,
                                                        "width": 1,
                                                        "text": "}",
                                                        "value": "}",
                                                        "valueText": "}"
                                                    }
                                                }
                                            }
                                        }
                                    }
                                ]
                            },
                            "semicolonToken": {
                                "kind": "SemicolonToken",
                                "fullStart": 739,
                                "fullEnd": 742,
                                "start": 739,
                                "end": 740,
                                "fullWidth": 3,
                                "width": 1,
                                "text": ";",
                                "value": ";",
                                "valueText": ";",
                                "hasTrailingTrivia": true,
                                "hasTrailingNewLine": true,
                                "trailingTrivia": [
                                    {
                                        "kind": "NewLineTrivia",
                                        "text": "\r\n"
                                    }
                                ]
                            }
                        },
                        {
                            "kind": "ExpressionStatement",
                            "fullStart": 742,
                            "fullEnd": 774,
                            "start": 750,
                            "end": 772,
                            "fullWidth": 32,
                            "width": 22,
                            "expression": {
                                "kind": "AssignmentExpression",
                                "fullStart": 742,
                                "fullEnd": 771,
                                "start": 750,
                                "end": 771,
                                "fullWidth": 29,
                                "width": 21,
                                "left": {
                                    "kind": "MemberAccessExpression",
                                    "fullStart": 742,
                                    "fullEnd": 764,
                                    "start": 750,
                                    "end": 763,
                                    "fullWidth": 22,
                                    "width": 13,
                                    "expression": {
                                        "kind": "IdentifierName",
                                        "fullStart": 742,
                                        "fullEnd": 753,
                                        "start": 750,
                                        "end": 753,
                                        "fullWidth": 11,
                                        "width": 3,
                                        "text": "Con",
                                        "value": "Con",
                                        "valueText": "Con",
                                        "hasLeadingTrivia": true,
                                        "leadingTrivia": [
                                            {
                                                "kind": "WhitespaceTrivia",
                                                "text": "        "
                                            }
                                        ]
                                    },
                                    "dotToken": {
                                        "kind": "DotToken",
                                        "fullStart": 753,
                                        "fullEnd": 754,
                                        "start": 753,
                                        "end": 754,
                                        "fullWidth": 1,
                                        "width": 1,
                                        "text": ".",
                                        "value": ".",
                                        "valueText": "."
                                    },
                                    "name": {
                                        "kind": "IdentifierName",
                                        "fullStart": 754,
                                        "fullEnd": 764,
                                        "start": 754,
                                        "end": 763,
                                        "fullWidth": 10,
                                        "width": 9,
                                        "text": "prototype",
                                        "value": "prototype",
                                        "valueText": "prototype",
                                        "hasTrailingTrivia": true,
                                        "trailingTrivia": [
                                            {
                                                "kind": "WhitespaceTrivia",
                                                "text": " "
                                            }
                                        ]
                                    }
                                },
                                "operatorToken": {
                                    "kind": "EqualsToken",
                                    "fullStart": 764,
                                    "fullEnd": 766,
                                    "start": 764,
                                    "end": 765,
                                    "fullWidth": 2,
                                    "width": 1,
                                    "text": "=",
                                    "value": "=",
                                    "valueText": "=",
                                    "hasTrailingTrivia": true,
                                    "trailingTrivia": [
                                        {
                                            "kind": "WhitespaceTrivia",
                                            "text": " "
                                        }
                                    ]
                                },
                                "right": {
                                    "kind": "IdentifierName",
                                    "fullStart": 766,
                                    "fullEnd": 771,
                                    "start": 766,
                                    "end": 771,
                                    "fullWidth": 5,
                                    "width": 5,
                                    "text": "proto",
                                    "value": "proto",
                                    "valueText": "proto"
                                }
                            },
                            "semicolonToken": {
                                "kind": "SemicolonToken",
                                "fullStart": 771,
                                "fullEnd": 774,
                                "start": 771,
                                "end": 772,
                                "fullWidth": 3,
                                "width": 1,
                                "text": ";",
                                "value": ";",
                                "valueText": ";",
                                "hasTrailingTrivia": true,
                                "hasTrailingNewLine": true,
                                "trailingTrivia": [
                                    {
                                        "kind": "NewLineTrivia",
                                        "text": "\r\n"
                                    }
                                ]
                            }
                        },
                        {
                            "kind": "VariableStatement",
                            "fullStart": 774,
                            "fullEnd": 808,
                            "start": 784,
                            "end": 806,
                            "fullWidth": 34,
                            "width": 22,
                            "modifiers": [],
                            "variableDeclaration": {
                                "kind": "VariableDeclaration",
                                "fullStart": 774,
                                "fullEnd": 805,
                                "start": 784,
                                "end": 805,
                                "fullWidth": 31,
                                "width": 21,
                                "varKeyword": {
                                    "kind": "VarKeyword",
                                    "fullStart": 774,
                                    "fullEnd": 788,
                                    "start": 784,
                                    "end": 787,
                                    "fullWidth": 14,
                                    "width": 3,
                                    "text": "var",
                                    "value": "var",
                                    "valueText": "var",
                                    "hasLeadingTrivia": true,
                                    "hasLeadingNewLine": true,
                                    "hasTrailingTrivia": true,
                                    "leadingTrivia": [
                                        {
                                            "kind": "NewLineTrivia",
                                            "text": "\r\n"
                                        },
                                        {
                                            "kind": "WhitespaceTrivia",
                                            "text": "        "
                                        }
                                    ],
                                    "trailingTrivia": [
                                        {
                                            "kind": "WhitespaceTrivia",
                                            "text": " "
                                        }
                                    ]
                                },
                                "variableDeclarators": [
                                    {
                                        "kind": "VariableDeclarator",
                                        "fullStart": 788,
                                        "fullEnd": 805,
                                        "start": 788,
                                        "end": 805,
                                        "fullWidth": 17,
<<<<<<< HEAD
                                        "width": 17,
                                        "identifier": {
=======
                                        "propertyName": {
>>>>>>> 85e84683
                                            "kind": "IdentifierName",
                                            "fullStart": 788,
                                            "fullEnd": 794,
                                            "start": 788,
                                            "end": 793,
                                            "fullWidth": 6,
                                            "width": 5,
                                            "text": "child",
                                            "value": "child",
                                            "valueText": "child",
                                            "hasTrailingTrivia": true,
                                            "trailingTrivia": [
                                                {
                                                    "kind": "WhitespaceTrivia",
                                                    "text": " "
                                                }
                                            ]
                                        },
                                        "equalsValueClause": {
                                            "kind": "EqualsValueClause",
                                            "fullStart": 794,
                                            "fullEnd": 805,
                                            "start": 794,
                                            "end": 805,
                                            "fullWidth": 11,
                                            "width": 11,
                                            "equalsToken": {
                                                "kind": "EqualsToken",
                                                "fullStart": 794,
                                                "fullEnd": 796,
                                                "start": 794,
                                                "end": 795,
                                                "fullWidth": 2,
                                                "width": 1,
                                                "text": "=",
                                                "value": "=",
                                                "valueText": "=",
                                                "hasTrailingTrivia": true,
                                                "trailingTrivia": [
                                                    {
                                                        "kind": "WhitespaceTrivia",
                                                        "text": " "
                                                    }
                                                ]
                                            },
                                            "value": {
                                                "kind": "ObjectCreationExpression",
                                                "fullStart": 796,
                                                "fullEnd": 805,
                                                "start": 796,
                                                "end": 805,
                                                "fullWidth": 9,
                                                "width": 9,
                                                "newKeyword": {
                                                    "kind": "NewKeyword",
                                                    "fullStart": 796,
                                                    "fullEnd": 800,
                                                    "start": 796,
                                                    "end": 799,
                                                    "fullWidth": 4,
                                                    "width": 3,
                                                    "text": "new",
                                                    "value": "new",
                                                    "valueText": "new",
                                                    "hasTrailingTrivia": true,
                                                    "trailingTrivia": [
                                                        {
                                                            "kind": "WhitespaceTrivia",
                                                            "text": " "
                                                        }
                                                    ]
                                                },
                                                "expression": {
                                                    "kind": "IdentifierName",
                                                    "fullStart": 800,
                                                    "fullEnd": 803,
                                                    "start": 800,
                                                    "end": 803,
                                                    "fullWidth": 3,
                                                    "width": 3,
                                                    "text": "Con",
                                                    "value": "Con",
                                                    "valueText": "Con"
                                                },
                                                "argumentList": {
                                                    "kind": "ArgumentList",
                                                    "fullStart": 803,
                                                    "fullEnd": 805,
                                                    "start": 803,
                                                    "end": 805,
                                                    "fullWidth": 2,
                                                    "width": 2,
                                                    "openParenToken": {
                                                        "kind": "OpenParenToken",
                                                        "fullStart": 803,
                                                        "fullEnd": 804,
                                                        "start": 803,
                                                        "end": 804,
                                                        "fullWidth": 1,
                                                        "width": 1,
                                                        "text": "(",
                                                        "value": "(",
                                                        "valueText": "("
                                                    },
                                                    "arguments": [],
                                                    "closeParenToken": {
                                                        "kind": "CloseParenToken",
                                                        "fullStart": 804,
                                                        "fullEnd": 805,
                                                        "start": 804,
                                                        "end": 805,
                                                        "fullWidth": 1,
                                                        "width": 1,
                                                        "text": ")",
                                                        "value": ")",
                                                        "valueText": ")"
                                                    }
                                                }
                                            }
                                        }
                                    }
                                ]
                            },
                            "semicolonToken": {
                                "kind": "SemicolonToken",
                                "fullStart": 805,
                                "fullEnd": 808,
                                "start": 805,
                                "end": 806,
                                "fullWidth": 3,
                                "width": 1,
                                "text": ";",
                                "value": ";",
                                "valueText": ";",
                                "hasTrailingTrivia": true,
                                "hasTrailingNewLine": true,
                                "trailingTrivia": [
                                    {
                                        "kind": "NewLineTrivia",
                                        "text": "\r\n"
                                    }
                                ]
                            }
                        },
                        {
                            "kind": "ExpressionStatement",
                            "fullStart": 808,
                            "fullEnd": 832,
                            "start": 816,
                            "end": 830,
                            "fullWidth": 24,
                            "width": 14,
                            "expression": {
                                "kind": "AssignmentExpression",
                                "fullStart": 808,
                                "fullEnd": 829,
                                "start": 816,
                                "end": 829,
                                "fullWidth": 21,
                                "width": 13,
                                "left": {
                                    "kind": "ElementAccessExpression",
                                    "fullStart": 808,
                                    "fullEnd": 825,
                                    "start": 816,
                                    "end": 824,
                                    "fullWidth": 17,
                                    "width": 8,
                                    "expression": {
                                        "kind": "IdentifierName",
                                        "fullStart": 808,
                                        "fullEnd": 821,
                                        "start": 816,
                                        "end": 821,
                                        "fullWidth": 13,
                                        "width": 5,
                                        "text": "child",
                                        "value": "child",
                                        "valueText": "child",
                                        "hasLeadingTrivia": true,
                                        "leadingTrivia": [
                                            {
                                                "kind": "WhitespaceTrivia",
                                                "text": "        "
                                            }
                                        ]
                                    },
                                    "openBracketToken": {
                                        "kind": "OpenBracketToken",
                                        "fullStart": 821,
                                        "fullEnd": 822,
                                        "start": 821,
                                        "end": 822,
                                        "fullWidth": 1,
                                        "width": 1,
                                        "text": "[",
                                        "value": "[",
                                        "valueText": "["
                                    },
                                    "argumentExpression": {
                                        "kind": "NumericLiteral",
                                        "fullStart": 822,
                                        "fullEnd": 823,
                                        "start": 822,
                                        "end": 823,
                                        "fullWidth": 1,
                                        "width": 1,
                                        "text": "0",
                                        "value": 0,
                                        "valueText": "0"
                                    },
                                    "closeBracketToken": {
                                        "kind": "CloseBracketToken",
                                        "fullStart": 823,
                                        "fullEnd": 825,
                                        "start": 823,
                                        "end": 824,
                                        "fullWidth": 2,
                                        "width": 1,
                                        "text": "]",
                                        "value": "]",
                                        "valueText": "]",
                                        "hasTrailingTrivia": true,
                                        "trailingTrivia": [
                                            {
                                                "kind": "WhitespaceTrivia",
                                                "text": " "
                                            }
                                        ]
                                    }
                                },
                                "operatorToken": {
                                    "kind": "EqualsToken",
                                    "fullStart": 825,
                                    "fullEnd": 827,
                                    "start": 825,
                                    "end": 826,
                                    "fullWidth": 2,
                                    "width": 1,
                                    "text": "=",
                                    "value": "=",
                                    "valueText": "=",
                                    "hasTrailingTrivia": true,
                                    "trailingTrivia": [
                                        {
                                            "kind": "WhitespaceTrivia",
                                            "text": " "
                                        }
                                    ]
                                },
                                "right": {
                                    "kind": "NumericLiteral",
                                    "fullStart": 827,
                                    "fullEnd": 829,
                                    "start": 827,
                                    "end": 829,
                                    "fullWidth": 2,
                                    "width": 2,
                                    "text": "12",
                                    "value": 12,
                                    "valueText": "12"
                                }
                            },
                            "semicolonToken": {
                                "kind": "SemicolonToken",
                                "fullStart": 829,
                                "fullEnd": 832,
                                "start": 829,
                                "end": 830,
                                "fullWidth": 3,
                                "width": 1,
                                "text": ";",
                                "value": ";",
                                "valueText": ";",
                                "hasTrailingTrivia": true,
                                "hasTrailingNewLine": true,
                                "trailingTrivia": [
                                    {
                                        "kind": "NewLineTrivia",
                                        "text": "\r\n"
                                    }
                                ]
                            }
                        },
                        {
                            "kind": "ExpressionStatement",
                            "fullStart": 832,
                            "fullEnd": 856,
                            "start": 840,
                            "end": 854,
                            "fullWidth": 24,
                            "width": 14,
                            "expression": {
                                "kind": "AssignmentExpression",
                                "fullStart": 832,
                                "fullEnd": 853,
                                "start": 840,
                                "end": 853,
                                "fullWidth": 21,
                                "width": 13,
                                "left": {
                                    "kind": "ElementAccessExpression",
                                    "fullStart": 832,
                                    "fullEnd": 849,
                                    "start": 840,
                                    "end": 848,
                                    "fullWidth": 17,
                                    "width": 8,
                                    "expression": {
                                        "kind": "IdentifierName",
                                        "fullStart": 832,
                                        "fullEnd": 845,
                                        "start": 840,
                                        "end": 845,
                                        "fullWidth": 13,
                                        "width": 5,
                                        "text": "child",
                                        "value": "child",
                                        "valueText": "child",
                                        "hasLeadingTrivia": true,
                                        "leadingTrivia": [
                                            {
                                                "kind": "WhitespaceTrivia",
                                                "text": "        "
                                            }
                                        ]
                                    },
                                    "openBracketToken": {
                                        "kind": "OpenBracketToken",
                                        "fullStart": 845,
                                        "fullEnd": 846,
                                        "start": 845,
                                        "end": 846,
                                        "fullWidth": 1,
                                        "width": 1,
                                        "text": "[",
                                        "value": "[",
                                        "valueText": "["
                                    },
                                    "argumentExpression": {
                                        "kind": "NumericLiteral",
                                        "fullStart": 846,
                                        "fullEnd": 847,
                                        "start": 846,
                                        "end": 847,
                                        "fullWidth": 1,
                                        "width": 1,
                                        "text": "1",
                                        "value": 1,
                                        "valueText": "1"
                                    },
                                    "closeBracketToken": {
                                        "kind": "CloseBracketToken",
                                        "fullStart": 847,
                                        "fullEnd": 849,
                                        "start": 847,
                                        "end": 848,
                                        "fullWidth": 2,
                                        "width": 1,
                                        "text": "]",
                                        "value": "]",
                                        "valueText": "]",
                                        "hasTrailingTrivia": true,
                                        "trailingTrivia": [
                                            {
                                                "kind": "WhitespaceTrivia",
                                                "text": " "
                                            }
                                        ]
                                    }
                                },
                                "operatorToken": {
                                    "kind": "EqualsToken",
                                    "fullStart": 849,
                                    "fullEnd": 851,
                                    "start": 849,
                                    "end": 850,
                                    "fullWidth": 2,
                                    "width": 1,
                                    "text": "=",
                                    "value": "=",
                                    "valueText": "=",
                                    "hasTrailingTrivia": true,
                                    "trailingTrivia": [
                                        {
                                            "kind": "WhitespaceTrivia",
                                            "text": " "
                                        }
                                    ]
                                },
                                "right": {
                                    "kind": "NumericLiteral",
                                    "fullStart": 851,
                                    "fullEnd": 853,
                                    "start": 851,
                                    "end": 853,
                                    "fullWidth": 2,
                                    "width": 2,
                                    "text": "11",
                                    "value": 11,
                                    "valueText": "11"
                                }
                            },
                            "semicolonToken": {
                                "kind": "SemicolonToken",
                                "fullStart": 853,
                                "fullEnd": 856,
                                "start": 853,
                                "end": 854,
                                "fullWidth": 3,
                                "width": 1,
                                "text": ";",
                                "value": ";",
                                "valueText": ";",
                                "hasTrailingTrivia": true,
                                "hasTrailingNewLine": true,
                                "trailingTrivia": [
                                    {
                                        "kind": "NewLineTrivia",
                                        "text": "\r\n"
                                    }
                                ]
                            }
                        },
                        {
                            "kind": "ExpressionStatement",
                            "fullStart": 856,
                            "fullEnd": 879,
                            "start": 864,
                            "end": 877,
                            "fullWidth": 23,
                            "width": 13,
                            "expression": {
                                "kind": "AssignmentExpression",
                                "fullStart": 856,
                                "fullEnd": 876,
                                "start": 864,
                                "end": 876,
                                "fullWidth": 20,
                                "width": 12,
                                "left": {
                                    "kind": "ElementAccessExpression",
                                    "fullStart": 856,
                                    "fullEnd": 873,
                                    "start": 864,
                                    "end": 872,
                                    "fullWidth": 17,
                                    "width": 8,
                                    "expression": {
                                        "kind": "IdentifierName",
                                        "fullStart": 856,
                                        "fullEnd": 869,
                                        "start": 864,
                                        "end": 869,
                                        "fullWidth": 13,
                                        "width": 5,
                                        "text": "child",
                                        "value": "child",
                                        "valueText": "child",
                                        "hasLeadingTrivia": true,
                                        "leadingTrivia": [
                                            {
                                                "kind": "WhitespaceTrivia",
                                                "text": "        "
                                            }
                                        ]
                                    },
                                    "openBracketToken": {
                                        "kind": "OpenBracketToken",
                                        "fullStart": 869,
                                        "fullEnd": 870,
                                        "start": 869,
                                        "end": 870,
                                        "fullWidth": 1,
                                        "width": 1,
                                        "text": "[",
                                        "value": "[",
                                        "valueText": "["
                                    },
                                    "argumentExpression": {
                                        "kind": "NumericLiteral",
                                        "fullStart": 870,
                                        "fullEnd": 871,
                                        "start": 870,
                                        "end": 871,
                                        "fullWidth": 1,
                                        "width": 1,
                                        "text": "2",
                                        "value": 2,
                                        "valueText": "2"
                                    },
                                    "closeBracketToken": {
                                        "kind": "CloseBracketToken",
                                        "fullStart": 871,
                                        "fullEnd": 873,
                                        "start": 871,
                                        "end": 872,
                                        "fullWidth": 2,
                                        "width": 1,
                                        "text": "]",
                                        "value": "]",
                                        "valueText": "]",
                                        "hasTrailingTrivia": true,
                                        "trailingTrivia": [
                                            {
                                                "kind": "WhitespaceTrivia",
                                                "text": " "
                                            }
                                        ]
                                    }
                                },
                                "operatorToken": {
                                    "kind": "EqualsToken",
                                    "fullStart": 873,
                                    "fullEnd": 875,
                                    "start": 873,
                                    "end": 874,
                                    "fullWidth": 2,
                                    "width": 1,
                                    "text": "=",
                                    "value": "=",
                                    "valueText": "=",
                                    "hasTrailingTrivia": true,
                                    "trailingTrivia": [
                                        {
                                            "kind": "WhitespaceTrivia",
                                            "text": " "
                                        }
                                    ]
                                },
                                "right": {
                                    "kind": "NumericLiteral",
                                    "fullStart": 875,
                                    "fullEnd": 876,
                                    "start": 875,
                                    "end": 876,
                                    "fullWidth": 1,
                                    "width": 1,
                                    "text": "9",
                                    "value": 9,
                                    "valueText": "9"
                                }
                            },
                            "semicolonToken": {
                                "kind": "SemicolonToken",
                                "fullStart": 876,
                                "fullEnd": 879,
                                "start": 876,
                                "end": 877,
                                "fullWidth": 3,
                                "width": 1,
                                "text": ";",
                                "value": ";",
                                "valueText": ";",
                                "hasTrailingTrivia": true,
                                "hasTrailingNewLine": true,
                                "trailingTrivia": [
                                    {
                                        "kind": "NewLineTrivia",
                                        "text": "\r\n"
                                    }
                                ]
                            }
                        },
                        {
                            "kind": "VariableStatement",
                            "fullStart": 879,
                            "fullEnd": 952,
                            "start": 889,
                            "end": 950,
                            "fullWidth": 73,
                            "width": 61,
                            "modifiers": [],
                            "variableDeclaration": {
                                "kind": "VariableDeclaration",
                                "fullStart": 879,
                                "fullEnd": 949,
                                "start": 889,
                                "end": 949,
                                "fullWidth": 70,
                                "width": 60,
                                "varKeyword": {
                                    "kind": "VarKeyword",
                                    "fullStart": 879,
                                    "fullEnd": 893,
                                    "start": 889,
                                    "end": 892,
                                    "fullWidth": 14,
                                    "width": 3,
                                    "text": "var",
                                    "value": "var",
                                    "valueText": "var",
                                    "hasLeadingTrivia": true,
                                    "hasLeadingNewLine": true,
                                    "hasTrailingTrivia": true,
                                    "leadingTrivia": [
                                        {
                                            "kind": "NewLineTrivia",
                                            "text": "\r\n"
                                        },
                                        {
                                            "kind": "WhitespaceTrivia",
                                            "text": "        "
                                        }
                                    ],
                                    "trailingTrivia": [
                                        {
                                            "kind": "WhitespaceTrivia",
                                            "text": " "
                                        }
                                    ]
                                },
                                "variableDeclarators": [
                                    {
                                        "kind": "VariableDeclarator",
                                        "fullStart": 893,
                                        "fullEnd": 949,
                                        "start": 893,
                                        "end": 949,
                                        "fullWidth": 56,
<<<<<<< HEAD
                                        "width": 56,
                                        "identifier": {
=======
                                        "propertyName": {
>>>>>>> 85e84683
                                            "kind": "IdentifierName",
                                            "fullStart": 893,
                                            "fullEnd": 904,
                                            "start": 893,
                                            "end": 903,
                                            "fullWidth": 11,
                                            "width": 10,
                                            "text": "testResult",
                                            "value": "testResult",
                                            "valueText": "testResult",
                                            "hasTrailingTrivia": true,
                                            "trailingTrivia": [
                                                {
                                                    "kind": "WhitespaceTrivia",
                                                    "text": " "
                                                }
                                            ]
                                        },
                                        "equalsValueClause": {
                                            "kind": "EqualsValueClause",
                                            "fullStart": 904,
                                            "fullEnd": 949,
                                            "start": 904,
                                            "end": 949,
                                            "fullWidth": 45,
                                            "width": 45,
                                            "equalsToken": {
                                                "kind": "EqualsToken",
                                                "fullStart": 904,
                                                "fullEnd": 906,
                                                "start": 904,
                                                "end": 905,
                                                "fullWidth": 2,
                                                "width": 1,
                                                "text": "=",
                                                "value": "=",
                                                "valueText": "=",
                                                "hasTrailingTrivia": true,
                                                "trailingTrivia": [
                                                    {
                                                        "kind": "WhitespaceTrivia",
                                                        "text": " "
                                                    }
                                                ]
                                            },
                                            "value": {
                                                "kind": "InvocationExpression",
                                                "fullStart": 906,
                                                "fullEnd": 949,
                                                "start": 906,
                                                "end": 949,
                                                "fullWidth": 43,
                                                "width": 43,
                                                "expression": {
                                                    "kind": "MemberAccessExpression",
                                                    "fullStart": 906,
                                                    "fullEnd": 930,
                                                    "start": 906,
                                                    "end": 930,
                                                    "fullWidth": 24,
                                                    "width": 24,
                                                    "expression": {
                                                        "kind": "MemberAccessExpression",
                                                        "fullStart": 906,
                                                        "fullEnd": 925,
                                                        "start": 906,
                                                        "end": 925,
                                                        "fullWidth": 19,
                                                        "width": 19,
                                                        "expression": {
                                                            "kind": "MemberAccessExpression",
                                                            "fullStart": 906,
                                                            "fullEnd": 921,
                                                            "start": 906,
                                                            "end": 921,
                                                            "fullWidth": 15,
                                                            "width": 15,
                                                            "expression": {
                                                                "kind": "IdentifierName",
                                                                "fullStart": 906,
                                                                "fullEnd": 911,
                                                                "start": 906,
                                                                "end": 911,
                                                                "fullWidth": 5,
                                                                "width": 5,
                                                                "text": "Array",
                                                                "value": "Array",
                                                                "valueText": "Array"
                                                            },
                                                            "dotToken": {
                                                                "kind": "DotToken",
                                                                "fullStart": 911,
                                                                "fullEnd": 912,
                                                                "start": 911,
                                                                "end": 912,
                                                                "fullWidth": 1,
                                                                "width": 1,
                                                                "text": ".",
                                                                "value": ".",
                                                                "valueText": "."
                                                            },
                                                            "name": {
                                                                "kind": "IdentifierName",
                                                                "fullStart": 912,
                                                                "fullEnd": 921,
                                                                "start": 912,
                                                                "end": 921,
                                                                "fullWidth": 9,
                                                                "width": 9,
                                                                "text": "prototype",
                                                                "value": "prototype",
                                                                "valueText": "prototype"
                                                            }
                                                        },
                                                        "dotToken": {
                                                            "kind": "DotToken",
                                                            "fullStart": 921,
                                                            "fullEnd": 922,
                                                            "start": 921,
                                                            "end": 922,
                                                            "fullWidth": 1,
                                                            "width": 1,
                                                            "text": ".",
                                                            "value": ".",
                                                            "valueText": "."
                                                        },
                                                        "name": {
                                                            "kind": "IdentifierName",
                                                            "fullStart": 922,
                                                            "fullEnd": 925,
                                                            "start": 922,
                                                            "end": 925,
                                                            "fullWidth": 3,
                                                            "width": 3,
                                                            "text": "map",
                                                            "value": "map",
                                                            "valueText": "map"
                                                        }
                                                    },
                                                    "dotToken": {
                                                        "kind": "DotToken",
                                                        "fullStart": 925,
                                                        "fullEnd": 926,
                                                        "start": 925,
                                                        "end": 926,
                                                        "fullWidth": 1,
                                                        "width": 1,
                                                        "text": ".",
                                                        "value": ".",
                                                        "valueText": "."
                                                    },
                                                    "name": {
                                                        "kind": "IdentifierName",
                                                        "fullStart": 926,
                                                        "fullEnd": 930,
                                                        "start": 926,
                                                        "end": 930,
                                                        "fullWidth": 4,
                                                        "width": 4,
                                                        "text": "call",
                                                        "value": "call",
                                                        "valueText": "call"
                                                    }
                                                },
                                                "argumentList": {
                                                    "kind": "ArgumentList",
                                                    "fullStart": 930,
                                                    "fullEnd": 949,
                                                    "start": 930,
                                                    "end": 949,
                                                    "fullWidth": 19,
                                                    "width": 19,
                                                    "openParenToken": {
                                                        "kind": "OpenParenToken",
                                                        "fullStart": 930,
                                                        "fullEnd": 931,
                                                        "start": 930,
                                                        "end": 931,
                                                        "fullWidth": 1,
                                                        "width": 1,
                                                        "text": "(",
                                                        "value": "(",
                                                        "valueText": "("
                                                    },
                                                    "arguments": [
                                                        {
                                                            "kind": "IdentifierName",
                                                            "fullStart": 931,
                                                            "fullEnd": 936,
                                                            "start": 931,
                                                            "end": 936,
                                                            "fullWidth": 5,
                                                            "width": 5,
                                                            "text": "child",
                                                            "value": "child",
                                                            "valueText": "child"
                                                        },
                                                        {
                                                            "kind": "CommaToken",
                                                            "fullStart": 936,
                                                            "fullEnd": 938,
                                                            "start": 936,
                                                            "end": 937,
                                                            "fullWidth": 2,
                                                            "width": 1,
                                                            "text": ",",
                                                            "value": ",",
                                                            "valueText": ",",
                                                            "hasTrailingTrivia": true,
                                                            "trailingTrivia": [
                                                                {
                                                                    "kind": "WhitespaceTrivia",
                                                                    "text": " "
                                                                }
                                                            ]
                                                        },
                                                        {
                                                            "kind": "IdentifierName",
                                                            "fullStart": 938,
                                                            "fullEnd": 948,
                                                            "start": 938,
                                                            "end": 948,
                                                            "fullWidth": 10,
                                                            "width": 10,
                                                            "text": "callbackfn",
                                                            "value": "callbackfn",
                                                            "valueText": "callbackfn"
                                                        }
                                                    ],
                                                    "closeParenToken": {
                                                        "kind": "CloseParenToken",
                                                        "fullStart": 948,
                                                        "fullEnd": 949,
                                                        "start": 948,
                                                        "end": 949,
                                                        "fullWidth": 1,
                                                        "width": 1,
                                                        "text": ")",
                                                        "value": ")",
                                                        "valueText": ")"
                                                    }
                                                }
                                            }
                                        }
                                    }
                                ]
                            },
                            "semicolonToken": {
                                "kind": "SemicolonToken",
                                "fullStart": 949,
                                "fullEnd": 952,
                                "start": 949,
                                "end": 950,
                                "fullWidth": 3,
                                "width": 1,
                                "text": ";",
                                "value": ";",
                                "valueText": ";",
                                "hasTrailingTrivia": true,
                                "hasTrailingNewLine": true,
                                "trailingTrivia": [
                                    {
                                        "kind": "NewLineTrivia",
                                        "text": "\r\n"
                                    }
                                ]
                            }
                        },
                        {
                            "kind": "ReturnStatement",
                            "fullStart": 952,
                            "fullEnd": 995,
                            "start": 962,
                            "end": 993,
                            "fullWidth": 43,
                            "width": 31,
                            "returnKeyword": {
                                "kind": "ReturnKeyword",
                                "fullStart": 952,
                                "fullEnd": 969,
                                "start": 962,
                                "end": 968,
                                "fullWidth": 17,
                                "width": 6,
                                "text": "return",
                                "value": "return",
                                "valueText": "return",
                                "hasLeadingTrivia": true,
                                "hasLeadingNewLine": true,
                                "hasTrailingTrivia": true,
                                "leadingTrivia": [
                                    {
                                        "kind": "NewLineTrivia",
                                        "text": "\r\n"
                                    },
                                    {
                                        "kind": "WhitespaceTrivia",
                                        "text": "        "
                                    }
                                ],
                                "trailingTrivia": [
                                    {
                                        "kind": "WhitespaceTrivia",
                                        "text": " "
                                    }
                                ]
                            },
                            "expression": {
                                "kind": "EqualsExpression",
                                "fullStart": 969,
                                "fullEnd": 992,
                                "start": 969,
                                "end": 992,
                                "fullWidth": 23,
                                "width": 23,
                                "left": {
                                    "kind": "MemberAccessExpression",
                                    "fullStart": 969,
                                    "fullEnd": 987,
                                    "start": 969,
                                    "end": 986,
                                    "fullWidth": 18,
                                    "width": 17,
                                    "expression": {
                                        "kind": "IdentifierName",
                                        "fullStart": 969,
                                        "fullEnd": 979,
                                        "start": 969,
                                        "end": 979,
                                        "fullWidth": 10,
                                        "width": 10,
                                        "text": "testResult",
                                        "value": "testResult",
                                        "valueText": "testResult"
                                    },
                                    "dotToken": {
                                        "kind": "DotToken",
                                        "fullStart": 979,
                                        "fullEnd": 980,
                                        "start": 979,
                                        "end": 980,
                                        "fullWidth": 1,
                                        "width": 1,
                                        "text": ".",
                                        "value": ".",
                                        "valueText": "."
                                    },
                                    "name": {
                                        "kind": "IdentifierName",
                                        "fullStart": 980,
                                        "fullEnd": 987,
                                        "start": 980,
                                        "end": 986,
                                        "fullWidth": 7,
                                        "width": 6,
                                        "text": "length",
                                        "value": "length",
                                        "valueText": "length",
                                        "hasTrailingTrivia": true,
                                        "trailingTrivia": [
                                            {
                                                "kind": "WhitespaceTrivia",
                                                "text": " "
                                            }
                                        ]
                                    }
                                },
                                "operatorToken": {
                                    "kind": "EqualsEqualsEqualsToken",
                                    "fullStart": 987,
                                    "fullEnd": 991,
                                    "start": 987,
                                    "end": 990,
                                    "fullWidth": 4,
                                    "width": 3,
                                    "text": "===",
                                    "value": "===",
                                    "valueText": "===",
                                    "hasTrailingTrivia": true,
                                    "trailingTrivia": [
                                        {
                                            "kind": "WhitespaceTrivia",
                                            "text": " "
                                        }
                                    ]
                                },
                                "right": {
                                    "kind": "NumericLiteral",
                                    "fullStart": 991,
                                    "fullEnd": 992,
                                    "start": 991,
                                    "end": 992,
                                    "fullWidth": 1,
                                    "width": 1,
                                    "text": "2",
                                    "value": 2,
                                    "valueText": "2"
                                }
                            },
                            "semicolonToken": {
                                "kind": "SemicolonToken",
                                "fullStart": 992,
                                "fullEnd": 995,
                                "start": 992,
                                "end": 993,
                                "fullWidth": 3,
                                "width": 1,
                                "text": ";",
                                "value": ";",
                                "valueText": ";",
                                "hasTrailingTrivia": true,
                                "hasTrailingNewLine": true,
                                "trailingTrivia": [
                                    {
                                        "kind": "NewLineTrivia",
                                        "text": "\r\n"
                                    }
                                ]
                            }
                        }
                    ],
                    "closeBraceToken": {
                        "kind": "CloseBraceToken",
                        "fullStart": 995,
                        "fullEnd": 1002,
                        "start": 999,
                        "end": 1000,
                        "fullWidth": 7,
                        "width": 1,
                        "text": "}",
                        "value": "}",
                        "valueText": "}",
                        "hasLeadingTrivia": true,
                        "hasTrailingTrivia": true,
                        "hasTrailingNewLine": true,
                        "leadingTrivia": [
                            {
                                "kind": "WhitespaceTrivia",
                                "text": "    "
                            }
                        ],
                        "trailingTrivia": [
                            {
                                "kind": "NewLineTrivia",
                                "text": "\r\n"
                            }
                        ]
                    }
                }
            },
            {
                "kind": "ExpressionStatement",
                "fullStart": 1002,
                "fullEnd": 1026,
                "start": 1002,
                "end": 1024,
                "fullWidth": 24,
                "width": 22,
                "expression": {
                    "kind": "InvocationExpression",
                    "fullStart": 1002,
                    "fullEnd": 1023,
                    "start": 1002,
                    "end": 1023,
                    "fullWidth": 21,
                    "width": 21,
                    "expression": {
                        "kind": "IdentifierName",
                        "fullStart": 1002,
                        "fullEnd": 1013,
                        "start": 1002,
                        "end": 1013,
                        "fullWidth": 11,
                        "width": 11,
                        "text": "runTestCase",
                        "value": "runTestCase",
                        "valueText": "runTestCase"
                    },
                    "argumentList": {
                        "kind": "ArgumentList",
                        "fullStart": 1013,
                        "fullEnd": 1023,
                        "start": 1013,
                        "end": 1023,
                        "fullWidth": 10,
                        "width": 10,
                        "openParenToken": {
                            "kind": "OpenParenToken",
                            "fullStart": 1013,
                            "fullEnd": 1014,
                            "start": 1013,
                            "end": 1014,
                            "fullWidth": 1,
                            "width": 1,
                            "text": "(",
                            "value": "(",
                            "valueText": "("
                        },
                        "arguments": [
                            {
                                "kind": "IdentifierName",
                                "fullStart": 1014,
                                "fullEnd": 1022,
                                "start": 1014,
                                "end": 1022,
                                "fullWidth": 8,
                                "width": 8,
                                "text": "testcase",
                                "value": "testcase",
                                "valueText": "testcase"
                            }
                        ],
                        "closeParenToken": {
                            "kind": "CloseParenToken",
                            "fullStart": 1022,
                            "fullEnd": 1023,
                            "start": 1022,
                            "end": 1023,
                            "fullWidth": 1,
                            "width": 1,
                            "text": ")",
                            "value": ")",
                            "valueText": ")"
                        }
                    }
                },
                "semicolonToken": {
                    "kind": "SemicolonToken",
                    "fullStart": 1023,
                    "fullEnd": 1026,
                    "start": 1023,
                    "end": 1024,
                    "fullWidth": 3,
                    "width": 1,
                    "text": ";",
                    "value": ";",
                    "valueText": ";",
                    "hasTrailingTrivia": true,
                    "hasTrailingNewLine": true,
                    "trailingTrivia": [
                        {
                            "kind": "NewLineTrivia",
                            "text": "\r\n"
                        }
                    ]
                }
            }
        ],
        "endOfFileToken": {
            "kind": "EndOfFileToken",
            "fullStart": 1026,
            "fullEnd": 1026,
            "start": 1026,
            "end": 1026,
            "fullWidth": 0,
            "width": 0,
            "text": ""
        }
    },
    "lineMap": {
        "lineStarts": [
            0,
            67,
            152,
            232,
            308,
            380,
            385,
            439,
            547,
            552,
            554,
            556,
            579,
            625,
            655,
            666,
            668,
            704,
            706,
            742,
            774,
            776,
            808,
            832,
            856,
            879,
            881,
            952,
            954,
            995,
            1002,
            1026
        ],
        "length": 1026
    }
}<|MERGE_RESOLUTION|>--- conflicted
+++ resolved
@@ -625,12 +625,8 @@
                                         "start": 680,
                                         "end": 701,
                                         "fullWidth": 21,
-<<<<<<< HEAD
                                         "width": 21,
-                                        "identifier": {
-=======
                                         "propertyName": {
->>>>>>> 85e84683
                                             "kind": "IdentifierName",
                                             "fullStart": 680,
                                             "fullEnd": 686,
@@ -858,12 +854,8 @@
                                         "start": 718,
                                         "end": 739,
                                         "fullWidth": 21,
-<<<<<<< HEAD
                                         "width": 21,
-                                        "identifier": {
-=======
                                         "propertyName": {
->>>>>>> 85e84683
                                             "kind": "IdentifierName",
                                             "fullStart": 718,
                                             "fullEnd": 722,
@@ -1237,12 +1229,8 @@
                                         "start": 788,
                                         "end": 805,
                                         "fullWidth": 17,
-<<<<<<< HEAD
                                         "width": 17,
-                                        "identifier": {
-=======
                                         "propertyName": {
->>>>>>> 85e84683
                                             "kind": "IdentifierName",
                                             "fullStart": 788,
                                             "fullEnd": 794,
@@ -1863,12 +1851,8 @@
                                         "start": 893,
                                         "end": 949,
                                         "fullWidth": 56,
-<<<<<<< HEAD
                                         "width": 56,
-                                        "identifier": {
-=======
                                         "propertyName": {
->>>>>>> 85e84683
                                             "kind": "IdentifierName",
                                             "fullStart": 893,
                                             "fullEnd": 904,
