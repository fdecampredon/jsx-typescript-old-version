--- conflicted
+++ resolved
@@ -252,12 +252,8 @@
                                         "start": 648,
                                         "end": 662,
                                         "fullWidth": 14,
-<<<<<<< HEAD
                                         "width": 14,
-                                        "identifier": {
-=======
                                         "propertyName": {
->>>>>>> 85e84683
                                             "kind": "IdentifierName",
                                             "fullStart": 648,
                                             "fullEnd": 655,
@@ -1026,12 +1022,8 @@
                                         "start": 850,
                                         "end": 871,
                                         "fullWidth": 21,
-<<<<<<< HEAD
                                         "width": 21,
-                                        "identifier": {
-=======
                                         "propertyName": {
->>>>>>> 85e84683
                                             "kind": "IdentifierName",
                                             "fullStart": 850,
                                             "fullEnd": 856,
@@ -1835,12 +1827,8 @@
                                         "start": 1055,
                                         "end": 1076,
                                         "fullWidth": 21,
-<<<<<<< HEAD
                                         "width": 21,
-                                        "identifier": {
-=======
                                         "propertyName": {
->>>>>>> 85e84683
                                             "kind": "IdentifierName",
                                             "fullStart": 1055,
                                             "fullEnd": 1059,
@@ -2214,12 +2202,8 @@
                                         "start": 1125,
                                         "end": 1142,
                                         "fullWidth": 17,
-<<<<<<< HEAD
                                         "width": 17,
-                                        "identifier": {
-=======
                                         "propertyName": {
->>>>>>> 85e84683
                                             "kind": "IdentifierName",
                                             "fullStart": 1125,
                                             "fullEnd": 1131,
@@ -2996,12 +2980,8 @@
                                         "start": 1331,
                                         "end": 1387,
                                         "fullWidth": 56,
-<<<<<<< HEAD
                                         "width": 56,
-                                        "identifier": {
-=======
                                         "propertyName": {
->>>>>>> 85e84683
                                             "kind": "IdentifierName",
                                             "fullStart": 1331,
                                             "fullEnd": 1342,
