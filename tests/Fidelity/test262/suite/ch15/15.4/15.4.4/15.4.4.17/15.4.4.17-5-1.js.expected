--- conflicted
+++ resolved
@@ -373,12 +373,8 @@
                                         "start": 579,
                                         "end": 600,
                                         "fullWidth": 21,
-<<<<<<< HEAD
                                         "width": 21,
-                                        "identifier": {
-=======
                                         "propertyName": {
->>>>>>> 85e84683
                                             "kind": "IdentifierName",
                                             "fullStart": 579,
                                             "fullEnd": 594,
@@ -878,12 +874,8 @@
                                         "start": 715,
                                         "end": 724,
                                         "fullWidth": 9,
-<<<<<<< HEAD
                                         "width": 9,
-                                        "identifier": {
-=======
                                         "propertyName": {
->>>>>>> 85e84683
                                             "kind": "IdentifierName",
                                             "fullStart": 715,
                                             "fullEnd": 719,
