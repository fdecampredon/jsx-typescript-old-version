--- conflicted
+++ resolved
@@ -250,12 +250,8 @@
                                         "start": 570,
                                         "end": 586,
                                         "fullWidth": 16,
-<<<<<<< HEAD
                                         "width": 16,
-                                        "identifier": {
-=======
                                         "propertyName": {
->>>>>>> 85e84683
                                             "kind": "IdentifierName",
                                             "fullStart": 570,
                                             "fullEnd": 579,
@@ -869,12 +865,8 @@
                                         "start": 722,
                                         "end": 760,
                                         "fullWidth": 38,
-<<<<<<< HEAD
                                         "width": 38,
-                                        "identifier": {
-=======
                                         "propertyName": {
->>>>>>> 85e84683
                                             "kind": "IdentifierName",
                                             "fullStart": 722,
                                             "fullEnd": 729,
@@ -1168,12 +1160,8 @@
                                         "start": 775,
                                         "end": 814,
                                         "fullWidth": 39,
-<<<<<<< HEAD
                                         "width": 39,
-                                        "identifier": {
-=======
                                         "propertyName": {
->>>>>>> 85e84683
                                             "kind": "IdentifierName",
                                             "fullStart": 775,
                                             "fullEnd": 782,
@@ -1467,12 +1455,8 @@
                                         "start": 829,
                                         "end": 870,
                                         "fullWidth": 41,
-<<<<<<< HEAD
                                         "width": 41,
-                                        "identifier": {
-=======
                                         "propertyName": {
->>>>>>> 85e84683
                                             "kind": "IdentifierName",
                                             "fullStart": 829,
                                             "fullEnd": 838,
