--- conflicted
+++ resolved
@@ -1179,12 +1179,8 @@
                                         "start": 798,
                                         "end": 820,
                                         "fullWidth": 22,
-<<<<<<< HEAD
                                         "width": 22,
-                                        "identifier": {
-=======
                                         "propertyName": {
->>>>>>> 85e84683
                                             "kind": "IdentifierName",
                                             "fullStart": 798,
                                             "fullEnd": 802,
