--- conflicted
+++ resolved
@@ -1010,12 +1010,8 @@
                                         "start": 759,
                                         "end": 859,
                                         "fullWidth": 100,
-<<<<<<< HEAD
                                         "width": 100,
-                                        "identifier": {
-=======
                                         "propertyName": {
->>>>>>> 85e84683
                                             "kind": "IdentifierName",
                                             "fullStart": 759,
                                             "fullEnd": 763,
