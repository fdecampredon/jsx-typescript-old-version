--- conflicted
+++ resolved
@@ -1004,12 +1004,8 @@
                                         "start": 828,
                                         "end": 845,
                                         "fullWidth": 17,
-<<<<<<< HEAD
                                         "width": 17,
-                                        "identifier": {
-=======
                                         "propertyName": {
->>>>>>> 85e84683
                                             "kind": "IdentifierName",
                                             "fullStart": 828,
                                             "fullEnd": 832,
