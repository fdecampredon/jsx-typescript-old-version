{
    "isDeclaration": false,
    "languageVersion": "EcmaScript5",
    "parseOptions": {
        "allowAutomaticSemicolonInsertion": true
    },
    "sourceUnit": {
        "kind": "SourceUnit",
        "fullStart": 0,
        "fullEnd": 731,
        "start": 542,
        "end": 731,
        "fullWidth": 731,
        "width": 189,
        "isIncrementallyUnusable": true,
        "moduleElements": [
            {
                "kind": "FunctionDeclaration",
                "fullStart": 0,
                "fullEnd": 707,
                "start": 542,
                "end": 705,
                "fullWidth": 707,
                "width": 163,
                "modifiers": [],
                "functionKeyword": {
                    "kind": "FunctionKeyword",
                    "fullStart": 0,
                    "fullEnd": 551,
                    "start": 542,
                    "end": 550,
                    "fullWidth": 551,
                    "width": 8,
                    "text": "function",
                    "value": "function",
                    "valueText": "function",
                    "hasLeadingTrivia": true,
                    "hasLeadingComment": true,
                    "hasLeadingNewLine": true,
                    "hasTrailingTrivia": true,
                    "leadingTrivia": [
                        {
                            "kind": "SingleLineCommentTrivia",
                            "text": "/// Copyright (c) 2012 Ecma International.  All rights reserved. "
                        },
                        {
                            "kind": "NewLineTrivia",
                            "text": "\r\n"
                        },
                        {
                            "kind": "SingleLineCommentTrivia",
                            "text": "/// Ecma International makes this code available under the terms and conditions set"
                        },
                        {
                            "kind": "NewLineTrivia",
                            "text": "\r\n"
                        },
                        {
                            "kind": "SingleLineCommentTrivia",
                            "text": "/// forth on http://hg.ecmascript.org/tests/test262/raw-file/tip/LICENSE (the "
                        },
                        {
                            "kind": "NewLineTrivia",
                            "text": "\r\n"
                        },
                        {
                            "kind": "SingleLineCommentTrivia",
                            "text": "/// \"Use Terms\").   Any redistribution of this code must retain the above "
                        },
                        {
                            "kind": "NewLineTrivia",
                            "text": "\r\n"
                        },
                        {
                            "kind": "SingleLineCommentTrivia",
                            "text": "/// copyright and this notice and otherwise comply with the Use Terms."
                        },
                        {
                            "kind": "NewLineTrivia",
                            "text": "\r\n"
                        },
                        {
                            "kind": "MultiLineCommentTrivia",
                            "text": "/**\r\n * @path ch15/15.4/15.4.4/15.4.4.17/15.4.4.17-7-c-iii-18.js\r\n * @description Array.prototype.some - return value of callbackfn is a Boolean object\r\n */"
                        },
                        {
                            "kind": "NewLineTrivia",
                            "text": "\r\n"
                        },
                        {
                            "kind": "NewLineTrivia",
                            "text": "\r\n"
                        },
                        {
                            "kind": "NewLineTrivia",
                            "text": "\r\n"
                        }
                    ],
                    "trailingTrivia": [
                        {
                            "kind": "WhitespaceTrivia",
                            "text": " "
                        }
                    ]
                },
                "identifier": {
                    "kind": "IdentifierName",
                    "fullStart": 551,
                    "fullEnd": 559,
                    "start": 551,
                    "end": 559,
                    "fullWidth": 8,
                    "width": 8,
                    "text": "testcase",
                    "value": "testcase",
                    "valueText": "testcase"
                },
                "callSignature": {
                    "kind": "CallSignature",
                    "fullStart": 559,
                    "fullEnd": 562,
                    "start": 559,
                    "end": 561,
                    "fullWidth": 3,
                    "width": 2,
                    "parameterList": {
                        "kind": "ParameterList",
                        "fullStart": 559,
                        "fullEnd": 562,
                        "start": 559,
                        "end": 561,
                        "fullWidth": 3,
                        "width": 2,
                        "openParenToken": {
                            "kind": "OpenParenToken",
                            "fullStart": 559,
                            "fullEnd": 560,
                            "start": 559,
                            "end": 560,
                            "fullWidth": 1,
                            "width": 1,
                            "text": "(",
                            "value": "(",
                            "valueText": "("
                        },
                        "parameters": [],
                        "closeParenToken": {
                            "kind": "CloseParenToken",
                            "fullStart": 560,
                            "fullEnd": 562,
                            "start": 560,
                            "end": 561,
                            "fullWidth": 2,
                            "width": 1,
                            "text": ")",
                            "value": ")",
                            "valueText": ")",
                            "hasTrailingTrivia": true,
                            "trailingTrivia": [
                                {
                                    "kind": "WhitespaceTrivia",
                                    "text": " "
                                }
                            ]
                        }
                    }
                },
                "block": {
                    "kind": "Block",
                    "fullStart": 562,
                    "fullEnd": 707,
                    "start": 562,
                    "end": 705,
                    "fullWidth": 145,
                    "width": 143,
                    "openBraceToken": {
                        "kind": "OpenBraceToken",
                        "fullStart": 562,
                        "fullEnd": 565,
                        "start": 562,
                        "end": 563,
                        "fullWidth": 3,
                        "width": 1,
                        "text": "{",
                        "value": "{",
                        "valueText": "{",
                        "hasTrailingTrivia": true,
                        "hasTrailingNewLine": true,
                        "trailingTrivia": [
                            {
                                "kind": "NewLineTrivia",
                                "text": "\r\n"
                            }
                        ]
                    },
                    "statements": [
                        {
                            "kind": "FunctionDeclaration",
                            "fullStart": 565,
                            "fullEnd": 659,
                            "start": 575,
                            "end": 657,
                            "fullWidth": 94,
                            "width": 82,
                            "modifiers": [],
                            "functionKeyword": {
                                "kind": "FunctionKeyword",
                                "fullStart": 565,
                                "fullEnd": 584,
                                "start": 575,
                                "end": 583,
                                "fullWidth": 19,
                                "width": 8,
                                "text": "function",
                                "value": "function",
                                "valueText": "function",
                                "hasLeadingTrivia": true,
                                "hasLeadingNewLine": true,
                                "hasTrailingTrivia": true,
                                "leadingTrivia": [
                                    {
                                        "kind": "NewLineTrivia",
                                        "text": "\r\n"
                                    },
                                    {
                                        "kind": "WhitespaceTrivia",
                                        "text": "        "
                                    }
                                ],
                                "trailingTrivia": [
                                    {
                                        "kind": "WhitespaceTrivia",
                                        "text": " "
                                    }
                                ]
                            },
                            "identifier": {
                                "kind": "IdentifierName",
                                "fullStart": 584,
                                "fullEnd": 594,
                                "start": 584,
                                "end": 594,
                                "fullWidth": 10,
                                "width": 10,
                                "text": "callbackfn",
                                "value": "callbackfn",
                                "valueText": "callbackfn"
                            },
                            "callSignature": {
                                "kind": "CallSignature",
                                "fullStart": 594,
                                "fullEnd": 610,
                                "start": 594,
                                "end": 609,
                                "fullWidth": 16,
                                "width": 15,
                                "parameterList": {
                                    "kind": "ParameterList",
                                    "fullStart": 594,
                                    "fullEnd": 610,
                                    "start": 594,
                                    "end": 609,
                                    "fullWidth": 16,
                                    "width": 15,
                                    "openParenToken": {
                                        "kind": "OpenParenToken",
                                        "fullStart": 594,
                                        "fullEnd": 595,
                                        "start": 594,
                                        "end": 595,
                                        "fullWidth": 1,
                                        "width": 1,
                                        "text": "(",
                                        "value": "(",
                                        "valueText": "("
                                    },
                                    "parameters": [
                                        {
                                            "kind": "Parameter",
                                            "fullStart": 595,
                                            "fullEnd": 598,
                                            "start": 595,
                                            "end": 598,
                                            "fullWidth": 3,
<<<<<<< HEAD
                                            "width": 3,
=======
                                            "modifiers": [],
>>>>>>> e3c38734
                                            "identifier": {
                                                "kind": "IdentifierName",
                                                "fullStart": 595,
                                                "fullEnd": 598,
                                                "start": 595,
                                                "end": 598,
                                                "fullWidth": 3,
                                                "width": 3,
                                                "text": "val",
                                                "value": "val",
                                                "valueText": "val"
                                            }
                                        },
                                        {
                                            "kind": "CommaToken",
                                            "fullStart": 598,
                                            "fullEnd": 600,
                                            "start": 598,
                                            "end": 599,
                                            "fullWidth": 2,
                                            "width": 1,
                                            "text": ",",
                                            "value": ",",
                                            "valueText": ",",
                                            "hasTrailingTrivia": true,
                                            "trailingTrivia": [
                                                {
                                                    "kind": "WhitespaceTrivia",
                                                    "text": " "
                                                }
                                            ]
                                        },
                                        {
                                            "kind": "Parameter",
                                            "fullStart": 600,
                                            "fullEnd": 603,
                                            "start": 600,
                                            "end": 603,
                                            "fullWidth": 3,
<<<<<<< HEAD
                                            "width": 3,
=======
                                            "modifiers": [],
>>>>>>> e3c38734
                                            "identifier": {
                                                "kind": "IdentifierName",
                                                "fullStart": 600,
                                                "fullEnd": 603,
                                                "start": 600,
                                                "end": 603,
                                                "fullWidth": 3,
                                                "width": 3,
                                                "text": "idx",
                                                "value": "idx",
                                                "valueText": "idx"
                                            }
                                        },
                                        {
                                            "kind": "CommaToken",
                                            "fullStart": 603,
                                            "fullEnd": 605,
                                            "start": 603,
                                            "end": 604,
                                            "fullWidth": 2,
                                            "width": 1,
                                            "text": ",",
                                            "value": ",",
                                            "valueText": ",",
                                            "hasTrailingTrivia": true,
                                            "trailingTrivia": [
                                                {
                                                    "kind": "WhitespaceTrivia",
                                                    "text": " "
                                                }
                                            ]
                                        },
                                        {
                                            "kind": "Parameter",
                                            "fullStart": 605,
                                            "fullEnd": 608,
                                            "start": 605,
                                            "end": 608,
                                            "fullWidth": 3,
<<<<<<< HEAD
                                            "width": 3,
=======
                                            "modifiers": [],
>>>>>>> e3c38734
                                            "identifier": {
                                                "kind": "IdentifierName",
                                                "fullStart": 605,
                                                "fullEnd": 608,
                                                "start": 605,
                                                "end": 608,
                                                "fullWidth": 3,
                                                "width": 3,
                                                "text": "obj",
                                                "value": "obj",
                                                "valueText": "obj"
                                            }
                                        }
                                    ],
                                    "closeParenToken": {
                                        "kind": "CloseParenToken",
                                        "fullStart": 608,
                                        "fullEnd": 610,
                                        "start": 608,
                                        "end": 609,
                                        "fullWidth": 2,
                                        "width": 1,
                                        "text": ")",
                                        "value": ")",
                                        "valueText": ")",
                                        "hasTrailingTrivia": true,
                                        "trailingTrivia": [
                                            {
                                                "kind": "WhitespaceTrivia",
                                                "text": " "
                                            }
                                        ]
                                    }
                                }
                            },
                            "block": {
                                "kind": "Block",
                                "fullStart": 610,
                                "fullEnd": 659,
                                "start": 610,
                                "end": 657,
                                "fullWidth": 49,
                                "width": 47,
                                "openBraceToken": {
                                    "kind": "OpenBraceToken",
                                    "fullStart": 610,
                                    "fullEnd": 613,
                                    "start": 610,
                                    "end": 611,
                                    "fullWidth": 3,
                                    "width": 1,
                                    "text": "{",
                                    "value": "{",
                                    "valueText": "{",
                                    "hasTrailingTrivia": true,
                                    "hasTrailingNewLine": true,
                                    "trailingTrivia": [
                                        {
                                            "kind": "NewLineTrivia",
                                            "text": "\r\n"
                                        }
                                    ]
                                },
                                "statements": [
                                    {
                                        "kind": "ReturnStatement",
                                        "fullStart": 613,
                                        "fullEnd": 648,
                                        "start": 625,
                                        "end": 646,
                                        "fullWidth": 35,
                                        "width": 21,
                                        "returnKeyword": {
                                            "kind": "ReturnKeyword",
                                            "fullStart": 613,
                                            "fullEnd": 632,
                                            "start": 625,
                                            "end": 631,
                                            "fullWidth": 19,
                                            "width": 6,
                                            "text": "return",
                                            "value": "return",
                                            "valueText": "return",
                                            "hasLeadingTrivia": true,
                                            "hasTrailingTrivia": true,
                                            "leadingTrivia": [
                                                {
                                                    "kind": "WhitespaceTrivia",
                                                    "text": "            "
                                                }
                                            ],
                                            "trailingTrivia": [
                                                {
                                                    "kind": "WhitespaceTrivia",
                                                    "text": " "
                                                }
                                            ]
                                        },
                                        "expression": {
                                            "kind": "ObjectCreationExpression",
                                            "fullStart": 632,
                                            "fullEnd": 645,
                                            "start": 632,
                                            "end": 645,
                                            "fullWidth": 13,
                                            "width": 13,
                                            "newKeyword": {
                                                "kind": "NewKeyword",
                                                "fullStart": 632,
                                                "fullEnd": 636,
                                                "start": 632,
                                                "end": 635,
                                                "fullWidth": 4,
                                                "width": 3,
                                                "text": "new",
                                                "value": "new",
                                                "valueText": "new",
                                                "hasTrailingTrivia": true,
                                                "trailingTrivia": [
                                                    {
                                                        "kind": "WhitespaceTrivia",
                                                        "text": " "
                                                    }
                                                ]
                                            },
                                            "expression": {
                                                "kind": "IdentifierName",
                                                "fullStart": 636,
                                                "fullEnd": 643,
                                                "start": 636,
                                                "end": 643,
                                                "fullWidth": 7,
                                                "width": 7,
                                                "text": "Boolean",
                                                "value": "Boolean",
                                                "valueText": "Boolean"
                                            },
                                            "argumentList": {
                                                "kind": "ArgumentList",
                                                "fullStart": 643,
                                                "fullEnd": 645,
                                                "start": 643,
                                                "end": 645,
                                                "fullWidth": 2,
                                                "width": 2,
                                                "openParenToken": {
                                                    "kind": "OpenParenToken",
                                                    "fullStart": 643,
                                                    "fullEnd": 644,
                                                    "start": 643,
                                                    "end": 644,
                                                    "fullWidth": 1,
                                                    "width": 1,
                                                    "text": "(",
                                                    "value": "(",
                                                    "valueText": "("
                                                },
                                                "arguments": [],
                                                "closeParenToken": {
                                                    "kind": "CloseParenToken",
                                                    "fullStart": 644,
                                                    "fullEnd": 645,
                                                    "start": 644,
                                                    "end": 645,
                                                    "fullWidth": 1,
                                                    "width": 1,
                                                    "text": ")",
                                                    "value": ")",
                                                    "valueText": ")"
                                                }
                                            }
                                        },
                                        "semicolonToken": {
                                            "kind": "SemicolonToken",
                                            "fullStart": 645,
                                            "fullEnd": 648,
                                            "start": 645,
                                            "end": 646,
                                            "fullWidth": 3,
                                            "width": 1,
                                            "text": ";",
                                            "value": ";",
                                            "valueText": ";",
                                            "hasTrailingTrivia": true,
                                            "hasTrailingNewLine": true,
                                            "trailingTrivia": [
                                                {
                                                    "kind": "NewLineTrivia",
                                                    "text": "\r\n"
                                                }
                                            ]
                                        }
                                    }
                                ],
                                "closeBraceToken": {
                                    "kind": "CloseBraceToken",
                                    "fullStart": 648,
                                    "fullEnd": 659,
                                    "start": 656,
                                    "end": 657,
                                    "fullWidth": 11,
                                    "width": 1,
                                    "text": "}",
                                    "value": "}",
                                    "valueText": "}",
                                    "hasLeadingTrivia": true,
                                    "hasTrailingTrivia": true,
                                    "hasTrailingNewLine": true,
                                    "leadingTrivia": [
                                        {
                                            "kind": "WhitespaceTrivia",
                                            "text": "        "
                                        }
                                    ],
                                    "trailingTrivia": [
                                        {
                                            "kind": "NewLineTrivia",
                                            "text": "\r\n"
                                        }
                                    ]
                                }
                            }
                        },
                        {
                            "kind": "ReturnStatement",
                            "fullStart": 659,
                            "fullEnd": 700,
                            "start": 669,
                            "end": 698,
                            "fullWidth": 41,
                            "width": 29,
                            "returnKeyword": {
                                "kind": "ReturnKeyword",
                                "fullStart": 659,
                                "fullEnd": 676,
                                "start": 669,
                                "end": 675,
                                "fullWidth": 17,
                                "width": 6,
                                "text": "return",
                                "value": "return",
                                "valueText": "return",
                                "hasLeadingTrivia": true,
                                "hasLeadingNewLine": true,
                                "hasTrailingTrivia": true,
                                "leadingTrivia": [
                                    {
                                        "kind": "NewLineTrivia",
                                        "text": "\r\n"
                                    },
                                    {
                                        "kind": "WhitespaceTrivia",
                                        "text": "        "
                                    }
                                ],
                                "trailingTrivia": [
                                    {
                                        "kind": "WhitespaceTrivia",
                                        "text": " "
                                    }
                                ]
                            },
                            "expression": {
                                "kind": "InvocationExpression",
                                "fullStart": 676,
                                "fullEnd": 697,
                                "start": 676,
                                "end": 697,
                                "fullWidth": 21,
                                "width": 21,
                                "expression": {
                                    "kind": "MemberAccessExpression",
                                    "fullStart": 676,
                                    "fullEnd": 685,
                                    "start": 676,
                                    "end": 685,
                                    "fullWidth": 9,
                                    "width": 9,
                                    "expression": {
                                        "kind": "ArrayLiteralExpression",
                                        "fullStart": 676,
                                        "fullEnd": 680,
                                        "start": 676,
                                        "end": 680,
                                        "fullWidth": 4,
                                        "width": 4,
                                        "openBracketToken": {
                                            "kind": "OpenBracketToken",
                                            "fullStart": 676,
                                            "fullEnd": 677,
                                            "start": 676,
                                            "end": 677,
                                            "fullWidth": 1,
                                            "width": 1,
                                            "text": "[",
                                            "value": "[",
                                            "valueText": "["
                                        },
                                        "expressions": [
                                            {
                                                "kind": "NumericLiteral",
                                                "fullStart": 677,
                                                "fullEnd": 679,
                                                "start": 677,
                                                "end": 679,
                                                "fullWidth": 2,
                                                "width": 2,
                                                "text": "11",
                                                "value": 11,
                                                "valueText": "11"
                                            }
                                        ],
                                        "closeBracketToken": {
                                            "kind": "CloseBracketToken",
                                            "fullStart": 679,
                                            "fullEnd": 680,
                                            "start": 679,
                                            "end": 680,
                                            "fullWidth": 1,
                                            "width": 1,
                                            "text": "]",
                                            "value": "]",
                                            "valueText": "]"
                                        }
                                    },
                                    "dotToken": {
                                        "kind": "DotToken",
                                        "fullStart": 680,
                                        "fullEnd": 681,
                                        "start": 680,
                                        "end": 681,
                                        "fullWidth": 1,
                                        "width": 1,
                                        "text": ".",
                                        "value": ".",
                                        "valueText": "."
                                    },
                                    "name": {
                                        "kind": "IdentifierName",
                                        "fullStart": 681,
                                        "fullEnd": 685,
                                        "start": 681,
                                        "end": 685,
                                        "fullWidth": 4,
                                        "width": 4,
                                        "text": "some",
                                        "value": "some",
                                        "valueText": "some"
                                    }
                                },
                                "argumentList": {
                                    "kind": "ArgumentList",
                                    "fullStart": 685,
                                    "fullEnd": 697,
                                    "start": 685,
                                    "end": 697,
                                    "fullWidth": 12,
                                    "width": 12,
                                    "openParenToken": {
                                        "kind": "OpenParenToken",
                                        "fullStart": 685,
                                        "fullEnd": 686,
                                        "start": 685,
                                        "end": 686,
                                        "fullWidth": 1,
                                        "width": 1,
                                        "text": "(",
                                        "value": "(",
                                        "valueText": "("
                                    },
                                    "arguments": [
                                        {
                                            "kind": "IdentifierName",
                                            "fullStart": 686,
                                            "fullEnd": 696,
                                            "start": 686,
                                            "end": 696,
                                            "fullWidth": 10,
                                            "width": 10,
                                            "text": "callbackfn",
                                            "value": "callbackfn",
                                            "valueText": "callbackfn"
                                        }
                                    ],
                                    "closeParenToken": {
                                        "kind": "CloseParenToken",
                                        "fullStart": 696,
                                        "fullEnd": 697,
                                        "start": 696,
                                        "end": 697,
                                        "fullWidth": 1,
                                        "width": 1,
                                        "text": ")",
                                        "value": ")",
                                        "valueText": ")"
                                    }
                                }
                            },
                            "semicolonToken": {
                                "kind": "SemicolonToken",
                                "fullStart": 697,
                                "fullEnd": 700,
                                "start": 697,
                                "end": 698,
                                "fullWidth": 3,
                                "width": 1,
                                "text": ";",
                                "value": ";",
                                "valueText": ";",
                                "hasTrailingTrivia": true,
                                "hasTrailingNewLine": true,
                                "trailingTrivia": [
                                    {
                                        "kind": "NewLineTrivia",
                                        "text": "\r\n"
                                    }
                                ]
                            }
                        }
                    ],
                    "closeBraceToken": {
                        "kind": "CloseBraceToken",
                        "fullStart": 700,
                        "fullEnd": 707,
                        "start": 704,
                        "end": 705,
                        "fullWidth": 7,
                        "width": 1,
                        "text": "}",
                        "value": "}",
                        "valueText": "}",
                        "hasLeadingTrivia": true,
                        "hasTrailingTrivia": true,
                        "hasTrailingNewLine": true,
                        "leadingTrivia": [
                            {
                                "kind": "WhitespaceTrivia",
                                "text": "    "
                            }
                        ],
                        "trailingTrivia": [
                            {
                                "kind": "NewLineTrivia",
                                "text": "\r\n"
                            }
                        ]
                    }
                }
            },
            {
                "kind": "ExpressionStatement",
                "fullStart": 707,
                "fullEnd": 731,
                "start": 707,
                "end": 729,
                "fullWidth": 24,
                "width": 22,
                "expression": {
                    "kind": "InvocationExpression",
                    "fullStart": 707,
                    "fullEnd": 728,
                    "start": 707,
                    "end": 728,
                    "fullWidth": 21,
                    "width": 21,
                    "expression": {
                        "kind": "IdentifierName",
                        "fullStart": 707,
                        "fullEnd": 718,
                        "start": 707,
                        "end": 718,
                        "fullWidth": 11,
                        "width": 11,
                        "text": "runTestCase",
                        "value": "runTestCase",
                        "valueText": "runTestCase"
                    },
                    "argumentList": {
                        "kind": "ArgumentList",
                        "fullStart": 718,
                        "fullEnd": 728,
                        "start": 718,
                        "end": 728,
                        "fullWidth": 10,
                        "width": 10,
                        "openParenToken": {
                            "kind": "OpenParenToken",
                            "fullStart": 718,
                            "fullEnd": 719,
                            "start": 718,
                            "end": 719,
                            "fullWidth": 1,
                            "width": 1,
                            "text": "(",
                            "value": "(",
                            "valueText": "("
                        },
                        "arguments": [
                            {
                                "kind": "IdentifierName",
                                "fullStart": 719,
                                "fullEnd": 727,
                                "start": 719,
                                "end": 727,
                                "fullWidth": 8,
                                "width": 8,
                                "text": "testcase",
                                "value": "testcase",
                                "valueText": "testcase"
                            }
                        ],
                        "closeParenToken": {
                            "kind": "CloseParenToken",
                            "fullStart": 727,
                            "fullEnd": 728,
                            "start": 727,
                            "end": 728,
                            "fullWidth": 1,
                            "width": 1,
                            "text": ")",
                            "value": ")",
                            "valueText": ")"
                        }
                    }
                },
                "semicolonToken": {
                    "kind": "SemicolonToken",
                    "fullStart": 728,
                    "fullEnd": 731,
                    "start": 728,
                    "end": 729,
                    "fullWidth": 3,
                    "width": 1,
                    "text": ";",
                    "value": ";",
                    "valueText": ";",
                    "hasTrailingTrivia": true,
                    "hasTrailingNewLine": true,
                    "trailingTrivia": [
                        {
                            "kind": "NewLineTrivia",
                            "text": "\r\n"
                        }
                    ]
                }
            }
        ],
        "endOfFileToken": {
            "kind": "EndOfFileToken",
            "fullStart": 731,
            "fullEnd": 731,
            "start": 731,
            "end": 731,
            "fullWidth": 0,
            "width": 0,
            "text": ""
        }
    },
    "lineMap": {
        "lineStarts": [
            0,
            67,
            152,
            232,
            308,
            380,
            385,
            446,
            533,
            538,
            540,
            542,
            565,
            567,
            613,
            648,
            659,
            661,
            700,
            707,
            731
        ],
        "length": 731
    }
}<|MERGE_RESOLUTION|>--- conflicted
+++ resolved
@@ -282,11 +282,8 @@
                                             "start": 595,
                                             "end": 598,
                                             "fullWidth": 3,
-<<<<<<< HEAD
                                             "width": 3,
-=======
                                             "modifiers": [],
->>>>>>> e3c38734
                                             "identifier": {
                                                 "kind": "IdentifierName",
                                                 "fullStart": 595,
@@ -326,11 +323,8 @@
                                             "start": 600,
                                             "end": 603,
                                             "fullWidth": 3,
-<<<<<<< HEAD
                                             "width": 3,
-=======
                                             "modifiers": [],
->>>>>>> e3c38734
                                             "identifier": {
                                                 "kind": "IdentifierName",
                                                 "fullStart": 600,
@@ -370,11 +364,8 @@
                                             "start": 605,
                                             "end": 608,
                                             "fullWidth": 3,
-<<<<<<< HEAD
                                             "width": 3,
-=======
                                             "modifiers": [],
->>>>>>> e3c38734
                                             "identifier": {
                                                 "kind": "IdentifierName",
                                                 "fullStart": 605,
