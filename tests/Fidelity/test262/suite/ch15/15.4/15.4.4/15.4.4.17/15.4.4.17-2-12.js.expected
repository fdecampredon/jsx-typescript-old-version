--- conflicted
+++ resolved
@@ -247,12 +247,8 @@
                                         "start": 651,
                                         "end": 667,
                                         "fullWidth": 16,
-<<<<<<< HEAD
                                         "width": 16,
-                                        "identifier": {
-=======
                                         "propertyName": {
->>>>>>> 85e84683
                                             "kind": "IdentifierName",
                                             "fullStart": 651,
                                             "fullEnd": 660,
@@ -1540,12 +1536,8 @@
                                                     "start": 1029,
                                                     "end": 1051,
                                                     "fullWidth": 22,
-<<<<<<< HEAD
                                                     "width": 22,
-                                                    "identifier": {
-=======
                                                     "propertyName": {
->>>>>>> 85e84683
                                                         "kind": "IdentifierName",
                                                         "fullStart": 1029,
                                                         "fullEnd": 1033,
