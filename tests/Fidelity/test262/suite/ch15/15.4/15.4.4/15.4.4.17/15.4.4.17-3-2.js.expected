{
    "isDeclaration": false,
    "languageVersion": "EcmaScript5",
    "parseOptions": {
        "allowAutomaticSemicolonInsertion": true
    },
    "sourceUnit": {
        "kind": "SourceUnit",
        "fullStart": 0,
        "fullEnd": 989,
        "start": 572,
        "end": 989,
        "fullWidth": 989,
        "width": 417,
        "isIncrementallyUnusable": true,
        "moduleElements": [
            {
                "kind": "FunctionDeclaration",
                "fullStart": 0,
                "fullEnd": 965,
                "start": 572,
                "end": 963,
                "fullWidth": 965,
                "width": 391,
                "modifiers": [],
                "functionKeyword": {
                    "kind": "FunctionKeyword",
                    "fullStart": 0,
                    "fullEnd": 581,
                    "start": 572,
                    "end": 580,
                    "fullWidth": 581,
                    "width": 8,
                    "text": "function",
                    "value": "function",
                    "valueText": "function",
                    "hasLeadingTrivia": true,
                    "hasLeadingComment": true,
                    "hasLeadingNewLine": true,
                    "hasTrailingTrivia": true,
                    "leadingTrivia": [
                        {
                            "kind": "SingleLineCommentTrivia",
                            "text": "/// Copyright (c) 2012 Ecma International.  All rights reserved. "
                        },
                        {
                            "kind": "NewLineTrivia",
                            "text": "\r\n"
                        },
                        {
                            "kind": "SingleLineCommentTrivia",
                            "text": "/// Ecma International makes this code available under the terms and conditions set"
                        },
                        {
                            "kind": "NewLineTrivia",
                            "text": "\r\n"
                        },
                        {
                            "kind": "SingleLineCommentTrivia",
                            "text": "/// forth on http://hg.ecmascript.org/tests/test262/raw-file/tip/LICENSE (the "
                        },
                        {
                            "kind": "NewLineTrivia",
                            "text": "\r\n"
                        },
                        {
                            "kind": "SingleLineCommentTrivia",
                            "text": "/// \"Use Terms\").   Any redistribution of this code must retain the above "
                        },
                        {
                            "kind": "NewLineTrivia",
                            "text": "\r\n"
                        },
                        {
                            "kind": "SingleLineCommentTrivia",
                            "text": "/// copyright and this notice and otherwise comply with the Use Terms."
                        },
                        {
                            "kind": "NewLineTrivia",
                            "text": "\r\n"
                        },
                        {
                            "kind": "MultiLineCommentTrivia",
                            "text": "/**\r\n * @path ch15/15.4/15.4.4/15.4.4.17/15.4.4.17-3-2.js\r\n * @description Array.prototype.some on an Array-like object if 'length' is 1 (length overridden to true(type conversion))\r\n */"
                        },
                        {
                            "kind": "NewLineTrivia",
                            "text": "\r\n"
                        },
                        {
                            "kind": "NewLineTrivia",
                            "text": "\r\n"
                        },
                        {
                            "kind": "NewLineTrivia",
                            "text": "\r\n"
                        }
                    ],
                    "trailingTrivia": [
                        {
                            "kind": "WhitespaceTrivia",
                            "text": " "
                        }
                    ]
                },
                "identifier": {
                    "kind": "IdentifierName",
                    "fullStart": 581,
                    "fullEnd": 589,
                    "start": 581,
                    "end": 589,
                    "fullWidth": 8,
                    "width": 8,
                    "text": "testcase",
                    "value": "testcase",
                    "valueText": "testcase"
                },
                "callSignature": {
                    "kind": "CallSignature",
                    "fullStart": 589,
                    "fullEnd": 592,
                    "start": 589,
                    "end": 591,
                    "fullWidth": 3,
                    "width": 2,
                    "parameterList": {
                        "kind": "ParameterList",
                        "fullStart": 589,
                        "fullEnd": 592,
                        "start": 589,
                        "end": 591,
                        "fullWidth": 3,
                        "width": 2,
                        "openParenToken": {
                            "kind": "OpenParenToken",
                            "fullStart": 589,
                            "fullEnd": 590,
                            "start": 589,
                            "end": 590,
                            "fullWidth": 1,
                            "width": 1,
                            "text": "(",
                            "value": "(",
                            "valueText": "("
                        },
                        "parameters": [],
                        "closeParenToken": {
                            "kind": "CloseParenToken",
                            "fullStart": 590,
                            "fullEnd": 592,
                            "start": 590,
                            "end": 591,
                            "fullWidth": 2,
                            "width": 1,
                            "text": ")",
                            "value": ")",
                            "valueText": ")",
                            "hasTrailingTrivia": true,
                            "trailingTrivia": [
                                {
                                    "kind": "WhitespaceTrivia",
                                    "text": " "
                                }
                            ]
                        }
                    }
                },
                "block": {
                    "kind": "Block",
                    "fullStart": 592,
                    "fullEnd": 965,
                    "start": 592,
                    "end": 963,
                    "fullWidth": 373,
                    "width": 371,
                    "openBraceToken": {
                        "kind": "OpenBraceToken",
                        "fullStart": 592,
                        "fullEnd": 595,
                        "start": 592,
                        "end": 593,
                        "fullWidth": 3,
                        "width": 1,
                        "text": "{",
                        "value": "{",
                        "valueText": "{",
                        "hasTrailingTrivia": true,
                        "hasTrailingNewLine": true,
                        "trailingTrivia": [
                            {
                                "kind": "NewLineTrivia",
                                "text": "\r\n"
                            }
                        ]
                    },
                    "statements": [
                        {
                            "kind": "FunctionDeclaration",
                            "fullStart": 595,
                            "fullEnd": 683,
                            "start": 603,
                            "end": 681,
                            "fullWidth": 88,
                            "width": 78,
                            "modifiers": [],
                            "functionKeyword": {
                                "kind": "FunctionKeyword",
                                "fullStart": 595,
                                "fullEnd": 612,
                                "start": 603,
                                "end": 611,
                                "fullWidth": 17,
                                "width": 8,
                                "text": "function",
                                "value": "function",
                                "valueText": "function",
                                "hasLeadingTrivia": true,
                                "hasTrailingTrivia": true,
                                "leadingTrivia": [
                                    {
                                        "kind": "WhitespaceTrivia",
                                        "text": "        "
                                    }
                                ],
                                "trailingTrivia": [
                                    {
                                        "kind": "WhitespaceTrivia",
                                        "text": " "
                                    }
                                ]
                            },
                            "identifier": {
                                "kind": "IdentifierName",
                                "fullStart": 612,
                                "fullEnd": 623,
                                "start": 612,
                                "end": 623,
                                "fullWidth": 11,
                                "width": 11,
                                "text": "callbackfn1",
                                "value": "callbackfn1",
                                "valueText": "callbackfn1"
                            },
                            "callSignature": {
                                "kind": "CallSignature",
                                "fullStart": 623,
                                "fullEnd": 639,
                                "start": 623,
                                "end": 638,
                                "fullWidth": 16,
                                "width": 15,
                                "parameterList": {
                                    "kind": "ParameterList",
                                    "fullStart": 623,
                                    "fullEnd": 639,
                                    "start": 623,
                                    "end": 638,
                                    "fullWidth": 16,
                                    "width": 15,
                                    "openParenToken": {
                                        "kind": "OpenParenToken",
                                        "fullStart": 623,
                                        "fullEnd": 624,
                                        "start": 623,
                                        "end": 624,
                                        "fullWidth": 1,
                                        "width": 1,
                                        "text": "(",
                                        "value": "(",
                                        "valueText": "("
                                    },
                                    "parameters": [
                                        {
                                            "kind": "Parameter",
                                            "fullStart": 624,
                                            "fullEnd": 627,
                                            "start": 624,
                                            "end": 627,
                                            "fullWidth": 3,
<<<<<<< HEAD
                                            "width": 3,
=======
                                            "modifiers": [],
>>>>>>> e3c38734
                                            "identifier": {
                                                "kind": "IdentifierName",
                                                "fullStart": 624,
                                                "fullEnd": 627,
                                                "start": 624,
                                                "end": 627,
                                                "fullWidth": 3,
                                                "width": 3,
                                                "text": "val",
                                                "value": "val",
                                                "valueText": "val"
                                            }
                                        },
                                        {
                                            "kind": "CommaToken",
                                            "fullStart": 627,
                                            "fullEnd": 629,
                                            "start": 627,
                                            "end": 628,
                                            "fullWidth": 2,
                                            "width": 1,
                                            "text": ",",
                                            "value": ",",
                                            "valueText": ",",
                                            "hasTrailingTrivia": true,
                                            "trailingTrivia": [
                                                {
                                                    "kind": "WhitespaceTrivia",
                                                    "text": " "
                                                }
                                            ]
                                        },
                                        {
                                            "kind": "Parameter",
                                            "fullStart": 629,
                                            "fullEnd": 632,
                                            "start": 629,
                                            "end": 632,
                                            "fullWidth": 3,
<<<<<<< HEAD
                                            "width": 3,
=======
                                            "modifiers": [],
>>>>>>> e3c38734
                                            "identifier": {
                                                "kind": "IdentifierName",
                                                "fullStart": 629,
                                                "fullEnd": 632,
                                                "start": 629,
                                                "end": 632,
                                                "fullWidth": 3,
                                                "width": 3,
                                                "text": "idx",
                                                "value": "idx",
                                                "valueText": "idx"
                                            }
                                        },
                                        {
                                            "kind": "CommaToken",
                                            "fullStart": 632,
                                            "fullEnd": 634,
                                            "start": 632,
                                            "end": 633,
                                            "fullWidth": 2,
                                            "width": 1,
                                            "text": ",",
                                            "value": ",",
                                            "valueText": ",",
                                            "hasTrailingTrivia": true,
                                            "trailingTrivia": [
                                                {
                                                    "kind": "WhitespaceTrivia",
                                                    "text": " "
                                                }
                                            ]
                                        },
                                        {
                                            "kind": "Parameter",
                                            "fullStart": 634,
                                            "fullEnd": 637,
                                            "start": 634,
                                            "end": 637,
                                            "fullWidth": 3,
<<<<<<< HEAD
                                            "width": 3,
=======
                                            "modifiers": [],
>>>>>>> e3c38734
                                            "identifier": {
                                                "kind": "IdentifierName",
                                                "fullStart": 634,
                                                "fullEnd": 637,
                                                "start": 634,
                                                "end": 637,
                                                "fullWidth": 3,
                                                "width": 3,
                                                "text": "obj",
                                                "value": "obj",
                                                "valueText": "obj"
                                            }
                                        }
                                    ],
                                    "closeParenToken": {
                                        "kind": "CloseParenToken",
                                        "fullStart": 637,
                                        "fullEnd": 639,
                                        "start": 637,
                                        "end": 638,
                                        "fullWidth": 2,
                                        "width": 1,
                                        "text": ")",
                                        "value": ")",
                                        "valueText": ")",
                                        "hasTrailingTrivia": true,
                                        "trailingTrivia": [
                                            {
                                                "kind": "WhitespaceTrivia",
                                                "text": " "
                                            }
                                        ]
                                    }
                                }
                            },
                            "block": {
                                "kind": "Block",
                                "fullStart": 639,
                                "fullEnd": 683,
                                "start": 639,
                                "end": 681,
                                "fullWidth": 44,
                                "width": 42,
                                "openBraceToken": {
                                    "kind": "OpenBraceToken",
                                    "fullStart": 639,
                                    "fullEnd": 642,
                                    "start": 639,
                                    "end": 640,
                                    "fullWidth": 3,
                                    "width": 1,
                                    "text": "{",
                                    "value": "{",
                                    "valueText": "{",
                                    "hasTrailingTrivia": true,
                                    "hasTrailingNewLine": true,
                                    "trailingTrivia": [
                                        {
                                            "kind": "NewLineTrivia",
                                            "text": "\r\n"
                                        }
                                    ]
                                },
                                "statements": [
                                    {
                                        "kind": "ReturnStatement",
                                        "fullStart": 642,
                                        "fullEnd": 672,
                                        "start": 654,
                                        "end": 670,
                                        "fullWidth": 30,
                                        "width": 16,
                                        "returnKeyword": {
                                            "kind": "ReturnKeyword",
                                            "fullStart": 642,
                                            "fullEnd": 661,
                                            "start": 654,
                                            "end": 660,
                                            "fullWidth": 19,
                                            "width": 6,
                                            "text": "return",
                                            "value": "return",
                                            "valueText": "return",
                                            "hasLeadingTrivia": true,
                                            "hasTrailingTrivia": true,
                                            "leadingTrivia": [
                                                {
                                                    "kind": "WhitespaceTrivia",
                                                    "text": "            "
                                                }
                                            ],
                                            "trailingTrivia": [
                                                {
                                                    "kind": "WhitespaceTrivia",
                                                    "text": " "
                                                }
                                            ]
                                        },
                                        "expression": {
                                            "kind": "GreaterThanExpression",
                                            "fullStart": 661,
                                            "fullEnd": 669,
                                            "start": 661,
                                            "end": 669,
                                            "fullWidth": 8,
                                            "width": 8,
                                            "left": {
                                                "kind": "IdentifierName",
                                                "fullStart": 661,
                                                "fullEnd": 665,
                                                "start": 661,
                                                "end": 664,
                                                "fullWidth": 4,
                                                "width": 3,
                                                "text": "val",
                                                "value": "val",
                                                "valueText": "val",
                                                "hasTrailingTrivia": true,
                                                "trailingTrivia": [
                                                    {
                                                        "kind": "WhitespaceTrivia",
                                                        "text": " "
                                                    }
                                                ]
                                            },
                                            "operatorToken": {
                                                "kind": "GreaterThanToken",
                                                "fullStart": 665,
                                                "fullEnd": 667,
                                                "start": 665,
                                                "end": 666,
                                                "fullWidth": 2,
                                                "width": 1,
                                                "text": ">",
                                                "value": ">",
                                                "valueText": ">",
                                                "hasTrailingTrivia": true,
                                                "trailingTrivia": [
                                                    {
                                                        "kind": "WhitespaceTrivia",
                                                        "text": " "
                                                    }
                                                ]
                                            },
                                            "right": {
                                                "kind": "NumericLiteral",
                                                "fullStart": 667,
                                                "fullEnd": 669,
                                                "start": 667,
                                                "end": 669,
                                                "fullWidth": 2,
                                                "width": 2,
                                                "text": "10",
                                                "value": 10,
                                                "valueText": "10"
                                            }
                                        },
                                        "semicolonToken": {
                                            "kind": "SemicolonToken",
                                            "fullStart": 669,
                                            "fullEnd": 672,
                                            "start": 669,
                                            "end": 670,
                                            "fullWidth": 3,
                                            "width": 1,
                                            "text": ";",
                                            "value": ";",
                                            "valueText": ";",
                                            "hasTrailingTrivia": true,
                                            "hasTrailingNewLine": true,
                                            "trailingTrivia": [
                                                {
                                                    "kind": "NewLineTrivia",
                                                    "text": "\r\n"
                                                }
                                            ]
                                        }
                                    }
                                ],
                                "closeBraceToken": {
                                    "kind": "CloseBraceToken",
                                    "fullStart": 672,
                                    "fullEnd": 683,
                                    "start": 680,
                                    "end": 681,
                                    "fullWidth": 11,
                                    "width": 1,
                                    "text": "}",
                                    "value": "}",
                                    "valueText": "}",
                                    "hasLeadingTrivia": true,
                                    "hasTrailingTrivia": true,
                                    "hasTrailingNewLine": true,
                                    "leadingTrivia": [
                                        {
                                            "kind": "WhitespaceTrivia",
                                            "text": "        "
                                        }
                                    ],
                                    "trailingTrivia": [
                                        {
                                            "kind": "NewLineTrivia",
                                            "text": "\r\n"
                                        }
                                    ]
                                }
                            }
                        },
                        {
                            "kind": "FunctionDeclaration",
                            "fullStart": 683,
                            "fullEnd": 773,
                            "start": 693,
                            "end": 771,
                            "fullWidth": 90,
                            "width": 78,
                            "modifiers": [],
                            "functionKeyword": {
                                "kind": "FunctionKeyword",
                                "fullStart": 683,
                                "fullEnd": 702,
                                "start": 693,
                                "end": 701,
                                "fullWidth": 19,
                                "width": 8,
                                "text": "function",
                                "value": "function",
                                "valueText": "function",
                                "hasLeadingTrivia": true,
                                "hasLeadingNewLine": true,
                                "hasTrailingTrivia": true,
                                "leadingTrivia": [
                                    {
                                        "kind": "NewLineTrivia",
                                        "text": "\r\n"
                                    },
                                    {
                                        "kind": "WhitespaceTrivia",
                                        "text": "        "
                                    }
                                ],
                                "trailingTrivia": [
                                    {
                                        "kind": "WhitespaceTrivia",
                                        "text": " "
                                    }
                                ]
                            },
                            "identifier": {
                                "kind": "IdentifierName",
                                "fullStart": 702,
                                "fullEnd": 713,
                                "start": 702,
                                "end": 713,
                                "fullWidth": 11,
                                "width": 11,
                                "text": "callbackfn2",
                                "value": "callbackfn2",
                                "valueText": "callbackfn2"
                            },
                            "callSignature": {
                                "kind": "CallSignature",
                                "fullStart": 713,
                                "fullEnd": 729,
                                "start": 713,
                                "end": 728,
                                "fullWidth": 16,
                                "width": 15,
                                "parameterList": {
                                    "kind": "ParameterList",
                                    "fullStart": 713,
                                    "fullEnd": 729,
                                    "start": 713,
                                    "end": 728,
                                    "fullWidth": 16,
                                    "width": 15,
                                    "openParenToken": {
                                        "kind": "OpenParenToken",
                                        "fullStart": 713,
                                        "fullEnd": 714,
                                        "start": 713,
                                        "end": 714,
                                        "fullWidth": 1,
                                        "width": 1,
                                        "text": "(",
                                        "value": "(",
                                        "valueText": "("
                                    },
                                    "parameters": [
                                        {
                                            "kind": "Parameter",
                                            "fullStart": 714,
                                            "fullEnd": 717,
                                            "start": 714,
                                            "end": 717,
                                            "fullWidth": 3,
<<<<<<< HEAD
                                            "width": 3,
=======
                                            "modifiers": [],
>>>>>>> e3c38734
                                            "identifier": {
                                                "kind": "IdentifierName",
                                                "fullStart": 714,
                                                "fullEnd": 717,
                                                "start": 714,
                                                "end": 717,
                                                "fullWidth": 3,
                                                "width": 3,
                                                "text": "val",
                                                "value": "val",
                                                "valueText": "val"
                                            }
                                        },
                                        {
                                            "kind": "CommaToken",
                                            "fullStart": 717,
                                            "fullEnd": 719,
                                            "start": 717,
                                            "end": 718,
                                            "fullWidth": 2,
                                            "width": 1,
                                            "text": ",",
                                            "value": ",",
                                            "valueText": ",",
                                            "hasTrailingTrivia": true,
                                            "trailingTrivia": [
                                                {
                                                    "kind": "WhitespaceTrivia",
                                                    "text": " "
                                                }
                                            ]
                                        },
                                        {
                                            "kind": "Parameter",
                                            "fullStart": 719,
                                            "fullEnd": 722,
                                            "start": 719,
                                            "end": 722,
                                            "fullWidth": 3,
<<<<<<< HEAD
                                            "width": 3,
=======
                                            "modifiers": [],
>>>>>>> e3c38734
                                            "identifier": {
                                                "kind": "IdentifierName",
                                                "fullStart": 719,
                                                "fullEnd": 722,
                                                "start": 719,
                                                "end": 722,
                                                "fullWidth": 3,
                                                "width": 3,
                                                "text": "idx",
                                                "value": "idx",
                                                "valueText": "idx"
                                            }
                                        },
                                        {
                                            "kind": "CommaToken",
                                            "fullStart": 722,
                                            "fullEnd": 724,
                                            "start": 722,
                                            "end": 723,
                                            "fullWidth": 2,
                                            "width": 1,
                                            "text": ",",
                                            "value": ",",
                                            "valueText": ",",
                                            "hasTrailingTrivia": true,
                                            "trailingTrivia": [
                                                {
                                                    "kind": "WhitespaceTrivia",
                                                    "text": " "
                                                }
                                            ]
                                        },
                                        {
                                            "kind": "Parameter",
                                            "fullStart": 724,
                                            "fullEnd": 727,
                                            "start": 724,
                                            "end": 727,
                                            "fullWidth": 3,
<<<<<<< HEAD
                                            "width": 3,
=======
                                            "modifiers": [],
>>>>>>> e3c38734
                                            "identifier": {
                                                "kind": "IdentifierName",
                                                "fullStart": 724,
                                                "fullEnd": 727,
                                                "start": 724,
                                                "end": 727,
                                                "fullWidth": 3,
                                                "width": 3,
                                                "text": "obj",
                                                "value": "obj",
                                                "valueText": "obj"
                                            }
                                        }
                                    ],
                                    "closeParenToken": {
                                        "kind": "CloseParenToken",
                                        "fullStart": 727,
                                        "fullEnd": 729,
                                        "start": 727,
                                        "end": 728,
                                        "fullWidth": 2,
                                        "width": 1,
                                        "text": ")",
                                        "value": ")",
                                        "valueText": ")",
                                        "hasTrailingTrivia": true,
                                        "trailingTrivia": [
                                            {
                                                "kind": "WhitespaceTrivia",
                                                "text": " "
                                            }
                                        ]
                                    }
                                }
                            },
                            "block": {
                                "kind": "Block",
                                "fullStart": 729,
                                "fullEnd": 773,
                                "start": 729,
                                "end": 771,
                                "fullWidth": 44,
                                "width": 42,
                                "openBraceToken": {
                                    "kind": "OpenBraceToken",
                                    "fullStart": 729,
                                    "fullEnd": 732,
                                    "start": 729,
                                    "end": 730,
                                    "fullWidth": 3,
                                    "width": 1,
                                    "text": "{",
                                    "value": "{",
                                    "valueText": "{",
                                    "hasTrailingTrivia": true,
                                    "hasTrailingNewLine": true,
                                    "trailingTrivia": [
                                        {
                                            "kind": "NewLineTrivia",
                                            "text": "\r\n"
                                        }
                                    ]
                                },
                                "statements": [
                                    {
                                        "kind": "ReturnStatement",
                                        "fullStart": 732,
                                        "fullEnd": 762,
                                        "start": 744,
                                        "end": 760,
                                        "fullWidth": 30,
                                        "width": 16,
                                        "returnKeyword": {
                                            "kind": "ReturnKeyword",
                                            "fullStart": 732,
                                            "fullEnd": 751,
                                            "start": 744,
                                            "end": 750,
                                            "fullWidth": 19,
                                            "width": 6,
                                            "text": "return",
                                            "value": "return",
                                            "valueText": "return",
                                            "hasLeadingTrivia": true,
                                            "hasTrailingTrivia": true,
                                            "leadingTrivia": [
                                                {
                                                    "kind": "WhitespaceTrivia",
                                                    "text": "            "
                                                }
                                            ],
                                            "trailingTrivia": [
                                                {
                                                    "kind": "WhitespaceTrivia",
                                                    "text": " "
                                                }
                                            ]
                                        },
                                        "expression": {
                                            "kind": "GreaterThanExpression",
                                            "fullStart": 751,
                                            "fullEnd": 759,
                                            "start": 751,
                                            "end": 759,
                                            "fullWidth": 8,
                                            "width": 8,
                                            "left": {
                                                "kind": "IdentifierName",
                                                "fullStart": 751,
                                                "fullEnd": 755,
                                                "start": 751,
                                                "end": 754,
                                                "fullWidth": 4,
                                                "width": 3,
                                                "text": "val",
                                                "value": "val",
                                                "valueText": "val",
                                                "hasTrailingTrivia": true,
                                                "trailingTrivia": [
                                                    {
                                                        "kind": "WhitespaceTrivia",
                                                        "text": " "
                                                    }
                                                ]
                                            },
                                            "operatorToken": {
                                                "kind": "GreaterThanToken",
                                                "fullStart": 755,
                                                "fullEnd": 757,
                                                "start": 755,
                                                "end": 756,
                                                "fullWidth": 2,
                                                "width": 1,
                                                "text": ">",
                                                "value": ">",
                                                "valueText": ">",
                                                "hasTrailingTrivia": true,
                                                "trailingTrivia": [
                                                    {
                                                        "kind": "WhitespaceTrivia",
                                                        "text": " "
                                                    }
                                                ]
                                            },
                                            "right": {
                                                "kind": "NumericLiteral",
                                                "fullStart": 757,
                                                "fullEnd": 759,
                                                "start": 757,
                                                "end": 759,
                                                "fullWidth": 2,
                                                "width": 2,
                                                "text": "11",
                                                "value": 11,
                                                "valueText": "11"
                                            }
                                        },
                                        "semicolonToken": {
                                            "kind": "SemicolonToken",
                                            "fullStart": 759,
                                            "fullEnd": 762,
                                            "start": 759,
                                            "end": 760,
                                            "fullWidth": 3,
                                            "width": 1,
                                            "text": ";",
                                            "value": ";",
                                            "valueText": ";",
                                            "hasTrailingTrivia": true,
                                            "hasTrailingNewLine": true,
                                            "trailingTrivia": [
                                                {
                                                    "kind": "NewLineTrivia",
                                                    "text": "\r\n"
                                                }
                                            ]
                                        }
                                    }
                                ],
                                "closeBraceToken": {
                                    "kind": "CloseBraceToken",
                                    "fullStart": 762,
                                    "fullEnd": 773,
                                    "start": 770,
                                    "end": 771,
                                    "fullWidth": 11,
                                    "width": 1,
                                    "text": "}",
                                    "value": "}",
                                    "valueText": "}",
                                    "hasLeadingTrivia": true,
                                    "hasTrailingTrivia": true,
                                    "hasTrailingNewLine": true,
                                    "leadingTrivia": [
                                        {
                                            "kind": "WhitespaceTrivia",
                                            "text": "        "
                                        }
                                    ],
                                    "trailingTrivia": [
                                        {
                                            "kind": "NewLineTrivia",
                                            "text": "\r\n"
                                        }
                                    ]
                                }
                            }
                        },
                        {
                            "kind": "VariableStatement",
                            "fullStart": 773,
                            "fullEnd": 834,
                            "start": 791,
                            "end": 832,
                            "fullWidth": 61,
                            "width": 41,
                            "modifiers": [],
                            "variableDeclaration": {
                                "kind": "VariableDeclaration",
                                "fullStart": 773,
                                "fullEnd": 831,
                                "start": 791,
                                "end": 831,
                                "fullWidth": 58,
                                "width": 40,
                                "varKeyword": {
                                    "kind": "VarKeyword",
                                    "fullStart": 773,
                                    "fullEnd": 795,
                                    "start": 791,
                                    "end": 794,
                                    "fullWidth": 22,
                                    "width": 3,
                                    "text": "var",
                                    "value": "var",
                                    "valueText": "var",
                                    "hasLeadingTrivia": true,
                                    "hasLeadingNewLine": true,
                                    "hasTrailingTrivia": true,
                                    "leadingTrivia": [
                                        {
                                            "kind": "WhitespaceTrivia",
                                            "text": "        "
                                        },
                                        {
                                            "kind": "NewLineTrivia",
                                            "text": "\r\n"
                                        },
                                        {
                                            "kind": "WhitespaceTrivia",
                                            "text": "        "
                                        }
                                    ],
                                    "trailingTrivia": [
                                        {
                                            "kind": "WhitespaceTrivia",
                                            "text": " "
                                        }
                                    ]
                                },
                                "variableDeclarators": [
                                    {
                                        "kind": "VariableDeclarator",
                                        "fullStart": 795,
                                        "fullEnd": 831,
                                        "start": 795,
                                        "end": 831,
                                        "fullWidth": 36,
                                        "width": 36,
                                        "identifier": {
                                            "kind": "IdentifierName",
                                            "fullStart": 795,
                                            "fullEnd": 799,
                                            "start": 795,
                                            "end": 798,
                                            "fullWidth": 4,
                                            "width": 3,
                                            "text": "obj",
                                            "value": "obj",
                                            "valueText": "obj",
                                            "hasTrailingTrivia": true,
                                            "trailingTrivia": [
                                                {
                                                    "kind": "WhitespaceTrivia",
                                                    "text": " "
                                                }
                                            ]
                                        },
                                        "equalsValueClause": {
                                            "kind": "EqualsValueClause",
                                            "fullStart": 799,
                                            "fullEnd": 831,
                                            "start": 799,
                                            "end": 831,
                                            "fullWidth": 32,
                                            "width": 32,
                                            "equalsToken": {
                                                "kind": "EqualsToken",
                                                "fullStart": 799,
                                                "fullEnd": 801,
                                                "start": 799,
                                                "end": 800,
                                                "fullWidth": 2,
                                                "width": 1,
                                                "text": "=",
                                                "value": "=",
                                                "valueText": "=",
                                                "hasTrailingTrivia": true,
                                                "trailingTrivia": [
                                                    {
                                                        "kind": "WhitespaceTrivia",
                                                        "text": " "
                                                    }
                                                ]
                                            },
                                            "value": {
                                                "kind": "ObjectLiteralExpression",
                                                "fullStart": 801,
                                                "fullEnd": 831,
                                                "start": 801,
                                                "end": 831,
                                                "fullWidth": 30,
                                                "width": 30,
                                                "openBraceToken": {
                                                    "kind": "OpenBraceToken",
                                                    "fullStart": 801,
                                                    "fullEnd": 803,
                                                    "start": 801,
                                                    "end": 802,
                                                    "fullWidth": 2,
                                                    "width": 1,
                                                    "text": "{",
                                                    "value": "{",
                                                    "valueText": "{",
                                                    "hasTrailingTrivia": true,
                                                    "trailingTrivia": [
                                                        {
                                                            "kind": "WhitespaceTrivia",
                                                            "text": " "
                                                        }
                                                    ]
                                                },
                                                "propertyAssignments": [
                                                    {
                                                        "kind": "SimplePropertyAssignment",
                                                        "fullStart": 803,
                                                        "fullEnd": 808,
                                                        "start": 803,
                                                        "end": 808,
                                                        "fullWidth": 5,
                                                        "width": 5,
                                                        "propertyName": {
                                                            "kind": "NumericLiteral",
                                                            "fullStart": 803,
                                                            "fullEnd": 804,
                                                            "start": 803,
                                                            "end": 804,
                                                            "fullWidth": 1,
                                                            "width": 1,
                                                            "text": "0",
                                                            "value": 0,
                                                            "valueText": "0"
                                                        },
                                                        "colonToken": {
                                                            "kind": "ColonToken",
                                                            "fullStart": 804,
                                                            "fullEnd": 806,
                                                            "start": 804,
                                                            "end": 805,
                                                            "fullWidth": 2,
                                                            "width": 1,
                                                            "text": ":",
                                                            "value": ":",
                                                            "valueText": ":",
                                                            "hasTrailingTrivia": true,
                                                            "trailingTrivia": [
                                                                {
                                                                    "kind": "WhitespaceTrivia",
                                                                    "text": " "
                                                                }
                                                            ]
                                                        },
                                                        "expression": {
                                                            "kind": "NumericLiteral",
                                                            "fullStart": 806,
                                                            "fullEnd": 808,
                                                            "start": 806,
                                                            "end": 808,
                                                            "fullWidth": 2,
                                                            "width": 2,
                                                            "text": "11",
                                                            "value": 11,
                                                            "valueText": "11"
                                                        }
                                                    },
                                                    {
                                                        "kind": "CommaToken",
                                                        "fullStart": 808,
                                                        "fullEnd": 810,
                                                        "start": 808,
                                                        "end": 809,
                                                        "fullWidth": 2,
                                                        "width": 1,
                                                        "text": ",",
                                                        "value": ",",
                                                        "valueText": ",",
                                                        "hasTrailingTrivia": true,
                                                        "trailingTrivia": [
                                                            {
                                                                "kind": "WhitespaceTrivia",
                                                                "text": " "
                                                            }
                                                        ]
                                                    },
                                                    {
                                                        "kind": "SimplePropertyAssignment",
                                                        "fullStart": 810,
                                                        "fullEnd": 815,
                                                        "start": 810,
                                                        "end": 815,
                                                        "fullWidth": 5,
                                                        "width": 5,
                                                        "propertyName": {
                                                            "kind": "NumericLiteral",
                                                            "fullStart": 810,
                                                            "fullEnd": 811,
                                                            "start": 810,
                                                            "end": 811,
                                                            "fullWidth": 1,
                                                            "width": 1,
                                                            "text": "1",
                                                            "value": 1,
                                                            "valueText": "1"
                                                        },
                                                        "colonToken": {
                                                            "kind": "ColonToken",
                                                            "fullStart": 811,
                                                            "fullEnd": 813,
                                                            "start": 811,
                                                            "end": 812,
                                                            "fullWidth": 2,
                                                            "width": 1,
                                                            "text": ":",
                                                            "value": ":",
                                                            "valueText": ":",
                                                            "hasTrailingTrivia": true,
                                                            "trailingTrivia": [
                                                                {
                                                                    "kind": "WhitespaceTrivia",
                                                                    "text": " "
                                                                }
                                                            ]
                                                        },
                                                        "expression": {
                                                            "kind": "NumericLiteral",
                                                            "fullStart": 813,
                                                            "fullEnd": 815,
                                                            "start": 813,
                                                            "end": 815,
                                                            "fullWidth": 2,
                                                            "width": 2,
                                                            "text": "12",
                                                            "value": 12,
                                                            "valueText": "12"
                                                        }
                                                    },
                                                    {
                                                        "kind": "CommaToken",
                                                        "fullStart": 815,
                                                        "fullEnd": 817,
                                                        "start": 815,
                                                        "end": 816,
                                                        "fullWidth": 2,
                                                        "width": 1,
                                                        "text": ",",
                                                        "value": ",",
                                                        "valueText": ",",
                                                        "hasTrailingTrivia": true,
                                                        "trailingTrivia": [
                                                            {
                                                                "kind": "WhitespaceTrivia",
                                                                "text": " "
                                                            }
                                                        ]
                                                    },
                                                    {
                                                        "kind": "SimplePropertyAssignment",
                                                        "fullStart": 817,
                                                        "fullEnd": 830,
                                                        "start": 817,
                                                        "end": 829,
                                                        "fullWidth": 13,
                                                        "width": 12,
                                                        "propertyName": {
                                                            "kind": "IdentifierName",
                                                            "fullStart": 817,
                                                            "fullEnd": 823,
                                                            "start": 817,
                                                            "end": 823,
                                                            "fullWidth": 6,
                                                            "width": 6,
                                                            "text": "length",
                                                            "value": "length",
                                                            "valueText": "length"
                                                        },
                                                        "colonToken": {
                                                            "kind": "ColonToken",
                                                            "fullStart": 823,
                                                            "fullEnd": 825,
                                                            "start": 823,
                                                            "end": 824,
                                                            "fullWidth": 2,
                                                            "width": 1,
                                                            "text": ":",
                                                            "value": ":",
                                                            "valueText": ":",
                                                            "hasTrailingTrivia": true,
                                                            "trailingTrivia": [
                                                                {
                                                                    "kind": "WhitespaceTrivia",
                                                                    "text": " "
                                                                }
                                                            ]
                                                        },
                                                        "expression": {
                                                            "kind": "TrueKeyword",
                                                            "fullStart": 825,
                                                            "fullEnd": 830,
                                                            "start": 825,
                                                            "end": 829,
                                                            "fullWidth": 5,
                                                            "width": 4,
                                                            "text": "true",
                                                            "value": true,
                                                            "valueText": "true",
                                                            "hasTrailingTrivia": true,
                                                            "trailingTrivia": [
                                                                {
                                                                    "kind": "WhitespaceTrivia",
                                                                    "text": " "
                                                                }
                                                            ]
                                                        }
                                                    }
                                                ],
                                                "closeBraceToken": {
                                                    "kind": "CloseBraceToken",
                                                    "fullStart": 830,
                                                    "fullEnd": 831,
                                                    "start": 830,
                                                    "end": 831,
                                                    "fullWidth": 1,
                                                    "width": 1,
                                                    "text": "}",
                                                    "value": "}",
                                                    "valueText": "}"
                                                }
                                            }
                                        }
                                    }
                                ]
                            },
                            "semicolonToken": {
                                "kind": "SemicolonToken",
                                "fullStart": 831,
                                "fullEnd": 834,
                                "start": 831,
                                "end": 832,
                                "fullWidth": 3,
                                "width": 1,
                                "text": ";",
                                "value": ";",
                                "valueText": ";",
                                "hasTrailingTrivia": true,
                                "hasTrailingNewLine": true,
                                "trailingTrivia": [
                                    {
                                        "kind": "NewLineTrivia",
                                        "text": "\r\n"
                                    }
                                ]
                            }
                        },
                        {
                            "kind": "ReturnStatement",
                            "fullStart": 834,
                            "fullEnd": 958,
                            "start": 844,
                            "end": 956,
                            "fullWidth": 124,
                            "width": 112,
                            "returnKeyword": {
                                "kind": "ReturnKeyword",
                                "fullStart": 834,
                                "fullEnd": 851,
                                "start": 844,
                                "end": 850,
                                "fullWidth": 17,
                                "width": 6,
                                "text": "return",
                                "value": "return",
                                "valueText": "return",
                                "hasLeadingTrivia": true,
                                "hasLeadingNewLine": true,
                                "hasTrailingTrivia": true,
                                "leadingTrivia": [
                                    {
                                        "kind": "NewLineTrivia",
                                        "text": "\r\n"
                                    },
                                    {
                                        "kind": "WhitespaceTrivia",
                                        "text": "        "
                                    }
                                ],
                                "trailingTrivia": [
                                    {
                                        "kind": "WhitespaceTrivia",
                                        "text": " "
                                    }
                                ]
                            },
                            "expression": {
                                "kind": "LogicalAndExpression",
                                "fullStart": 851,
                                "fullEnd": 955,
                                "start": 851,
                                "end": 955,
                                "fullWidth": 104,
                                "width": 104,
                                "left": {
                                    "kind": "InvocationExpression",
                                    "fullStart": 851,
                                    "fullEnd": 895,
                                    "start": 851,
                                    "end": 894,
                                    "fullWidth": 44,
                                    "width": 43,
                                    "expression": {
                                        "kind": "MemberAccessExpression",
                                        "fullStart": 851,
                                        "fullEnd": 876,
                                        "start": 851,
                                        "end": 876,
                                        "fullWidth": 25,
                                        "width": 25,
                                        "expression": {
                                            "kind": "MemberAccessExpression",
                                            "fullStart": 851,
                                            "fullEnd": 871,
                                            "start": 851,
                                            "end": 871,
                                            "fullWidth": 20,
                                            "width": 20,
                                            "expression": {
                                                "kind": "MemberAccessExpression",
                                                "fullStart": 851,
                                                "fullEnd": 866,
                                                "start": 851,
                                                "end": 866,
                                                "fullWidth": 15,
                                                "width": 15,
                                                "expression": {
                                                    "kind": "IdentifierName",
                                                    "fullStart": 851,
                                                    "fullEnd": 856,
                                                    "start": 851,
                                                    "end": 856,
                                                    "fullWidth": 5,
                                                    "width": 5,
                                                    "text": "Array",
                                                    "value": "Array",
                                                    "valueText": "Array"
                                                },
                                                "dotToken": {
                                                    "kind": "DotToken",
                                                    "fullStart": 856,
                                                    "fullEnd": 857,
                                                    "start": 856,
                                                    "end": 857,
                                                    "fullWidth": 1,
                                                    "width": 1,
                                                    "text": ".",
                                                    "value": ".",
                                                    "valueText": "."
                                                },
                                                "name": {
                                                    "kind": "IdentifierName",
                                                    "fullStart": 857,
                                                    "fullEnd": 866,
                                                    "start": 857,
                                                    "end": 866,
                                                    "fullWidth": 9,
                                                    "width": 9,
                                                    "text": "prototype",
                                                    "value": "prototype",
                                                    "valueText": "prototype"
                                                }
                                            },
                                            "dotToken": {
                                                "kind": "DotToken",
                                                "fullStart": 866,
                                                "fullEnd": 867,
                                                "start": 866,
                                                "end": 867,
                                                "fullWidth": 1,
                                                "width": 1,
                                                "text": ".",
                                                "value": ".",
                                                "valueText": "."
                                            },
                                            "name": {
                                                "kind": "IdentifierName",
                                                "fullStart": 867,
                                                "fullEnd": 871,
                                                "start": 867,
                                                "end": 871,
                                                "fullWidth": 4,
                                                "width": 4,
                                                "text": "some",
                                                "value": "some",
                                                "valueText": "some"
                                            }
                                        },
                                        "dotToken": {
                                            "kind": "DotToken",
                                            "fullStart": 871,
                                            "fullEnd": 872,
                                            "start": 871,
                                            "end": 872,
                                            "fullWidth": 1,
                                            "width": 1,
                                            "text": ".",
                                            "value": ".",
                                            "valueText": "."
                                        },
                                        "name": {
                                            "kind": "IdentifierName",
                                            "fullStart": 872,
                                            "fullEnd": 876,
                                            "start": 872,
                                            "end": 876,
                                            "fullWidth": 4,
                                            "width": 4,
                                            "text": "call",
                                            "value": "call",
                                            "valueText": "call"
                                        }
                                    },
                                    "argumentList": {
                                        "kind": "ArgumentList",
                                        "fullStart": 876,
                                        "fullEnd": 895,
                                        "start": 876,
                                        "end": 894,
                                        "fullWidth": 19,
                                        "width": 18,
                                        "openParenToken": {
                                            "kind": "OpenParenToken",
                                            "fullStart": 876,
                                            "fullEnd": 877,
                                            "start": 876,
                                            "end": 877,
                                            "fullWidth": 1,
                                            "width": 1,
                                            "text": "(",
                                            "value": "(",
                                            "valueText": "("
                                        },
                                        "arguments": [
                                            {
                                                "kind": "IdentifierName",
                                                "fullStart": 877,
                                                "fullEnd": 880,
                                                "start": 877,
                                                "end": 880,
                                                "fullWidth": 3,
                                                "width": 3,
                                                "text": "obj",
                                                "value": "obj",
                                                "valueText": "obj"
                                            },
                                            {
                                                "kind": "CommaToken",
                                                "fullStart": 880,
                                                "fullEnd": 882,
                                                "start": 880,
                                                "end": 881,
                                                "fullWidth": 2,
                                                "width": 1,
                                                "text": ",",
                                                "value": ",",
                                                "valueText": ",",
                                                "hasTrailingTrivia": true,
                                                "trailingTrivia": [
                                                    {
                                                        "kind": "WhitespaceTrivia",
                                                        "text": " "
                                                    }
                                                ]
                                            },
                                            {
                                                "kind": "IdentifierName",
                                                "fullStart": 882,
                                                "fullEnd": 893,
                                                "start": 882,
                                                "end": 893,
                                                "fullWidth": 11,
                                                "width": 11,
                                                "text": "callbackfn1",
                                                "value": "callbackfn1",
                                                "valueText": "callbackfn1"
                                            }
                                        ],
                                        "closeParenToken": {
                                            "kind": "CloseParenToken",
                                            "fullStart": 893,
                                            "fullEnd": 895,
                                            "start": 893,
                                            "end": 894,
                                            "fullWidth": 2,
                                            "width": 1,
                                            "text": ")",
                                            "value": ")",
                                            "valueText": ")",
                                            "hasTrailingTrivia": true,
                                            "trailingTrivia": [
                                                {
                                                    "kind": "WhitespaceTrivia",
                                                    "text": " "
                                                }
                                            ]
                                        }
                                    }
                                },
                                "operatorToken": {
                                    "kind": "AmpersandAmpersandToken",
                                    "fullStart": 895,
                                    "fullEnd": 899,
                                    "start": 895,
                                    "end": 897,
                                    "fullWidth": 4,
                                    "width": 2,
                                    "text": "&&",
                                    "value": "&&",
                                    "valueText": "&&",
                                    "hasTrailingTrivia": true,
                                    "hasTrailingNewLine": true,
                                    "trailingTrivia": [
                                        {
                                            "kind": "NewLineTrivia",
                                            "text": "\r\n"
                                        }
                                    ]
                                },
                                "right": {
                                    "kind": "LogicalNotExpression",
                                    "fullStart": 899,
                                    "fullEnd": 955,
                                    "start": 911,
                                    "end": 955,
                                    "fullWidth": 56,
                                    "width": 44,
                                    "operatorToken": {
                                        "kind": "ExclamationToken",
                                        "fullStart": 899,
                                        "fullEnd": 912,
                                        "start": 911,
                                        "end": 912,
                                        "fullWidth": 13,
                                        "width": 1,
                                        "text": "!",
                                        "value": "!",
                                        "valueText": "!",
                                        "hasLeadingTrivia": true,
                                        "leadingTrivia": [
                                            {
                                                "kind": "WhitespaceTrivia",
                                                "text": "            "
                                            }
                                        ]
                                    },
                                    "operand": {
                                        "kind": "InvocationExpression",
                                        "fullStart": 912,
                                        "fullEnd": 955,
                                        "start": 912,
                                        "end": 955,
                                        "fullWidth": 43,
                                        "width": 43,
                                        "expression": {
                                            "kind": "MemberAccessExpression",
                                            "fullStart": 912,
                                            "fullEnd": 937,
                                            "start": 912,
                                            "end": 937,
                                            "fullWidth": 25,
                                            "width": 25,
                                            "expression": {
                                                "kind": "MemberAccessExpression",
                                                "fullStart": 912,
                                                "fullEnd": 932,
                                                "start": 912,
                                                "end": 932,
                                                "fullWidth": 20,
                                                "width": 20,
                                                "expression": {
                                                    "kind": "MemberAccessExpression",
                                                    "fullStart": 912,
                                                    "fullEnd": 927,
                                                    "start": 912,
                                                    "end": 927,
                                                    "fullWidth": 15,
                                                    "width": 15,
                                                    "expression": {
                                                        "kind": "IdentifierName",
                                                        "fullStart": 912,
                                                        "fullEnd": 917,
                                                        "start": 912,
                                                        "end": 917,
                                                        "fullWidth": 5,
                                                        "width": 5,
                                                        "text": "Array",
                                                        "value": "Array",
                                                        "valueText": "Array"
                                                    },
                                                    "dotToken": {
                                                        "kind": "DotToken",
                                                        "fullStart": 917,
                                                        "fullEnd": 918,
                                                        "start": 917,
                                                        "end": 918,
                                                        "fullWidth": 1,
                                                        "width": 1,
                                                        "text": ".",
                                                        "value": ".",
                                                        "valueText": "."
                                                    },
                                                    "name": {
                                                        "kind": "IdentifierName",
                                                        "fullStart": 918,
                                                        "fullEnd": 927,
                                                        "start": 918,
                                                        "end": 927,
                                                        "fullWidth": 9,
                                                        "width": 9,
                                                        "text": "prototype",
                                                        "value": "prototype",
                                                        "valueText": "prototype"
                                                    }
                                                },
                                                "dotToken": {
                                                    "kind": "DotToken",
                                                    "fullStart": 927,
                                                    "fullEnd": 928,
                                                    "start": 927,
                                                    "end": 928,
                                                    "fullWidth": 1,
                                                    "width": 1,
                                                    "text": ".",
                                                    "value": ".",
                                                    "valueText": "."
                                                },
                                                "name": {
                                                    "kind": "IdentifierName",
                                                    "fullStart": 928,
                                                    "fullEnd": 932,
                                                    "start": 928,
                                                    "end": 932,
                                                    "fullWidth": 4,
                                                    "width": 4,
                                                    "text": "some",
                                                    "value": "some",
                                                    "valueText": "some"
                                                }
                                            },
                                            "dotToken": {
                                                "kind": "DotToken",
                                                "fullStart": 932,
                                                "fullEnd": 933,
                                                "start": 932,
                                                "end": 933,
                                                "fullWidth": 1,
                                                "width": 1,
                                                "text": ".",
                                                "value": ".",
                                                "valueText": "."
                                            },
                                            "name": {
                                                "kind": "IdentifierName",
                                                "fullStart": 933,
                                                "fullEnd": 937,
                                                "start": 933,
                                                "end": 937,
                                                "fullWidth": 4,
                                                "width": 4,
                                                "text": "call",
                                                "value": "call",
                                                "valueText": "call"
                                            }
                                        },
                                        "argumentList": {
                                            "kind": "ArgumentList",
                                            "fullStart": 937,
                                            "fullEnd": 955,
                                            "start": 937,
                                            "end": 955,
                                            "fullWidth": 18,
                                            "width": 18,
                                            "openParenToken": {
                                                "kind": "OpenParenToken",
                                                "fullStart": 937,
                                                "fullEnd": 938,
                                                "start": 937,
                                                "end": 938,
                                                "fullWidth": 1,
                                                "width": 1,
                                                "text": "(",
                                                "value": "(",
                                                "valueText": "("
                                            },
                                            "arguments": [
                                                {
                                                    "kind": "IdentifierName",
                                                    "fullStart": 938,
                                                    "fullEnd": 941,
                                                    "start": 938,
                                                    "end": 941,
                                                    "fullWidth": 3,
                                                    "width": 3,
                                                    "text": "obj",
                                                    "value": "obj",
                                                    "valueText": "obj"
                                                },
                                                {
                                                    "kind": "CommaToken",
                                                    "fullStart": 941,
                                                    "fullEnd": 943,
                                                    "start": 941,
                                                    "end": 942,
                                                    "fullWidth": 2,
                                                    "width": 1,
                                                    "text": ",",
                                                    "value": ",",
                                                    "valueText": ",",
                                                    "hasTrailingTrivia": true,
                                                    "trailingTrivia": [
                                                        {
                                                            "kind": "WhitespaceTrivia",
                                                            "text": " "
                                                        }
                                                    ]
                                                },
                                                {
                                                    "kind": "IdentifierName",
                                                    "fullStart": 943,
                                                    "fullEnd": 954,
                                                    "start": 943,
                                                    "end": 954,
                                                    "fullWidth": 11,
                                                    "width": 11,
                                                    "text": "callbackfn2",
                                                    "value": "callbackfn2",
                                                    "valueText": "callbackfn2"
                                                }
                                            ],
                                            "closeParenToken": {
                                                "kind": "CloseParenToken",
                                                "fullStart": 954,
                                                "fullEnd": 955,
                                                "start": 954,
                                                "end": 955,
                                                "fullWidth": 1,
                                                "width": 1,
                                                "text": ")",
                                                "value": ")",
                                                "valueText": ")"
                                            }
                                        }
                                    }
                                }
                            },
                            "semicolonToken": {
                                "kind": "SemicolonToken",
                                "fullStart": 955,
                                "fullEnd": 958,
                                "start": 955,
                                "end": 956,
                                "fullWidth": 3,
                                "width": 1,
                                "text": ";",
                                "value": ";",
                                "valueText": ";",
                                "hasTrailingTrivia": true,
                                "hasTrailingNewLine": true,
                                "trailingTrivia": [
                                    {
                                        "kind": "NewLineTrivia",
                                        "text": "\r\n"
                                    }
                                ]
                            }
                        }
                    ],
                    "closeBraceToken": {
                        "kind": "CloseBraceToken",
                        "fullStart": 958,
                        "fullEnd": 965,
                        "start": 962,
                        "end": 963,
                        "fullWidth": 7,
                        "width": 1,
                        "text": "}",
                        "value": "}",
                        "valueText": "}",
                        "hasLeadingTrivia": true,
                        "hasTrailingTrivia": true,
                        "hasTrailingNewLine": true,
                        "leadingTrivia": [
                            {
                                "kind": "WhitespaceTrivia",
                                "text": "    "
                            }
                        ],
                        "trailingTrivia": [
                            {
                                "kind": "NewLineTrivia",
                                "text": "\r\n"
                            }
                        ]
                    }
                }
            },
            {
                "kind": "ExpressionStatement",
                "fullStart": 965,
                "fullEnd": 989,
                "start": 965,
                "end": 987,
                "fullWidth": 24,
                "width": 22,
                "expression": {
                    "kind": "InvocationExpression",
                    "fullStart": 965,
                    "fullEnd": 986,
                    "start": 965,
                    "end": 986,
                    "fullWidth": 21,
                    "width": 21,
                    "expression": {
                        "kind": "IdentifierName",
                        "fullStart": 965,
                        "fullEnd": 976,
                        "start": 965,
                        "end": 976,
                        "fullWidth": 11,
                        "width": 11,
                        "text": "runTestCase",
                        "value": "runTestCase",
                        "valueText": "runTestCase"
                    },
                    "argumentList": {
                        "kind": "ArgumentList",
                        "fullStart": 976,
                        "fullEnd": 986,
                        "start": 976,
                        "end": 986,
                        "fullWidth": 10,
                        "width": 10,
                        "openParenToken": {
                            "kind": "OpenParenToken",
                            "fullStart": 976,
                            "fullEnd": 977,
                            "start": 976,
                            "end": 977,
                            "fullWidth": 1,
                            "width": 1,
                            "text": "(",
                            "value": "(",
                            "valueText": "("
                        },
                        "arguments": [
                            {
                                "kind": "IdentifierName",
                                "fullStart": 977,
                                "fullEnd": 985,
                                "start": 977,
                                "end": 985,
                                "fullWidth": 8,
                                "width": 8,
                                "text": "testcase",
                                "value": "testcase",
                                "valueText": "testcase"
                            }
                        ],
                        "closeParenToken": {
                            "kind": "CloseParenToken",
                            "fullStart": 985,
                            "fullEnd": 986,
                            "start": 985,
                            "end": 986,
                            "fullWidth": 1,
                            "width": 1,
                            "text": ")",
                            "value": ")",
                            "valueText": ")"
                        }
                    }
                },
                "semicolonToken": {
                    "kind": "SemicolonToken",
                    "fullStart": 986,
                    "fullEnd": 989,
                    "start": 986,
                    "end": 987,
                    "fullWidth": 3,
                    "width": 1,
                    "text": ";",
                    "value": ";",
                    "valueText": ";",
                    "hasTrailingTrivia": true,
                    "hasTrailingNewLine": true,
                    "trailingTrivia": [
                        {
                            "kind": "NewLineTrivia",
                            "text": "\r\n"
                        }
                    ]
                }
            }
        ],
        "endOfFileToken": {
            "kind": "EndOfFileToken",
            "fullStart": 989,
            "fullEnd": 989,
            "start": 989,
            "end": 989,
            "fullWidth": 0,
            "width": 0,
            "text": ""
        }
    },
    "lineMap": {
        "lineStarts": [
            0,
            67,
            152,
            232,
            308,
            380,
            385,
            439,
            563,
            568,
            570,
            572,
            595,
            642,
            672,
            683,
            685,
            732,
            762,
            773,
            783,
            834,
            836,
            899,
            958,
            965,
            989
        ],
        "length": 989
    }
}<|MERGE_RESOLUTION|>--- conflicted
+++ resolved
@@ -277,11 +277,8 @@
                                             "start": 624,
                                             "end": 627,
                                             "fullWidth": 3,
-<<<<<<< HEAD
                                             "width": 3,
-=======
                                             "modifiers": [],
->>>>>>> e3c38734
                                             "identifier": {
                                                 "kind": "IdentifierName",
                                                 "fullStart": 624,
@@ -321,11 +318,8 @@
                                             "start": 629,
                                             "end": 632,
                                             "fullWidth": 3,
-<<<<<<< HEAD
                                             "width": 3,
-=======
                                             "modifiers": [],
->>>>>>> e3c38734
                                             "identifier": {
                                                 "kind": "IdentifierName",
                                                 "fullStart": 629,
@@ -365,11 +359,8 @@
                                             "start": 634,
                                             "end": 637,
                                             "fullWidth": 3,
-<<<<<<< HEAD
                                             "width": 3,
-=======
                                             "modifiers": [],
->>>>>>> e3c38734
                                             "identifier": {
                                                 "kind": "IdentifierName",
                                                 "fullStart": 634,
@@ -666,11 +657,8 @@
                                             "start": 714,
                                             "end": 717,
                                             "fullWidth": 3,
-<<<<<<< HEAD
                                             "width": 3,
-=======
                                             "modifiers": [],
->>>>>>> e3c38734
                                             "identifier": {
                                                 "kind": "IdentifierName",
                                                 "fullStart": 714,
@@ -710,11 +698,8 @@
                                             "start": 719,
                                             "end": 722,
                                             "fullWidth": 3,
-<<<<<<< HEAD
                                             "width": 3,
-=======
                                             "modifiers": [],
->>>>>>> e3c38734
                                             "identifier": {
                                                 "kind": "IdentifierName",
                                                 "fullStart": 719,
@@ -754,11 +739,8 @@
                                             "start": 724,
                                             "end": 727,
                                             "fullWidth": 3,
-<<<<<<< HEAD
                                             "width": 3,
-=======
                                             "modifiers": [],
->>>>>>> e3c38734
                                             "identifier": {
                                                 "kind": "IdentifierName",
                                                 "fullStart": 724,
