--- conflicted
+++ resolved
@@ -863,12 +863,8 @@
                                         "start": 742,
                                         "end": 783,
                                         "fullWidth": 41,
-<<<<<<< HEAD
                                         "width": 41,
-                                        "identifier": {
-=======
                                         "propertyName": {
->>>>>>> 85e84683
                                             "kind": "IdentifierName",
                                             "fullStart": 742,
                                             "fullEnd": 746,
