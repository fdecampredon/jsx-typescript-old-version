{
    "isDeclaration": false,
    "languageVersion": "EcmaScript5",
    "parseOptions": {
        "allowAutomaticSemicolonInsertion": true
    },
    "sourceUnit": {
        "kind": "SourceUnit",
        "fullStart": 0,
        "fullEnd": 999,
        "start": 536,
        "end": 999,
        "fullWidth": 999,
        "width": 463,
        "isIncrementallyUnusable": true,
        "moduleElements": [
            {
                "kind": "FunctionDeclaration",
                "fullStart": 0,
                "fullEnd": 975,
                "start": 536,
                "end": 973,
                "fullWidth": 975,
                "width": 437,
                "modifiers": [],
                "functionKeyword": {
                    "kind": "FunctionKeyword",
                    "fullStart": 0,
                    "fullEnd": 545,
                    "start": 536,
                    "end": 544,
                    "fullWidth": 545,
                    "width": 8,
                    "text": "function",
                    "value": "function",
                    "valueText": "function",
                    "hasLeadingTrivia": true,
                    "hasLeadingComment": true,
                    "hasLeadingNewLine": true,
                    "hasTrailingTrivia": true,
                    "leadingTrivia": [
                        {
                            "kind": "SingleLineCommentTrivia",
                            "text": "/// Copyright (c) 2012 Ecma International.  All rights reserved. "
                        },
                        {
                            "kind": "NewLineTrivia",
                            "text": "\r\n"
                        },
                        {
                            "kind": "SingleLineCommentTrivia",
                            "text": "/// Ecma International makes this code available under the terms and conditions set"
                        },
                        {
                            "kind": "NewLineTrivia",
                            "text": "\r\n"
                        },
                        {
                            "kind": "SingleLineCommentTrivia",
                            "text": "/// forth on http://hg.ecmascript.org/tests/test262/raw-file/tip/LICENSE (the "
                        },
                        {
                            "kind": "NewLineTrivia",
                            "text": "\r\n"
                        },
                        {
                            "kind": "SingleLineCommentTrivia",
                            "text": "/// \"Use Terms\").   Any redistribution of this code must retain the above "
                        },
                        {
                            "kind": "NewLineTrivia",
                            "text": "\r\n"
                        },
                        {
                            "kind": "SingleLineCommentTrivia",
                            "text": "/// copyright and this notice and otherwise comply with the Use Terms."
                        },
                        {
                            "kind": "NewLineTrivia",
                            "text": "\r\n"
                        },
                        {
                            "kind": "MultiLineCommentTrivia",
                            "text": "/**\r\n * @path ch15/15.4/15.4.4/15.4.4.17/15.4.4.17-3-29.js\r\n * @description Array.prototype.some - value of 'length' is boundary value (2^32 + 1)\r\n */"
                        },
                        {
                            "kind": "NewLineTrivia",
                            "text": "\r\n"
                        },
                        {
                            "kind": "NewLineTrivia",
                            "text": "\r\n"
                        },
                        {
                            "kind": "NewLineTrivia",
                            "text": "\r\n"
                        }
                    ],
                    "trailingTrivia": [
                        {
                            "kind": "WhitespaceTrivia",
                            "text": " "
                        }
                    ]
                },
                "identifier": {
                    "kind": "IdentifierName",
                    "fullStart": 545,
                    "fullEnd": 553,
                    "start": 545,
                    "end": 553,
                    "fullWidth": 8,
                    "width": 8,
                    "text": "testcase",
                    "value": "testcase",
                    "valueText": "testcase"
                },
                "callSignature": {
                    "kind": "CallSignature",
                    "fullStart": 553,
                    "fullEnd": 556,
                    "start": 553,
                    "end": 555,
                    "fullWidth": 3,
                    "width": 2,
                    "parameterList": {
                        "kind": "ParameterList",
                        "fullStart": 553,
                        "fullEnd": 556,
                        "start": 553,
                        "end": 555,
                        "fullWidth": 3,
                        "width": 2,
                        "openParenToken": {
                            "kind": "OpenParenToken",
                            "fullStart": 553,
                            "fullEnd": 554,
                            "start": 553,
                            "end": 554,
                            "fullWidth": 1,
                            "width": 1,
                            "text": "(",
                            "value": "(",
                            "valueText": "("
                        },
                        "parameters": [],
                        "closeParenToken": {
                            "kind": "CloseParenToken",
                            "fullStart": 554,
                            "fullEnd": 556,
                            "start": 554,
                            "end": 555,
                            "fullWidth": 2,
                            "width": 1,
                            "text": ")",
                            "value": ")",
                            "valueText": ")",
                            "hasTrailingTrivia": true,
                            "trailingTrivia": [
                                {
                                    "kind": "WhitespaceTrivia",
                                    "text": " "
                                }
                            ]
                        }
                    }
                },
                "block": {
                    "kind": "Block",
                    "fullStart": 556,
                    "fullEnd": 975,
                    "start": 556,
                    "end": 973,
                    "fullWidth": 419,
                    "width": 417,
                    "openBraceToken": {
                        "kind": "OpenBraceToken",
                        "fullStart": 556,
                        "fullEnd": 559,
                        "start": 556,
                        "end": 557,
                        "fullWidth": 3,
                        "width": 1,
                        "text": "{",
                        "value": "{",
                        "valueText": "{",
                        "hasTrailingTrivia": true,
                        "hasTrailingNewLine": true,
                        "trailingTrivia": [
                            {
                                "kind": "NewLineTrivia",
                                "text": "\r\n"
                            }
                        ]
                    },
                    "statements": [
                        {
                            "kind": "FunctionDeclaration",
                            "fullStart": 559,
                            "fullEnd": 647,
                            "start": 567,
                            "end": 645,
                            "fullWidth": 88,
                            "width": 78,
                            "modifiers": [],
                            "functionKeyword": {
                                "kind": "FunctionKeyword",
                                "fullStart": 559,
                                "fullEnd": 576,
                                "start": 567,
                                "end": 575,
                                "fullWidth": 17,
                                "width": 8,
                                "text": "function",
                                "value": "function",
                                "valueText": "function",
                                "hasLeadingTrivia": true,
                                "hasTrailingTrivia": true,
                                "leadingTrivia": [
                                    {
                                        "kind": "WhitespaceTrivia",
                                        "text": "        "
                                    }
                                ],
                                "trailingTrivia": [
                                    {
                                        "kind": "WhitespaceTrivia",
                                        "text": " "
                                    }
                                ]
                            },
                            "identifier": {
                                "kind": "IdentifierName",
                                "fullStart": 576,
                                "fullEnd": 587,
                                "start": 576,
                                "end": 587,
                                "fullWidth": 11,
                                "width": 11,
                                "text": "callbackfn1",
                                "value": "callbackfn1",
                                "valueText": "callbackfn1"
                            },
                            "callSignature": {
                                "kind": "CallSignature",
                                "fullStart": 587,
                                "fullEnd": 603,
                                "start": 587,
                                "end": 602,
                                "fullWidth": 16,
                                "width": 15,
                                "parameterList": {
                                    "kind": "ParameterList",
                                    "fullStart": 587,
                                    "fullEnd": 603,
                                    "start": 587,
                                    "end": 602,
                                    "fullWidth": 16,
                                    "width": 15,
                                    "openParenToken": {
                                        "kind": "OpenParenToken",
                                        "fullStart": 587,
                                        "fullEnd": 588,
                                        "start": 587,
                                        "end": 588,
                                        "fullWidth": 1,
                                        "width": 1,
                                        "text": "(",
                                        "value": "(",
                                        "valueText": "("
                                    },
                                    "parameters": [
                                        {
                                            "kind": "Parameter",
                                            "fullStart": 588,
                                            "fullEnd": 591,
                                            "start": 588,
                                            "end": 591,
                                            "fullWidth": 3,
                                            "width": 3,
                                            "modifiers": [],
                                            "identifier": {
                                                "kind": "IdentifierName",
                                                "fullStart": 588,
                                                "fullEnd": 591,
                                                "start": 588,
                                                "end": 591,
                                                "fullWidth": 3,
                                                "width": 3,
                                                "text": "val",
                                                "value": "val",
                                                "valueText": "val"
                                            }
                                        },
                                        {
                                            "kind": "CommaToken",
                                            "fullStart": 591,
                                            "fullEnd": 593,
                                            "start": 591,
                                            "end": 592,
                                            "fullWidth": 2,
                                            "width": 1,
                                            "text": ",",
                                            "value": ",",
                                            "valueText": ",",
                                            "hasTrailingTrivia": true,
                                            "trailingTrivia": [
                                                {
                                                    "kind": "WhitespaceTrivia",
                                                    "text": " "
                                                }
                                            ]
                                        },
                                        {
                                            "kind": "Parameter",
                                            "fullStart": 593,
                                            "fullEnd": 596,
                                            "start": 593,
                                            "end": 596,
                                            "fullWidth": 3,
                                            "width": 3,
                                            "modifiers": [],
                                            "identifier": {
                                                "kind": "IdentifierName",
                                                "fullStart": 593,
                                                "fullEnd": 596,
                                                "start": 593,
                                                "end": 596,
                                                "fullWidth": 3,
                                                "width": 3,
                                                "text": "idx",
                                                "value": "idx",
                                                "valueText": "idx"
                                            }
                                        },
                                        {
                                            "kind": "CommaToken",
                                            "fullStart": 596,
                                            "fullEnd": 598,
                                            "start": 596,
                                            "end": 597,
                                            "fullWidth": 2,
                                            "width": 1,
                                            "text": ",",
                                            "value": ",",
                                            "valueText": ",",
                                            "hasTrailingTrivia": true,
                                            "trailingTrivia": [
                                                {
                                                    "kind": "WhitespaceTrivia",
                                                    "text": " "
                                                }
                                            ]
                                        },
                                        {
                                            "kind": "Parameter",
                                            "fullStart": 598,
                                            "fullEnd": 601,
                                            "start": 598,
                                            "end": 601,
                                            "fullWidth": 3,
                                            "width": 3,
                                            "modifiers": [],
                                            "identifier": {
                                                "kind": "IdentifierName",
                                                "fullStart": 598,
                                                "fullEnd": 601,
                                                "start": 598,
                                                "end": 601,
                                                "fullWidth": 3,
                                                "width": 3,
                                                "text": "obj",
                                                "value": "obj",
                                                "valueText": "obj"
                                            }
                                        }
                                    ],
                                    "closeParenToken": {
                                        "kind": "CloseParenToken",
                                        "fullStart": 601,
                                        "fullEnd": 603,
                                        "start": 601,
                                        "end": 602,
                                        "fullWidth": 2,
                                        "width": 1,
                                        "text": ")",
                                        "value": ")",
                                        "valueText": ")",
                                        "hasTrailingTrivia": true,
                                        "trailingTrivia": [
                                            {
                                                "kind": "WhitespaceTrivia",
                                                "text": " "
                                            }
                                        ]
                                    }
                                }
                            },
                            "block": {
                                "kind": "Block",
                                "fullStart": 603,
                                "fullEnd": 647,
                                "start": 603,
                                "end": 645,
                                "fullWidth": 44,
                                "width": 42,
                                "openBraceToken": {
                                    "kind": "OpenBraceToken",
                                    "fullStart": 603,
                                    "fullEnd": 606,
                                    "start": 603,
                                    "end": 604,
                                    "fullWidth": 3,
                                    "width": 1,
                                    "text": "{",
                                    "value": "{",
                                    "valueText": "{",
                                    "hasTrailingTrivia": true,
                                    "hasTrailingNewLine": true,
                                    "trailingTrivia": [
                                        {
                                            "kind": "NewLineTrivia",
                                            "text": "\r\n"
                                        }
                                    ]
                                },
                                "statements": [
                                    {
                                        "kind": "ReturnStatement",
                                        "fullStart": 606,
                                        "fullEnd": 636,
                                        "start": 618,
                                        "end": 634,
                                        "fullWidth": 30,
                                        "width": 16,
                                        "returnKeyword": {
                                            "kind": "ReturnKeyword",
                                            "fullStart": 606,
                                            "fullEnd": 625,
                                            "start": 618,
                                            "end": 624,
                                            "fullWidth": 19,
                                            "width": 6,
                                            "text": "return",
                                            "value": "return",
                                            "valueText": "return",
                                            "hasLeadingTrivia": true,
                                            "hasTrailingTrivia": true,
                                            "leadingTrivia": [
                                                {
                                                    "kind": "WhitespaceTrivia",
                                                    "text": "            "
                                                }
                                            ],
                                            "trailingTrivia": [
                                                {
                                                    "kind": "WhitespaceTrivia",
                                                    "text": " "
                                                }
                                            ]
                                        },
                                        "expression": {
                                            "kind": "GreaterThanExpression",
                                            "fullStart": 625,
                                            "fullEnd": 633,
                                            "start": 625,
                                            "end": 633,
                                            "fullWidth": 8,
                                            "width": 8,
                                            "left": {
                                                "kind": "IdentifierName",
                                                "fullStart": 625,
                                                "fullEnd": 629,
                                                "start": 625,
                                                "end": 628,
                                                "fullWidth": 4,
                                                "width": 3,
                                                "text": "val",
                                                "value": "val",
                                                "valueText": "val",
                                                "hasTrailingTrivia": true,
                                                "trailingTrivia": [
                                                    {
                                                        "kind": "WhitespaceTrivia",
                                                        "text": " "
                                                    }
                                                ]
                                            },
                                            "operatorToken": {
                                                "kind": "GreaterThanToken",
                                                "fullStart": 629,
                                                "fullEnd": 631,
                                                "start": 629,
                                                "end": 630,
                                                "fullWidth": 2,
                                                "width": 1,
                                                "text": ">",
                                                "value": ">",
                                                "valueText": ">",
                                                "hasTrailingTrivia": true,
                                                "trailingTrivia": [
                                                    {
                                                        "kind": "WhitespaceTrivia",
                                                        "text": " "
                                                    }
                                                ]
                                            },
                                            "right": {
                                                "kind": "NumericLiteral",
                                                "fullStart": 631,
                                                "fullEnd": 633,
                                                "start": 631,
                                                "end": 633,
                                                "fullWidth": 2,
                                                "width": 2,
                                                "text": "10",
                                                "value": 10,
                                                "valueText": "10"
                                            }
                                        },
                                        "semicolonToken": {
                                            "kind": "SemicolonToken",
                                            "fullStart": 633,
                                            "fullEnd": 636,
                                            "start": 633,
                                            "end": 634,
                                            "fullWidth": 3,
                                            "width": 1,
                                            "text": ";",
                                            "value": ";",
                                            "valueText": ";",
                                            "hasTrailingTrivia": true,
                                            "hasTrailingNewLine": true,
                                            "trailingTrivia": [
                                                {
                                                    "kind": "NewLineTrivia",
                                                    "text": "\r\n"
                                                }
                                            ]
                                        }
                                    }
                                ],
                                "closeBraceToken": {
                                    "kind": "CloseBraceToken",
                                    "fullStart": 636,
                                    "fullEnd": 647,
                                    "start": 644,
                                    "end": 645,
                                    "fullWidth": 11,
                                    "width": 1,
                                    "text": "}",
                                    "value": "}",
                                    "valueText": "}",
                                    "hasLeadingTrivia": true,
                                    "hasTrailingTrivia": true,
                                    "hasTrailingNewLine": true,
                                    "leadingTrivia": [
                                        {
                                            "kind": "WhitespaceTrivia",
                                            "text": "        "
                                        }
                                    ],
                                    "trailingTrivia": [
                                        {
                                            "kind": "NewLineTrivia",
                                            "text": "\r\n"
                                        }
                                    ]
                                }
                            }
                        },
                        {
                            "kind": "FunctionDeclaration",
                            "fullStart": 647,
                            "fullEnd": 737,
                            "start": 657,
                            "end": 735,
                            "fullWidth": 90,
                            "width": 78,
                            "modifiers": [],
                            "functionKeyword": {
                                "kind": "FunctionKeyword",
                                "fullStart": 647,
                                "fullEnd": 666,
                                "start": 657,
                                "end": 665,
                                "fullWidth": 19,
                                "width": 8,
                                "text": "function",
                                "value": "function",
                                "valueText": "function",
                                "hasLeadingTrivia": true,
                                "hasLeadingNewLine": true,
                                "hasTrailingTrivia": true,
                                "leadingTrivia": [
                                    {
                                        "kind": "NewLineTrivia",
                                        "text": "\r\n"
                                    },
                                    {
                                        "kind": "WhitespaceTrivia",
                                        "text": "        "
                                    }
                                ],
                                "trailingTrivia": [
                                    {
                                        "kind": "WhitespaceTrivia",
                                        "text": " "
                                    }
                                ]
                            },
                            "identifier": {
                                "kind": "IdentifierName",
                                "fullStart": 666,
                                "fullEnd": 677,
                                "start": 666,
                                "end": 677,
                                "fullWidth": 11,
                                "width": 11,
                                "text": "callbackfn2",
                                "value": "callbackfn2",
                                "valueText": "callbackfn2"
                            },
                            "callSignature": {
                                "kind": "CallSignature",
                                "fullStart": 677,
                                "fullEnd": 693,
                                "start": 677,
                                "end": 692,
                                "fullWidth": 16,
                                "width": 15,
                                "parameterList": {
                                    "kind": "ParameterList",
                                    "fullStart": 677,
                                    "fullEnd": 693,
                                    "start": 677,
                                    "end": 692,
                                    "fullWidth": 16,
                                    "width": 15,
                                    "openParenToken": {
                                        "kind": "OpenParenToken",
                                        "fullStart": 677,
                                        "fullEnd": 678,
                                        "start": 677,
                                        "end": 678,
                                        "fullWidth": 1,
                                        "width": 1,
                                        "text": "(",
                                        "value": "(",
                                        "valueText": "("
                                    },
                                    "parameters": [
                                        {
                                            "kind": "Parameter",
                                            "fullStart": 678,
                                            "fullEnd": 681,
                                            "start": 678,
                                            "end": 681,
                                            "fullWidth": 3,
                                            "width": 3,
                                            "modifiers": [],
                                            "identifier": {
                                                "kind": "IdentifierName",
                                                "fullStart": 678,
                                                "fullEnd": 681,
                                                "start": 678,
                                                "end": 681,
                                                "fullWidth": 3,
                                                "width": 3,
                                                "text": "val",
                                                "value": "val",
                                                "valueText": "val"
                                            }
                                        },
                                        {
                                            "kind": "CommaToken",
                                            "fullStart": 681,
                                            "fullEnd": 683,
                                            "start": 681,
                                            "end": 682,
                                            "fullWidth": 2,
                                            "width": 1,
                                            "text": ",",
                                            "value": ",",
                                            "valueText": ",",
                                            "hasTrailingTrivia": true,
                                            "trailingTrivia": [
                                                {
                                                    "kind": "WhitespaceTrivia",
                                                    "text": " "
                                                }
                                            ]
                                        },
                                        {
                                            "kind": "Parameter",
                                            "fullStart": 683,
                                            "fullEnd": 686,
                                            "start": 683,
                                            "end": 686,
                                            "fullWidth": 3,
                                            "width": 3,
                                            "modifiers": [],
                                            "identifier": {
                                                "kind": "IdentifierName",
                                                "fullStart": 683,
                                                "fullEnd": 686,
                                                "start": 683,
                                                "end": 686,
                                                "fullWidth": 3,
                                                "width": 3,
                                                "text": "idx",
                                                "value": "idx",
                                                "valueText": "idx"
                                            }
                                        },
                                        {
                                            "kind": "CommaToken",
                                            "fullStart": 686,
                                            "fullEnd": 688,
                                            "start": 686,
                                            "end": 687,
                                            "fullWidth": 2,
                                            "width": 1,
                                            "text": ",",
                                            "value": ",",
                                            "valueText": ",",
                                            "hasTrailingTrivia": true,
                                            "trailingTrivia": [
                                                {
                                                    "kind": "WhitespaceTrivia",
                                                    "text": " "
                                                }
                                            ]
                                        },
                                        {
                                            "kind": "Parameter",
                                            "fullStart": 688,
                                            "fullEnd": 691,
                                            "start": 688,
                                            "end": 691,
                                            "fullWidth": 3,
                                            "width": 3,
                                            "modifiers": [],
                                            "identifier": {
                                                "kind": "IdentifierName",
                                                "fullStart": 688,
                                                "fullEnd": 691,
                                                "start": 688,
                                                "end": 691,
                                                "fullWidth": 3,
                                                "width": 3,
                                                "text": "obj",
                                                "value": "obj",
                                                "valueText": "obj"
                                            }
                                        }
                                    ],
                                    "closeParenToken": {
                                        "kind": "CloseParenToken",
                                        "fullStart": 691,
                                        "fullEnd": 693,
                                        "start": 691,
                                        "end": 692,
                                        "fullWidth": 2,
                                        "width": 1,
                                        "text": ")",
                                        "value": ")",
                                        "valueText": ")",
                                        "hasTrailingTrivia": true,
                                        "trailingTrivia": [
                                            {
                                                "kind": "WhitespaceTrivia",
                                                "text": " "
                                            }
                                        ]
                                    }
                                }
                            },
                            "block": {
                                "kind": "Block",
                                "fullStart": 693,
                                "fullEnd": 737,
                                "start": 693,
                                "end": 735,
                                "fullWidth": 44,
                                "width": 42,
                                "openBraceToken": {
                                    "kind": "OpenBraceToken",
                                    "fullStart": 693,
                                    "fullEnd": 696,
                                    "start": 693,
                                    "end": 694,
                                    "fullWidth": 3,
                                    "width": 1,
                                    "text": "{",
                                    "value": "{",
                                    "valueText": "{",
                                    "hasTrailingTrivia": true,
                                    "hasTrailingNewLine": true,
                                    "trailingTrivia": [
                                        {
                                            "kind": "NewLineTrivia",
                                            "text": "\r\n"
                                        }
                                    ]
                                },
                                "statements": [
                                    {
                                        "kind": "ReturnStatement",
                                        "fullStart": 696,
                                        "fullEnd": 726,
                                        "start": 708,
                                        "end": 724,
                                        "fullWidth": 30,
                                        "width": 16,
                                        "returnKeyword": {
                                            "kind": "ReturnKeyword",
                                            "fullStart": 696,
                                            "fullEnd": 715,
                                            "start": 708,
                                            "end": 714,
                                            "fullWidth": 19,
                                            "width": 6,
                                            "text": "return",
                                            "value": "return",
                                            "valueText": "return",
                                            "hasLeadingTrivia": true,
                                            "hasTrailingTrivia": true,
                                            "leadingTrivia": [
                                                {
                                                    "kind": "WhitespaceTrivia",
                                                    "text": "            "
                                                }
                                            ],
                                            "trailingTrivia": [
                                                {
                                                    "kind": "WhitespaceTrivia",
                                                    "text": " "
                                                }
                                            ]
                                        },
                                        "expression": {
                                            "kind": "GreaterThanExpression",
                                            "fullStart": 715,
                                            "fullEnd": 723,
                                            "start": 715,
                                            "end": 723,
                                            "fullWidth": 8,
                                            "width": 8,
                                            "left": {
                                                "kind": "IdentifierName",
                                                "fullStart": 715,
                                                "fullEnd": 719,
                                                "start": 715,
                                                "end": 718,
                                                "fullWidth": 4,
                                                "width": 3,
                                                "text": "val",
                                                "value": "val",
                                                "valueText": "val",
                                                "hasTrailingTrivia": true,
                                                "trailingTrivia": [
                                                    {
                                                        "kind": "WhitespaceTrivia",
                                                        "text": " "
                                                    }
                                                ]
                                            },
                                            "operatorToken": {
                                                "kind": "GreaterThanToken",
                                                "fullStart": 719,
                                                "fullEnd": 721,
                                                "start": 719,
                                                "end": 720,
                                                "fullWidth": 2,
                                                "width": 1,
                                                "text": ">",
                                                "value": ">",
                                                "valueText": ">",
                                                "hasTrailingTrivia": true,
                                                "trailingTrivia": [
                                                    {
                                                        "kind": "WhitespaceTrivia",
                                                        "text": " "
                                                    }
                                                ]
                                            },
                                            "right": {
                                                "kind": "NumericLiteral",
                                                "fullStart": 721,
                                                "fullEnd": 723,
                                                "start": 721,
                                                "end": 723,
                                                "fullWidth": 2,
                                                "width": 2,
                                                "text": "11",
                                                "value": 11,
                                                "valueText": "11"
                                            }
                                        },
                                        "semicolonToken": {
                                            "kind": "SemicolonToken",
                                            "fullStart": 723,
                                            "fullEnd": 726,
                                            "start": 723,
                                            "end": 724,
                                            "fullWidth": 3,
                                            "width": 1,
                                            "text": ";",
                                            "value": ";",
                                            "valueText": ";",
                                            "hasTrailingTrivia": true,
                                            "hasTrailingNewLine": true,
                                            "trailingTrivia": [
                                                {
                                                    "kind": "NewLineTrivia",
                                                    "text": "\r\n"
                                                }
                                            ]
                                        }
                                    }
                                ],
                                "closeBraceToken": {
                                    "kind": "CloseBraceToken",
                                    "fullStart": 726,
                                    "fullEnd": 737,
                                    "start": 734,
                                    "end": 735,
                                    "fullWidth": 11,
                                    "width": 1,
                                    "text": "}",
                                    "value": "}",
                                    "valueText": "}",
                                    "hasLeadingTrivia": true,
                                    "hasTrailingTrivia": true,
                                    "hasTrailingNewLine": true,
                                    "leadingTrivia": [
                                        {
                                            "kind": "WhitespaceTrivia",
                                            "text": "        "
                                        }
                                    ],
                                    "trailingTrivia": [
                                        {
                                            "kind": "NewLineTrivia",
                                            "text": "\r\n"
                                        }
                                    ]
                                }
                            }
                        },
                        {
                            "kind": "VariableStatement",
                            "fullStart": 737,
                            "fullEnd": 844,
                            "start": 747,
                            "end": 842,
                            "fullWidth": 107,
                            "width": 95,
                            "modifiers": [],
                            "variableDeclaration": {
                                "kind": "VariableDeclaration",
                                "fullStart": 737,
                                "fullEnd": 841,
                                "start": 747,
                                "end": 841,
                                "fullWidth": 104,
                                "width": 94,
                                "varKeyword": {
                                    "kind": "VarKeyword",
                                    "fullStart": 737,
                                    "fullEnd": 751,
                                    "start": 747,
                                    "end": 750,
                                    "fullWidth": 14,
                                    "width": 3,
                                    "text": "var",
                                    "value": "var",
                                    "valueText": "var",
                                    "hasLeadingTrivia": true,
                                    "hasLeadingNewLine": true,
                                    "hasTrailingTrivia": true,
                                    "leadingTrivia": [
                                        {
                                            "kind": "NewLineTrivia",
                                            "text": "\r\n"
                                        },
                                        {
                                            "kind": "WhitespaceTrivia",
                                            "text": "        "
                                        }
                                    ],
                                    "trailingTrivia": [
                                        {
                                            "kind": "WhitespaceTrivia",
                                            "text": " "
                                        }
                                    ]
                                },
                                "variableDeclarators": [
                                    {
                                        "kind": "VariableDeclarator",
                                        "fullStart": 751,
                                        "fullEnd": 841,
                                        "start": 751,
                                        "end": 841,
                                        "fullWidth": 90,
<<<<<<< HEAD
                                        "width": 90,
                                        "identifier": {
=======
                                        "propertyName": {
>>>>>>> 85e84683
                                            "kind": "IdentifierName",
                                            "fullStart": 751,
                                            "fullEnd": 755,
                                            "start": 751,
                                            "end": 754,
                                            "fullWidth": 4,
                                            "width": 3,
                                            "text": "obj",
                                            "value": "obj",
                                            "valueText": "obj",
                                            "hasTrailingTrivia": true,
                                            "trailingTrivia": [
                                                {
                                                    "kind": "WhitespaceTrivia",
                                                    "text": " "
                                                }
                                            ]
                                        },
                                        "equalsValueClause": {
                                            "kind": "EqualsValueClause",
                                            "fullStart": 755,
                                            "fullEnd": 841,
                                            "start": 755,
                                            "end": 841,
                                            "fullWidth": 86,
                                            "width": 86,
                                            "equalsToken": {
                                                "kind": "EqualsToken",
                                                "fullStart": 755,
                                                "fullEnd": 757,
                                                "start": 755,
                                                "end": 756,
                                                "fullWidth": 2,
                                                "width": 1,
                                                "text": "=",
                                                "value": "=",
                                                "valueText": "=",
                                                "hasTrailingTrivia": true,
                                                "trailingTrivia": [
                                                    {
                                                        "kind": "WhitespaceTrivia",
                                                        "text": " "
                                                    }
                                                ]
                                            },
                                            "value": {
                                                "kind": "ObjectLiteralExpression",
                                                "fullStart": 757,
                                                "fullEnd": 841,
                                                "start": 757,
                                                "end": 841,
                                                "fullWidth": 84,
                                                "width": 84,
                                                "openBraceToken": {
                                                    "kind": "OpenBraceToken",
                                                    "fullStart": 757,
                                                    "fullEnd": 760,
                                                    "start": 757,
                                                    "end": 758,
                                                    "fullWidth": 3,
                                                    "width": 1,
                                                    "text": "{",
                                                    "value": "{",
                                                    "valueText": "{",
                                                    "hasTrailingTrivia": true,
                                                    "hasTrailingNewLine": true,
                                                    "trailingTrivia": [
                                                        {
                                                            "kind": "NewLineTrivia",
                                                            "text": "\r\n"
                                                        }
                                                    ]
                                                },
                                                "propertyAssignments": [
                                                    {
                                                        "kind": "SimplePropertyAssignment",
                                                        "fullStart": 760,
                                                        "fullEnd": 777,
                                                        "start": 772,
                                                        "end": 777,
                                                        "fullWidth": 17,
                                                        "width": 5,
                                                        "propertyName": {
                                                            "kind": "NumericLiteral",
                                                            "fullStart": 760,
                                                            "fullEnd": 773,
                                                            "start": 772,
                                                            "end": 773,
                                                            "fullWidth": 13,
                                                            "width": 1,
                                                            "text": "0",
                                                            "value": 0,
                                                            "valueText": "0",
                                                            "hasLeadingTrivia": true,
                                                            "leadingTrivia": [
                                                                {
                                                                    "kind": "WhitespaceTrivia",
                                                                    "text": "            "
                                                                }
                                                            ]
                                                        },
                                                        "colonToken": {
                                                            "kind": "ColonToken",
                                                            "fullStart": 773,
                                                            "fullEnd": 775,
                                                            "start": 773,
                                                            "end": 774,
                                                            "fullWidth": 2,
                                                            "width": 1,
                                                            "text": ":",
                                                            "value": ":",
                                                            "valueText": ":",
                                                            "hasTrailingTrivia": true,
                                                            "trailingTrivia": [
                                                                {
                                                                    "kind": "WhitespaceTrivia",
                                                                    "text": " "
                                                                }
                                                            ]
                                                        },
                                                        "expression": {
                                                            "kind": "NumericLiteral",
                                                            "fullStart": 775,
                                                            "fullEnd": 777,
                                                            "start": 775,
                                                            "end": 777,
                                                            "fullWidth": 2,
                                                            "width": 2,
                                                            "text": "11",
                                                            "value": 11,
                                                            "valueText": "11"
                                                        }
                                                    },
                                                    {
                                                        "kind": "CommaToken",
                                                        "fullStart": 777,
                                                        "fullEnd": 780,
                                                        "start": 777,
                                                        "end": 778,
                                                        "fullWidth": 3,
                                                        "width": 1,
                                                        "text": ",",
                                                        "value": ",",
                                                        "valueText": ",",
                                                        "hasTrailingTrivia": true,
                                                        "hasTrailingNewLine": true,
                                                        "trailingTrivia": [
                                                            {
                                                                "kind": "NewLineTrivia",
                                                                "text": "\r\n"
                                                            }
                                                        ]
                                                    },
                                                    {
                                                        "kind": "SimplePropertyAssignment",
                                                        "fullStart": 780,
                                                        "fullEnd": 797,
                                                        "start": 792,
                                                        "end": 797,
                                                        "fullWidth": 17,
                                                        "width": 5,
                                                        "propertyName": {
                                                            "kind": "NumericLiteral",
                                                            "fullStart": 780,
                                                            "fullEnd": 793,
                                                            "start": 792,
                                                            "end": 793,
                                                            "fullWidth": 13,
                                                            "width": 1,
                                                            "text": "1",
                                                            "value": 1,
                                                            "valueText": "1",
                                                            "hasLeadingTrivia": true,
                                                            "leadingTrivia": [
                                                                {
                                                                    "kind": "WhitespaceTrivia",
                                                                    "text": "            "
                                                                }
                                                            ]
                                                        },
                                                        "colonToken": {
                                                            "kind": "ColonToken",
                                                            "fullStart": 793,
                                                            "fullEnd": 795,
                                                            "start": 793,
                                                            "end": 794,
                                                            "fullWidth": 2,
                                                            "width": 1,
                                                            "text": ":",
                                                            "value": ":",
                                                            "valueText": ":",
                                                            "hasTrailingTrivia": true,
                                                            "trailingTrivia": [
                                                                {
                                                                    "kind": "WhitespaceTrivia",
                                                                    "text": " "
                                                                }
                                                            ]
                                                        },
                                                        "expression": {
                                                            "kind": "NumericLiteral",
                                                            "fullStart": 795,
                                                            "fullEnd": 797,
                                                            "start": 795,
                                                            "end": 797,
                                                            "fullWidth": 2,
                                                            "width": 2,
                                                            "text": "12",
                                                            "value": 12,
                                                            "valueText": "12"
                                                        }
                                                    },
                                                    {
                                                        "kind": "CommaToken",
                                                        "fullStart": 797,
                                                        "fullEnd": 800,
                                                        "start": 797,
                                                        "end": 798,
                                                        "fullWidth": 3,
                                                        "width": 1,
                                                        "text": ",",
                                                        "value": ",",
                                                        "valueText": ",",
                                                        "hasTrailingTrivia": true,
                                                        "hasTrailingNewLine": true,
                                                        "trailingTrivia": [
                                                            {
                                                                "kind": "NewLineTrivia",
                                                                "text": "\r\n"
                                                            }
                                                        ]
                                                    },
                                                    {
                                                        "kind": "SimplePropertyAssignment",
                                                        "fullStart": 800,
                                                        "fullEnd": 832,
                                                        "start": 812,
                                                        "end": 830,
                                                        "fullWidth": 32,
                                                        "width": 18,
                                                        "propertyName": {
                                                            "kind": "IdentifierName",
                                                            "fullStart": 800,
                                                            "fullEnd": 818,
                                                            "start": 812,
                                                            "end": 818,
                                                            "fullWidth": 18,
                                                            "width": 6,
                                                            "text": "length",
                                                            "value": "length",
                                                            "valueText": "length",
                                                            "hasLeadingTrivia": true,
                                                            "leadingTrivia": [
                                                                {
                                                                    "kind": "WhitespaceTrivia",
                                                                    "text": "            "
                                                                }
                                                            ]
                                                        },
                                                        "colonToken": {
                                                            "kind": "ColonToken",
                                                            "fullStart": 818,
                                                            "fullEnd": 820,
                                                            "start": 818,
                                                            "end": 819,
                                                            "fullWidth": 2,
                                                            "width": 1,
                                                            "text": ":",
                                                            "value": ":",
                                                            "valueText": ":",
                                                            "hasTrailingTrivia": true,
                                                            "trailingTrivia": [
                                                                {
                                                                    "kind": "WhitespaceTrivia",
                                                                    "text": " "
                                                                }
                                                            ]
                                                        },
                                                        "expression": {
                                                            "kind": "NumericLiteral",
                                                            "fullStart": 820,
                                                            "fullEnd": 832,
                                                            "start": 820,
                                                            "end": 830,
                                                            "fullWidth": 12,
                                                            "width": 10,
                                                            "text": "4294967297",
                                                            "value": 4294967297,
                                                            "valueText": "4294967297",
                                                            "hasTrailingTrivia": true,
                                                            "hasTrailingNewLine": true,
                                                            "trailingTrivia": [
                                                                {
                                                                    "kind": "NewLineTrivia",
                                                                    "text": "\r\n"
                                                                }
                                                            ]
                                                        }
                                                    }
                                                ],
                                                "closeBraceToken": {
                                                    "kind": "CloseBraceToken",
                                                    "fullStart": 832,
                                                    "fullEnd": 841,
                                                    "start": 840,
                                                    "end": 841,
                                                    "fullWidth": 9,
                                                    "width": 1,
                                                    "text": "}",
                                                    "value": "}",
                                                    "valueText": "}",
                                                    "hasLeadingTrivia": true,
                                                    "leadingTrivia": [
                                                        {
                                                            "kind": "WhitespaceTrivia",
                                                            "text": "        "
                                                        }
                                                    ]
                                                }
                                            }
                                        }
                                    }
                                ]
                            },
                            "semicolonToken": {
                                "kind": "SemicolonToken",
                                "fullStart": 841,
                                "fullEnd": 844,
                                "start": 841,
                                "end": 842,
                                "fullWidth": 3,
                                "width": 1,
                                "text": ";",
                                "value": ";",
                                "valueText": ";",
                                "hasTrailingTrivia": true,
                                "hasTrailingNewLine": true,
                                "trailingTrivia": [
                                    {
                                        "kind": "NewLineTrivia",
                                        "text": "\r\n"
                                    }
                                ]
                            }
                        },
                        {
                            "kind": "ReturnStatement",
                            "fullStart": 844,
                            "fullEnd": 968,
                            "start": 854,
                            "end": 966,
                            "fullWidth": 124,
                            "width": 112,
                            "returnKeyword": {
                                "kind": "ReturnKeyword",
                                "fullStart": 844,
                                "fullEnd": 861,
                                "start": 854,
                                "end": 860,
                                "fullWidth": 17,
                                "width": 6,
                                "text": "return",
                                "value": "return",
                                "valueText": "return",
                                "hasLeadingTrivia": true,
                                "hasLeadingNewLine": true,
                                "hasTrailingTrivia": true,
                                "leadingTrivia": [
                                    {
                                        "kind": "NewLineTrivia",
                                        "text": "\r\n"
                                    },
                                    {
                                        "kind": "WhitespaceTrivia",
                                        "text": "        "
                                    }
                                ],
                                "trailingTrivia": [
                                    {
                                        "kind": "WhitespaceTrivia",
                                        "text": " "
                                    }
                                ]
                            },
                            "expression": {
                                "kind": "LogicalAndExpression",
                                "fullStart": 861,
                                "fullEnd": 965,
                                "start": 861,
                                "end": 965,
                                "fullWidth": 104,
                                "width": 104,
                                "left": {
                                    "kind": "InvocationExpression",
                                    "fullStart": 861,
                                    "fullEnd": 905,
                                    "start": 861,
                                    "end": 904,
                                    "fullWidth": 44,
                                    "width": 43,
                                    "expression": {
                                        "kind": "MemberAccessExpression",
                                        "fullStart": 861,
                                        "fullEnd": 886,
                                        "start": 861,
                                        "end": 886,
                                        "fullWidth": 25,
                                        "width": 25,
                                        "expression": {
                                            "kind": "MemberAccessExpression",
                                            "fullStart": 861,
                                            "fullEnd": 881,
                                            "start": 861,
                                            "end": 881,
                                            "fullWidth": 20,
                                            "width": 20,
                                            "expression": {
                                                "kind": "MemberAccessExpression",
                                                "fullStart": 861,
                                                "fullEnd": 876,
                                                "start": 861,
                                                "end": 876,
                                                "fullWidth": 15,
                                                "width": 15,
                                                "expression": {
                                                    "kind": "IdentifierName",
                                                    "fullStart": 861,
                                                    "fullEnd": 866,
                                                    "start": 861,
                                                    "end": 866,
                                                    "fullWidth": 5,
                                                    "width": 5,
                                                    "text": "Array",
                                                    "value": "Array",
                                                    "valueText": "Array"
                                                },
                                                "dotToken": {
                                                    "kind": "DotToken",
                                                    "fullStart": 866,
                                                    "fullEnd": 867,
                                                    "start": 866,
                                                    "end": 867,
                                                    "fullWidth": 1,
                                                    "width": 1,
                                                    "text": ".",
                                                    "value": ".",
                                                    "valueText": "."
                                                },
                                                "name": {
                                                    "kind": "IdentifierName",
                                                    "fullStart": 867,
                                                    "fullEnd": 876,
                                                    "start": 867,
                                                    "end": 876,
                                                    "fullWidth": 9,
                                                    "width": 9,
                                                    "text": "prototype",
                                                    "value": "prototype",
                                                    "valueText": "prototype"
                                                }
                                            },
                                            "dotToken": {
                                                "kind": "DotToken",
                                                "fullStart": 876,
                                                "fullEnd": 877,
                                                "start": 876,
                                                "end": 877,
                                                "fullWidth": 1,
                                                "width": 1,
                                                "text": ".",
                                                "value": ".",
                                                "valueText": "."
                                            },
                                            "name": {
                                                "kind": "IdentifierName",
                                                "fullStart": 877,
                                                "fullEnd": 881,
                                                "start": 877,
                                                "end": 881,
                                                "fullWidth": 4,
                                                "width": 4,
                                                "text": "some",
                                                "value": "some",
                                                "valueText": "some"
                                            }
                                        },
                                        "dotToken": {
                                            "kind": "DotToken",
                                            "fullStart": 881,
                                            "fullEnd": 882,
                                            "start": 881,
                                            "end": 882,
                                            "fullWidth": 1,
                                            "width": 1,
                                            "text": ".",
                                            "value": ".",
                                            "valueText": "."
                                        },
                                        "name": {
                                            "kind": "IdentifierName",
                                            "fullStart": 882,
                                            "fullEnd": 886,
                                            "start": 882,
                                            "end": 886,
                                            "fullWidth": 4,
                                            "width": 4,
                                            "text": "call",
                                            "value": "call",
                                            "valueText": "call"
                                        }
                                    },
                                    "argumentList": {
                                        "kind": "ArgumentList",
                                        "fullStart": 886,
                                        "fullEnd": 905,
                                        "start": 886,
                                        "end": 904,
                                        "fullWidth": 19,
                                        "width": 18,
                                        "openParenToken": {
                                            "kind": "OpenParenToken",
                                            "fullStart": 886,
                                            "fullEnd": 887,
                                            "start": 886,
                                            "end": 887,
                                            "fullWidth": 1,
                                            "width": 1,
                                            "text": "(",
                                            "value": "(",
                                            "valueText": "("
                                        },
                                        "arguments": [
                                            {
                                                "kind": "IdentifierName",
                                                "fullStart": 887,
                                                "fullEnd": 890,
                                                "start": 887,
                                                "end": 890,
                                                "fullWidth": 3,
                                                "width": 3,
                                                "text": "obj",
                                                "value": "obj",
                                                "valueText": "obj"
                                            },
                                            {
                                                "kind": "CommaToken",
                                                "fullStart": 890,
                                                "fullEnd": 892,
                                                "start": 890,
                                                "end": 891,
                                                "fullWidth": 2,
                                                "width": 1,
                                                "text": ",",
                                                "value": ",",
                                                "valueText": ",",
                                                "hasTrailingTrivia": true,
                                                "trailingTrivia": [
                                                    {
                                                        "kind": "WhitespaceTrivia",
                                                        "text": " "
                                                    }
                                                ]
                                            },
                                            {
                                                "kind": "IdentifierName",
                                                "fullStart": 892,
                                                "fullEnd": 903,
                                                "start": 892,
                                                "end": 903,
                                                "fullWidth": 11,
                                                "width": 11,
                                                "text": "callbackfn1",
                                                "value": "callbackfn1",
                                                "valueText": "callbackfn1"
                                            }
                                        ],
                                        "closeParenToken": {
                                            "kind": "CloseParenToken",
                                            "fullStart": 903,
                                            "fullEnd": 905,
                                            "start": 903,
                                            "end": 904,
                                            "fullWidth": 2,
                                            "width": 1,
                                            "text": ")",
                                            "value": ")",
                                            "valueText": ")",
                                            "hasTrailingTrivia": true,
                                            "trailingTrivia": [
                                                {
                                                    "kind": "WhitespaceTrivia",
                                                    "text": " "
                                                }
                                            ]
                                        }
                                    }
                                },
                                "operatorToken": {
                                    "kind": "AmpersandAmpersandToken",
                                    "fullStart": 905,
                                    "fullEnd": 909,
                                    "start": 905,
                                    "end": 907,
                                    "fullWidth": 4,
                                    "width": 2,
                                    "text": "&&",
                                    "value": "&&",
                                    "valueText": "&&",
                                    "hasTrailingTrivia": true,
                                    "hasTrailingNewLine": true,
                                    "trailingTrivia": [
                                        {
                                            "kind": "NewLineTrivia",
                                            "text": "\r\n"
                                        }
                                    ]
                                },
                                "right": {
                                    "kind": "LogicalNotExpression",
                                    "fullStart": 909,
                                    "fullEnd": 965,
                                    "start": 921,
                                    "end": 965,
                                    "fullWidth": 56,
                                    "width": 44,
                                    "operatorToken": {
                                        "kind": "ExclamationToken",
                                        "fullStart": 909,
                                        "fullEnd": 922,
                                        "start": 921,
                                        "end": 922,
                                        "fullWidth": 13,
                                        "width": 1,
                                        "text": "!",
                                        "value": "!",
                                        "valueText": "!",
                                        "hasLeadingTrivia": true,
                                        "leadingTrivia": [
                                            {
                                                "kind": "WhitespaceTrivia",
                                                "text": "            "
                                            }
                                        ]
                                    },
                                    "operand": {
                                        "kind": "InvocationExpression",
                                        "fullStart": 922,
                                        "fullEnd": 965,
                                        "start": 922,
                                        "end": 965,
                                        "fullWidth": 43,
                                        "width": 43,
                                        "expression": {
                                            "kind": "MemberAccessExpression",
                                            "fullStart": 922,
                                            "fullEnd": 947,
                                            "start": 922,
                                            "end": 947,
                                            "fullWidth": 25,
                                            "width": 25,
                                            "expression": {
                                                "kind": "MemberAccessExpression",
                                                "fullStart": 922,
                                                "fullEnd": 942,
                                                "start": 922,
                                                "end": 942,
                                                "fullWidth": 20,
                                                "width": 20,
                                                "expression": {
                                                    "kind": "MemberAccessExpression",
                                                    "fullStart": 922,
                                                    "fullEnd": 937,
                                                    "start": 922,
                                                    "end": 937,
                                                    "fullWidth": 15,
                                                    "width": 15,
                                                    "expression": {
                                                        "kind": "IdentifierName",
                                                        "fullStart": 922,
                                                        "fullEnd": 927,
                                                        "start": 922,
                                                        "end": 927,
                                                        "fullWidth": 5,
                                                        "width": 5,
                                                        "text": "Array",
                                                        "value": "Array",
                                                        "valueText": "Array"
                                                    },
                                                    "dotToken": {
                                                        "kind": "DotToken",
                                                        "fullStart": 927,
                                                        "fullEnd": 928,
                                                        "start": 927,
                                                        "end": 928,
                                                        "fullWidth": 1,
                                                        "width": 1,
                                                        "text": ".",
                                                        "value": ".",
                                                        "valueText": "."
                                                    },
                                                    "name": {
                                                        "kind": "IdentifierName",
                                                        "fullStart": 928,
                                                        "fullEnd": 937,
                                                        "start": 928,
                                                        "end": 937,
                                                        "fullWidth": 9,
                                                        "width": 9,
                                                        "text": "prototype",
                                                        "value": "prototype",
                                                        "valueText": "prototype"
                                                    }
                                                },
                                                "dotToken": {
                                                    "kind": "DotToken",
                                                    "fullStart": 937,
                                                    "fullEnd": 938,
                                                    "start": 937,
                                                    "end": 938,
                                                    "fullWidth": 1,
                                                    "width": 1,
                                                    "text": ".",
                                                    "value": ".",
                                                    "valueText": "."
                                                },
                                                "name": {
                                                    "kind": "IdentifierName",
                                                    "fullStart": 938,
                                                    "fullEnd": 942,
                                                    "start": 938,
                                                    "end": 942,
                                                    "fullWidth": 4,
                                                    "width": 4,
                                                    "text": "some",
                                                    "value": "some",
                                                    "valueText": "some"
                                                }
                                            },
                                            "dotToken": {
                                                "kind": "DotToken",
                                                "fullStart": 942,
                                                "fullEnd": 943,
                                                "start": 942,
                                                "end": 943,
                                                "fullWidth": 1,
                                                "width": 1,
                                                "text": ".",
                                                "value": ".",
                                                "valueText": "."
                                            },
                                            "name": {
                                                "kind": "IdentifierName",
                                                "fullStart": 943,
                                                "fullEnd": 947,
                                                "start": 943,
                                                "end": 947,
                                                "fullWidth": 4,
                                                "width": 4,
                                                "text": "call",
                                                "value": "call",
                                                "valueText": "call"
                                            }
                                        },
                                        "argumentList": {
                                            "kind": "ArgumentList",
                                            "fullStart": 947,
                                            "fullEnd": 965,
                                            "start": 947,
                                            "end": 965,
                                            "fullWidth": 18,
                                            "width": 18,
                                            "openParenToken": {
                                                "kind": "OpenParenToken",
                                                "fullStart": 947,
                                                "fullEnd": 948,
                                                "start": 947,
                                                "end": 948,
                                                "fullWidth": 1,
                                                "width": 1,
                                                "text": "(",
                                                "value": "(",
                                                "valueText": "("
                                            },
                                            "arguments": [
                                                {
                                                    "kind": "IdentifierName",
                                                    "fullStart": 948,
                                                    "fullEnd": 951,
                                                    "start": 948,
                                                    "end": 951,
                                                    "fullWidth": 3,
                                                    "width": 3,
                                                    "text": "obj",
                                                    "value": "obj",
                                                    "valueText": "obj"
                                                },
                                                {
                                                    "kind": "CommaToken",
                                                    "fullStart": 951,
                                                    "fullEnd": 953,
                                                    "start": 951,
                                                    "end": 952,
                                                    "fullWidth": 2,
                                                    "width": 1,
                                                    "text": ",",
                                                    "value": ",",
                                                    "valueText": ",",
                                                    "hasTrailingTrivia": true,
                                                    "trailingTrivia": [
                                                        {
                                                            "kind": "WhitespaceTrivia",
                                                            "text": " "
                                                        }
                                                    ]
                                                },
                                                {
                                                    "kind": "IdentifierName",
                                                    "fullStart": 953,
                                                    "fullEnd": 964,
                                                    "start": 953,
                                                    "end": 964,
                                                    "fullWidth": 11,
                                                    "width": 11,
                                                    "text": "callbackfn2",
                                                    "value": "callbackfn2",
                                                    "valueText": "callbackfn2"
                                                }
                                            ],
                                            "closeParenToken": {
                                                "kind": "CloseParenToken",
                                                "fullStart": 964,
                                                "fullEnd": 965,
                                                "start": 964,
                                                "end": 965,
                                                "fullWidth": 1,
                                                "width": 1,
                                                "text": ")",
                                                "value": ")",
                                                "valueText": ")"
                                            }
                                        }
                                    }
                                }
                            },
                            "semicolonToken": {
                                "kind": "SemicolonToken",
                                "fullStart": 965,
                                "fullEnd": 968,
                                "start": 965,
                                "end": 966,
                                "fullWidth": 3,
                                "width": 1,
                                "text": ";",
                                "value": ";",
                                "valueText": ";",
                                "hasTrailingTrivia": true,
                                "hasTrailingNewLine": true,
                                "trailingTrivia": [
                                    {
                                        "kind": "NewLineTrivia",
                                        "text": "\r\n"
                                    }
                                ]
                            }
                        }
                    ],
                    "closeBraceToken": {
                        "kind": "CloseBraceToken",
                        "fullStart": 968,
                        "fullEnd": 975,
                        "start": 972,
                        "end": 973,
                        "fullWidth": 7,
                        "width": 1,
                        "text": "}",
                        "value": "}",
                        "valueText": "}",
                        "hasLeadingTrivia": true,
                        "hasTrailingTrivia": true,
                        "hasTrailingNewLine": true,
                        "leadingTrivia": [
                            {
                                "kind": "WhitespaceTrivia",
                                "text": "    "
                            }
                        ],
                        "trailingTrivia": [
                            {
                                "kind": "NewLineTrivia",
                                "text": "\r\n"
                            }
                        ]
                    }
                }
            },
            {
                "kind": "ExpressionStatement",
                "fullStart": 975,
                "fullEnd": 999,
                "start": 975,
                "end": 997,
                "fullWidth": 24,
                "width": 22,
                "expression": {
                    "kind": "InvocationExpression",
                    "fullStart": 975,
                    "fullEnd": 996,
                    "start": 975,
                    "end": 996,
                    "fullWidth": 21,
                    "width": 21,
                    "expression": {
                        "kind": "IdentifierName",
                        "fullStart": 975,
                        "fullEnd": 986,
                        "start": 975,
                        "end": 986,
                        "fullWidth": 11,
                        "width": 11,
                        "text": "runTestCase",
                        "value": "runTestCase",
                        "valueText": "runTestCase"
                    },
                    "argumentList": {
                        "kind": "ArgumentList",
                        "fullStart": 986,
                        "fullEnd": 996,
                        "start": 986,
                        "end": 996,
                        "fullWidth": 10,
                        "width": 10,
                        "openParenToken": {
                            "kind": "OpenParenToken",
                            "fullStart": 986,
                            "fullEnd": 987,
                            "start": 986,
                            "end": 987,
                            "fullWidth": 1,
                            "width": 1,
                            "text": "(",
                            "value": "(",
                            "valueText": "("
                        },
                        "arguments": [
                            {
                                "kind": "IdentifierName",
                                "fullStart": 987,
                                "fullEnd": 995,
                                "start": 987,
                                "end": 995,
                                "fullWidth": 8,
                                "width": 8,
                                "text": "testcase",
                                "value": "testcase",
                                "valueText": "testcase"
                            }
                        ],
                        "closeParenToken": {
                            "kind": "CloseParenToken",
                            "fullStart": 995,
                            "fullEnd": 996,
                            "start": 995,
                            "end": 996,
                            "fullWidth": 1,
                            "width": 1,
                            "text": ")",
                            "value": ")",
                            "valueText": ")"
                        }
                    }
                },
                "semicolonToken": {
                    "kind": "SemicolonToken",
                    "fullStart": 996,
                    "fullEnd": 999,
                    "start": 996,
                    "end": 997,
                    "fullWidth": 3,
                    "width": 1,
                    "text": ";",
                    "value": ";",
                    "valueText": ";",
                    "hasTrailingTrivia": true,
                    "hasTrailingNewLine": true,
                    "trailingTrivia": [
                        {
                            "kind": "NewLineTrivia",
                            "text": "\r\n"
                        }
                    ]
                }
            }
        ],
        "endOfFileToken": {
            "kind": "EndOfFileToken",
            "fullStart": 999,
            "fullEnd": 999,
            "start": 999,
            "end": 999,
            "fullWidth": 0,
            "width": 0,
            "text": ""
        }
    },
    "lineMap": {
        "lineStarts": [
            0,
            67,
            152,
            232,
            308,
            380,
            385,
            440,
            527,
            532,
            534,
            536,
            559,
            606,
            636,
            647,
            649,
            696,
            726,
            737,
            739,
            760,
            780,
            800,
            832,
            844,
            846,
            909,
            968,
            975,
            999
        ],
        "length": 999
    }
}<|MERGE_RESOLUTION|>--- conflicted
+++ resolved
@@ -1005,12 +1005,8 @@
                                         "start": 751,
                                         "end": 841,
                                         "fullWidth": 90,
-<<<<<<< HEAD
                                         "width": 90,
-                                        "identifier": {
-=======
                                         "propertyName": {
->>>>>>> 85e84683
                                             "kind": "IdentifierName",
                                             "fullStart": 751,
                                             "fullEnd": 755,
