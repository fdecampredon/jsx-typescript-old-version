{
    "isDeclaration": false,
    "languageVersion": "EcmaScript5",
    "parseOptions": {
        "allowAutomaticSemicolonInsertion": true
    },
    "sourceUnit": {
        "kind": "SourceUnit",
        "fullStart": 0,
        "fullEnd": 1169,
        "start": 576,
        "end": 1169,
        "fullWidth": 1169,
        "width": 593,
        "isIncrementallyUnusable": true,
        "moduleElements": [
            {
                "kind": "FunctionDeclaration",
                "fullStart": 0,
                "fullEnd": 1145,
                "start": 576,
                "end": 1143,
                "fullWidth": 1145,
                "width": 567,
                "isIncrementallyUnusable": true,
                "modifiers": [],
                "functionKeyword": {
                    "kind": "FunctionKeyword",
                    "fullStart": 0,
                    "fullEnd": 585,
                    "start": 576,
                    "end": 584,
                    "fullWidth": 585,
                    "width": 8,
                    "text": "function",
                    "value": "function",
                    "valueText": "function",
                    "hasLeadingTrivia": true,
                    "hasLeadingComment": true,
                    "hasLeadingNewLine": true,
                    "hasTrailingTrivia": true,
                    "leadingTrivia": [
                        {
                            "kind": "SingleLineCommentTrivia",
                            "text": "/// Copyright (c) 2012 Ecma International.  All rights reserved. "
                        },
                        {
                            "kind": "NewLineTrivia",
                            "text": "\r\n"
                        },
                        {
                            "kind": "SingleLineCommentTrivia",
                            "text": "/// Ecma International makes this code available under the terms and conditions set"
                        },
                        {
                            "kind": "NewLineTrivia",
                            "text": "\r\n"
                        },
                        {
                            "kind": "SingleLineCommentTrivia",
                            "text": "/// forth on http://hg.ecmascript.org/tests/test262/raw-file/tip/LICENSE (the "
                        },
                        {
                            "kind": "NewLineTrivia",
                            "text": "\r\n"
                        },
                        {
                            "kind": "SingleLineCommentTrivia",
                            "text": "/// \"Use Terms\").   Any redistribution of this code must retain the above "
                        },
                        {
                            "kind": "NewLineTrivia",
                            "text": "\r\n"
                        },
                        {
                            "kind": "SingleLineCommentTrivia",
                            "text": "/// copyright and this notice and otherwise comply with the Use Terms."
                        },
                        {
                            "kind": "NewLineTrivia",
                            "text": "\r\n"
                        },
                        {
                            "kind": "MultiLineCommentTrivia",
                            "text": "/**\r\n * @path ch15/15.4/15.4.4/15.4.4.17/15.4.4.17-2-13.js\r\n * @description Array.prototype.some - 'length' is inherited accessor property without a get function on an Array-like object\r\n */"
                        },
                        {
                            "kind": "NewLineTrivia",
                            "text": "\r\n"
                        },
                        {
                            "kind": "NewLineTrivia",
                            "text": "\r\n"
                        },
                        {
                            "kind": "NewLineTrivia",
                            "text": "\r\n"
                        }
                    ],
                    "trailingTrivia": [
                        {
                            "kind": "WhitespaceTrivia",
                            "text": " "
                        }
                    ]
                },
                "identifier": {
                    "kind": "IdentifierName",
                    "fullStart": 585,
                    "fullEnd": 593,
                    "start": 585,
                    "end": 593,
                    "fullWidth": 8,
                    "width": 8,
                    "text": "testcase",
                    "value": "testcase",
                    "valueText": "testcase"
                },
                "callSignature": {
                    "kind": "CallSignature",
                    "fullStart": 593,
                    "fullEnd": 596,
                    "start": 593,
                    "end": 595,
                    "fullWidth": 3,
                    "width": 2,
                    "parameterList": {
                        "kind": "ParameterList",
                        "fullStart": 593,
                        "fullEnd": 596,
                        "start": 593,
                        "end": 595,
                        "fullWidth": 3,
                        "width": 2,
                        "openParenToken": {
                            "kind": "OpenParenToken",
                            "fullStart": 593,
                            "fullEnd": 594,
                            "start": 593,
                            "end": 594,
                            "fullWidth": 1,
                            "width": 1,
                            "text": "(",
                            "value": "(",
                            "valueText": "("
                        },
                        "parameters": [],
                        "closeParenToken": {
                            "kind": "CloseParenToken",
                            "fullStart": 594,
                            "fullEnd": 596,
                            "start": 594,
                            "end": 595,
                            "fullWidth": 2,
                            "width": 1,
                            "text": ")",
                            "value": ")",
                            "valueText": ")",
                            "hasTrailingTrivia": true,
                            "trailingTrivia": [
                                {
                                    "kind": "WhitespaceTrivia",
                                    "text": " "
                                }
                            ]
                        }
                    }
                },
                "block": {
                    "kind": "Block",
                    "fullStart": 596,
                    "fullEnd": 1145,
                    "start": 596,
                    "end": 1143,
                    "fullWidth": 549,
                    "width": 547,
                    "isIncrementallyUnusable": true,
                    "openBraceToken": {
                        "kind": "OpenBraceToken",
                        "fullStart": 596,
                        "fullEnd": 599,
                        "start": 596,
                        "end": 597,
                        "fullWidth": 3,
                        "width": 1,
                        "text": "{",
                        "value": "{",
                        "valueText": "{",
                        "hasTrailingTrivia": true,
                        "hasTrailingNewLine": true,
                        "trailingTrivia": [
                            {
                                "kind": "NewLineTrivia",
                                "text": "\r\n"
                            }
                        ]
                    },
                    "statements": [
                        {
                            "kind": "VariableStatement",
                            "fullStart": 599,
                            "fullEnd": 632,
                            "start": 609,
                            "end": 630,
                            "fullWidth": 33,
                            "width": 21,
                            "modifiers": [],
                            "variableDeclaration": {
                                "kind": "VariableDeclaration",
                                "fullStart": 599,
                                "fullEnd": 629,
                                "start": 609,
                                "end": 629,
                                "fullWidth": 30,
                                "width": 20,
                                "varKeyword": {
                                    "kind": "VarKeyword",
                                    "fullStart": 599,
                                    "fullEnd": 613,
                                    "start": 609,
                                    "end": 612,
                                    "fullWidth": 14,
                                    "width": 3,
                                    "text": "var",
                                    "value": "var",
                                    "valueText": "var",
                                    "hasLeadingTrivia": true,
                                    "hasLeadingNewLine": true,
                                    "hasTrailingTrivia": true,
                                    "leadingTrivia": [
                                        {
                                            "kind": "NewLineTrivia",
                                            "text": "\r\n"
                                        },
                                        {
                                            "kind": "WhitespaceTrivia",
                                            "text": "        "
                                        }
                                    ],
                                    "trailingTrivia": [
                                        {
                                            "kind": "WhitespaceTrivia",
                                            "text": " "
                                        }
                                    ]
                                },
                                "variableDeclarators": [
                                    {
                                        "kind": "VariableDeclarator",
                                        "fullStart": 613,
                                        "fullEnd": 629,
                                        "start": 613,
                                        "end": 629,
                                        "fullWidth": 16,
                                        "width": 16,
                                        "identifier": {
                                            "kind": "IdentifierName",
                                            "fullStart": 613,
                                            "fullEnd": 622,
                                            "start": 613,
                                            "end": 621,
                                            "fullWidth": 9,
                                            "width": 8,
                                            "text": "accessed",
                                            "value": "accessed",
                                            "valueText": "accessed",
                                            "hasTrailingTrivia": true,
                                            "trailingTrivia": [
                                                {
                                                    "kind": "WhitespaceTrivia",
                                                    "text": " "
                                                }
                                            ]
                                        },
                                        "equalsValueClause": {
                                            "kind": "EqualsValueClause",
                                            "fullStart": 622,
                                            "fullEnd": 629,
                                            "start": 622,
                                            "end": 629,
                                            "fullWidth": 7,
                                            "width": 7,
                                            "equalsToken": {
                                                "kind": "EqualsToken",
                                                "fullStart": 622,
                                                "fullEnd": 624,
                                                "start": 622,
                                                "end": 623,
                                                "fullWidth": 2,
                                                "width": 1,
                                                "text": "=",
                                                "value": "=",
                                                "valueText": "=",
                                                "hasTrailingTrivia": true,
                                                "trailingTrivia": [
                                                    {
                                                        "kind": "WhitespaceTrivia",
                                                        "text": " "
                                                    }
                                                ]
                                            },
                                            "value": {
                                                "kind": "FalseKeyword",
                                                "fullStart": 624,
                                                "fullEnd": 629,
                                                "start": 624,
                                                "end": 629,
                                                "fullWidth": 5,
                                                "width": 5,
                                                "text": "false",
                                                "value": false,
                                                "valueText": "false"
                                            }
                                        }
                                    }
                                ]
                            },
                            "semicolonToken": {
                                "kind": "SemicolonToken",
                                "fullStart": 629,
                                "fullEnd": 632,
                                "start": 629,
                                "end": 630,
                                "fullWidth": 3,
                                "width": 1,
                                "text": ";",
                                "value": ";",
                                "valueText": ";",
                                "hasTrailingTrivia": true,
                                "hasTrailingNewLine": true,
                                "trailingTrivia": [
                                    {
                                        "kind": "NewLineTrivia",
                                        "text": "\r\n"
                                    }
                                ]
                            }
                        },
                        {
                            "kind": "FunctionDeclaration",
                            "fullStart": 632,
                            "fullEnd": 751,
                            "start": 642,
                            "end": 749,
                            "fullWidth": 119,
                            "width": 107,
                            "modifiers": [],
                            "functionKeyword": {
                                "kind": "FunctionKeyword",
                                "fullStart": 632,
                                "fullEnd": 651,
                                "start": 642,
                                "end": 650,
                                "fullWidth": 19,
                                "width": 8,
                                "text": "function",
                                "value": "function",
                                "valueText": "function",
                                "hasLeadingTrivia": true,
                                "hasLeadingNewLine": true,
                                "hasTrailingTrivia": true,
                                "leadingTrivia": [
                                    {
                                        "kind": "NewLineTrivia",
                                        "text": "\r\n"
                                    },
                                    {
                                        "kind": "WhitespaceTrivia",
                                        "text": "        "
                                    }
                                ],
                                "trailingTrivia": [
                                    {
                                        "kind": "WhitespaceTrivia",
                                        "text": " "
                                    }
                                ]
                            },
                            "identifier": {
                                "kind": "IdentifierName",
                                "fullStart": 651,
                                "fullEnd": 661,
                                "start": 651,
                                "end": 661,
                                "fullWidth": 10,
                                "width": 10,
                                "text": "callbackfn",
                                "value": "callbackfn",
                                "valueText": "callbackfn"
                            },
                            "callSignature": {
                                "kind": "CallSignature",
                                "fullStart": 661,
                                "fullEnd": 677,
                                "start": 661,
                                "end": 676,
                                "fullWidth": 16,
                                "width": 15,
                                "parameterList": {
                                    "kind": "ParameterList",
                                    "fullStart": 661,
                                    "fullEnd": 677,
                                    "start": 661,
                                    "end": 676,
                                    "fullWidth": 16,
                                    "width": 15,
                                    "openParenToken": {
                                        "kind": "OpenParenToken",
                                        "fullStart": 661,
                                        "fullEnd": 662,
                                        "start": 661,
                                        "end": 662,
                                        "fullWidth": 1,
                                        "width": 1,
                                        "text": "(",
                                        "value": "(",
                                        "valueText": "("
                                    },
                                    "parameters": [
                                        {
                                            "kind": "Parameter",
                                            "fullStart": 662,
                                            "fullEnd": 665,
                                            "start": 662,
                                            "end": 665,
                                            "fullWidth": 3,
<<<<<<< HEAD
                                            "width": 3,
=======
                                            "modifiers": [],
>>>>>>> e3c38734
                                            "identifier": {
                                                "kind": "IdentifierName",
                                                "fullStart": 662,
                                                "fullEnd": 665,
                                                "start": 662,
                                                "end": 665,
                                                "fullWidth": 3,
                                                "width": 3,
                                                "text": "val",
                                                "value": "val",
                                                "valueText": "val"
                                            }
                                        },
                                        {
                                            "kind": "CommaToken",
                                            "fullStart": 665,
                                            "fullEnd": 667,
                                            "start": 665,
                                            "end": 666,
                                            "fullWidth": 2,
                                            "width": 1,
                                            "text": ",",
                                            "value": ",",
                                            "valueText": ",",
                                            "hasTrailingTrivia": true,
                                            "trailingTrivia": [
                                                {
                                                    "kind": "WhitespaceTrivia",
                                                    "text": " "
                                                }
                                            ]
                                        },
                                        {
                                            "kind": "Parameter",
                                            "fullStart": 667,
                                            "fullEnd": 670,
                                            "start": 667,
                                            "end": 670,
                                            "fullWidth": 3,
<<<<<<< HEAD
                                            "width": 3,
=======
                                            "modifiers": [],
>>>>>>> e3c38734
                                            "identifier": {
                                                "kind": "IdentifierName",
                                                "fullStart": 667,
                                                "fullEnd": 670,
                                                "start": 667,
                                                "end": 670,
                                                "fullWidth": 3,
                                                "width": 3,
                                                "text": "idx",
                                                "value": "idx",
                                                "valueText": "idx"
                                            }
                                        },
                                        {
                                            "kind": "CommaToken",
                                            "fullStart": 670,
                                            "fullEnd": 672,
                                            "start": 670,
                                            "end": 671,
                                            "fullWidth": 2,
                                            "width": 1,
                                            "text": ",",
                                            "value": ",",
                                            "valueText": ",",
                                            "hasTrailingTrivia": true,
                                            "trailingTrivia": [
                                                {
                                                    "kind": "WhitespaceTrivia",
                                                    "text": " "
                                                }
                                            ]
                                        },
                                        {
                                            "kind": "Parameter",
                                            "fullStart": 672,
                                            "fullEnd": 675,
                                            "start": 672,
                                            "end": 675,
                                            "fullWidth": 3,
<<<<<<< HEAD
                                            "width": 3,
=======
                                            "modifiers": [],
>>>>>>> e3c38734
                                            "identifier": {
                                                "kind": "IdentifierName",
                                                "fullStart": 672,
                                                "fullEnd": 675,
                                                "start": 672,
                                                "end": 675,
                                                "fullWidth": 3,
                                                "width": 3,
                                                "text": "obj",
                                                "value": "obj",
                                                "valueText": "obj"
                                            }
                                        }
                                    ],
                                    "closeParenToken": {
                                        "kind": "CloseParenToken",
                                        "fullStart": 675,
                                        "fullEnd": 677,
                                        "start": 675,
                                        "end": 676,
                                        "fullWidth": 2,
                                        "width": 1,
                                        "text": ")",
                                        "value": ")",
                                        "valueText": ")",
                                        "hasTrailingTrivia": true,
                                        "trailingTrivia": [
                                            {
                                                "kind": "WhitespaceTrivia",
                                                "text": " "
                                            }
                                        ]
                                    }
                                }
                            },
                            "block": {
                                "kind": "Block",
                                "fullStart": 677,
                                "fullEnd": 751,
                                "start": 677,
                                "end": 749,
                                "fullWidth": 74,
                                "width": 72,
                                "openBraceToken": {
                                    "kind": "OpenBraceToken",
                                    "fullStart": 677,
                                    "fullEnd": 680,
                                    "start": 677,
                                    "end": 678,
                                    "fullWidth": 3,
                                    "width": 1,
                                    "text": "{",
                                    "value": "{",
                                    "valueText": "{",
                                    "hasTrailingTrivia": true,
                                    "hasTrailingNewLine": true,
                                    "trailingTrivia": [
                                        {
                                            "kind": "NewLineTrivia",
                                            "text": "\r\n"
                                        }
                                    ]
                                },
                                "statements": [
                                    {
                                        "kind": "ExpressionStatement",
                                        "fullStart": 680,
                                        "fullEnd": 710,
                                        "start": 692,
                                        "end": 708,
                                        "fullWidth": 30,
                                        "width": 16,
                                        "expression": {
                                            "kind": "AssignmentExpression",
                                            "fullStart": 680,
                                            "fullEnd": 707,
                                            "start": 692,
                                            "end": 707,
                                            "fullWidth": 27,
                                            "width": 15,
                                            "left": {
                                                "kind": "IdentifierName",
                                                "fullStart": 680,
                                                "fullEnd": 701,
                                                "start": 692,
                                                "end": 700,
                                                "fullWidth": 21,
                                                "width": 8,
                                                "text": "accessed",
                                                "value": "accessed",
                                                "valueText": "accessed",
                                                "hasLeadingTrivia": true,
                                                "hasTrailingTrivia": true,
                                                "leadingTrivia": [
                                                    {
                                                        "kind": "WhitespaceTrivia",
                                                        "text": "            "
                                                    }
                                                ],
                                                "trailingTrivia": [
                                                    {
                                                        "kind": "WhitespaceTrivia",
                                                        "text": " "
                                                    }
                                                ]
                                            },
                                            "operatorToken": {
                                                "kind": "EqualsToken",
                                                "fullStart": 701,
                                                "fullEnd": 703,
                                                "start": 701,
                                                "end": 702,
                                                "fullWidth": 2,
                                                "width": 1,
                                                "text": "=",
                                                "value": "=",
                                                "valueText": "=",
                                                "hasTrailingTrivia": true,
                                                "trailingTrivia": [
                                                    {
                                                        "kind": "WhitespaceTrivia",
                                                        "text": " "
                                                    }
                                                ]
                                            },
                                            "right": {
                                                "kind": "TrueKeyword",
                                                "fullStart": 703,
                                                "fullEnd": 707,
                                                "start": 703,
                                                "end": 707,
                                                "fullWidth": 4,
                                                "width": 4,
                                                "text": "true",
                                                "value": true,
                                                "valueText": "true"
                                            }
                                        },
                                        "semicolonToken": {
                                            "kind": "SemicolonToken",
                                            "fullStart": 707,
                                            "fullEnd": 710,
                                            "start": 707,
                                            "end": 708,
                                            "fullWidth": 3,
                                            "width": 1,
                                            "text": ";",
                                            "value": ";",
                                            "valueText": ";",
                                            "hasTrailingTrivia": true,
                                            "hasTrailingNewLine": true,
                                            "trailingTrivia": [
                                                {
                                                    "kind": "NewLineTrivia",
                                                    "text": "\r\n"
                                                }
                                            ]
                                        }
                                    },
                                    {
                                        "kind": "ReturnStatement",
                                        "fullStart": 710,
                                        "fullEnd": 740,
                                        "start": 722,
                                        "end": 738,
                                        "fullWidth": 30,
                                        "width": 16,
                                        "returnKeyword": {
                                            "kind": "ReturnKeyword",
                                            "fullStart": 710,
                                            "fullEnd": 729,
                                            "start": 722,
                                            "end": 728,
                                            "fullWidth": 19,
                                            "width": 6,
                                            "text": "return",
                                            "value": "return",
                                            "valueText": "return",
                                            "hasLeadingTrivia": true,
                                            "hasTrailingTrivia": true,
                                            "leadingTrivia": [
                                                {
                                                    "kind": "WhitespaceTrivia",
                                                    "text": "            "
                                                }
                                            ],
                                            "trailingTrivia": [
                                                {
                                                    "kind": "WhitespaceTrivia",
                                                    "text": " "
                                                }
                                            ]
                                        },
                                        "expression": {
                                            "kind": "GreaterThanExpression",
                                            "fullStart": 729,
                                            "fullEnd": 737,
                                            "start": 729,
                                            "end": 737,
                                            "fullWidth": 8,
                                            "width": 8,
                                            "left": {
                                                "kind": "IdentifierName",
                                                "fullStart": 729,
                                                "fullEnd": 733,
                                                "start": 729,
                                                "end": 732,
                                                "fullWidth": 4,
                                                "width": 3,
                                                "text": "val",
                                                "value": "val",
                                                "valueText": "val",
                                                "hasTrailingTrivia": true,
                                                "trailingTrivia": [
                                                    {
                                                        "kind": "WhitespaceTrivia",
                                                        "text": " "
                                                    }
                                                ]
                                            },
                                            "operatorToken": {
                                                "kind": "GreaterThanToken",
                                                "fullStart": 733,
                                                "fullEnd": 735,
                                                "start": 733,
                                                "end": 734,
                                                "fullWidth": 2,
                                                "width": 1,
                                                "text": ">",
                                                "value": ">",
                                                "valueText": ">",
                                                "hasTrailingTrivia": true,
                                                "trailingTrivia": [
                                                    {
                                                        "kind": "WhitespaceTrivia",
                                                        "text": " "
                                                    }
                                                ]
                                            },
                                            "right": {
                                                "kind": "NumericLiteral",
                                                "fullStart": 735,
                                                "fullEnd": 737,
                                                "start": 735,
                                                "end": 737,
                                                "fullWidth": 2,
                                                "width": 2,
                                                "text": "10",
                                                "value": 10,
                                                "valueText": "10"
                                            }
                                        },
                                        "semicolonToken": {
                                            "kind": "SemicolonToken",
                                            "fullStart": 737,
                                            "fullEnd": 740,
                                            "start": 737,
                                            "end": 738,
                                            "fullWidth": 3,
                                            "width": 1,
                                            "text": ";",
                                            "value": ";",
                                            "valueText": ";",
                                            "hasTrailingTrivia": true,
                                            "hasTrailingNewLine": true,
                                            "trailingTrivia": [
                                                {
                                                    "kind": "NewLineTrivia",
                                                    "text": "\r\n"
                                                }
                                            ]
                                        }
                                    }
                                ],
                                "closeBraceToken": {
                                    "kind": "CloseBraceToken",
                                    "fullStart": 740,
                                    "fullEnd": 751,
                                    "start": 748,
                                    "end": 749,
                                    "fullWidth": 11,
                                    "width": 1,
                                    "text": "}",
                                    "value": "}",
                                    "valueText": "}",
                                    "hasLeadingTrivia": true,
                                    "hasTrailingTrivia": true,
                                    "hasTrailingNewLine": true,
                                    "leadingTrivia": [
                                        {
                                            "kind": "WhitespaceTrivia",
                                            "text": "        "
                                        }
                                    ],
                                    "trailingTrivia": [
                                        {
                                            "kind": "NewLineTrivia",
                                            "text": "\r\n"
                                        }
                                    ]
                                }
                            }
                        },
                        {
                            "kind": "VariableStatement",
                            "fullStart": 751,
                            "fullEnd": 778,
                            "start": 761,
                            "end": 776,
                            "fullWidth": 27,
                            "width": 15,
                            "modifiers": [],
                            "variableDeclaration": {
                                "kind": "VariableDeclaration",
                                "fullStart": 751,
                                "fullEnd": 775,
                                "start": 761,
                                "end": 775,
                                "fullWidth": 24,
                                "width": 14,
                                "varKeyword": {
                                    "kind": "VarKeyword",
                                    "fullStart": 751,
                                    "fullEnd": 765,
                                    "start": 761,
                                    "end": 764,
                                    "fullWidth": 14,
                                    "width": 3,
                                    "text": "var",
                                    "value": "var",
                                    "valueText": "var",
                                    "hasLeadingTrivia": true,
                                    "hasLeadingNewLine": true,
                                    "hasTrailingTrivia": true,
                                    "leadingTrivia": [
                                        {
                                            "kind": "NewLineTrivia",
                                            "text": "\r\n"
                                        },
                                        {
                                            "kind": "WhitespaceTrivia",
                                            "text": "        "
                                        }
                                    ],
                                    "trailingTrivia": [
                                        {
                                            "kind": "WhitespaceTrivia",
                                            "text": " "
                                        }
                                    ]
                                },
                                "variableDeclarators": [
                                    {
                                        "kind": "VariableDeclarator",
                                        "fullStart": 765,
                                        "fullEnd": 775,
                                        "start": 765,
                                        "end": 775,
                                        "fullWidth": 10,
                                        "width": 10,
                                        "identifier": {
                                            "kind": "IdentifierName",
                                            "fullStart": 765,
                                            "fullEnd": 771,
                                            "start": 765,
                                            "end": 770,
                                            "fullWidth": 6,
                                            "width": 5,
                                            "text": "proto",
                                            "value": "proto",
                                            "valueText": "proto",
                                            "hasTrailingTrivia": true,
                                            "trailingTrivia": [
                                                {
                                                    "kind": "WhitespaceTrivia",
                                                    "text": " "
                                                }
                                            ]
                                        },
                                        "equalsValueClause": {
                                            "kind": "EqualsValueClause",
                                            "fullStart": 771,
                                            "fullEnd": 775,
                                            "start": 771,
                                            "end": 775,
                                            "fullWidth": 4,
                                            "width": 4,
                                            "equalsToken": {
                                                "kind": "EqualsToken",
                                                "fullStart": 771,
                                                "fullEnd": 773,
                                                "start": 771,
                                                "end": 772,
                                                "fullWidth": 2,
                                                "width": 1,
                                                "text": "=",
                                                "value": "=",
                                                "valueText": "=",
                                                "hasTrailingTrivia": true,
                                                "trailingTrivia": [
                                                    {
                                                        "kind": "WhitespaceTrivia",
                                                        "text": " "
                                                    }
                                                ]
                                            },
                                            "value": {
                                                "kind": "ObjectLiteralExpression",
                                                "fullStart": 773,
                                                "fullEnd": 775,
                                                "start": 773,
                                                "end": 775,
                                                "fullWidth": 2,
                                                "width": 2,
                                                "openBraceToken": {
                                                    "kind": "OpenBraceToken",
                                                    "fullStart": 773,
                                                    "fullEnd": 774,
                                                    "start": 773,
                                                    "end": 774,
                                                    "fullWidth": 1,
                                                    "width": 1,
                                                    "text": "{",
                                                    "value": "{",
                                                    "valueText": "{"
                                                },
                                                "propertyAssignments": [],
                                                "closeBraceToken": {
                                                    "kind": "CloseBraceToken",
                                                    "fullStart": 774,
                                                    "fullEnd": 775,
                                                    "start": 774,
                                                    "end": 775,
                                                    "fullWidth": 1,
                                                    "width": 1,
                                                    "text": "}",
                                                    "value": "}",
                                                    "valueText": "}"
                                                }
                                            }
                                        }
                                    }
                                ]
                            },
                            "semicolonToken": {
                                "kind": "SemicolonToken",
                                "fullStart": 775,
                                "fullEnd": 778,
                                "start": 775,
                                "end": 776,
                                "fullWidth": 3,
                                "width": 1,
                                "text": ";",
                                "value": ";",
                                "valueText": ";",
                                "hasTrailingTrivia": true,
                                "hasTrailingNewLine": true,
                                "trailingTrivia": [
                                    {
                                        "kind": "NewLineTrivia",
                                        "text": "\r\n"
                                    }
                                ]
                            }
                        },
                        {
                            "kind": "ExpressionStatement",
                            "fullStart": 778,
                            "fullEnd": 908,
                            "start": 786,
                            "end": 906,
                            "fullWidth": 130,
                            "width": 120,
                            "isIncrementallyUnusable": true,
                            "expression": {
                                "kind": "InvocationExpression",
                                "fullStart": 778,
                                "fullEnd": 905,
                                "start": 786,
                                "end": 905,
                                "fullWidth": 127,
                                "width": 119,
                                "isIncrementallyUnusable": true,
                                "expression": {
                                    "kind": "MemberAccessExpression",
                                    "fullStart": 778,
                                    "fullEnd": 807,
                                    "start": 786,
                                    "end": 807,
                                    "fullWidth": 29,
                                    "width": 21,
                                    "expression": {
                                        "kind": "IdentifierName",
                                        "fullStart": 778,
                                        "fullEnd": 792,
                                        "start": 786,
                                        "end": 792,
                                        "fullWidth": 14,
                                        "width": 6,
                                        "text": "Object",
                                        "value": "Object",
                                        "valueText": "Object",
                                        "hasLeadingTrivia": true,
                                        "leadingTrivia": [
                                            {
                                                "kind": "WhitespaceTrivia",
                                                "text": "        "
                                            }
                                        ]
                                    },
                                    "dotToken": {
                                        "kind": "DotToken",
                                        "fullStart": 792,
                                        "fullEnd": 793,
                                        "start": 792,
                                        "end": 793,
                                        "fullWidth": 1,
                                        "width": 1,
                                        "text": ".",
                                        "value": ".",
                                        "valueText": "."
                                    },
                                    "name": {
                                        "kind": "IdentifierName",
                                        "fullStart": 793,
                                        "fullEnd": 807,
                                        "start": 793,
                                        "end": 807,
                                        "fullWidth": 14,
                                        "width": 14,
                                        "text": "defineProperty",
                                        "value": "defineProperty",
                                        "valueText": "defineProperty"
                                    }
                                },
                                "argumentList": {
                                    "kind": "ArgumentList",
                                    "fullStart": 807,
                                    "fullEnd": 905,
                                    "start": 807,
                                    "end": 905,
                                    "fullWidth": 98,
                                    "width": 98,
                                    "isIncrementallyUnusable": true,
                                    "openParenToken": {
                                        "kind": "OpenParenToken",
                                        "fullStart": 807,
                                        "fullEnd": 808,
                                        "start": 807,
                                        "end": 808,
                                        "fullWidth": 1,
                                        "width": 1,
                                        "text": "(",
                                        "value": "(",
                                        "valueText": "("
                                    },
                                    "arguments": [
                                        {
                                            "kind": "IdentifierName",
                                            "fullStart": 808,
                                            "fullEnd": 813,
                                            "start": 808,
                                            "end": 813,
                                            "fullWidth": 5,
                                            "width": 5,
                                            "text": "proto",
                                            "value": "proto",
                                            "valueText": "proto"
                                        },
                                        {
                                            "kind": "CommaToken",
                                            "fullStart": 813,
                                            "fullEnd": 815,
                                            "start": 813,
                                            "end": 814,
                                            "fullWidth": 2,
                                            "width": 1,
                                            "text": ",",
                                            "value": ",",
                                            "valueText": ",",
                                            "hasTrailingTrivia": true,
                                            "trailingTrivia": [
                                                {
                                                    "kind": "WhitespaceTrivia",
                                                    "text": " "
                                                }
                                            ]
                                        },
                                        {
                                            "kind": "StringLiteral",
                                            "fullStart": 815,
                                            "fullEnd": 823,
                                            "start": 815,
                                            "end": 823,
                                            "fullWidth": 8,
                                            "width": 8,
                                            "text": "\"length\"",
                                            "value": "length",
                                            "valueText": "length"
                                        },
                                        {
                                            "kind": "CommaToken",
                                            "fullStart": 823,
                                            "fullEnd": 825,
                                            "start": 823,
                                            "end": 824,
                                            "fullWidth": 2,
                                            "width": 1,
                                            "text": ",",
                                            "value": ",",
                                            "valueText": ",",
                                            "hasTrailingTrivia": true,
                                            "trailingTrivia": [
                                                {
                                                    "kind": "WhitespaceTrivia",
                                                    "text": " "
                                                }
                                            ]
                                        },
                                        {
                                            "kind": "ObjectLiteralExpression",
                                            "fullStart": 825,
                                            "fullEnd": 904,
                                            "start": 825,
                                            "end": 904,
                                            "fullWidth": 79,
                                            "width": 79,
                                            "isIncrementallyUnusable": true,
                                            "openBraceToken": {
                                                "kind": "OpenBraceToken",
                                                "fullStart": 825,
                                                "fullEnd": 828,
                                                "start": 825,
                                                "end": 826,
                                                "fullWidth": 3,
                                                "width": 1,
                                                "text": "{",
                                                "value": "{",
                                                "valueText": "{",
                                                "hasTrailingTrivia": true,
                                                "hasTrailingNewLine": true,
                                                "trailingTrivia": [
                                                    {
                                                        "kind": "NewLineTrivia",
                                                        "text": "\r\n"
                                                    }
                                                ]
                                            },
                                            "propertyAssignments": [
                                                {
                                                    "kind": "SimplePropertyAssignment",
                                                    "fullStart": 828,
                                                    "fullEnd": 860,
                                                    "start": 840,
                                                    "end": 860,
                                                    "fullWidth": 32,
                                                    "width": 20,
                                                    "isIncrementallyUnusable": true,
                                                    "propertyName": {
                                                        "kind": "IdentifierName",
                                                        "fullStart": 828,
                                                        "fullEnd": 843,
                                                        "start": 840,
                                                        "end": 843,
                                                        "fullWidth": 15,
                                                        "width": 3,
                                                        "text": "set",
                                                        "value": "set",
                                                        "valueText": "set",
                                                        "hasLeadingTrivia": true,
                                                        "leadingTrivia": [
                                                            {
                                                                "kind": "WhitespaceTrivia",
                                                                "text": "            "
                                                            }
                                                        ]
                                                    },
                                                    "colonToken": {
                                                        "kind": "ColonToken",
                                                        "fullStart": 843,
                                                        "fullEnd": 845,
                                                        "start": 843,
                                                        "end": 844,
                                                        "fullWidth": 2,
                                                        "width": 1,
                                                        "text": ":",
                                                        "value": ":",
                                                        "valueText": ":",
                                                        "hasTrailingTrivia": true,
                                                        "trailingTrivia": [
                                                            {
                                                                "kind": "WhitespaceTrivia",
                                                                "text": " "
                                                            }
                                                        ]
                                                    },
                                                    "expression": {
                                                        "kind": "FunctionExpression",
                                                        "fullStart": 845,
                                                        "fullEnd": 860,
                                                        "start": 845,
                                                        "end": 860,
                                                        "fullWidth": 15,
                                                        "width": 15,
                                                        "functionKeyword": {
                                                            "kind": "FunctionKeyword",
                                                            "fullStart": 845,
                                                            "fullEnd": 854,
                                                            "start": 845,
                                                            "end": 853,
                                                            "fullWidth": 9,
                                                            "width": 8,
                                                            "text": "function",
                                                            "value": "function",
                                                            "valueText": "function",
                                                            "hasTrailingTrivia": true,
                                                            "trailingTrivia": [
                                                                {
                                                                    "kind": "WhitespaceTrivia",
                                                                    "text": " "
                                                                }
                                                            ]
                                                        },
                                                        "callSignature": {
                                                            "kind": "CallSignature",
                                                            "fullStart": 854,
                                                            "fullEnd": 857,
                                                            "start": 854,
                                                            "end": 856,
                                                            "fullWidth": 3,
                                                            "width": 2,
                                                            "parameterList": {
                                                                "kind": "ParameterList",
                                                                "fullStart": 854,
                                                                "fullEnd": 857,
                                                                "start": 854,
                                                                "end": 856,
                                                                "fullWidth": 3,
                                                                "width": 2,
                                                                "openParenToken": {
                                                                    "kind": "OpenParenToken",
                                                                    "fullStart": 854,
                                                                    "fullEnd": 855,
                                                                    "start": 854,
                                                                    "end": 855,
                                                                    "fullWidth": 1,
                                                                    "width": 1,
                                                                    "text": "(",
                                                                    "value": "(",
                                                                    "valueText": "("
                                                                },
                                                                "parameters": [],
                                                                "closeParenToken": {
                                                                    "kind": "CloseParenToken",
                                                                    "fullStart": 855,
                                                                    "fullEnd": 857,
                                                                    "start": 855,
                                                                    "end": 856,
                                                                    "fullWidth": 2,
                                                                    "width": 1,
                                                                    "text": ")",
                                                                    "value": ")",
                                                                    "valueText": ")",
                                                                    "hasTrailingTrivia": true,
                                                                    "trailingTrivia": [
                                                                        {
                                                                            "kind": "WhitespaceTrivia",
                                                                            "text": " "
                                                                        }
                                                                    ]
                                                                }
                                                            }
                                                        },
                                                        "block": {
                                                            "kind": "Block",
                                                            "fullStart": 857,
                                                            "fullEnd": 860,
                                                            "start": 857,
                                                            "end": 860,
                                                            "fullWidth": 3,
                                                            "width": 3,
                                                            "openBraceToken": {
                                                                "kind": "OpenBraceToken",
                                                                "fullStart": 857,
                                                                "fullEnd": 859,
                                                                "start": 857,
                                                                "end": 858,
                                                                "fullWidth": 2,
                                                                "width": 1,
                                                                "text": "{",
                                                                "value": "{",
                                                                "valueText": "{",
                                                                "hasTrailingTrivia": true,
                                                                "trailingTrivia": [
                                                                    {
                                                                        "kind": "WhitespaceTrivia",
                                                                        "text": " "
                                                                    }
                                                                ]
                                                            },
                                                            "statements": [],
                                                            "closeBraceToken": {
                                                                "kind": "CloseBraceToken",
                                                                "fullStart": 859,
                                                                "fullEnd": 860,
                                                                "start": 859,
                                                                "end": 860,
                                                                "fullWidth": 1,
                                                                "width": 1,
                                                                "text": "}",
                                                                "value": "}",
                                                                "valueText": "}"
                                                            }
                                                        }
                                                    }
                                                },
                                                {
                                                    "kind": "CommaToken",
                                                    "fullStart": 860,
                                                    "fullEnd": 863,
                                                    "start": 860,
                                                    "end": 861,
                                                    "fullWidth": 3,
                                                    "width": 1,
                                                    "text": ",",
                                                    "value": ",",
                                                    "valueText": ",",
                                                    "hasTrailingTrivia": true,
                                                    "hasTrailingNewLine": true,
                                                    "trailingTrivia": [
                                                        {
                                                            "kind": "NewLineTrivia",
                                                            "text": "\r\n"
                                                        }
                                                    ]
                                                },
                                                {
                                                    "kind": "SimplePropertyAssignment",
                                                    "fullStart": 863,
                                                    "fullEnd": 895,
                                                    "start": 875,
                                                    "end": 893,
                                                    "fullWidth": 32,
                                                    "width": 18,
                                                    "propertyName": {
                                                        "kind": "IdentifierName",
                                                        "fullStart": 863,
                                                        "fullEnd": 887,
                                                        "start": 875,
                                                        "end": 887,
                                                        "fullWidth": 24,
                                                        "width": 12,
                                                        "text": "configurable",
                                                        "value": "configurable",
                                                        "valueText": "configurable",
                                                        "hasLeadingTrivia": true,
                                                        "leadingTrivia": [
                                                            {
                                                                "kind": "WhitespaceTrivia",
                                                                "text": "            "
                                                            }
                                                        ]
                                                    },
                                                    "colonToken": {
                                                        "kind": "ColonToken",
                                                        "fullStart": 887,
                                                        "fullEnd": 889,
                                                        "start": 887,
                                                        "end": 888,
                                                        "fullWidth": 2,
                                                        "width": 1,
                                                        "text": ":",
                                                        "value": ":",
                                                        "valueText": ":",
                                                        "hasTrailingTrivia": true,
                                                        "trailingTrivia": [
                                                            {
                                                                "kind": "WhitespaceTrivia",
                                                                "text": " "
                                                            }
                                                        ]
                                                    },
                                                    "expression": {
                                                        "kind": "TrueKeyword",
                                                        "fullStart": 889,
                                                        "fullEnd": 895,
                                                        "start": 889,
                                                        "end": 893,
                                                        "fullWidth": 6,
                                                        "width": 4,
                                                        "text": "true",
                                                        "value": true,
                                                        "valueText": "true",
                                                        "hasTrailingTrivia": true,
                                                        "hasTrailingNewLine": true,
                                                        "trailingTrivia": [
                                                            {
                                                                "kind": "NewLineTrivia",
                                                                "text": "\r\n"
                                                            }
                                                        ]
                                                    }
                                                }
                                            ],
                                            "closeBraceToken": {
                                                "kind": "CloseBraceToken",
                                                "fullStart": 895,
                                                "fullEnd": 904,
                                                "start": 903,
                                                "end": 904,
                                                "fullWidth": 9,
                                                "width": 1,
                                                "text": "}",
                                                "value": "}",
                                                "valueText": "}",
                                                "hasLeadingTrivia": true,
                                                "leadingTrivia": [
                                                    {
                                                        "kind": "WhitespaceTrivia",
                                                        "text": "        "
                                                    }
                                                ]
                                            }
                                        }
                                    ],
                                    "closeParenToken": {
                                        "kind": "CloseParenToken",
                                        "fullStart": 904,
                                        "fullEnd": 905,
                                        "start": 904,
                                        "end": 905,
                                        "fullWidth": 1,
                                        "width": 1,
                                        "text": ")",
                                        "value": ")",
                                        "valueText": ")"
                                    }
                                }
                            },
                            "semicolonToken": {
                                "kind": "SemicolonToken",
                                "fullStart": 905,
                                "fullEnd": 908,
                                "start": 905,
                                "end": 906,
                                "fullWidth": 3,
                                "width": 1,
                                "text": ";",
                                "value": ";",
                                "valueText": ";",
                                "hasTrailingTrivia": true,
                                "hasTrailingNewLine": true,
                                "trailingTrivia": [
                                    {
                                        "kind": "NewLineTrivia",
                                        "text": "\r\n"
                                    }
                                ]
                            }
                        },
                        {
                            "kind": "VariableStatement",
                            "fullStart": 908,
                            "fullEnd": 946,
                            "start": 918,
                            "end": 944,
                            "fullWidth": 38,
                            "width": 26,
                            "modifiers": [],
                            "variableDeclaration": {
                                "kind": "VariableDeclaration",
                                "fullStart": 908,
                                "fullEnd": 943,
                                "start": 918,
                                "end": 943,
                                "fullWidth": 35,
                                "width": 25,
                                "varKeyword": {
                                    "kind": "VarKeyword",
                                    "fullStart": 908,
                                    "fullEnd": 922,
                                    "start": 918,
                                    "end": 921,
                                    "fullWidth": 14,
                                    "width": 3,
                                    "text": "var",
                                    "value": "var",
                                    "valueText": "var",
                                    "hasLeadingTrivia": true,
                                    "hasLeadingNewLine": true,
                                    "hasTrailingTrivia": true,
                                    "leadingTrivia": [
                                        {
                                            "kind": "NewLineTrivia",
                                            "text": "\r\n"
                                        },
                                        {
                                            "kind": "WhitespaceTrivia",
                                            "text": "        "
                                        }
                                    ],
                                    "trailingTrivia": [
                                        {
                                            "kind": "WhitespaceTrivia",
                                            "text": " "
                                        }
                                    ]
                                },
                                "variableDeclarators": [
                                    {
                                        "kind": "VariableDeclarator",
                                        "fullStart": 922,
                                        "fullEnd": 943,
                                        "start": 922,
                                        "end": 943,
                                        "fullWidth": 21,
                                        "width": 21,
                                        "identifier": {
                                            "kind": "IdentifierName",
                                            "fullStart": 922,
                                            "fullEnd": 926,
                                            "start": 922,
                                            "end": 925,
                                            "fullWidth": 4,
                                            "width": 3,
                                            "text": "Con",
                                            "value": "Con",
                                            "valueText": "Con",
                                            "hasTrailingTrivia": true,
                                            "trailingTrivia": [
                                                {
                                                    "kind": "WhitespaceTrivia",
                                                    "text": " "
                                                }
                                            ]
                                        },
                                        "equalsValueClause": {
                                            "kind": "EqualsValueClause",
                                            "fullStart": 926,
                                            "fullEnd": 943,
                                            "start": 926,
                                            "end": 943,
                                            "fullWidth": 17,
                                            "width": 17,
                                            "equalsToken": {
                                                "kind": "EqualsToken",
                                                "fullStart": 926,
                                                "fullEnd": 928,
                                                "start": 926,
                                                "end": 927,
                                                "fullWidth": 2,
                                                "width": 1,
                                                "text": "=",
                                                "value": "=",
                                                "valueText": "=",
                                                "hasTrailingTrivia": true,
                                                "trailingTrivia": [
                                                    {
                                                        "kind": "WhitespaceTrivia",
                                                        "text": " "
                                                    }
                                                ]
                                            },
                                            "value": {
                                                "kind": "FunctionExpression",
                                                "fullStart": 928,
                                                "fullEnd": 943,
                                                "start": 928,
                                                "end": 943,
                                                "fullWidth": 15,
                                                "width": 15,
                                                "functionKeyword": {
                                                    "kind": "FunctionKeyword",
                                                    "fullStart": 928,
                                                    "fullEnd": 937,
                                                    "start": 928,
                                                    "end": 936,
                                                    "fullWidth": 9,
                                                    "width": 8,
                                                    "text": "function",
                                                    "value": "function",
                                                    "valueText": "function",
                                                    "hasTrailingTrivia": true,
                                                    "trailingTrivia": [
                                                        {
                                                            "kind": "WhitespaceTrivia",
                                                            "text": " "
                                                        }
                                                    ]
                                                },
                                                "callSignature": {
                                                    "kind": "CallSignature",
                                                    "fullStart": 937,
                                                    "fullEnd": 940,
                                                    "start": 937,
                                                    "end": 939,
                                                    "fullWidth": 3,
                                                    "width": 2,
                                                    "parameterList": {
                                                        "kind": "ParameterList",
                                                        "fullStart": 937,
                                                        "fullEnd": 940,
                                                        "start": 937,
                                                        "end": 939,
                                                        "fullWidth": 3,
                                                        "width": 2,
                                                        "openParenToken": {
                                                            "kind": "OpenParenToken",
                                                            "fullStart": 937,
                                                            "fullEnd": 938,
                                                            "start": 937,
                                                            "end": 938,
                                                            "fullWidth": 1,
                                                            "width": 1,
                                                            "text": "(",
                                                            "value": "(",
                                                            "valueText": "("
                                                        },
                                                        "parameters": [],
                                                        "closeParenToken": {
                                                            "kind": "CloseParenToken",
                                                            "fullStart": 938,
                                                            "fullEnd": 940,
                                                            "start": 938,
                                                            "end": 939,
                                                            "fullWidth": 2,
                                                            "width": 1,
                                                            "text": ")",
                                                            "value": ")",
                                                            "valueText": ")",
                                                            "hasTrailingTrivia": true,
                                                            "trailingTrivia": [
                                                                {
                                                                    "kind": "WhitespaceTrivia",
                                                                    "text": " "
                                                                }
                                                            ]
                                                        }
                                                    }
                                                },
                                                "block": {
                                                    "kind": "Block",
                                                    "fullStart": 940,
                                                    "fullEnd": 943,
                                                    "start": 940,
                                                    "end": 943,
                                                    "fullWidth": 3,
                                                    "width": 3,
                                                    "openBraceToken": {
                                                        "kind": "OpenBraceToken",
                                                        "fullStart": 940,
                                                        "fullEnd": 942,
                                                        "start": 940,
                                                        "end": 941,
                                                        "fullWidth": 2,
                                                        "width": 1,
                                                        "text": "{",
                                                        "value": "{",
                                                        "valueText": "{",
                                                        "hasTrailingTrivia": true,
                                                        "trailingTrivia": [
                                                            {
                                                                "kind": "WhitespaceTrivia",
                                                                "text": " "
                                                            }
                                                        ]
                                                    },
                                                    "statements": [],
                                                    "closeBraceToken": {
                                                        "kind": "CloseBraceToken",
                                                        "fullStart": 942,
                                                        "fullEnd": 943,
                                                        "start": 942,
                                                        "end": 943,
                                                        "fullWidth": 1,
                                                        "width": 1,
                                                        "text": "}",
                                                        "value": "}",
                                                        "valueText": "}"
                                                    }
                                                }
                                            }
                                        }
                                    }
                                ]
                            },
                            "semicolonToken": {
                                "kind": "SemicolonToken",
                                "fullStart": 943,
                                "fullEnd": 946,
                                "start": 943,
                                "end": 944,
                                "fullWidth": 3,
                                "width": 1,
                                "text": ";",
                                "value": ";",
                                "valueText": ";",
                                "hasTrailingTrivia": true,
                                "hasTrailingNewLine": true,
                                "trailingTrivia": [
                                    {
                                        "kind": "NewLineTrivia",
                                        "text": "\r\n"
                                    }
                                ]
                            }
                        },
                        {
                            "kind": "ExpressionStatement",
                            "fullStart": 946,
                            "fullEnd": 978,
                            "start": 954,
                            "end": 976,
                            "fullWidth": 32,
                            "width": 22,
                            "expression": {
                                "kind": "AssignmentExpression",
                                "fullStart": 946,
                                "fullEnd": 975,
                                "start": 954,
                                "end": 975,
                                "fullWidth": 29,
                                "width": 21,
                                "left": {
                                    "kind": "MemberAccessExpression",
                                    "fullStart": 946,
                                    "fullEnd": 968,
                                    "start": 954,
                                    "end": 967,
                                    "fullWidth": 22,
                                    "width": 13,
                                    "expression": {
                                        "kind": "IdentifierName",
                                        "fullStart": 946,
                                        "fullEnd": 957,
                                        "start": 954,
                                        "end": 957,
                                        "fullWidth": 11,
                                        "width": 3,
                                        "text": "Con",
                                        "value": "Con",
                                        "valueText": "Con",
                                        "hasLeadingTrivia": true,
                                        "leadingTrivia": [
                                            {
                                                "kind": "WhitespaceTrivia",
                                                "text": "        "
                                            }
                                        ]
                                    },
                                    "dotToken": {
                                        "kind": "DotToken",
                                        "fullStart": 957,
                                        "fullEnd": 958,
                                        "start": 957,
                                        "end": 958,
                                        "fullWidth": 1,
                                        "width": 1,
                                        "text": ".",
                                        "value": ".",
                                        "valueText": "."
                                    },
                                    "name": {
                                        "kind": "IdentifierName",
                                        "fullStart": 958,
                                        "fullEnd": 968,
                                        "start": 958,
                                        "end": 967,
                                        "fullWidth": 10,
                                        "width": 9,
                                        "text": "prototype",
                                        "value": "prototype",
                                        "valueText": "prototype",
                                        "hasTrailingTrivia": true,
                                        "trailingTrivia": [
                                            {
                                                "kind": "WhitespaceTrivia",
                                                "text": " "
                                            }
                                        ]
                                    }
                                },
                                "operatorToken": {
                                    "kind": "EqualsToken",
                                    "fullStart": 968,
                                    "fullEnd": 970,
                                    "start": 968,
                                    "end": 969,
                                    "fullWidth": 2,
                                    "width": 1,
                                    "text": "=",
                                    "value": "=",
                                    "valueText": "=",
                                    "hasTrailingTrivia": true,
                                    "trailingTrivia": [
                                        {
                                            "kind": "WhitespaceTrivia",
                                            "text": " "
                                        }
                                    ]
                                },
                                "right": {
                                    "kind": "IdentifierName",
                                    "fullStart": 970,
                                    "fullEnd": 975,
                                    "start": 970,
                                    "end": 975,
                                    "fullWidth": 5,
                                    "width": 5,
                                    "text": "proto",
                                    "value": "proto",
                                    "valueText": "proto"
                                }
                            },
                            "semicolonToken": {
                                "kind": "SemicolonToken",
                                "fullStart": 975,
                                "fullEnd": 978,
                                "start": 975,
                                "end": 976,
                                "fullWidth": 3,
                                "width": 1,
                                "text": ";",
                                "value": ";",
                                "valueText": ";",
                                "hasTrailingTrivia": true,
                                "hasTrailingNewLine": true,
                                "trailingTrivia": [
                                    {
                                        "kind": "NewLineTrivia",
                                        "text": "\r\n"
                                    }
                                ]
                            }
                        },
                        {
                            "kind": "VariableStatement",
                            "fullStart": 978,
                            "fullEnd": 1012,
                            "start": 988,
                            "end": 1010,
                            "fullWidth": 34,
                            "width": 22,
                            "modifiers": [],
                            "variableDeclaration": {
                                "kind": "VariableDeclaration",
                                "fullStart": 978,
                                "fullEnd": 1009,
                                "start": 988,
                                "end": 1009,
                                "fullWidth": 31,
                                "width": 21,
                                "varKeyword": {
                                    "kind": "VarKeyword",
                                    "fullStart": 978,
                                    "fullEnd": 992,
                                    "start": 988,
                                    "end": 991,
                                    "fullWidth": 14,
                                    "width": 3,
                                    "text": "var",
                                    "value": "var",
                                    "valueText": "var",
                                    "hasLeadingTrivia": true,
                                    "hasLeadingNewLine": true,
                                    "hasTrailingTrivia": true,
                                    "leadingTrivia": [
                                        {
                                            "kind": "NewLineTrivia",
                                            "text": "\r\n"
                                        },
                                        {
                                            "kind": "WhitespaceTrivia",
                                            "text": "        "
                                        }
                                    ],
                                    "trailingTrivia": [
                                        {
                                            "kind": "WhitespaceTrivia",
                                            "text": " "
                                        }
                                    ]
                                },
                                "variableDeclarators": [
                                    {
                                        "kind": "VariableDeclarator",
                                        "fullStart": 992,
                                        "fullEnd": 1009,
                                        "start": 992,
                                        "end": 1009,
                                        "fullWidth": 17,
                                        "width": 17,
                                        "identifier": {
                                            "kind": "IdentifierName",
                                            "fullStart": 992,
                                            "fullEnd": 998,
                                            "start": 992,
                                            "end": 997,
                                            "fullWidth": 6,
                                            "width": 5,
                                            "text": "child",
                                            "value": "child",
                                            "valueText": "child",
                                            "hasTrailingTrivia": true,
                                            "trailingTrivia": [
                                                {
                                                    "kind": "WhitespaceTrivia",
                                                    "text": " "
                                                }
                                            ]
                                        },
                                        "equalsValueClause": {
                                            "kind": "EqualsValueClause",
                                            "fullStart": 998,
                                            "fullEnd": 1009,
                                            "start": 998,
                                            "end": 1009,
                                            "fullWidth": 11,
                                            "width": 11,
                                            "equalsToken": {
                                                "kind": "EqualsToken",
                                                "fullStart": 998,
                                                "fullEnd": 1000,
                                                "start": 998,
                                                "end": 999,
                                                "fullWidth": 2,
                                                "width": 1,
                                                "text": "=",
                                                "value": "=",
                                                "valueText": "=",
                                                "hasTrailingTrivia": true,
                                                "trailingTrivia": [
                                                    {
                                                        "kind": "WhitespaceTrivia",
                                                        "text": " "
                                                    }
                                                ]
                                            },
                                            "value": {
                                                "kind": "ObjectCreationExpression",
                                                "fullStart": 1000,
                                                "fullEnd": 1009,
                                                "start": 1000,
                                                "end": 1009,
                                                "fullWidth": 9,
                                                "width": 9,
                                                "newKeyword": {
                                                    "kind": "NewKeyword",
                                                    "fullStart": 1000,
                                                    "fullEnd": 1004,
                                                    "start": 1000,
                                                    "end": 1003,
                                                    "fullWidth": 4,
                                                    "width": 3,
                                                    "text": "new",
                                                    "value": "new",
                                                    "valueText": "new",
                                                    "hasTrailingTrivia": true,
                                                    "trailingTrivia": [
                                                        {
                                                            "kind": "WhitespaceTrivia",
                                                            "text": " "
                                                        }
                                                    ]
                                                },
                                                "expression": {
                                                    "kind": "IdentifierName",
                                                    "fullStart": 1004,
                                                    "fullEnd": 1007,
                                                    "start": 1004,
                                                    "end": 1007,
                                                    "fullWidth": 3,
                                                    "width": 3,
                                                    "text": "Con",
                                                    "value": "Con",
                                                    "valueText": "Con"
                                                },
                                                "argumentList": {
                                                    "kind": "ArgumentList",
                                                    "fullStart": 1007,
                                                    "fullEnd": 1009,
                                                    "start": 1007,
                                                    "end": 1009,
                                                    "fullWidth": 2,
                                                    "width": 2,
                                                    "openParenToken": {
                                                        "kind": "OpenParenToken",
                                                        "fullStart": 1007,
                                                        "fullEnd": 1008,
                                                        "start": 1007,
                                                        "end": 1008,
                                                        "fullWidth": 1,
                                                        "width": 1,
                                                        "text": "(",
                                                        "value": "(",
                                                        "valueText": "("
                                                    },
                                                    "arguments": [],
                                                    "closeParenToken": {
                                                        "kind": "CloseParenToken",
                                                        "fullStart": 1008,
                                                        "fullEnd": 1009,
                                                        "start": 1008,
                                                        "end": 1009,
                                                        "fullWidth": 1,
                                                        "width": 1,
                                                        "text": ")",
                                                        "value": ")",
                                                        "valueText": ")"
                                                    }
                                                }
                                            }
                                        }
                                    }
                                ]
                            },
                            "semicolonToken": {
                                "kind": "SemicolonToken",
                                "fullStart": 1009,
                                "fullEnd": 1012,
                                "start": 1009,
                                "end": 1010,
                                "fullWidth": 3,
                                "width": 1,
                                "text": ";",
                                "value": ";",
                                "valueText": ";",
                                "hasTrailingTrivia": true,
                                "hasTrailingNewLine": true,
                                "trailingTrivia": [
                                    {
                                        "kind": "NewLineTrivia",
                                        "text": "\r\n"
                                    }
                                ]
                            }
                        },
                        {
                            "kind": "ExpressionStatement",
                            "fullStart": 1012,
                            "fullEnd": 1036,
                            "start": 1020,
                            "end": 1034,
                            "fullWidth": 24,
                            "width": 14,
                            "expression": {
                                "kind": "AssignmentExpression",
                                "fullStart": 1012,
                                "fullEnd": 1033,
                                "start": 1020,
                                "end": 1033,
                                "fullWidth": 21,
                                "width": 13,
                                "left": {
                                    "kind": "ElementAccessExpression",
                                    "fullStart": 1012,
                                    "fullEnd": 1029,
                                    "start": 1020,
                                    "end": 1028,
                                    "fullWidth": 17,
                                    "width": 8,
                                    "expression": {
                                        "kind": "IdentifierName",
                                        "fullStart": 1012,
                                        "fullEnd": 1025,
                                        "start": 1020,
                                        "end": 1025,
                                        "fullWidth": 13,
                                        "width": 5,
                                        "text": "child",
                                        "value": "child",
                                        "valueText": "child",
                                        "hasLeadingTrivia": true,
                                        "leadingTrivia": [
                                            {
                                                "kind": "WhitespaceTrivia",
                                                "text": "        "
                                            }
                                        ]
                                    },
                                    "openBracketToken": {
                                        "kind": "OpenBracketToken",
                                        "fullStart": 1025,
                                        "fullEnd": 1026,
                                        "start": 1025,
                                        "end": 1026,
                                        "fullWidth": 1,
                                        "width": 1,
                                        "text": "[",
                                        "value": "[",
                                        "valueText": "["
                                    },
                                    "argumentExpression": {
                                        "kind": "NumericLiteral",
                                        "fullStart": 1026,
                                        "fullEnd": 1027,
                                        "start": 1026,
                                        "end": 1027,
                                        "fullWidth": 1,
                                        "width": 1,
                                        "text": "0",
                                        "value": 0,
                                        "valueText": "0"
                                    },
                                    "closeBracketToken": {
                                        "kind": "CloseBracketToken",
                                        "fullStart": 1027,
                                        "fullEnd": 1029,
                                        "start": 1027,
                                        "end": 1028,
                                        "fullWidth": 2,
                                        "width": 1,
                                        "text": "]",
                                        "value": "]",
                                        "valueText": "]",
                                        "hasTrailingTrivia": true,
                                        "trailingTrivia": [
                                            {
                                                "kind": "WhitespaceTrivia",
                                                "text": " "
                                            }
                                        ]
                                    }
                                },
                                "operatorToken": {
                                    "kind": "EqualsToken",
                                    "fullStart": 1029,
                                    "fullEnd": 1031,
                                    "start": 1029,
                                    "end": 1030,
                                    "fullWidth": 2,
                                    "width": 1,
                                    "text": "=",
                                    "value": "=",
                                    "valueText": "=",
                                    "hasTrailingTrivia": true,
                                    "trailingTrivia": [
                                        {
                                            "kind": "WhitespaceTrivia",
                                            "text": " "
                                        }
                                    ]
                                },
                                "right": {
                                    "kind": "NumericLiteral",
                                    "fullStart": 1031,
                                    "fullEnd": 1033,
                                    "start": 1031,
                                    "end": 1033,
                                    "fullWidth": 2,
                                    "width": 2,
                                    "text": "11",
                                    "value": 11,
                                    "valueText": "11"
                                }
                            },
                            "semicolonToken": {
                                "kind": "SemicolonToken",
                                "fullStart": 1033,
                                "fullEnd": 1036,
                                "start": 1033,
                                "end": 1034,
                                "fullWidth": 3,
                                "width": 1,
                                "text": ";",
                                "value": ";",
                                "valueText": ";",
                                "hasTrailingTrivia": true,
                                "hasTrailingNewLine": true,
                                "trailingTrivia": [
                                    {
                                        "kind": "NewLineTrivia",
                                        "text": "\r\n"
                                    }
                                ]
                            }
                        },
                        {
                            "kind": "ExpressionStatement",
                            "fullStart": 1036,
                            "fullEnd": 1060,
                            "start": 1044,
                            "end": 1058,
                            "fullWidth": 24,
                            "width": 14,
                            "expression": {
                                "kind": "AssignmentExpression",
                                "fullStart": 1036,
                                "fullEnd": 1057,
                                "start": 1044,
                                "end": 1057,
                                "fullWidth": 21,
                                "width": 13,
                                "left": {
                                    "kind": "ElementAccessExpression",
                                    "fullStart": 1036,
                                    "fullEnd": 1053,
                                    "start": 1044,
                                    "end": 1052,
                                    "fullWidth": 17,
                                    "width": 8,
                                    "expression": {
                                        "kind": "IdentifierName",
                                        "fullStart": 1036,
                                        "fullEnd": 1049,
                                        "start": 1044,
                                        "end": 1049,
                                        "fullWidth": 13,
                                        "width": 5,
                                        "text": "child",
                                        "value": "child",
                                        "valueText": "child",
                                        "hasLeadingTrivia": true,
                                        "leadingTrivia": [
                                            {
                                                "kind": "WhitespaceTrivia",
                                                "text": "        "
                                            }
                                        ]
                                    },
                                    "openBracketToken": {
                                        "kind": "OpenBracketToken",
                                        "fullStart": 1049,
                                        "fullEnd": 1050,
                                        "start": 1049,
                                        "end": 1050,
                                        "fullWidth": 1,
                                        "width": 1,
                                        "text": "[",
                                        "value": "[",
                                        "valueText": "["
                                    },
                                    "argumentExpression": {
                                        "kind": "NumericLiteral",
                                        "fullStart": 1050,
                                        "fullEnd": 1051,
                                        "start": 1050,
                                        "end": 1051,
                                        "fullWidth": 1,
                                        "width": 1,
                                        "text": "1",
                                        "value": 1,
                                        "valueText": "1"
                                    },
                                    "closeBracketToken": {
                                        "kind": "CloseBracketToken",
                                        "fullStart": 1051,
                                        "fullEnd": 1053,
                                        "start": 1051,
                                        "end": 1052,
                                        "fullWidth": 2,
                                        "width": 1,
                                        "text": "]",
                                        "value": "]",
                                        "valueText": "]",
                                        "hasTrailingTrivia": true,
                                        "trailingTrivia": [
                                            {
                                                "kind": "WhitespaceTrivia",
                                                "text": " "
                                            }
                                        ]
                                    }
                                },
                                "operatorToken": {
                                    "kind": "EqualsToken",
                                    "fullStart": 1053,
                                    "fullEnd": 1055,
                                    "start": 1053,
                                    "end": 1054,
                                    "fullWidth": 2,
                                    "width": 1,
                                    "text": "=",
                                    "value": "=",
                                    "valueText": "=",
                                    "hasTrailingTrivia": true,
                                    "trailingTrivia": [
                                        {
                                            "kind": "WhitespaceTrivia",
                                            "text": " "
                                        }
                                    ]
                                },
                                "right": {
                                    "kind": "NumericLiteral",
                                    "fullStart": 1055,
                                    "fullEnd": 1057,
                                    "start": 1055,
                                    "end": 1057,
                                    "fullWidth": 2,
                                    "width": 2,
                                    "text": "12",
                                    "value": 12,
                                    "valueText": "12"
                                }
                            },
                            "semicolonToken": {
                                "kind": "SemicolonToken",
                                "fullStart": 1057,
                                "fullEnd": 1060,
                                "start": 1057,
                                "end": 1058,
                                "fullWidth": 3,
                                "width": 1,
                                "text": ";",
                                "value": ";",
                                "valueText": ";",
                                "hasTrailingTrivia": true,
                                "hasTrailingNewLine": true,
                                "trailingTrivia": [
                                    {
                                        "kind": "NewLineTrivia",
                                        "text": "\r\n"
                                    }
                                ]
                            }
                        },
                        {
                            "kind": "ReturnStatement",
                            "fullStart": 1060,
                            "fullEnd": 1138,
                            "start": 1070,
                            "end": 1136,
                            "fullWidth": 78,
                            "width": 66,
                            "returnKeyword": {
                                "kind": "ReturnKeyword",
                                "fullStart": 1060,
                                "fullEnd": 1077,
                                "start": 1070,
                                "end": 1076,
                                "fullWidth": 17,
                                "width": 6,
                                "text": "return",
                                "value": "return",
                                "valueText": "return",
                                "hasLeadingTrivia": true,
                                "hasLeadingNewLine": true,
                                "hasTrailingTrivia": true,
                                "leadingTrivia": [
                                    {
                                        "kind": "NewLineTrivia",
                                        "text": "\r\n"
                                    },
                                    {
                                        "kind": "WhitespaceTrivia",
                                        "text": "        "
                                    }
                                ],
                                "trailingTrivia": [
                                    {
                                        "kind": "WhitespaceTrivia",
                                        "text": " "
                                    }
                                ]
                            },
                            "expression": {
                                "kind": "LogicalAndExpression",
                                "fullStart": 1077,
                                "fullEnd": 1135,
                                "start": 1077,
                                "end": 1135,
                                "fullWidth": 58,
                                "width": 58,
                                "left": {
                                    "kind": "LogicalNotExpression",
                                    "fullStart": 1077,
                                    "fullEnd": 1123,
                                    "start": 1077,
                                    "end": 1122,
                                    "fullWidth": 46,
                                    "width": 45,
                                    "operatorToken": {
                                        "kind": "ExclamationToken",
                                        "fullStart": 1077,
                                        "fullEnd": 1078,
                                        "start": 1077,
                                        "end": 1078,
                                        "fullWidth": 1,
                                        "width": 1,
                                        "text": "!",
                                        "value": "!",
                                        "valueText": "!"
                                    },
                                    "operand": {
                                        "kind": "InvocationExpression",
                                        "fullStart": 1078,
                                        "fullEnd": 1123,
                                        "start": 1078,
                                        "end": 1122,
                                        "fullWidth": 45,
                                        "width": 44,
                                        "expression": {
                                            "kind": "MemberAccessExpression",
                                            "fullStart": 1078,
                                            "fullEnd": 1103,
                                            "start": 1078,
                                            "end": 1103,
                                            "fullWidth": 25,
                                            "width": 25,
                                            "expression": {
                                                "kind": "MemberAccessExpression",
                                                "fullStart": 1078,
                                                "fullEnd": 1098,
                                                "start": 1078,
                                                "end": 1098,
                                                "fullWidth": 20,
                                                "width": 20,
                                                "expression": {
                                                    "kind": "MemberAccessExpression",
                                                    "fullStart": 1078,
                                                    "fullEnd": 1093,
                                                    "start": 1078,
                                                    "end": 1093,
                                                    "fullWidth": 15,
                                                    "width": 15,
                                                    "expression": {
                                                        "kind": "IdentifierName",
                                                        "fullStart": 1078,
                                                        "fullEnd": 1083,
                                                        "start": 1078,
                                                        "end": 1083,
                                                        "fullWidth": 5,
                                                        "width": 5,
                                                        "text": "Array",
                                                        "value": "Array",
                                                        "valueText": "Array"
                                                    },
                                                    "dotToken": {
                                                        "kind": "DotToken",
                                                        "fullStart": 1083,
                                                        "fullEnd": 1084,
                                                        "start": 1083,
                                                        "end": 1084,
                                                        "fullWidth": 1,
                                                        "width": 1,
                                                        "text": ".",
                                                        "value": ".",
                                                        "valueText": "."
                                                    },
                                                    "name": {
                                                        "kind": "IdentifierName",
                                                        "fullStart": 1084,
                                                        "fullEnd": 1093,
                                                        "start": 1084,
                                                        "end": 1093,
                                                        "fullWidth": 9,
                                                        "width": 9,
                                                        "text": "prototype",
                                                        "value": "prototype",
                                                        "valueText": "prototype"
                                                    }
                                                },
                                                "dotToken": {
                                                    "kind": "DotToken",
                                                    "fullStart": 1093,
                                                    "fullEnd": 1094,
                                                    "start": 1093,
                                                    "end": 1094,
                                                    "fullWidth": 1,
                                                    "width": 1,
                                                    "text": ".",
                                                    "value": ".",
                                                    "valueText": "."
                                                },
                                                "name": {
                                                    "kind": "IdentifierName",
                                                    "fullStart": 1094,
                                                    "fullEnd": 1098,
                                                    "start": 1094,
                                                    "end": 1098,
                                                    "fullWidth": 4,
                                                    "width": 4,
                                                    "text": "some",
                                                    "value": "some",
                                                    "valueText": "some"
                                                }
                                            },
                                            "dotToken": {
                                                "kind": "DotToken",
                                                "fullStart": 1098,
                                                "fullEnd": 1099,
                                                "start": 1098,
                                                "end": 1099,
                                                "fullWidth": 1,
                                                "width": 1,
                                                "text": ".",
                                                "value": ".",
                                                "valueText": "."
                                            },
                                            "name": {
                                                "kind": "IdentifierName",
                                                "fullStart": 1099,
                                                "fullEnd": 1103,
                                                "start": 1099,
                                                "end": 1103,
                                                "fullWidth": 4,
                                                "width": 4,
                                                "text": "call",
                                                "value": "call",
                                                "valueText": "call"
                                            }
                                        },
                                        "argumentList": {
                                            "kind": "ArgumentList",
                                            "fullStart": 1103,
                                            "fullEnd": 1123,
                                            "start": 1103,
                                            "end": 1122,
                                            "fullWidth": 20,
                                            "width": 19,
                                            "openParenToken": {
                                                "kind": "OpenParenToken",
                                                "fullStart": 1103,
                                                "fullEnd": 1104,
                                                "start": 1103,
                                                "end": 1104,
                                                "fullWidth": 1,
                                                "width": 1,
                                                "text": "(",
                                                "value": "(",
                                                "valueText": "("
                                            },
                                            "arguments": [
                                                {
                                                    "kind": "IdentifierName",
                                                    "fullStart": 1104,
                                                    "fullEnd": 1109,
                                                    "start": 1104,
                                                    "end": 1109,
                                                    "fullWidth": 5,
                                                    "width": 5,
                                                    "text": "child",
                                                    "value": "child",
                                                    "valueText": "child"
                                                },
                                                {
                                                    "kind": "CommaToken",
                                                    "fullStart": 1109,
                                                    "fullEnd": 1111,
                                                    "start": 1109,
                                                    "end": 1110,
                                                    "fullWidth": 2,
                                                    "width": 1,
                                                    "text": ",",
                                                    "value": ",",
                                                    "valueText": ",",
                                                    "hasTrailingTrivia": true,
                                                    "trailingTrivia": [
                                                        {
                                                            "kind": "WhitespaceTrivia",
                                                            "text": " "
                                                        }
                                                    ]
                                                },
                                                {
                                                    "kind": "IdentifierName",
                                                    "fullStart": 1111,
                                                    "fullEnd": 1121,
                                                    "start": 1111,
                                                    "end": 1121,
                                                    "fullWidth": 10,
                                                    "width": 10,
                                                    "text": "callbackfn",
                                                    "value": "callbackfn",
                                                    "valueText": "callbackfn"
                                                }
                                            ],
                                            "closeParenToken": {
                                                "kind": "CloseParenToken",
                                                "fullStart": 1121,
                                                "fullEnd": 1123,
                                                "start": 1121,
                                                "end": 1122,
                                                "fullWidth": 2,
                                                "width": 1,
                                                "text": ")",
                                                "value": ")",
                                                "valueText": ")",
                                                "hasTrailingTrivia": true,
                                                "trailingTrivia": [
                                                    {
                                                        "kind": "WhitespaceTrivia",
                                                        "text": " "
                                                    }
                                                ]
                                            }
                                        }
                                    }
                                },
                                "operatorToken": {
                                    "kind": "AmpersandAmpersandToken",
                                    "fullStart": 1123,
                                    "fullEnd": 1126,
                                    "start": 1123,
                                    "end": 1125,
                                    "fullWidth": 3,
                                    "width": 2,
                                    "text": "&&",
                                    "value": "&&",
                                    "valueText": "&&",
                                    "hasTrailingTrivia": true,
                                    "trailingTrivia": [
                                        {
                                            "kind": "WhitespaceTrivia",
                                            "text": " "
                                        }
                                    ]
                                },
                                "right": {
                                    "kind": "LogicalNotExpression",
                                    "fullStart": 1126,
                                    "fullEnd": 1135,
                                    "start": 1126,
                                    "end": 1135,
                                    "fullWidth": 9,
                                    "width": 9,
                                    "operatorToken": {
                                        "kind": "ExclamationToken",
                                        "fullStart": 1126,
                                        "fullEnd": 1127,
                                        "start": 1126,
                                        "end": 1127,
                                        "fullWidth": 1,
                                        "width": 1,
                                        "text": "!",
                                        "value": "!",
                                        "valueText": "!"
                                    },
                                    "operand": {
                                        "kind": "IdentifierName",
                                        "fullStart": 1127,
                                        "fullEnd": 1135,
                                        "start": 1127,
                                        "end": 1135,
                                        "fullWidth": 8,
                                        "width": 8,
                                        "text": "accessed",
                                        "value": "accessed",
                                        "valueText": "accessed"
                                    }
                                }
                            },
                            "semicolonToken": {
                                "kind": "SemicolonToken",
                                "fullStart": 1135,
                                "fullEnd": 1138,
                                "start": 1135,
                                "end": 1136,
                                "fullWidth": 3,
                                "width": 1,
                                "text": ";",
                                "value": ";",
                                "valueText": ";",
                                "hasTrailingTrivia": true,
                                "hasTrailingNewLine": true,
                                "trailingTrivia": [
                                    {
                                        "kind": "NewLineTrivia",
                                        "text": "\r\n"
                                    }
                                ]
                            }
                        }
                    ],
                    "closeBraceToken": {
                        "kind": "CloseBraceToken",
                        "fullStart": 1138,
                        "fullEnd": 1145,
                        "start": 1142,
                        "end": 1143,
                        "fullWidth": 7,
                        "width": 1,
                        "text": "}",
                        "value": "}",
                        "valueText": "}",
                        "hasLeadingTrivia": true,
                        "hasTrailingTrivia": true,
                        "hasTrailingNewLine": true,
                        "leadingTrivia": [
                            {
                                "kind": "WhitespaceTrivia",
                                "text": "    "
                            }
                        ],
                        "trailingTrivia": [
                            {
                                "kind": "NewLineTrivia",
                                "text": "\r\n"
                            }
                        ]
                    }
                }
            },
            {
                "kind": "ExpressionStatement",
                "fullStart": 1145,
                "fullEnd": 1169,
                "start": 1145,
                "end": 1167,
                "fullWidth": 24,
                "width": 22,
                "expression": {
                    "kind": "InvocationExpression",
                    "fullStart": 1145,
                    "fullEnd": 1166,
                    "start": 1145,
                    "end": 1166,
                    "fullWidth": 21,
                    "width": 21,
                    "expression": {
                        "kind": "IdentifierName",
                        "fullStart": 1145,
                        "fullEnd": 1156,
                        "start": 1145,
                        "end": 1156,
                        "fullWidth": 11,
                        "width": 11,
                        "text": "runTestCase",
                        "value": "runTestCase",
                        "valueText": "runTestCase"
                    },
                    "argumentList": {
                        "kind": "ArgumentList",
                        "fullStart": 1156,
                        "fullEnd": 1166,
                        "start": 1156,
                        "end": 1166,
                        "fullWidth": 10,
                        "width": 10,
                        "openParenToken": {
                            "kind": "OpenParenToken",
                            "fullStart": 1156,
                            "fullEnd": 1157,
                            "start": 1156,
                            "end": 1157,
                            "fullWidth": 1,
                            "width": 1,
                            "text": "(",
                            "value": "(",
                            "valueText": "("
                        },
                        "arguments": [
                            {
                                "kind": "IdentifierName",
                                "fullStart": 1157,
                                "fullEnd": 1165,
                                "start": 1157,
                                "end": 1165,
                                "fullWidth": 8,
                                "width": 8,
                                "text": "testcase",
                                "value": "testcase",
                                "valueText": "testcase"
                            }
                        ],
                        "closeParenToken": {
                            "kind": "CloseParenToken",
                            "fullStart": 1165,
                            "fullEnd": 1166,
                            "start": 1165,
                            "end": 1166,
                            "fullWidth": 1,
                            "width": 1,
                            "text": ")",
                            "value": ")",
                            "valueText": ")"
                        }
                    }
                },
                "semicolonToken": {
                    "kind": "SemicolonToken",
                    "fullStart": 1166,
                    "fullEnd": 1169,
                    "start": 1166,
                    "end": 1167,
                    "fullWidth": 3,
                    "width": 1,
                    "text": ";",
                    "value": ";",
                    "valueText": ";",
                    "hasTrailingTrivia": true,
                    "hasTrailingNewLine": true,
                    "trailingTrivia": [
                        {
                            "kind": "NewLineTrivia",
                            "text": "\r\n"
                        }
                    ]
                }
            }
        ],
        "endOfFileToken": {
            "kind": "EndOfFileToken",
            "fullStart": 1169,
            "fullEnd": 1169,
            "start": 1169,
            "end": 1169,
            "fullWidth": 0,
            "width": 0,
            "text": ""
        }
    },
    "lineMap": {
        "lineStarts": [
            0,
            67,
            152,
            232,
            308,
            380,
            385,
            440,
            567,
            572,
            574,
            576,
            599,
            601,
            632,
            634,
            680,
            710,
            740,
            751,
            753,
            778,
            828,
            863,
            895,
            908,
            910,
            946,
            978,
            980,
            1012,
            1036,
            1060,
            1062,
            1138,
            1145,
            1169
        ],
        "length": 1169
    }
}<|MERGE_RESOLUTION|>--- conflicted
+++ resolved
@@ -424,11 +424,8 @@
                                             "start": 662,
                                             "end": 665,
                                             "fullWidth": 3,
-<<<<<<< HEAD
                                             "width": 3,
-=======
                                             "modifiers": [],
->>>>>>> e3c38734
                                             "identifier": {
                                                 "kind": "IdentifierName",
                                                 "fullStart": 662,
@@ -468,11 +465,8 @@
                                             "start": 667,
                                             "end": 670,
                                             "fullWidth": 3,
-<<<<<<< HEAD
                                             "width": 3,
-=======
                                             "modifiers": [],
->>>>>>> e3c38734
                                             "identifier": {
                                                 "kind": "IdentifierName",
                                                 "fullStart": 667,
@@ -512,11 +506,8 @@
                                             "start": 672,
                                             "end": 675,
                                             "fullWidth": 3,
-<<<<<<< HEAD
                                             "width": 3,
-=======
                                             "modifiers": [],
->>>>>>> e3c38734
                                             "identifier": {
                                                 "kind": "IdentifierName",
                                                 "fullStart": 672,
