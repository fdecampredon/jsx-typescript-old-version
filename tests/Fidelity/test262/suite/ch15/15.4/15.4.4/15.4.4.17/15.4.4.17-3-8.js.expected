--- conflicted
+++ resolved
@@ -250,12 +250,8 @@
                                         "start": 575,
                                         "end": 591,
                                         "fullWidth": 16,
-<<<<<<< HEAD
                                         "width": 16,
-                                        "identifier": {
-=======
                                         "propertyName": {
->>>>>>> 85e84683
                                             "kind": "IdentifierName",
                                             "fullStart": 575,
                                             "fullEnd": 584,
@@ -869,12 +865,8 @@
                                         "start": 727,
                                         "end": 760,
                                         "fullWidth": 33,
-<<<<<<< HEAD
                                         "width": 33,
-                                        "identifier": {
-=======
                                         "propertyName": {
->>>>>>> 85e84683
                                             "kind": "IdentifierName",
                                             "fullStart": 727,
                                             "fullEnd": 731,
