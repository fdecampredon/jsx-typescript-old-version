--- conflicted
+++ resolved
@@ -422,11 +422,8 @@
                                             "start": 624,
                                             "end": 627,
                                             "fullWidth": 3,
-<<<<<<< HEAD
                                             "width": 3,
-=======
                                             "modifiers": [],
->>>>>>> e3c38734
                                             "identifier": {
                                                 "kind": "IdentifierName",
                                                 "fullStart": 624,
@@ -466,11 +463,8 @@
                                             "start": 629,
                                             "end": 632,
                                             "fullWidth": 3,
-<<<<<<< HEAD
                                             "width": 3,
-=======
                                             "modifiers": [],
->>>>>>> e3c38734
                                             "identifier": {
                                                 "kind": "IdentifierName",
                                                 "fullStart": 629,
@@ -510,11 +504,8 @@
                                             "start": 634,
                                             "end": 637,
                                             "fullWidth": 3,
-<<<<<<< HEAD
                                             "width": 3,
-=======
                                             "modifiers": [],
->>>>>>> e3c38734
                                             "identifier": {
                                                 "kind": "IdentifierName",
                                                 "fullStart": 634,
