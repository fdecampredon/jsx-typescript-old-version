{
    "isDeclaration": false,
    "languageVersion": "EcmaScript5",
    "parseOptions": {
        "allowAutomaticSemicolonInsertion": true
    },
    "sourceUnit": {
        "kind": "SourceUnit",
        "fullStart": 0,
        "fullEnd": 849,
        "start": 586,
        "end": 849,
        "fullWidth": 849,
        "width": 263,
        "isIncrementallyUnusable": true,
        "moduleElements": [
            {
                "kind": "FunctionDeclaration",
                "fullStart": 0,
                "fullEnd": 825,
                "start": 586,
                "end": 823,
                "fullWidth": 825,
                "width": 237,
                "modifiers": [],
                "functionKeyword": {
                    "kind": "FunctionKeyword",
                    "fullStart": 0,
                    "fullEnd": 595,
                    "start": 586,
                    "end": 594,
                    "fullWidth": 595,
                    "width": 8,
                    "text": "function",
                    "value": "function",
                    "valueText": "function",
                    "hasLeadingTrivia": true,
                    "hasLeadingComment": true,
                    "hasLeadingNewLine": true,
                    "hasTrailingTrivia": true,
                    "leadingTrivia": [
                        {
                            "kind": "SingleLineCommentTrivia",
                            "text": "/// Copyright (c) 2012 Ecma International.  All rights reserved. "
                        },
                        {
                            "kind": "NewLineTrivia",
                            "text": "\r\n"
                        },
                        {
                            "kind": "SingleLineCommentTrivia",
                            "text": "/// Ecma International makes this code available under the terms and conditions set"
                        },
                        {
                            "kind": "NewLineTrivia",
                            "text": "\r\n"
                        },
                        {
                            "kind": "SingleLineCommentTrivia",
                            "text": "/// forth on http://hg.ecmascript.org/tests/test262/raw-file/tip/LICENSE (the "
                        },
                        {
                            "kind": "NewLineTrivia",
                            "text": "\r\n"
                        },
                        {
                            "kind": "SingleLineCommentTrivia",
                            "text": "/// \"Use Terms\").   Any redistribution of this code must retain the above "
                        },
                        {
                            "kind": "NewLineTrivia",
                            "text": "\r\n"
                        },
                        {
                            "kind": "SingleLineCommentTrivia",
                            "text": "/// copyright and this notice and otherwise comply with the Use Terms."
                        },
                        {
                            "kind": "NewLineTrivia",
                            "text": "\r\n"
                        },
                        {
                            "kind": "MultiLineCommentTrivia",
                            "text": "/**\r\n * @path ch15/15.4/15.4.4/15.4.4.17/15.4.4.17-7-c-ii-17.js\r\n * @description Array.prototype.some - 'this' of 'callbackfn' is a Number object when T is not an object (T is a number primitive)\r\n */"
                        },
                        {
                            "kind": "NewLineTrivia",
                            "text": "\r\n"
                        },
                        {
                            "kind": "NewLineTrivia",
                            "text": "\r\n"
                        },
                        {
                            "kind": "NewLineTrivia",
                            "text": "\r\n"
                        }
                    ],
                    "trailingTrivia": [
                        {
                            "kind": "WhitespaceTrivia",
                            "text": " "
                        }
                    ]
                },
                "identifier": {
                    "kind": "IdentifierName",
                    "fullStart": 595,
                    "fullEnd": 603,
                    "start": 595,
                    "end": 603,
                    "fullWidth": 8,
                    "width": 8,
                    "text": "testcase",
                    "value": "testcase",
                    "valueText": "testcase"
                },
                "callSignature": {
                    "kind": "CallSignature",
                    "fullStart": 603,
                    "fullEnd": 606,
                    "start": 603,
                    "end": 605,
                    "fullWidth": 3,
                    "width": 2,
                    "parameterList": {
                        "kind": "ParameterList",
                        "fullStart": 603,
                        "fullEnd": 606,
                        "start": 603,
                        "end": 605,
                        "fullWidth": 3,
                        "width": 2,
                        "openParenToken": {
                            "kind": "OpenParenToken",
                            "fullStart": 603,
                            "fullEnd": 604,
                            "start": 603,
                            "end": 604,
                            "fullWidth": 1,
                            "width": 1,
                            "text": "(",
                            "value": "(",
                            "valueText": "("
                        },
                        "parameters": [],
                        "closeParenToken": {
                            "kind": "CloseParenToken",
                            "fullStart": 604,
                            "fullEnd": 606,
                            "start": 604,
                            "end": 605,
                            "fullWidth": 2,
                            "width": 1,
                            "text": ")",
                            "value": ")",
                            "valueText": ")",
                            "hasTrailingTrivia": true,
                            "trailingTrivia": [
                                {
                                    "kind": "WhitespaceTrivia",
                                    "text": " "
                                }
                            ]
                        }
                    }
                },
                "block": {
                    "kind": "Block",
                    "fullStart": 606,
                    "fullEnd": 825,
                    "start": 606,
                    "end": 823,
                    "fullWidth": 219,
                    "width": 217,
                    "openBraceToken": {
                        "kind": "OpenBraceToken",
                        "fullStart": 606,
                        "fullEnd": 609,
                        "start": 606,
                        "end": 607,
                        "fullWidth": 3,
                        "width": 1,
                        "text": "{",
                        "value": "{",
                        "valueText": "{",
                        "hasTrailingTrivia": true,
                        "hasTrailingNewLine": true,
                        "trailingTrivia": [
                            {
                                "kind": "NewLineTrivia",
                                "text": "\r\n"
                            }
                        ]
                    },
                    "statements": [
                        {
                            "kind": "FunctionDeclaration",
                            "fullStart": 609,
                            "fullEnd": 710,
                            "start": 619,
                            "end": 708,
                            "fullWidth": 101,
                            "width": 89,
                            "modifiers": [],
                            "functionKeyword": {
                                "kind": "FunctionKeyword",
                                "fullStart": 609,
                                "fullEnd": 628,
                                "start": 619,
                                "end": 627,
                                "fullWidth": 19,
                                "width": 8,
                                "text": "function",
                                "value": "function",
                                "valueText": "function",
                                "hasLeadingTrivia": true,
                                "hasLeadingNewLine": true,
                                "hasTrailingTrivia": true,
                                "leadingTrivia": [
                                    {
                                        "kind": "NewLineTrivia",
                                        "text": "\r\n"
                                    },
                                    {
                                        "kind": "WhitespaceTrivia",
                                        "text": "        "
                                    }
                                ],
                                "trailingTrivia": [
                                    {
                                        "kind": "WhitespaceTrivia",
                                        "text": " "
                                    }
                                ]
                            },
                            "identifier": {
                                "kind": "IdentifierName",
                                "fullStart": 628,
                                "fullEnd": 638,
                                "start": 628,
                                "end": 638,
                                "fullWidth": 10,
                                "width": 10,
                                "text": "callbackfn",
                                "value": "callbackfn",
                                "valueText": "callbackfn"
                            },
                            "callSignature": {
                                "kind": "CallSignature",
                                "fullStart": 638,
                                "fullEnd": 654,
                                "start": 638,
                                "end": 653,
                                "fullWidth": 16,
                                "width": 15,
                                "parameterList": {
                                    "kind": "ParameterList",
                                    "fullStart": 638,
                                    "fullEnd": 654,
                                    "start": 638,
                                    "end": 653,
                                    "fullWidth": 16,
                                    "width": 15,
                                    "openParenToken": {
                                        "kind": "OpenParenToken",
                                        "fullStart": 638,
                                        "fullEnd": 639,
                                        "start": 638,
                                        "end": 639,
                                        "fullWidth": 1,
                                        "width": 1,
                                        "text": "(",
                                        "value": "(",
                                        "valueText": "("
                                    },
                                    "parameters": [
                                        {
                                            "kind": "Parameter",
                                            "fullStart": 639,
                                            "fullEnd": 642,
                                            "start": 639,
                                            "end": 642,
                                            "fullWidth": 3,
<<<<<<< HEAD
                                            "width": 3,
=======
                                            "modifiers": [],
>>>>>>> e3c38734
                                            "identifier": {
                                                "kind": "IdentifierName",
                                                "fullStart": 639,
                                                "fullEnd": 642,
                                                "start": 639,
                                                "end": 642,
                                                "fullWidth": 3,
                                                "width": 3,
                                                "text": "val",
                                                "value": "val",
                                                "valueText": "val"
                                            }
                                        },
                                        {
                                            "kind": "CommaToken",
                                            "fullStart": 642,
                                            "fullEnd": 644,
                                            "start": 642,
                                            "end": 643,
                                            "fullWidth": 2,
                                            "width": 1,
                                            "text": ",",
                                            "value": ",",
                                            "valueText": ",",
                                            "hasTrailingTrivia": true,
                                            "trailingTrivia": [
                                                {
                                                    "kind": "WhitespaceTrivia",
                                                    "text": " "
                                                }
                                            ]
                                        },
                                        {
                                            "kind": "Parameter",
                                            "fullStart": 644,
                                            "fullEnd": 647,
                                            "start": 644,
                                            "end": 647,
                                            "fullWidth": 3,
<<<<<<< HEAD
                                            "width": 3,
=======
                                            "modifiers": [],
>>>>>>> e3c38734
                                            "identifier": {
                                                "kind": "IdentifierName",
                                                "fullStart": 644,
                                                "fullEnd": 647,
                                                "start": 644,
                                                "end": 647,
                                                "fullWidth": 3,
                                                "width": 3,
                                                "text": "idx",
                                                "value": "idx",
                                                "valueText": "idx"
                                            }
                                        },
                                        {
                                            "kind": "CommaToken",
                                            "fullStart": 647,
                                            "fullEnd": 649,
                                            "start": 647,
                                            "end": 648,
                                            "fullWidth": 2,
                                            "width": 1,
                                            "text": ",",
                                            "value": ",",
                                            "valueText": ",",
                                            "hasTrailingTrivia": true,
                                            "trailingTrivia": [
                                                {
                                                    "kind": "WhitespaceTrivia",
                                                    "text": " "
                                                }
                                            ]
                                        },
                                        {
                                            "kind": "Parameter",
                                            "fullStart": 649,
                                            "fullEnd": 652,
                                            "start": 649,
                                            "end": 652,
                                            "fullWidth": 3,
<<<<<<< HEAD
                                            "width": 3,
=======
                                            "modifiers": [],
>>>>>>> e3c38734
                                            "identifier": {
                                                "kind": "IdentifierName",
                                                "fullStart": 649,
                                                "fullEnd": 652,
                                                "start": 649,
                                                "end": 652,
                                                "fullWidth": 3,
                                                "width": 3,
                                                "text": "obj",
                                                "value": "obj",
                                                "valueText": "obj"
                                            }
                                        }
                                    ],
                                    "closeParenToken": {
                                        "kind": "CloseParenToken",
                                        "fullStart": 652,
                                        "fullEnd": 654,
                                        "start": 652,
                                        "end": 653,
                                        "fullWidth": 2,
                                        "width": 1,
                                        "text": ")",
                                        "value": ")",
                                        "valueText": ")",
                                        "hasTrailingTrivia": true,
                                        "trailingTrivia": [
                                            {
                                                "kind": "WhitespaceTrivia",
                                                "text": " "
                                            }
                                        ]
                                    }
                                }
                            },
                            "block": {
                                "kind": "Block",
                                "fullStart": 654,
                                "fullEnd": 710,
                                "start": 654,
                                "end": 708,
                                "fullWidth": 56,
                                "width": 54,
                                "openBraceToken": {
                                    "kind": "OpenBraceToken",
                                    "fullStart": 654,
                                    "fullEnd": 657,
                                    "start": 654,
                                    "end": 655,
                                    "fullWidth": 3,
                                    "width": 1,
                                    "text": "{",
                                    "value": "{",
                                    "valueText": "{",
                                    "hasTrailingTrivia": true,
                                    "hasTrailingNewLine": true,
                                    "trailingTrivia": [
                                        {
                                            "kind": "NewLineTrivia",
                                            "text": "\r\n"
                                        }
                                    ]
                                },
                                "statements": [
                                    {
                                        "kind": "ReturnStatement",
                                        "fullStart": 657,
                                        "fullEnd": 699,
                                        "start": 669,
                                        "end": 697,
                                        "fullWidth": 42,
                                        "width": 28,
                                        "returnKeyword": {
                                            "kind": "ReturnKeyword",
                                            "fullStart": 657,
                                            "fullEnd": 676,
                                            "start": 669,
                                            "end": 675,
                                            "fullWidth": 19,
                                            "width": 6,
                                            "text": "return",
                                            "value": "return",
                                            "valueText": "return",
                                            "hasLeadingTrivia": true,
                                            "hasTrailingTrivia": true,
                                            "leadingTrivia": [
                                                {
                                                    "kind": "WhitespaceTrivia",
                                                    "text": "            "
                                                }
                                            ],
                                            "trailingTrivia": [
                                                {
                                                    "kind": "WhitespaceTrivia",
                                                    "text": " "
                                                }
                                            ]
                                        },
                                        "expression": {
                                            "kind": "EqualsExpression",
                                            "fullStart": 676,
                                            "fullEnd": 696,
                                            "start": 676,
                                            "end": 696,
                                            "fullWidth": 20,
                                            "width": 20,
                                            "left": {
                                                "kind": "InvocationExpression",
                                                "fullStart": 676,
                                                "fullEnd": 691,
                                                "start": 676,
                                                "end": 690,
                                                "fullWidth": 15,
                                                "width": 14,
                                                "expression": {
                                                    "kind": "MemberAccessExpression",
                                                    "fullStart": 676,
                                                    "fullEnd": 688,
                                                    "start": 676,
                                                    "end": 688,
                                                    "fullWidth": 12,
                                                    "width": 12,
                                                    "expression": {
                                                        "kind": "ThisKeyword",
                                                        "fullStart": 676,
                                                        "fullEnd": 680,
                                                        "start": 676,
                                                        "end": 680,
                                                        "fullWidth": 4,
                                                        "width": 4,
                                                        "text": "this",
                                                        "value": "this",
                                                        "valueText": "this"
                                                    },
                                                    "dotToken": {
                                                        "kind": "DotToken",
                                                        "fullStart": 680,
                                                        "fullEnd": 681,
                                                        "start": 680,
                                                        "end": 681,
                                                        "fullWidth": 1,
                                                        "width": 1,
                                                        "text": ".",
                                                        "value": ".",
                                                        "valueText": "."
                                                    },
                                                    "name": {
                                                        "kind": "IdentifierName",
                                                        "fullStart": 681,
                                                        "fullEnd": 688,
                                                        "start": 681,
                                                        "end": 688,
                                                        "fullWidth": 7,
                                                        "width": 7,
                                                        "text": "valueOf",
                                                        "value": "valueOf",
                                                        "valueText": "valueOf"
                                                    }
                                                },
                                                "argumentList": {
                                                    "kind": "ArgumentList",
                                                    "fullStart": 688,
                                                    "fullEnd": 691,
                                                    "start": 688,
                                                    "end": 690,
                                                    "fullWidth": 3,
                                                    "width": 2,
                                                    "openParenToken": {
                                                        "kind": "OpenParenToken",
                                                        "fullStart": 688,
                                                        "fullEnd": 689,
                                                        "start": 688,
                                                        "end": 689,
                                                        "fullWidth": 1,
                                                        "width": 1,
                                                        "text": "(",
                                                        "value": "(",
                                                        "valueText": "("
                                                    },
                                                    "arguments": [],
                                                    "closeParenToken": {
                                                        "kind": "CloseParenToken",
                                                        "fullStart": 689,
                                                        "fullEnd": 691,
                                                        "start": 689,
                                                        "end": 690,
                                                        "fullWidth": 2,
                                                        "width": 1,
                                                        "text": ")",
                                                        "value": ")",
                                                        "valueText": ")",
                                                        "hasTrailingTrivia": true,
                                                        "trailingTrivia": [
                                                            {
                                                                "kind": "WhitespaceTrivia",
                                                                "text": " "
                                                            }
                                                        ]
                                                    }
                                                }
                                            },
                                            "operatorToken": {
                                                "kind": "EqualsEqualsEqualsToken",
                                                "fullStart": 691,
                                                "fullEnd": 695,
                                                "start": 691,
                                                "end": 694,
                                                "fullWidth": 4,
                                                "width": 3,
                                                "text": "===",
                                                "value": "===",
                                                "valueText": "===",
                                                "hasTrailingTrivia": true,
                                                "trailingTrivia": [
                                                    {
                                                        "kind": "WhitespaceTrivia",
                                                        "text": " "
                                                    }
                                                ]
                                            },
                                            "right": {
                                                "kind": "NumericLiteral",
                                                "fullStart": 695,
                                                "fullEnd": 696,
                                                "start": 695,
                                                "end": 696,
                                                "fullWidth": 1,
                                                "width": 1,
                                                "text": "5",
                                                "value": 5,
                                                "valueText": "5"
                                            }
                                        },
                                        "semicolonToken": {
                                            "kind": "SemicolonToken",
                                            "fullStart": 696,
                                            "fullEnd": 699,
                                            "start": 696,
                                            "end": 697,
                                            "fullWidth": 3,
                                            "width": 1,
                                            "text": ";",
                                            "value": ";",
                                            "valueText": ";",
                                            "hasTrailingTrivia": true,
                                            "hasTrailingNewLine": true,
                                            "trailingTrivia": [
                                                {
                                                    "kind": "NewLineTrivia",
                                                    "text": "\r\n"
                                                }
                                            ]
                                        }
                                    }
                                ],
                                "closeBraceToken": {
                                    "kind": "CloseBraceToken",
                                    "fullStart": 699,
                                    "fullEnd": 710,
                                    "start": 707,
                                    "end": 708,
                                    "fullWidth": 11,
                                    "width": 1,
                                    "text": "}",
                                    "value": "}",
                                    "valueText": "}",
                                    "hasLeadingTrivia": true,
                                    "hasTrailingTrivia": true,
                                    "hasTrailingNewLine": true,
                                    "leadingTrivia": [
                                        {
                                            "kind": "WhitespaceTrivia",
                                            "text": "        "
                                        }
                                    ],
                                    "trailingTrivia": [
                                        {
                                            "kind": "NewLineTrivia",
                                            "text": "\r\n"
                                        }
                                    ]
                                }
                            }
                        },
                        {
                            "kind": "VariableStatement",
                            "fullStart": 710,
                            "fullEnd": 753,
                            "start": 720,
                            "end": 751,
                            "fullWidth": 43,
                            "width": 31,
                            "modifiers": [],
                            "variableDeclaration": {
                                "kind": "VariableDeclaration",
                                "fullStart": 710,
                                "fullEnd": 750,
                                "start": 720,
                                "end": 750,
                                "fullWidth": 40,
                                "width": 30,
                                "varKeyword": {
                                    "kind": "VarKeyword",
                                    "fullStart": 710,
                                    "fullEnd": 724,
                                    "start": 720,
                                    "end": 723,
                                    "fullWidth": 14,
                                    "width": 3,
                                    "text": "var",
                                    "value": "var",
                                    "valueText": "var",
                                    "hasLeadingTrivia": true,
                                    "hasLeadingNewLine": true,
                                    "hasTrailingTrivia": true,
                                    "leadingTrivia": [
                                        {
                                            "kind": "NewLineTrivia",
                                            "text": "\r\n"
                                        },
                                        {
                                            "kind": "WhitespaceTrivia",
                                            "text": "        "
                                        }
                                    ],
                                    "trailingTrivia": [
                                        {
                                            "kind": "WhitespaceTrivia",
                                            "text": " "
                                        }
                                    ]
                                },
                                "variableDeclarators": [
                                    {
                                        "kind": "VariableDeclarator",
                                        "fullStart": 724,
                                        "fullEnd": 750,
                                        "start": 724,
                                        "end": 750,
                                        "fullWidth": 26,
                                        "width": 26,
                                        "identifier": {
                                            "kind": "IdentifierName",
                                            "fullStart": 724,
                                            "fullEnd": 728,
                                            "start": 724,
                                            "end": 727,
                                            "fullWidth": 4,
                                            "width": 3,
                                            "text": "obj",
                                            "value": "obj",
                                            "valueText": "obj",
                                            "hasTrailingTrivia": true,
                                            "trailingTrivia": [
                                                {
                                                    "kind": "WhitespaceTrivia",
                                                    "text": " "
                                                }
                                            ]
                                        },
                                        "equalsValueClause": {
                                            "kind": "EqualsValueClause",
                                            "fullStart": 728,
                                            "fullEnd": 750,
                                            "start": 728,
                                            "end": 750,
                                            "fullWidth": 22,
                                            "width": 22,
                                            "equalsToken": {
                                                "kind": "EqualsToken",
                                                "fullStart": 728,
                                                "fullEnd": 730,
                                                "start": 728,
                                                "end": 729,
                                                "fullWidth": 2,
                                                "width": 1,
                                                "text": "=",
                                                "value": "=",
                                                "valueText": "=",
                                                "hasTrailingTrivia": true,
                                                "trailingTrivia": [
                                                    {
                                                        "kind": "WhitespaceTrivia",
                                                        "text": " "
                                                    }
                                                ]
                                            },
                                            "value": {
                                                "kind": "ObjectLiteralExpression",
                                                "fullStart": 730,
                                                "fullEnd": 750,
                                                "start": 730,
                                                "end": 750,
                                                "fullWidth": 20,
                                                "width": 20,
                                                "openBraceToken": {
                                                    "kind": "OpenBraceToken",
                                                    "fullStart": 730,
                                                    "fullEnd": 732,
                                                    "start": 730,
                                                    "end": 731,
                                                    "fullWidth": 2,
                                                    "width": 1,
                                                    "text": "{",
                                                    "value": "{",
                                                    "valueText": "{",
                                                    "hasTrailingTrivia": true,
                                                    "trailingTrivia": [
                                                        {
                                                            "kind": "WhitespaceTrivia",
                                                            "text": " "
                                                        }
                                                    ]
                                                },
                                                "propertyAssignments": [
                                                    {
                                                        "kind": "SimplePropertyAssignment",
                                                        "fullStart": 732,
                                                        "fullEnd": 737,
                                                        "start": 732,
                                                        "end": 737,
                                                        "fullWidth": 5,
                                                        "width": 5,
                                                        "propertyName": {
                                                            "kind": "NumericLiteral",
                                                            "fullStart": 732,
                                                            "fullEnd": 733,
                                                            "start": 732,
                                                            "end": 733,
                                                            "fullWidth": 1,
                                                            "width": 1,
                                                            "text": "0",
                                                            "value": 0,
                                                            "valueText": "0"
                                                        },
                                                        "colonToken": {
                                                            "kind": "ColonToken",
                                                            "fullStart": 733,
                                                            "fullEnd": 735,
                                                            "start": 733,
                                                            "end": 734,
                                                            "fullWidth": 2,
                                                            "width": 1,
                                                            "text": ":",
                                                            "value": ":",
                                                            "valueText": ":",
                                                            "hasTrailingTrivia": true,
                                                            "trailingTrivia": [
                                                                {
                                                                    "kind": "WhitespaceTrivia",
                                                                    "text": " "
                                                                }
                                                            ]
                                                        },
                                                        "expression": {
                                                            "kind": "NumericLiteral",
                                                            "fullStart": 735,
                                                            "fullEnd": 737,
                                                            "start": 735,
                                                            "end": 737,
                                                            "fullWidth": 2,
                                                            "width": 2,
                                                            "text": "11",
                                                            "value": 11,
                                                            "valueText": "11"
                                                        }
                                                    },
                                                    {
                                                        "kind": "CommaToken",
                                                        "fullStart": 737,
                                                        "fullEnd": 739,
                                                        "start": 737,
                                                        "end": 738,
                                                        "fullWidth": 2,
                                                        "width": 1,
                                                        "text": ",",
                                                        "value": ",",
                                                        "valueText": ",",
                                                        "hasTrailingTrivia": true,
                                                        "trailingTrivia": [
                                                            {
                                                                "kind": "WhitespaceTrivia",
                                                                "text": " "
                                                            }
                                                        ]
                                                    },
                                                    {
                                                        "kind": "SimplePropertyAssignment",
                                                        "fullStart": 739,
                                                        "fullEnd": 749,
                                                        "start": 739,
                                                        "end": 748,
                                                        "fullWidth": 10,
                                                        "width": 9,
                                                        "propertyName": {
                                                            "kind": "IdentifierName",
                                                            "fullStart": 739,
                                                            "fullEnd": 745,
                                                            "start": 739,
                                                            "end": 745,
                                                            "fullWidth": 6,
                                                            "width": 6,
                                                            "text": "length",
                                                            "value": "length",
                                                            "valueText": "length"
                                                        },
                                                        "colonToken": {
                                                            "kind": "ColonToken",
                                                            "fullStart": 745,
                                                            "fullEnd": 747,
                                                            "start": 745,
                                                            "end": 746,
                                                            "fullWidth": 2,
                                                            "width": 1,
                                                            "text": ":",
                                                            "value": ":",
                                                            "valueText": ":",
                                                            "hasTrailingTrivia": true,
                                                            "trailingTrivia": [
                                                                {
                                                                    "kind": "WhitespaceTrivia",
                                                                    "text": " "
                                                                }
                                                            ]
                                                        },
                                                        "expression": {
                                                            "kind": "NumericLiteral",
                                                            "fullStart": 747,
                                                            "fullEnd": 749,
                                                            "start": 747,
                                                            "end": 748,
                                                            "fullWidth": 2,
                                                            "width": 1,
                                                            "text": "1",
                                                            "value": 1,
                                                            "valueText": "1",
                                                            "hasTrailingTrivia": true,
                                                            "trailingTrivia": [
                                                                {
                                                                    "kind": "WhitespaceTrivia",
                                                                    "text": " "
                                                                }
                                                            ]
                                                        }
                                                    }
                                                ],
                                                "closeBraceToken": {
                                                    "kind": "CloseBraceToken",
                                                    "fullStart": 749,
                                                    "fullEnd": 750,
                                                    "start": 749,
                                                    "end": 750,
                                                    "fullWidth": 1,
                                                    "width": 1,
                                                    "text": "}",
                                                    "value": "}",
                                                    "valueText": "}"
                                                }
                                            }
                                        }
                                    }
                                ]
                            },
                            "semicolonToken": {
                                "kind": "SemicolonToken",
                                "fullStart": 750,
                                "fullEnd": 753,
                                "start": 750,
                                "end": 751,
                                "fullWidth": 3,
                                "width": 1,
                                "text": ";",
                                "value": ";",
                                "valueText": ";",
                                "hasTrailingTrivia": true,
                                "hasTrailingNewLine": true,
                                "trailingTrivia": [
                                    {
                                        "kind": "NewLineTrivia",
                                        "text": "\r\n"
                                    }
                                ]
                            }
                        },
                        {
                            "kind": "ReturnStatement",
                            "fullStart": 753,
                            "fullEnd": 818,
                            "start": 763,
                            "end": 816,
                            "fullWidth": 65,
                            "width": 53,
                            "returnKeyword": {
                                "kind": "ReturnKeyword",
                                "fullStart": 753,
                                "fullEnd": 770,
                                "start": 763,
                                "end": 769,
                                "fullWidth": 17,
                                "width": 6,
                                "text": "return",
                                "value": "return",
                                "valueText": "return",
                                "hasLeadingTrivia": true,
                                "hasLeadingNewLine": true,
                                "hasTrailingTrivia": true,
                                "leadingTrivia": [
                                    {
                                        "kind": "NewLineTrivia",
                                        "text": "\r\n"
                                    },
                                    {
                                        "kind": "WhitespaceTrivia",
                                        "text": "        "
                                    }
                                ],
                                "trailingTrivia": [
                                    {
                                        "kind": "WhitespaceTrivia",
                                        "text": " "
                                    }
                                ]
                            },
                            "expression": {
                                "kind": "InvocationExpression",
                                "fullStart": 770,
                                "fullEnd": 815,
                                "start": 770,
                                "end": 815,
                                "fullWidth": 45,
                                "width": 45,
                                "expression": {
                                    "kind": "MemberAccessExpression",
                                    "fullStart": 770,
                                    "fullEnd": 795,
                                    "start": 770,
                                    "end": 795,
                                    "fullWidth": 25,
                                    "width": 25,
                                    "expression": {
                                        "kind": "MemberAccessExpression",
                                        "fullStart": 770,
                                        "fullEnd": 790,
                                        "start": 770,
                                        "end": 790,
                                        "fullWidth": 20,
                                        "width": 20,
                                        "expression": {
                                            "kind": "MemberAccessExpression",
                                            "fullStart": 770,
                                            "fullEnd": 785,
                                            "start": 770,
                                            "end": 785,
                                            "fullWidth": 15,
                                            "width": 15,
                                            "expression": {
                                                "kind": "IdentifierName",
                                                "fullStart": 770,
                                                "fullEnd": 775,
                                                "start": 770,
                                                "end": 775,
                                                "fullWidth": 5,
                                                "width": 5,
                                                "text": "Array",
                                                "value": "Array",
                                                "valueText": "Array"
                                            },
                                            "dotToken": {
                                                "kind": "DotToken",
                                                "fullStart": 775,
                                                "fullEnd": 776,
                                                "start": 775,
                                                "end": 776,
                                                "fullWidth": 1,
                                                "width": 1,
                                                "text": ".",
                                                "value": ".",
                                                "valueText": "."
                                            },
                                            "name": {
                                                "kind": "IdentifierName",
                                                "fullStart": 776,
                                                "fullEnd": 785,
                                                "start": 776,
                                                "end": 785,
                                                "fullWidth": 9,
                                                "width": 9,
                                                "text": "prototype",
                                                "value": "prototype",
                                                "valueText": "prototype"
                                            }
                                        },
                                        "dotToken": {
                                            "kind": "DotToken",
                                            "fullStart": 785,
                                            "fullEnd": 786,
                                            "start": 785,
                                            "end": 786,
                                            "fullWidth": 1,
                                            "width": 1,
                                            "text": ".",
                                            "value": ".",
                                            "valueText": "."
                                        },
                                        "name": {
                                            "kind": "IdentifierName",
                                            "fullStart": 786,
                                            "fullEnd": 790,
                                            "start": 786,
                                            "end": 790,
                                            "fullWidth": 4,
                                            "width": 4,
                                            "text": "some",
                                            "value": "some",
                                            "valueText": "some"
                                        }
                                    },
                                    "dotToken": {
                                        "kind": "DotToken",
                                        "fullStart": 790,
                                        "fullEnd": 791,
                                        "start": 790,
                                        "end": 791,
                                        "fullWidth": 1,
                                        "width": 1,
                                        "text": ".",
                                        "value": ".",
                                        "valueText": "."
                                    },
                                    "name": {
                                        "kind": "IdentifierName",
                                        "fullStart": 791,
                                        "fullEnd": 795,
                                        "start": 791,
                                        "end": 795,
                                        "fullWidth": 4,
                                        "width": 4,
                                        "text": "call",
                                        "value": "call",
                                        "valueText": "call"
                                    }
                                },
                                "argumentList": {
                                    "kind": "ArgumentList",
                                    "fullStart": 795,
                                    "fullEnd": 815,
                                    "start": 795,
                                    "end": 815,
                                    "fullWidth": 20,
                                    "width": 20,
                                    "openParenToken": {
                                        "kind": "OpenParenToken",
                                        "fullStart": 795,
                                        "fullEnd": 796,
                                        "start": 795,
                                        "end": 796,
                                        "fullWidth": 1,
                                        "width": 1,
                                        "text": "(",
                                        "value": "(",
                                        "valueText": "("
                                    },
                                    "arguments": [
                                        {
                                            "kind": "IdentifierName",
                                            "fullStart": 796,
                                            "fullEnd": 799,
                                            "start": 796,
                                            "end": 799,
                                            "fullWidth": 3,
                                            "width": 3,
                                            "text": "obj",
                                            "value": "obj",
                                            "valueText": "obj"
                                        },
                                        {
                                            "kind": "CommaToken",
                                            "fullStart": 799,
                                            "fullEnd": 801,
                                            "start": 799,
                                            "end": 800,
                                            "fullWidth": 2,
                                            "width": 1,
                                            "text": ",",
                                            "value": ",",
                                            "valueText": ",",
                                            "hasTrailingTrivia": true,
                                            "trailingTrivia": [
                                                {
                                                    "kind": "WhitespaceTrivia",
                                                    "text": " "
                                                }
                                            ]
                                        },
                                        {
                                            "kind": "IdentifierName",
                                            "fullStart": 801,
                                            "fullEnd": 811,
                                            "start": 801,
                                            "end": 811,
                                            "fullWidth": 10,
                                            "width": 10,
                                            "text": "callbackfn",
                                            "value": "callbackfn",
                                            "valueText": "callbackfn"
                                        },
                                        {
                                            "kind": "CommaToken",
                                            "fullStart": 811,
                                            "fullEnd": 813,
                                            "start": 811,
                                            "end": 812,
                                            "fullWidth": 2,
                                            "width": 1,
                                            "text": ",",
                                            "value": ",",
                                            "valueText": ",",
                                            "hasTrailingTrivia": true,
                                            "trailingTrivia": [
                                                {
                                                    "kind": "WhitespaceTrivia",
                                                    "text": " "
                                                }
                                            ]
                                        },
                                        {
                                            "kind": "NumericLiteral",
                                            "fullStart": 813,
                                            "fullEnd": 814,
                                            "start": 813,
                                            "end": 814,
                                            "fullWidth": 1,
                                            "width": 1,
                                            "text": "5",
                                            "value": 5,
                                            "valueText": "5"
                                        }
                                    ],
                                    "closeParenToken": {
                                        "kind": "CloseParenToken",
                                        "fullStart": 814,
                                        "fullEnd": 815,
                                        "start": 814,
                                        "end": 815,
                                        "fullWidth": 1,
                                        "width": 1,
                                        "text": ")",
                                        "value": ")",
                                        "valueText": ")"
                                    }
                                }
                            },
                            "semicolonToken": {
                                "kind": "SemicolonToken",
                                "fullStart": 815,
                                "fullEnd": 818,
                                "start": 815,
                                "end": 816,
                                "fullWidth": 3,
                                "width": 1,
                                "text": ";",
                                "value": ";",
                                "valueText": ";",
                                "hasTrailingTrivia": true,
                                "hasTrailingNewLine": true,
                                "trailingTrivia": [
                                    {
                                        "kind": "NewLineTrivia",
                                        "text": "\r\n"
                                    }
                                ]
                            }
                        }
                    ],
                    "closeBraceToken": {
                        "kind": "CloseBraceToken",
                        "fullStart": 818,
                        "fullEnd": 825,
                        "start": 822,
                        "end": 823,
                        "fullWidth": 7,
                        "width": 1,
                        "text": "}",
                        "value": "}",
                        "valueText": "}",
                        "hasLeadingTrivia": true,
                        "hasTrailingTrivia": true,
                        "hasTrailingNewLine": true,
                        "leadingTrivia": [
                            {
                                "kind": "WhitespaceTrivia",
                                "text": "    "
                            }
                        ],
                        "trailingTrivia": [
                            {
                                "kind": "NewLineTrivia",
                                "text": "\r\n"
                            }
                        ]
                    }
                }
            },
            {
                "kind": "ExpressionStatement",
                "fullStart": 825,
                "fullEnd": 849,
                "start": 825,
                "end": 847,
                "fullWidth": 24,
                "width": 22,
                "expression": {
                    "kind": "InvocationExpression",
                    "fullStart": 825,
                    "fullEnd": 846,
                    "start": 825,
                    "end": 846,
                    "fullWidth": 21,
                    "width": 21,
                    "expression": {
                        "kind": "IdentifierName",
                        "fullStart": 825,
                        "fullEnd": 836,
                        "start": 825,
                        "end": 836,
                        "fullWidth": 11,
                        "width": 11,
                        "text": "runTestCase",
                        "value": "runTestCase",
                        "valueText": "runTestCase"
                    },
                    "argumentList": {
                        "kind": "ArgumentList",
                        "fullStart": 836,
                        "fullEnd": 846,
                        "start": 836,
                        "end": 846,
                        "fullWidth": 10,
                        "width": 10,
                        "openParenToken": {
                            "kind": "OpenParenToken",
                            "fullStart": 836,
                            "fullEnd": 837,
                            "start": 836,
                            "end": 837,
                            "fullWidth": 1,
                            "width": 1,
                            "text": "(",
                            "value": "(",
                            "valueText": "("
                        },
                        "arguments": [
                            {
                                "kind": "IdentifierName",
                                "fullStart": 837,
                                "fullEnd": 845,
                                "start": 837,
                                "end": 845,
                                "fullWidth": 8,
                                "width": 8,
                                "text": "testcase",
                                "value": "testcase",
                                "valueText": "testcase"
                            }
                        ],
                        "closeParenToken": {
                            "kind": "CloseParenToken",
                            "fullStart": 845,
                            "fullEnd": 846,
                            "start": 845,
                            "end": 846,
                            "fullWidth": 1,
                            "width": 1,
                            "text": ")",
                            "value": ")",
                            "valueText": ")"
                        }
                    }
                },
                "semicolonToken": {
                    "kind": "SemicolonToken",
                    "fullStart": 846,
                    "fullEnd": 849,
                    "start": 846,
                    "end": 847,
                    "fullWidth": 3,
                    "width": 1,
                    "text": ";",
                    "value": ";",
                    "valueText": ";",
                    "hasTrailingTrivia": true,
                    "hasTrailingNewLine": true,
                    "trailingTrivia": [
                        {
                            "kind": "NewLineTrivia",
                            "text": "\r\n"
                        }
                    ]
                }
            }
        ],
        "endOfFileToken": {
            "kind": "EndOfFileToken",
            "fullStart": 849,
            "fullEnd": 849,
            "start": 849,
            "end": 849,
            "fullWidth": 0,
            "width": 0,
            "text": ""
        }
    },
    "lineMap": {
        "lineStarts": [
            0,
            67,
            152,
            232,
            308,
            380,
            385,
            445,
            577,
            582,
            584,
            586,
            609,
            611,
            657,
            699,
            710,
            712,
            753,
            755,
            818,
            825,
            849
        ],
        "length": 849
    }
}<|MERGE_RESOLUTION|>--- conflicted
+++ resolved
@@ -282,11 +282,8 @@
                                             "start": 639,
                                             "end": 642,
                                             "fullWidth": 3,
-<<<<<<< HEAD
                                             "width": 3,
-=======
                                             "modifiers": [],
->>>>>>> e3c38734
                                             "identifier": {
                                                 "kind": "IdentifierName",
                                                 "fullStart": 639,
@@ -326,11 +323,8 @@
                                             "start": 644,
                                             "end": 647,
                                             "fullWidth": 3,
-<<<<<<< HEAD
                                             "width": 3,
-=======
                                             "modifiers": [],
->>>>>>> e3c38734
                                             "identifier": {
                                                 "kind": "IdentifierName",
                                                 "fullStart": 644,
@@ -370,11 +364,8 @@
                                             "start": 649,
                                             "end": 652,
                                             "fullWidth": 3,
-<<<<<<< HEAD
                                             "width": 3,
-=======
                                             "modifiers": [],
->>>>>>> e3c38734
                                             "identifier": {
                                                 "kind": "IdentifierName",
                                                 "fullStart": 649,
