{
    "isDeclaration": false,
    "languageVersion": "EcmaScript5",
    "parseOptions": {
        "allowAutomaticSemicolonInsertion": true
    },
    "sourceUnit": {
        "kind": "SourceUnit",
        "fullStart": 0,
        "fullEnd": 1222,
        "start": 635,
        "end": 1222,
        "fullWidth": 1222,
        "width": 587,
        "isIncrementallyUnusable": true,
        "moduleElements": [
            {
                "kind": "FunctionDeclaration",
                "fullStart": 0,
                "fullEnd": 1198,
                "start": 635,
                "end": 1196,
                "fullWidth": 1198,
                "width": 561,
                "isIncrementallyUnusable": true,
                "modifiers": [],
                "functionKeyword": {
                    "kind": "FunctionKeyword",
                    "fullStart": 0,
                    "fullEnd": 644,
                    "start": 635,
                    "end": 643,
                    "fullWidth": 644,
                    "width": 8,
                    "text": "function",
                    "value": "function",
                    "valueText": "function",
                    "hasLeadingTrivia": true,
                    "hasLeadingComment": true,
                    "hasLeadingNewLine": true,
                    "hasTrailingTrivia": true,
                    "leadingTrivia": [
                        {
                            "kind": "SingleLineCommentTrivia",
                            "text": "/// Copyright (c) 2012 Ecma International.  All rights reserved. "
                        },
                        {
                            "kind": "NewLineTrivia",
                            "text": "\r\n"
                        },
                        {
                            "kind": "SingleLineCommentTrivia",
                            "text": "/// Ecma International makes this code available under the terms and conditions set"
                        },
                        {
                            "kind": "NewLineTrivia",
                            "text": "\r\n"
                        },
                        {
                            "kind": "SingleLineCommentTrivia",
                            "text": "/// forth on http://hg.ecmascript.org/tests/test262/raw-file/tip/LICENSE (the "
                        },
                        {
                            "kind": "NewLineTrivia",
                            "text": "\r\n"
                        },
                        {
                            "kind": "SingleLineCommentTrivia",
                            "text": "/// \"Use Terms\").   Any redistribution of this code must retain the above "
                        },
                        {
                            "kind": "NewLineTrivia",
                            "text": "\r\n"
                        },
                        {
                            "kind": "SingleLineCommentTrivia",
                            "text": "/// copyright and this notice and otherwise comply with the Use Terms."
                        },
                        {
                            "kind": "NewLineTrivia",
                            "text": "\r\n"
                        },
                        {
                            "kind": "MultiLineCommentTrivia",
                            "text": "/**\r\n * @path ch15/15.4/15.4.4/15.4.4.17/15.4.4.17-7-c-i-19.js\r\n * @description Array.prototype.some - element to be retrieved is own accessor property without a get function that overrides an inherited accessor property on an Array-like object\r\n */"
                        },
                        {
                            "kind": "NewLineTrivia",
                            "text": "\r\n"
                        },
                        {
                            "kind": "NewLineTrivia",
                            "text": "\r\n"
                        },
                        {
                            "kind": "NewLineTrivia",
                            "text": "\r\n"
                        }
                    ],
                    "trailingTrivia": [
                        {
                            "kind": "WhitespaceTrivia",
                            "text": " "
                        }
                    ]
                },
                "identifier": {
                    "kind": "IdentifierName",
                    "fullStart": 644,
                    "fullEnd": 652,
                    "start": 644,
                    "end": 652,
                    "fullWidth": 8,
                    "width": 8,
                    "text": "testcase",
                    "value": "testcase",
                    "valueText": "testcase"
                },
                "callSignature": {
                    "kind": "CallSignature",
                    "fullStart": 652,
                    "fullEnd": 655,
                    "start": 652,
                    "end": 654,
                    "fullWidth": 3,
                    "width": 2,
                    "parameterList": {
                        "kind": "ParameterList",
                        "fullStart": 652,
                        "fullEnd": 655,
                        "start": 652,
                        "end": 654,
                        "fullWidth": 3,
                        "width": 2,
                        "openParenToken": {
                            "kind": "OpenParenToken",
                            "fullStart": 652,
                            "fullEnd": 653,
                            "start": 652,
                            "end": 653,
                            "fullWidth": 1,
                            "width": 1,
                            "text": "(",
                            "value": "(",
                            "valueText": "("
                        },
                        "parameters": [],
                        "closeParenToken": {
                            "kind": "CloseParenToken",
                            "fullStart": 653,
                            "fullEnd": 655,
                            "start": 653,
                            "end": 654,
                            "fullWidth": 2,
                            "width": 1,
                            "text": ")",
                            "value": ")",
                            "valueText": ")",
                            "hasTrailingTrivia": true,
                            "trailingTrivia": [
                                {
                                    "kind": "WhitespaceTrivia",
                                    "text": " "
                                }
                            ]
                        }
                    }
                },
                "block": {
                    "kind": "Block",
                    "fullStart": 655,
                    "fullEnd": 1198,
                    "start": 655,
                    "end": 1196,
                    "fullWidth": 543,
                    "width": 541,
                    "isIncrementallyUnusable": true,
                    "openBraceToken": {
                        "kind": "OpenBraceToken",
                        "fullStart": 655,
                        "fullEnd": 658,
                        "start": 655,
                        "end": 656,
                        "fullWidth": 3,
                        "width": 1,
                        "text": "{",
                        "value": "{",
                        "valueText": "{",
                        "hasTrailingTrivia": true,
                        "hasTrailingNewLine": true,
                        "trailingTrivia": [
                            {
                                "kind": "NewLineTrivia",
                                "text": "\r\n"
                            }
                        ]
                    },
                    "statements": [
                        {
                            "kind": "FunctionDeclaration",
                            "fullStart": 658,
                            "fullEnd": 841,
                            "start": 668,
                            "end": 839,
                            "fullWidth": 183,
                            "width": 171,
                            "modifiers": [],
                            "functionKeyword": {
                                "kind": "FunctionKeyword",
                                "fullStart": 658,
                                "fullEnd": 677,
                                "start": 668,
                                "end": 676,
                                "fullWidth": 19,
                                "width": 8,
                                "text": "function",
                                "value": "function",
                                "valueText": "function",
                                "hasLeadingTrivia": true,
                                "hasLeadingNewLine": true,
                                "hasTrailingTrivia": true,
                                "leadingTrivia": [
                                    {
                                        "kind": "NewLineTrivia",
                                        "text": "\r\n"
                                    },
                                    {
                                        "kind": "WhitespaceTrivia",
                                        "text": "        "
                                    }
                                ],
                                "trailingTrivia": [
                                    {
                                        "kind": "WhitespaceTrivia",
                                        "text": " "
                                    }
                                ]
                            },
                            "identifier": {
                                "kind": "IdentifierName",
                                "fullStart": 677,
                                "fullEnd": 687,
                                "start": 677,
                                "end": 687,
                                "fullWidth": 10,
                                "width": 10,
                                "text": "callbackfn",
                                "value": "callbackfn",
                                "valueText": "callbackfn"
                            },
                            "callSignature": {
                                "kind": "CallSignature",
                                "fullStart": 687,
                                "fullEnd": 703,
                                "start": 687,
                                "end": 702,
                                "fullWidth": 16,
                                "width": 15,
                                "parameterList": {
                                    "kind": "ParameterList",
                                    "fullStart": 687,
                                    "fullEnd": 703,
                                    "start": 687,
                                    "end": 702,
                                    "fullWidth": 16,
                                    "width": 15,
                                    "openParenToken": {
                                        "kind": "OpenParenToken",
                                        "fullStart": 687,
                                        "fullEnd": 688,
                                        "start": 687,
                                        "end": 688,
                                        "fullWidth": 1,
                                        "width": 1,
                                        "text": "(",
                                        "value": "(",
                                        "valueText": "("
                                    },
                                    "parameters": [
                                        {
                                            "kind": "Parameter",
                                            "fullStart": 688,
                                            "fullEnd": 691,
                                            "start": 688,
                                            "end": 691,
                                            "fullWidth": 3,
                                            "width": 3,
                                            "modifiers": [],
                                            "identifier": {
                                                "kind": "IdentifierName",
                                                "fullStart": 688,
                                                "fullEnd": 691,
                                                "start": 688,
                                                "end": 691,
                                                "fullWidth": 3,
                                                "width": 3,
                                                "text": "val",
                                                "value": "val",
                                                "valueText": "val"
                                            }
                                        },
                                        {
                                            "kind": "CommaToken",
                                            "fullStart": 691,
                                            "fullEnd": 693,
                                            "start": 691,
                                            "end": 692,
                                            "fullWidth": 2,
                                            "width": 1,
                                            "text": ",",
                                            "value": ",",
                                            "valueText": ",",
                                            "hasTrailingTrivia": true,
                                            "trailingTrivia": [
                                                {
                                                    "kind": "WhitespaceTrivia",
                                                    "text": " "
                                                }
                                            ]
                                        },
                                        {
                                            "kind": "Parameter",
                                            "fullStart": 693,
                                            "fullEnd": 696,
                                            "start": 693,
                                            "end": 696,
                                            "fullWidth": 3,
                                            "width": 3,
                                            "modifiers": [],
                                            "identifier": {
                                                "kind": "IdentifierName",
                                                "fullStart": 693,
                                                "fullEnd": 696,
                                                "start": 693,
                                                "end": 696,
                                                "fullWidth": 3,
                                                "width": 3,
                                                "text": "idx",
                                                "value": "idx",
                                                "valueText": "idx"
                                            }
                                        },
                                        {
                                            "kind": "CommaToken",
                                            "fullStart": 696,
                                            "fullEnd": 698,
                                            "start": 696,
                                            "end": 697,
                                            "fullWidth": 2,
                                            "width": 1,
                                            "text": ",",
                                            "value": ",",
                                            "valueText": ",",
                                            "hasTrailingTrivia": true,
                                            "trailingTrivia": [
                                                {
                                                    "kind": "WhitespaceTrivia",
                                                    "text": " "
                                                }
                                            ]
                                        },
                                        {
                                            "kind": "Parameter",
                                            "fullStart": 698,
                                            "fullEnd": 701,
                                            "start": 698,
                                            "end": 701,
                                            "fullWidth": 3,
                                            "width": 3,
                                            "modifiers": [],
                                            "identifier": {
                                                "kind": "IdentifierName",
                                                "fullStart": 698,
                                                "fullEnd": 701,
                                                "start": 698,
                                                "end": 701,
                                                "fullWidth": 3,
                                                "width": 3,
                                                "text": "obj",
                                                "value": "obj",
                                                "valueText": "obj"
                                            }
                                        }
                                    ],
                                    "closeParenToken": {
                                        "kind": "CloseParenToken",
                                        "fullStart": 701,
                                        "fullEnd": 703,
                                        "start": 701,
                                        "end": 702,
                                        "fullWidth": 2,
                                        "width": 1,
                                        "text": ")",
                                        "value": ")",
                                        "valueText": ")",
                                        "hasTrailingTrivia": true,
                                        "trailingTrivia": [
                                            {
                                                "kind": "WhitespaceTrivia",
                                                "text": " "
                                            }
                                        ]
                                    }
                                }
                            },
                            "block": {
                                "kind": "Block",
                                "fullStart": 703,
                                "fullEnd": 841,
                                "start": 703,
                                "end": 839,
                                "fullWidth": 138,
                                "width": 136,
                                "openBraceToken": {
                                    "kind": "OpenBraceToken",
                                    "fullStart": 703,
                                    "fullEnd": 706,
                                    "start": 703,
                                    "end": 704,
                                    "fullWidth": 3,
                                    "width": 1,
                                    "text": "{",
                                    "value": "{",
                                    "valueText": "{",
                                    "hasTrailingTrivia": true,
                                    "hasTrailingNewLine": true,
                                    "trailingTrivia": [
                                        {
                                            "kind": "NewLineTrivia",
                                            "text": "\r\n"
                                        }
                                    ]
                                },
                                "statements": [
                                    {
                                        "kind": "IfStatement",
                                        "fullStart": 706,
                                        "fullEnd": 803,
                                        "start": 718,
                                        "end": 801,
                                        "fullWidth": 97,
                                        "width": 83,
                                        "ifKeyword": {
                                            "kind": "IfKeyword",
                                            "fullStart": 706,
                                            "fullEnd": 721,
                                            "start": 718,
                                            "end": 720,
                                            "fullWidth": 15,
                                            "width": 2,
                                            "text": "if",
                                            "value": "if",
                                            "valueText": "if",
                                            "hasLeadingTrivia": true,
                                            "hasTrailingTrivia": true,
                                            "leadingTrivia": [
                                                {
                                                    "kind": "WhitespaceTrivia",
                                                    "text": "            "
                                                }
                                            ],
                                            "trailingTrivia": [
                                                {
                                                    "kind": "WhitespaceTrivia",
                                                    "text": " "
                                                }
                                            ]
                                        },
                                        "openParenToken": {
                                            "kind": "OpenParenToken",
                                            "fullStart": 721,
                                            "fullEnd": 722,
                                            "start": 721,
                                            "end": 722,
                                            "fullWidth": 1,
                                            "width": 1,
                                            "text": "(",
                                            "value": "(",
                                            "valueText": "("
                                        },
                                        "condition": {
                                            "kind": "EqualsExpression",
                                            "fullStart": 722,
                                            "fullEnd": 731,
                                            "start": 722,
                                            "end": 731,
                                            "fullWidth": 9,
                                            "width": 9,
                                            "left": {
                                                "kind": "IdentifierName",
                                                "fullStart": 722,
                                                "fullEnd": 726,
                                                "start": 722,
                                                "end": 725,
                                                "fullWidth": 4,
                                                "width": 3,
                                                "text": "idx",
                                                "value": "idx",
                                                "valueText": "idx",
                                                "hasTrailingTrivia": true,
                                                "trailingTrivia": [
                                                    {
                                                        "kind": "WhitespaceTrivia",
                                                        "text": " "
                                                    }
                                                ]
                                            },
                                            "operatorToken": {
                                                "kind": "EqualsEqualsEqualsToken",
                                                "fullStart": 726,
                                                "fullEnd": 730,
                                                "start": 726,
                                                "end": 729,
                                                "fullWidth": 4,
                                                "width": 3,
                                                "text": "===",
                                                "value": "===",
                                                "valueText": "===",
                                                "hasTrailingTrivia": true,
                                                "trailingTrivia": [
                                                    {
                                                        "kind": "WhitespaceTrivia",
                                                        "text": " "
                                                    }
                                                ]
                                            },
                                            "right": {
                                                "kind": "NumericLiteral",
                                                "fullStart": 730,
                                                "fullEnd": 731,
                                                "start": 730,
                                                "end": 731,
                                                "fullWidth": 1,
                                                "width": 1,
                                                "text": "1",
                                                "value": 1,
                                                "valueText": "1"
                                            }
                                        },
                                        "closeParenToken": {
                                            "kind": "CloseParenToken",
                                            "fullStart": 731,
                                            "fullEnd": 733,
                                            "start": 731,
                                            "end": 732,
                                            "fullWidth": 2,
                                            "width": 1,
                                            "text": ")",
                                            "value": ")",
                                            "valueText": ")",
                                            "hasTrailingTrivia": true,
                                            "trailingTrivia": [
                                                {
                                                    "kind": "WhitespaceTrivia",
                                                    "text": " "
                                                }
                                            ]
                                        },
                                        "statement": {
                                            "kind": "Block",
                                            "fullStart": 733,
                                            "fullEnd": 803,
                                            "start": 733,
                                            "end": 801,
                                            "fullWidth": 70,
                                            "width": 68,
                                            "openBraceToken": {
                                                "kind": "OpenBraceToken",
                                                "fullStart": 733,
                                                "fullEnd": 736,
                                                "start": 733,
                                                "end": 734,
                                                "fullWidth": 3,
                                                "width": 1,
                                                "text": "{",
                                                "value": "{",
                                                "valueText": "{",
                                                "hasTrailingTrivia": true,
                                                "hasTrailingNewLine": true,
                                                "trailingTrivia": [
                                                    {
                                                        "kind": "NewLineTrivia",
                                                        "text": "\r\n"
                                                    }
                                                ]
                                            },
                                            "statements": [
                                                {
                                                    "kind": "ReturnStatement",
                                                    "fullStart": 736,
                                                    "fullEnd": 788,
                                                    "start": 752,
                                                    "end": 786,
                                                    "fullWidth": 52,
                                                    "width": 34,
                                                    "returnKeyword": {
                                                        "kind": "ReturnKeyword",
                                                        "fullStart": 736,
                                                        "fullEnd": 759,
                                                        "start": 752,
                                                        "end": 758,
                                                        "fullWidth": 23,
                                                        "width": 6,
                                                        "text": "return",
                                                        "value": "return",
                                                        "valueText": "return",
                                                        "hasLeadingTrivia": true,
                                                        "hasTrailingTrivia": true,
                                                        "leadingTrivia": [
                                                            {
                                                                "kind": "WhitespaceTrivia",
                                                                "text": "                "
                                                            }
                                                        ],
                                                        "trailingTrivia": [
                                                            {
                                                                "kind": "WhitespaceTrivia",
                                                                "text": " "
                                                            }
                                                        ]
                                                    },
                                                    "expression": {
                                                        "kind": "EqualsExpression",
                                                        "fullStart": 759,
                                                        "fullEnd": 785,
                                                        "start": 759,
                                                        "end": 785,
                                                        "fullWidth": 26,
                                                        "width": 26,
                                                        "left": {
                                                            "kind": "TypeOfExpression",
                                                            "fullStart": 759,
                                                            "fullEnd": 770,
                                                            "start": 759,
                                                            "end": 769,
                                                            "fullWidth": 11,
                                                            "width": 10,
                                                            "typeOfKeyword": {
                                                                "kind": "TypeOfKeyword",
                                                                "fullStart": 759,
                                                                "fullEnd": 766,
                                                                "start": 759,
                                                                "end": 765,
                                                                "fullWidth": 7,
                                                                "width": 6,
                                                                "text": "typeof",
                                                                "value": "typeof",
                                                                "valueText": "typeof",
                                                                "hasTrailingTrivia": true,
                                                                "trailingTrivia": [
                                                                    {
                                                                        "kind": "WhitespaceTrivia",
                                                                        "text": " "
                                                                    }
                                                                ]
                                                            },
                                                            "expression": {
                                                                "kind": "IdentifierName",
                                                                "fullStart": 766,
                                                                "fullEnd": 770,
                                                                "start": 766,
                                                                "end": 769,
                                                                "fullWidth": 4,
                                                                "width": 3,
                                                                "text": "val",
                                                                "value": "val",
                                                                "valueText": "val",
                                                                "hasTrailingTrivia": true,
                                                                "trailingTrivia": [
                                                                    {
                                                                        "kind": "WhitespaceTrivia",
                                                                        "text": " "
                                                                    }
                                                                ]
                                                            }
                                                        },
                                                        "operatorToken": {
                                                            "kind": "EqualsEqualsEqualsToken",
                                                            "fullStart": 770,
                                                            "fullEnd": 774,
                                                            "start": 770,
                                                            "end": 773,
                                                            "fullWidth": 4,
                                                            "width": 3,
                                                            "text": "===",
                                                            "value": "===",
                                                            "valueText": "===",
                                                            "hasTrailingTrivia": true,
                                                            "trailingTrivia": [
                                                                {
                                                                    "kind": "WhitespaceTrivia",
                                                                    "text": " "
                                                                }
                                                            ]
                                                        },
                                                        "right": {
                                                            "kind": "StringLiteral",
                                                            "fullStart": 774,
                                                            "fullEnd": 785,
                                                            "start": 774,
                                                            "end": 785,
                                                            "fullWidth": 11,
                                                            "width": 11,
                                                            "text": "\"undefined\"",
                                                            "value": "undefined",
                                                            "valueText": "undefined"
                                                        }
                                                    },
                                                    "semicolonToken": {
                                                        "kind": "SemicolonToken",
                                                        "fullStart": 785,
                                                        "fullEnd": 788,
                                                        "start": 785,
                                                        "end": 786,
                                                        "fullWidth": 3,
                                                        "width": 1,
                                                        "text": ";",
                                                        "value": ";",
                                                        "valueText": ";",
                                                        "hasTrailingTrivia": true,
                                                        "hasTrailingNewLine": true,
                                                        "trailingTrivia": [
                                                            {
                                                                "kind": "NewLineTrivia",
                                                                "text": "\r\n"
                                                            }
                                                        ]
                                                    }
                                                }
                                            ],
                                            "closeBraceToken": {
                                                "kind": "CloseBraceToken",
                                                "fullStart": 788,
                                                "fullEnd": 803,
                                                "start": 800,
                                                "end": 801,
                                                "fullWidth": 15,
                                                "width": 1,
                                                "text": "}",
                                                "value": "}",
                                                "valueText": "}",
                                                "hasLeadingTrivia": true,
                                                "hasTrailingTrivia": true,
                                                "hasTrailingNewLine": true,
                                                "leadingTrivia": [
                                                    {
                                                        "kind": "WhitespaceTrivia",
                                                        "text": "            "
                                                    }
                                                ],
                                                "trailingTrivia": [
                                                    {
                                                        "kind": "NewLineTrivia",
                                                        "text": "\r\n"
                                                    }
                                                ]
                                            }
                                        }
                                    },
                                    {
                                        "kind": "ReturnStatement",
                                        "fullStart": 803,
                                        "fullEnd": 830,
                                        "start": 815,
                                        "end": 828,
                                        "fullWidth": 27,
                                        "width": 13,
                                        "returnKeyword": {
                                            "kind": "ReturnKeyword",
                                            "fullStart": 803,
                                            "fullEnd": 822,
                                            "start": 815,
                                            "end": 821,
                                            "fullWidth": 19,
                                            "width": 6,
                                            "text": "return",
                                            "value": "return",
                                            "valueText": "return",
                                            "hasLeadingTrivia": true,
                                            "hasTrailingTrivia": true,
                                            "leadingTrivia": [
                                                {
                                                    "kind": "WhitespaceTrivia",
                                                    "text": "            "
                                                }
                                            ],
                                            "trailingTrivia": [
                                                {
                                                    "kind": "WhitespaceTrivia",
                                                    "text": " "
                                                }
                                            ]
                                        },
                                        "expression": {
                                            "kind": "FalseKeyword",
                                            "fullStart": 822,
                                            "fullEnd": 827,
                                            "start": 822,
                                            "end": 827,
                                            "fullWidth": 5,
                                            "width": 5,
                                            "text": "false",
                                            "value": false,
                                            "valueText": "false"
                                        },
                                        "semicolonToken": {
                                            "kind": "SemicolonToken",
                                            "fullStart": 827,
                                            "fullEnd": 830,
                                            "start": 827,
                                            "end": 828,
                                            "fullWidth": 3,
                                            "width": 1,
                                            "text": ";",
                                            "value": ";",
                                            "valueText": ";",
                                            "hasTrailingTrivia": true,
                                            "hasTrailingNewLine": true,
                                            "trailingTrivia": [
                                                {
                                                    "kind": "NewLineTrivia",
                                                    "text": "\r\n"
                                                }
                                            ]
                                        }
                                    }
                                ],
                                "closeBraceToken": {
                                    "kind": "CloseBraceToken",
                                    "fullStart": 830,
                                    "fullEnd": 841,
                                    "start": 838,
                                    "end": 839,
                                    "fullWidth": 11,
                                    "width": 1,
                                    "text": "}",
                                    "value": "}",
                                    "valueText": "}",
                                    "hasLeadingTrivia": true,
                                    "hasTrailingTrivia": true,
                                    "hasTrailingNewLine": true,
                                    "leadingTrivia": [
                                        {
                                            "kind": "WhitespaceTrivia",
                                            "text": "        "
                                        }
                                    ],
                                    "trailingTrivia": [
                                        {
                                            "kind": "NewLineTrivia",
                                            "text": "\r\n"
                                        }
                                    ]
                                }
                            }
                        },
                        {
                            "kind": "VariableStatement",
                            "fullStart": 841,
                            "fullEnd": 877,
                            "start": 851,
                            "end": 875,
                            "fullWidth": 36,
                            "width": 24,
                            "modifiers": [],
                            "variableDeclaration": {
                                "kind": "VariableDeclaration",
                                "fullStart": 841,
                                "fullEnd": 874,
                                "start": 851,
                                "end": 874,
                                "fullWidth": 33,
                                "width": 23,
                                "varKeyword": {
                                    "kind": "VarKeyword",
                                    "fullStart": 841,
                                    "fullEnd": 855,
                                    "start": 851,
                                    "end": 854,
                                    "fullWidth": 14,
                                    "width": 3,
                                    "text": "var",
                                    "value": "var",
                                    "valueText": "var",
                                    "hasLeadingTrivia": true,
                                    "hasLeadingNewLine": true,
                                    "hasTrailingTrivia": true,
                                    "leadingTrivia": [
                                        {
                                            "kind": "NewLineTrivia",
                                            "text": "\r\n"
                                        },
                                        {
                                            "kind": "WhitespaceTrivia",
                                            "text": "        "
                                        }
                                    ],
                                    "trailingTrivia": [
                                        {
                                            "kind": "WhitespaceTrivia",
                                            "text": " "
                                        }
                                    ]
                                },
                                "variableDeclarators": [
                                    {
                                        "kind": "VariableDeclarator",
                                        "fullStart": 855,
                                        "fullEnd": 874,
                                        "start": 855,
                                        "end": 874,
                                        "fullWidth": 19,
<<<<<<< HEAD
                                        "width": 19,
                                        "identifier": {
=======
                                        "propertyName": {
>>>>>>> 85e84683
                                            "kind": "IdentifierName",
                                            "fullStart": 855,
                                            "fullEnd": 859,
                                            "start": 855,
                                            "end": 858,
                                            "fullWidth": 4,
                                            "width": 3,
                                            "text": "obj",
                                            "value": "obj",
                                            "valueText": "obj",
                                            "hasTrailingTrivia": true,
                                            "trailingTrivia": [
                                                {
                                                    "kind": "WhitespaceTrivia",
                                                    "text": " "
                                                }
                                            ]
                                        },
                                        "equalsValueClause": {
                                            "kind": "EqualsValueClause",
                                            "fullStart": 859,
                                            "fullEnd": 874,
                                            "start": 859,
                                            "end": 874,
                                            "fullWidth": 15,
                                            "width": 15,
                                            "equalsToken": {
                                                "kind": "EqualsToken",
                                                "fullStart": 859,
                                                "fullEnd": 861,
                                                "start": 859,
                                                "end": 860,
                                                "fullWidth": 2,
                                                "width": 1,
                                                "text": "=",
                                                "value": "=",
                                                "valueText": "=",
                                                "hasTrailingTrivia": true,
                                                "trailingTrivia": [
                                                    {
                                                        "kind": "WhitespaceTrivia",
                                                        "text": " "
                                                    }
                                                ]
                                            },
                                            "value": {
                                                "kind": "ObjectLiteralExpression",
                                                "fullStart": 861,
                                                "fullEnd": 874,
                                                "start": 861,
                                                "end": 874,
                                                "fullWidth": 13,
                                                "width": 13,
                                                "openBraceToken": {
                                                    "kind": "OpenBraceToken",
                                                    "fullStart": 861,
                                                    "fullEnd": 863,
                                                    "start": 861,
                                                    "end": 862,
                                                    "fullWidth": 2,
                                                    "width": 1,
                                                    "text": "{",
                                                    "value": "{",
                                                    "valueText": "{",
                                                    "hasTrailingTrivia": true,
                                                    "trailingTrivia": [
                                                        {
                                                            "kind": "WhitespaceTrivia",
                                                            "text": " "
                                                        }
                                                    ]
                                                },
                                                "propertyAssignments": [
                                                    {
                                                        "kind": "SimplePropertyAssignment",
                                                        "fullStart": 863,
                                                        "fullEnd": 873,
                                                        "start": 863,
                                                        "end": 872,
                                                        "fullWidth": 10,
                                                        "width": 9,
                                                        "propertyName": {
                                                            "kind": "IdentifierName",
                                                            "fullStart": 863,
                                                            "fullEnd": 869,
                                                            "start": 863,
                                                            "end": 869,
                                                            "fullWidth": 6,
                                                            "width": 6,
                                                            "text": "length",
                                                            "value": "length",
                                                            "valueText": "length"
                                                        },
                                                        "colonToken": {
                                                            "kind": "ColonToken",
                                                            "fullStart": 869,
                                                            "fullEnd": 871,
                                                            "start": 869,
                                                            "end": 870,
                                                            "fullWidth": 2,
                                                            "width": 1,
                                                            "text": ":",
                                                            "value": ":",
                                                            "valueText": ":",
                                                            "hasTrailingTrivia": true,
                                                            "trailingTrivia": [
                                                                {
                                                                    "kind": "WhitespaceTrivia",
                                                                    "text": " "
                                                                }
                                                            ]
                                                        },
                                                        "expression": {
                                                            "kind": "NumericLiteral",
                                                            "fullStart": 871,
                                                            "fullEnd": 873,
                                                            "start": 871,
                                                            "end": 872,
                                                            "fullWidth": 2,
                                                            "width": 1,
                                                            "text": "2",
                                                            "value": 2,
                                                            "valueText": "2",
                                                            "hasTrailingTrivia": true,
                                                            "trailingTrivia": [
                                                                {
                                                                    "kind": "WhitespaceTrivia",
                                                                    "text": " "
                                                                }
                                                            ]
                                                        }
                                                    }
                                                ],
                                                "closeBraceToken": {
                                                    "kind": "CloseBraceToken",
                                                    "fullStart": 873,
                                                    "fullEnd": 874,
                                                    "start": 873,
                                                    "end": 874,
                                                    "fullWidth": 1,
                                                    "width": 1,
                                                    "text": "}",
                                                    "value": "}",
                                                    "valueText": "}"
                                                }
                                            }
                                        }
                                    }
                                ]
                            },
                            "semicolonToken": {
                                "kind": "SemicolonToken",
                                "fullStart": 874,
                                "fullEnd": 877,
                                "start": 874,
                                "end": 875,
                                "fullWidth": 3,
                                "width": 1,
                                "text": ";",
                                "value": ";",
                                "valueText": ";",
                                "hasTrailingTrivia": true,
                                "hasTrailingNewLine": true,
                                "trailingTrivia": [
                                    {
                                        "kind": "NewLineTrivia",
                                        "text": "\r\n"
                                    }
                                ]
                            }
                        },
                        {
                            "kind": "ExpressionStatement",
                            "fullStart": 877,
                            "fullEnd": 1000,
                            "start": 885,
                            "end": 998,
                            "fullWidth": 123,
                            "width": 113,
                            "isIncrementallyUnusable": true,
                            "expression": {
                                "kind": "InvocationExpression",
                                "fullStart": 877,
                                "fullEnd": 997,
                                "start": 885,
                                "end": 997,
                                "fullWidth": 120,
                                "width": 112,
                                "isIncrementallyUnusable": true,
                                "expression": {
                                    "kind": "MemberAccessExpression",
                                    "fullStart": 877,
                                    "fullEnd": 906,
                                    "start": 885,
                                    "end": 906,
                                    "fullWidth": 29,
                                    "width": 21,
                                    "expression": {
                                        "kind": "IdentifierName",
                                        "fullStart": 877,
                                        "fullEnd": 891,
                                        "start": 885,
                                        "end": 891,
                                        "fullWidth": 14,
                                        "width": 6,
                                        "text": "Object",
                                        "value": "Object",
                                        "valueText": "Object",
                                        "hasLeadingTrivia": true,
                                        "leadingTrivia": [
                                            {
                                                "kind": "WhitespaceTrivia",
                                                "text": "        "
                                            }
                                        ]
                                    },
                                    "dotToken": {
                                        "kind": "DotToken",
                                        "fullStart": 891,
                                        "fullEnd": 892,
                                        "start": 891,
                                        "end": 892,
                                        "fullWidth": 1,
                                        "width": 1,
                                        "text": ".",
                                        "value": ".",
                                        "valueText": "."
                                    },
                                    "name": {
                                        "kind": "IdentifierName",
                                        "fullStart": 892,
                                        "fullEnd": 906,
                                        "start": 892,
                                        "end": 906,
                                        "fullWidth": 14,
                                        "width": 14,
                                        "text": "defineProperty",
                                        "value": "defineProperty",
                                        "valueText": "defineProperty"
                                    }
                                },
                                "argumentList": {
                                    "kind": "ArgumentList",
                                    "fullStart": 906,
                                    "fullEnd": 997,
                                    "start": 906,
                                    "end": 997,
                                    "fullWidth": 91,
                                    "width": 91,
                                    "isIncrementallyUnusable": true,
                                    "openParenToken": {
                                        "kind": "OpenParenToken",
                                        "fullStart": 906,
                                        "fullEnd": 907,
                                        "start": 906,
                                        "end": 907,
                                        "fullWidth": 1,
                                        "width": 1,
                                        "text": "(",
                                        "value": "(",
                                        "valueText": "("
                                    },
                                    "arguments": [
                                        {
                                            "kind": "IdentifierName",
                                            "fullStart": 907,
                                            "fullEnd": 910,
                                            "start": 907,
                                            "end": 910,
                                            "fullWidth": 3,
                                            "width": 3,
                                            "text": "obj",
                                            "value": "obj",
                                            "valueText": "obj"
                                        },
                                        {
                                            "kind": "CommaToken",
                                            "fullStart": 910,
                                            "fullEnd": 912,
                                            "start": 910,
                                            "end": 911,
                                            "fullWidth": 2,
                                            "width": 1,
                                            "text": ",",
                                            "value": ",",
                                            "valueText": ",",
                                            "hasTrailingTrivia": true,
                                            "trailingTrivia": [
                                                {
                                                    "kind": "WhitespaceTrivia",
                                                    "text": " "
                                                }
                                            ]
                                        },
                                        {
                                            "kind": "StringLiteral",
                                            "fullStart": 912,
                                            "fullEnd": 915,
                                            "start": 912,
                                            "end": 915,
                                            "fullWidth": 3,
                                            "width": 3,
                                            "text": "\"1\"",
                                            "value": "1",
                                            "valueText": "1"
                                        },
                                        {
                                            "kind": "CommaToken",
                                            "fullStart": 915,
                                            "fullEnd": 917,
                                            "start": 915,
                                            "end": 916,
                                            "fullWidth": 2,
                                            "width": 1,
                                            "text": ",",
                                            "value": ",",
                                            "valueText": ",",
                                            "hasTrailingTrivia": true,
                                            "trailingTrivia": [
                                                {
                                                    "kind": "WhitespaceTrivia",
                                                    "text": " "
                                                }
                                            ]
                                        },
                                        {
                                            "kind": "ObjectLiteralExpression",
                                            "fullStart": 917,
                                            "fullEnd": 996,
                                            "start": 917,
                                            "end": 996,
                                            "fullWidth": 79,
                                            "width": 79,
                                            "isIncrementallyUnusable": true,
                                            "openBraceToken": {
                                                "kind": "OpenBraceToken",
                                                "fullStart": 917,
                                                "fullEnd": 920,
                                                "start": 917,
                                                "end": 918,
                                                "fullWidth": 3,
                                                "width": 1,
                                                "text": "{",
                                                "value": "{",
                                                "valueText": "{",
                                                "hasTrailingTrivia": true,
                                                "hasTrailingNewLine": true,
                                                "trailingTrivia": [
                                                    {
                                                        "kind": "NewLineTrivia",
                                                        "text": "\r\n"
                                                    }
                                                ]
                                            },
                                            "propertyAssignments": [
                                                {
                                                    "kind": "SimplePropertyAssignment",
                                                    "fullStart": 920,
                                                    "fullEnd": 952,
                                                    "start": 932,
                                                    "end": 952,
                                                    "fullWidth": 32,
                                                    "width": 20,
                                                    "isIncrementallyUnusable": true,
                                                    "propertyName": {
                                                        "kind": "IdentifierName",
                                                        "fullStart": 920,
                                                        "fullEnd": 935,
                                                        "start": 932,
                                                        "end": 935,
                                                        "fullWidth": 15,
                                                        "width": 3,
                                                        "text": "set",
                                                        "value": "set",
                                                        "valueText": "set",
                                                        "hasLeadingTrivia": true,
                                                        "leadingTrivia": [
                                                            {
                                                                "kind": "WhitespaceTrivia",
                                                                "text": "            "
                                                            }
                                                        ]
                                                    },
                                                    "colonToken": {
                                                        "kind": "ColonToken",
                                                        "fullStart": 935,
                                                        "fullEnd": 937,
                                                        "start": 935,
                                                        "end": 936,
                                                        "fullWidth": 2,
                                                        "width": 1,
                                                        "text": ":",
                                                        "value": ":",
                                                        "valueText": ":",
                                                        "hasTrailingTrivia": true,
                                                        "trailingTrivia": [
                                                            {
                                                                "kind": "WhitespaceTrivia",
                                                                "text": " "
                                                            }
                                                        ]
                                                    },
                                                    "expression": {
                                                        "kind": "FunctionExpression",
                                                        "fullStart": 937,
                                                        "fullEnd": 952,
                                                        "start": 937,
                                                        "end": 952,
                                                        "fullWidth": 15,
                                                        "width": 15,
                                                        "functionKeyword": {
                                                            "kind": "FunctionKeyword",
                                                            "fullStart": 937,
                                                            "fullEnd": 946,
                                                            "start": 937,
                                                            "end": 945,
                                                            "fullWidth": 9,
                                                            "width": 8,
                                                            "text": "function",
                                                            "value": "function",
                                                            "valueText": "function",
                                                            "hasTrailingTrivia": true,
                                                            "trailingTrivia": [
                                                                {
                                                                    "kind": "WhitespaceTrivia",
                                                                    "text": " "
                                                                }
                                                            ]
                                                        },
                                                        "callSignature": {
                                                            "kind": "CallSignature",
                                                            "fullStart": 946,
                                                            "fullEnd": 949,
                                                            "start": 946,
                                                            "end": 948,
                                                            "fullWidth": 3,
                                                            "width": 2,
                                                            "parameterList": {
                                                                "kind": "ParameterList",
                                                                "fullStart": 946,
                                                                "fullEnd": 949,
                                                                "start": 946,
                                                                "end": 948,
                                                                "fullWidth": 3,
                                                                "width": 2,
                                                                "openParenToken": {
                                                                    "kind": "OpenParenToken",
                                                                    "fullStart": 946,
                                                                    "fullEnd": 947,
                                                                    "start": 946,
                                                                    "end": 947,
                                                                    "fullWidth": 1,
                                                                    "width": 1,
                                                                    "text": "(",
                                                                    "value": "(",
                                                                    "valueText": "("
                                                                },
                                                                "parameters": [],
                                                                "closeParenToken": {
                                                                    "kind": "CloseParenToken",
                                                                    "fullStart": 947,
                                                                    "fullEnd": 949,
                                                                    "start": 947,
                                                                    "end": 948,
                                                                    "fullWidth": 2,
                                                                    "width": 1,
                                                                    "text": ")",
                                                                    "value": ")",
                                                                    "valueText": ")",
                                                                    "hasTrailingTrivia": true,
                                                                    "trailingTrivia": [
                                                                        {
                                                                            "kind": "WhitespaceTrivia",
                                                                            "text": " "
                                                                        }
                                                                    ]
                                                                }
                                                            }
                                                        },
                                                        "block": {
                                                            "kind": "Block",
                                                            "fullStart": 949,
                                                            "fullEnd": 952,
                                                            "start": 949,
                                                            "end": 952,
                                                            "fullWidth": 3,
                                                            "width": 3,
                                                            "openBraceToken": {
                                                                "kind": "OpenBraceToken",
                                                                "fullStart": 949,
                                                                "fullEnd": 951,
                                                                "start": 949,
                                                                "end": 950,
                                                                "fullWidth": 2,
                                                                "width": 1,
                                                                "text": "{",
                                                                "value": "{",
                                                                "valueText": "{",
                                                                "hasTrailingTrivia": true,
                                                                "trailingTrivia": [
                                                                    {
                                                                        "kind": "WhitespaceTrivia",
                                                                        "text": " "
                                                                    }
                                                                ]
                                                            },
                                                            "statements": [],
                                                            "closeBraceToken": {
                                                                "kind": "CloseBraceToken",
                                                                "fullStart": 951,
                                                                "fullEnd": 952,
                                                                "start": 951,
                                                                "end": 952,
                                                                "fullWidth": 1,
                                                                "width": 1,
                                                                "text": "}",
                                                                "value": "}",
                                                                "valueText": "}"
                                                            }
                                                        }
                                                    }
                                                },
                                                {
                                                    "kind": "CommaToken",
                                                    "fullStart": 952,
                                                    "fullEnd": 955,
                                                    "start": 952,
                                                    "end": 953,
                                                    "fullWidth": 3,
                                                    "width": 1,
                                                    "text": ",",
                                                    "value": ",",
                                                    "valueText": ",",
                                                    "hasTrailingTrivia": true,
                                                    "hasTrailingNewLine": true,
                                                    "trailingTrivia": [
                                                        {
                                                            "kind": "NewLineTrivia",
                                                            "text": "\r\n"
                                                        }
                                                    ]
                                                },
                                                {
                                                    "kind": "SimplePropertyAssignment",
                                                    "fullStart": 955,
                                                    "fullEnd": 987,
                                                    "start": 967,
                                                    "end": 985,
                                                    "fullWidth": 32,
                                                    "width": 18,
                                                    "propertyName": {
                                                        "kind": "IdentifierName",
                                                        "fullStart": 955,
                                                        "fullEnd": 979,
                                                        "start": 967,
                                                        "end": 979,
                                                        "fullWidth": 24,
                                                        "width": 12,
                                                        "text": "configurable",
                                                        "value": "configurable",
                                                        "valueText": "configurable",
                                                        "hasLeadingTrivia": true,
                                                        "leadingTrivia": [
                                                            {
                                                                "kind": "WhitespaceTrivia",
                                                                "text": "            "
                                                            }
                                                        ]
                                                    },
                                                    "colonToken": {
                                                        "kind": "ColonToken",
                                                        "fullStart": 979,
                                                        "fullEnd": 981,
                                                        "start": 979,
                                                        "end": 980,
                                                        "fullWidth": 2,
                                                        "width": 1,
                                                        "text": ":",
                                                        "value": ":",
                                                        "valueText": ":",
                                                        "hasTrailingTrivia": true,
                                                        "trailingTrivia": [
                                                            {
                                                                "kind": "WhitespaceTrivia",
                                                                "text": " "
                                                            }
                                                        ]
                                                    },
                                                    "expression": {
                                                        "kind": "TrueKeyword",
                                                        "fullStart": 981,
                                                        "fullEnd": 987,
                                                        "start": 981,
                                                        "end": 985,
                                                        "fullWidth": 6,
                                                        "width": 4,
                                                        "text": "true",
                                                        "value": true,
                                                        "valueText": "true",
                                                        "hasTrailingTrivia": true,
                                                        "hasTrailingNewLine": true,
                                                        "trailingTrivia": [
                                                            {
                                                                "kind": "NewLineTrivia",
                                                                "text": "\r\n"
                                                            }
                                                        ]
                                                    }
                                                }
                                            ],
                                            "closeBraceToken": {
                                                "kind": "CloseBraceToken",
                                                "fullStart": 987,
                                                "fullEnd": 996,
                                                "start": 995,
                                                "end": 996,
                                                "fullWidth": 9,
                                                "width": 1,
                                                "text": "}",
                                                "value": "}",
                                                "valueText": "}",
                                                "hasLeadingTrivia": true,
                                                "leadingTrivia": [
                                                    {
                                                        "kind": "WhitespaceTrivia",
                                                        "text": "        "
                                                    }
                                                ]
                                            }
                                        }
                                    ],
                                    "closeParenToken": {
                                        "kind": "CloseParenToken",
                                        "fullStart": 996,
                                        "fullEnd": 997,
                                        "start": 996,
                                        "end": 997,
                                        "fullWidth": 1,
                                        "width": 1,
                                        "text": ")",
                                        "value": ")",
                                        "valueText": ")"
                                    }
                                }
                            },
                            "semicolonToken": {
                                "kind": "SemicolonToken",
                                "fullStart": 997,
                                "fullEnd": 1000,
                                "start": 997,
                                "end": 998,
                                "fullWidth": 3,
                                "width": 1,
                                "text": ";",
                                "value": ";",
                                "valueText": ";",
                                "hasTrailingTrivia": true,
                                "hasTrailingNewLine": true,
                                "trailingTrivia": [
                                    {
                                        "kind": "NewLineTrivia",
                                        "text": "\r\n"
                                    }
                                ]
                            }
                        },
                        {
                            "kind": "TryStatement",
                            "fullStart": 1000,
                            "fullEnd": 1191,
                            "start": 1008,
                            "end": 1189,
                            "fullWidth": 191,
                            "width": 181,
                            "tryKeyword": {
                                "kind": "TryKeyword",
                                "fullStart": 1000,
                                "fullEnd": 1012,
                                "start": 1008,
                                "end": 1011,
                                "fullWidth": 12,
                                "width": 3,
                                "text": "try",
                                "value": "try",
                                "valueText": "try",
                                "hasLeadingTrivia": true,
                                "hasTrailingTrivia": true,
                                "leadingTrivia": [
                                    {
                                        "kind": "WhitespaceTrivia",
                                        "text": "        "
                                    }
                                ],
                                "trailingTrivia": [
                                    {
                                        "kind": "WhitespaceTrivia",
                                        "text": " "
                                    }
                                ]
                            },
                            "block": {
                                "kind": "Block",
                                "fullStart": 1012,
                                "fullEnd": 1128,
                                "start": 1012,
                                "end": 1127,
                                "fullWidth": 116,
                                "width": 115,
                                "openBraceToken": {
                                    "kind": "OpenBraceToken",
                                    "fullStart": 1012,
                                    "fullEnd": 1015,
                                    "start": 1012,
                                    "end": 1013,
                                    "fullWidth": 3,
                                    "width": 1,
                                    "text": "{",
                                    "value": "{",
                                    "valueText": "{",
                                    "hasTrailingTrivia": true,
                                    "hasTrailingNewLine": true,
                                    "trailingTrivia": [
                                        {
                                            "kind": "NewLineTrivia",
                                            "text": "\r\n"
                                        }
                                    ]
                                },
                                "statements": [
                                    {
                                        "kind": "ExpressionStatement",
                                        "fullStart": 1015,
                                        "fullEnd": 1054,
                                        "start": 1027,
                                        "end": 1052,
                                        "fullWidth": 39,
                                        "width": 25,
                                        "expression": {
                                            "kind": "AssignmentExpression",
                                            "fullStart": 1015,
                                            "fullEnd": 1051,
                                            "start": 1027,
                                            "end": 1051,
                                            "fullWidth": 36,
                                            "width": 24,
                                            "left": {
                                                "kind": "ElementAccessExpression",
                                                "fullStart": 1015,
                                                "fullEnd": 1047,
                                                "start": 1027,
                                                "end": 1046,
                                                "fullWidth": 32,
                                                "width": 19,
                                                "expression": {
                                                    "kind": "MemberAccessExpression",
                                                    "fullStart": 1015,
                                                    "fullEnd": 1043,
                                                    "start": 1027,
                                                    "end": 1043,
                                                    "fullWidth": 28,
                                                    "width": 16,
                                                    "expression": {
                                                        "kind": "IdentifierName",
                                                        "fullStart": 1015,
                                                        "fullEnd": 1033,
                                                        "start": 1027,
                                                        "end": 1033,
                                                        "fullWidth": 18,
                                                        "width": 6,
                                                        "text": "Object",
                                                        "value": "Object",
                                                        "valueText": "Object",
                                                        "hasLeadingTrivia": true,
                                                        "leadingTrivia": [
                                                            {
                                                                "kind": "WhitespaceTrivia",
                                                                "text": "            "
                                                            }
                                                        ]
                                                    },
                                                    "dotToken": {
                                                        "kind": "DotToken",
                                                        "fullStart": 1033,
                                                        "fullEnd": 1034,
                                                        "start": 1033,
                                                        "end": 1034,
                                                        "fullWidth": 1,
                                                        "width": 1,
                                                        "text": ".",
                                                        "value": ".",
                                                        "valueText": "."
                                                    },
                                                    "name": {
                                                        "kind": "IdentifierName",
                                                        "fullStart": 1034,
                                                        "fullEnd": 1043,
                                                        "start": 1034,
                                                        "end": 1043,
                                                        "fullWidth": 9,
                                                        "width": 9,
                                                        "text": "prototype",
                                                        "value": "prototype",
                                                        "valueText": "prototype"
                                                    }
                                                },
                                                "openBracketToken": {
                                                    "kind": "OpenBracketToken",
                                                    "fullStart": 1043,
                                                    "fullEnd": 1044,
                                                    "start": 1043,
                                                    "end": 1044,
                                                    "fullWidth": 1,
                                                    "width": 1,
                                                    "text": "[",
                                                    "value": "[",
                                                    "valueText": "["
                                                },
                                                "argumentExpression": {
                                                    "kind": "NumericLiteral",
                                                    "fullStart": 1044,
                                                    "fullEnd": 1045,
                                                    "start": 1044,
                                                    "end": 1045,
                                                    "fullWidth": 1,
                                                    "width": 1,
                                                    "text": "1",
                                                    "value": 1,
                                                    "valueText": "1"
                                                },
                                                "closeBracketToken": {
                                                    "kind": "CloseBracketToken",
                                                    "fullStart": 1045,
                                                    "fullEnd": 1047,
                                                    "start": 1045,
                                                    "end": 1046,
                                                    "fullWidth": 2,
                                                    "width": 1,
                                                    "text": "]",
                                                    "value": "]",
                                                    "valueText": "]",
                                                    "hasTrailingTrivia": true,
                                                    "trailingTrivia": [
                                                        {
                                                            "kind": "WhitespaceTrivia",
                                                            "text": " "
                                                        }
                                                    ]
                                                }
                                            },
                                            "operatorToken": {
                                                "kind": "EqualsToken",
                                                "fullStart": 1047,
                                                "fullEnd": 1049,
                                                "start": 1047,
                                                "end": 1048,
                                                "fullWidth": 2,
                                                "width": 1,
                                                "text": "=",
                                                "value": "=",
                                                "valueText": "=",
                                                "hasTrailingTrivia": true,
                                                "trailingTrivia": [
                                                    {
                                                        "kind": "WhitespaceTrivia",
                                                        "text": " "
                                                    }
                                                ]
                                            },
                                            "right": {
                                                "kind": "NumericLiteral",
                                                "fullStart": 1049,
                                                "fullEnd": 1051,
                                                "start": 1049,
                                                "end": 1051,
                                                "fullWidth": 2,
                                                "width": 2,
                                                "text": "10",
                                                "value": 10,
                                                "valueText": "10"
                                            }
                                        },
                                        "semicolonToken": {
                                            "kind": "SemicolonToken",
                                            "fullStart": 1051,
                                            "fullEnd": 1054,
                                            "start": 1051,
                                            "end": 1052,
                                            "fullWidth": 3,
                                            "width": 1,
                                            "text": ";",
                                            "value": ";",
                                            "valueText": ";",
                                            "hasTrailingTrivia": true,
                                            "hasTrailingNewLine": true,
                                            "trailingTrivia": [
                                                {
                                                    "kind": "NewLineTrivia",
                                                    "text": "\r\n"
                                                }
                                            ]
                                        }
                                    },
                                    {
                                        "kind": "ReturnStatement",
                                        "fullStart": 1054,
                                        "fullEnd": 1118,
                                        "start": 1066,
                                        "end": 1116,
                                        "fullWidth": 64,
                                        "width": 50,
                                        "returnKeyword": {
                                            "kind": "ReturnKeyword",
                                            "fullStart": 1054,
                                            "fullEnd": 1073,
                                            "start": 1066,
                                            "end": 1072,
                                            "fullWidth": 19,
                                            "width": 6,
                                            "text": "return",
                                            "value": "return",
                                            "valueText": "return",
                                            "hasLeadingTrivia": true,
                                            "hasTrailingTrivia": true,
                                            "leadingTrivia": [
                                                {
                                                    "kind": "WhitespaceTrivia",
                                                    "text": "            "
                                                }
                                            ],
                                            "trailingTrivia": [
                                                {
                                                    "kind": "WhitespaceTrivia",
                                                    "text": " "
                                                }
                                            ]
                                        },
                                        "expression": {
                                            "kind": "InvocationExpression",
                                            "fullStart": 1073,
                                            "fullEnd": 1115,
                                            "start": 1073,
                                            "end": 1115,
                                            "fullWidth": 42,
                                            "width": 42,
                                            "expression": {
                                                "kind": "MemberAccessExpression",
                                                "fullStart": 1073,
                                                "fullEnd": 1098,
                                                "start": 1073,
                                                "end": 1098,
                                                "fullWidth": 25,
                                                "width": 25,
                                                "expression": {
                                                    "kind": "MemberAccessExpression",
                                                    "fullStart": 1073,
                                                    "fullEnd": 1093,
                                                    "start": 1073,
                                                    "end": 1093,
                                                    "fullWidth": 20,
                                                    "width": 20,
                                                    "expression": {
                                                        "kind": "MemberAccessExpression",
                                                        "fullStart": 1073,
                                                        "fullEnd": 1088,
                                                        "start": 1073,
                                                        "end": 1088,
                                                        "fullWidth": 15,
                                                        "width": 15,
                                                        "expression": {
                                                            "kind": "IdentifierName",
                                                            "fullStart": 1073,
                                                            "fullEnd": 1078,
                                                            "start": 1073,
                                                            "end": 1078,
                                                            "fullWidth": 5,
                                                            "width": 5,
                                                            "text": "Array",
                                                            "value": "Array",
                                                            "valueText": "Array"
                                                        },
                                                        "dotToken": {
                                                            "kind": "DotToken",
                                                            "fullStart": 1078,
                                                            "fullEnd": 1079,
                                                            "start": 1078,
                                                            "end": 1079,
                                                            "fullWidth": 1,
                                                            "width": 1,
                                                            "text": ".",
                                                            "value": ".",
                                                            "valueText": "."
                                                        },
                                                        "name": {
                                                            "kind": "IdentifierName",
                                                            "fullStart": 1079,
                                                            "fullEnd": 1088,
                                                            "start": 1079,
                                                            "end": 1088,
                                                            "fullWidth": 9,
                                                            "width": 9,
                                                            "text": "prototype",
                                                            "value": "prototype",
                                                            "valueText": "prototype"
                                                        }
                                                    },
                                                    "dotToken": {
                                                        "kind": "DotToken",
                                                        "fullStart": 1088,
                                                        "fullEnd": 1089,
                                                        "start": 1088,
                                                        "end": 1089,
                                                        "fullWidth": 1,
                                                        "width": 1,
                                                        "text": ".",
                                                        "value": ".",
                                                        "valueText": "."
                                                    },
                                                    "name": {
                                                        "kind": "IdentifierName",
                                                        "fullStart": 1089,
                                                        "fullEnd": 1093,
                                                        "start": 1089,
                                                        "end": 1093,
                                                        "fullWidth": 4,
                                                        "width": 4,
                                                        "text": "some",
                                                        "value": "some",
                                                        "valueText": "some"
                                                    }
                                                },
                                                "dotToken": {
                                                    "kind": "DotToken",
                                                    "fullStart": 1093,
                                                    "fullEnd": 1094,
                                                    "start": 1093,
                                                    "end": 1094,
                                                    "fullWidth": 1,
                                                    "width": 1,
                                                    "text": ".",
                                                    "value": ".",
                                                    "valueText": "."
                                                },
                                                "name": {
                                                    "kind": "IdentifierName",
                                                    "fullStart": 1094,
                                                    "fullEnd": 1098,
                                                    "start": 1094,
                                                    "end": 1098,
                                                    "fullWidth": 4,
                                                    "width": 4,
                                                    "text": "call",
                                                    "value": "call",
                                                    "valueText": "call"
                                                }
                                            },
                                            "argumentList": {
                                                "kind": "ArgumentList",
                                                "fullStart": 1098,
                                                "fullEnd": 1115,
                                                "start": 1098,
                                                "end": 1115,
                                                "fullWidth": 17,
                                                "width": 17,
                                                "openParenToken": {
                                                    "kind": "OpenParenToken",
                                                    "fullStart": 1098,
                                                    "fullEnd": 1099,
                                                    "start": 1098,
                                                    "end": 1099,
                                                    "fullWidth": 1,
                                                    "width": 1,
                                                    "text": "(",
                                                    "value": "(",
                                                    "valueText": "("
                                                },
                                                "arguments": [
                                                    {
                                                        "kind": "IdentifierName",
                                                        "fullStart": 1099,
                                                        "fullEnd": 1102,
                                                        "start": 1099,
                                                        "end": 1102,
                                                        "fullWidth": 3,
                                                        "width": 3,
                                                        "text": "obj",
                                                        "value": "obj",
                                                        "valueText": "obj"
                                                    },
                                                    {
                                                        "kind": "CommaToken",
                                                        "fullStart": 1102,
                                                        "fullEnd": 1104,
                                                        "start": 1102,
                                                        "end": 1103,
                                                        "fullWidth": 2,
                                                        "width": 1,
                                                        "text": ",",
                                                        "value": ",",
                                                        "valueText": ",",
                                                        "hasTrailingTrivia": true,
                                                        "trailingTrivia": [
                                                            {
                                                                "kind": "WhitespaceTrivia",
                                                                "text": " "
                                                            }
                                                        ]
                                                    },
                                                    {
                                                        "kind": "IdentifierName",
                                                        "fullStart": 1104,
                                                        "fullEnd": 1114,
                                                        "start": 1104,
                                                        "end": 1114,
                                                        "fullWidth": 10,
                                                        "width": 10,
                                                        "text": "callbackfn",
                                                        "value": "callbackfn",
                                                        "valueText": "callbackfn"
                                                    }
                                                ],
                                                "closeParenToken": {
                                                    "kind": "CloseParenToken",
                                                    "fullStart": 1114,
                                                    "fullEnd": 1115,
                                                    "start": 1114,
                                                    "end": 1115,
                                                    "fullWidth": 1,
                                                    "width": 1,
                                                    "text": ")",
                                                    "value": ")",
                                                    "valueText": ")"
                                                }
                                            }
                                        },
                                        "semicolonToken": {
                                            "kind": "SemicolonToken",
                                            "fullStart": 1115,
                                            "fullEnd": 1118,
                                            "start": 1115,
                                            "end": 1116,
                                            "fullWidth": 3,
                                            "width": 1,
                                            "text": ";",
                                            "value": ";",
                                            "valueText": ";",
                                            "hasTrailingTrivia": true,
                                            "hasTrailingNewLine": true,
                                            "trailingTrivia": [
                                                {
                                                    "kind": "NewLineTrivia",
                                                    "text": "\r\n"
                                                }
                                            ]
                                        }
                                    }
                                ],
                                "closeBraceToken": {
                                    "kind": "CloseBraceToken",
                                    "fullStart": 1118,
                                    "fullEnd": 1128,
                                    "start": 1126,
                                    "end": 1127,
                                    "fullWidth": 10,
                                    "width": 1,
                                    "text": "}",
                                    "value": "}",
                                    "valueText": "}",
                                    "hasLeadingTrivia": true,
                                    "hasTrailingTrivia": true,
                                    "leadingTrivia": [
                                        {
                                            "kind": "WhitespaceTrivia",
                                            "text": "        "
                                        }
                                    ],
                                    "trailingTrivia": [
                                        {
                                            "kind": "WhitespaceTrivia",
                                            "text": " "
                                        }
                                    ]
                                }
                            },
                            "finallyClause": {
                                "kind": "FinallyClause",
                                "fullStart": 1128,
                                "fullEnd": 1191,
                                "start": 1128,
                                "end": 1189,
                                "fullWidth": 63,
                                "width": 61,
                                "finallyKeyword": {
                                    "kind": "FinallyKeyword",
                                    "fullStart": 1128,
                                    "fullEnd": 1136,
                                    "start": 1128,
                                    "end": 1135,
                                    "fullWidth": 8,
                                    "width": 7,
                                    "text": "finally",
                                    "value": "finally",
                                    "valueText": "finally",
                                    "hasTrailingTrivia": true,
                                    "trailingTrivia": [
                                        {
                                            "kind": "WhitespaceTrivia",
                                            "text": " "
                                        }
                                    ]
                                },
                                "block": {
                                    "kind": "Block",
                                    "fullStart": 1136,
                                    "fullEnd": 1191,
                                    "start": 1136,
                                    "end": 1189,
                                    "fullWidth": 55,
                                    "width": 53,
                                    "openBraceToken": {
                                        "kind": "OpenBraceToken",
                                        "fullStart": 1136,
                                        "fullEnd": 1139,
                                        "start": 1136,
                                        "end": 1137,
                                        "fullWidth": 3,
                                        "width": 1,
                                        "text": "{",
                                        "value": "{",
                                        "valueText": "{",
                                        "hasTrailingTrivia": true,
                                        "hasTrailingNewLine": true,
                                        "trailingTrivia": [
                                            {
                                                "kind": "NewLineTrivia",
                                                "text": "\r\n"
                                            }
                                        ]
                                    },
                                    "statements": [
                                        {
                                            "kind": "ExpressionStatement",
                                            "fullStart": 1139,
                                            "fullEnd": 1180,
                                            "start": 1151,
                                            "end": 1178,
                                            "fullWidth": 41,
                                            "width": 27,
                                            "expression": {
                                                "kind": "DeleteExpression",
                                                "fullStart": 1139,
                                                "fullEnd": 1177,
                                                "start": 1151,
                                                "end": 1177,
                                                "fullWidth": 38,
                                                "width": 26,
                                                "deleteKeyword": {
                                                    "kind": "DeleteKeyword",
                                                    "fullStart": 1139,
                                                    "fullEnd": 1158,
                                                    "start": 1151,
                                                    "end": 1157,
                                                    "fullWidth": 19,
                                                    "width": 6,
                                                    "text": "delete",
                                                    "value": "delete",
                                                    "valueText": "delete",
                                                    "hasLeadingTrivia": true,
                                                    "hasTrailingTrivia": true,
                                                    "leadingTrivia": [
                                                        {
                                                            "kind": "WhitespaceTrivia",
                                                            "text": "            "
                                                        }
                                                    ],
                                                    "trailingTrivia": [
                                                        {
                                                            "kind": "WhitespaceTrivia",
                                                            "text": " "
                                                        }
                                                    ]
                                                },
                                                "expression": {
                                                    "kind": "ElementAccessExpression",
                                                    "fullStart": 1158,
                                                    "fullEnd": 1177,
                                                    "start": 1158,
                                                    "end": 1177,
                                                    "fullWidth": 19,
                                                    "width": 19,
                                                    "expression": {
                                                        "kind": "MemberAccessExpression",
                                                        "fullStart": 1158,
                                                        "fullEnd": 1174,
                                                        "start": 1158,
                                                        "end": 1174,
                                                        "fullWidth": 16,
                                                        "width": 16,
                                                        "expression": {
                                                            "kind": "IdentifierName",
                                                            "fullStart": 1158,
                                                            "fullEnd": 1164,
                                                            "start": 1158,
                                                            "end": 1164,
                                                            "fullWidth": 6,
                                                            "width": 6,
                                                            "text": "Object",
                                                            "value": "Object",
                                                            "valueText": "Object"
                                                        },
                                                        "dotToken": {
                                                            "kind": "DotToken",
                                                            "fullStart": 1164,
                                                            "fullEnd": 1165,
                                                            "start": 1164,
                                                            "end": 1165,
                                                            "fullWidth": 1,
                                                            "width": 1,
                                                            "text": ".",
                                                            "value": ".",
                                                            "valueText": "."
                                                        },
                                                        "name": {
                                                            "kind": "IdentifierName",
                                                            "fullStart": 1165,
                                                            "fullEnd": 1174,
                                                            "start": 1165,
                                                            "end": 1174,
                                                            "fullWidth": 9,
                                                            "width": 9,
                                                            "text": "prototype",
                                                            "value": "prototype",
                                                            "valueText": "prototype"
                                                        }
                                                    },
                                                    "openBracketToken": {
                                                        "kind": "OpenBracketToken",
                                                        "fullStart": 1174,
                                                        "fullEnd": 1175,
                                                        "start": 1174,
                                                        "end": 1175,
                                                        "fullWidth": 1,
                                                        "width": 1,
                                                        "text": "[",
                                                        "value": "[",
                                                        "valueText": "["
                                                    },
                                                    "argumentExpression": {
                                                        "kind": "NumericLiteral",
                                                        "fullStart": 1175,
                                                        "fullEnd": 1176,
                                                        "start": 1175,
                                                        "end": 1176,
                                                        "fullWidth": 1,
                                                        "width": 1,
                                                        "text": "1",
                                                        "value": 1,
                                                        "valueText": "1"
                                                    },
                                                    "closeBracketToken": {
                                                        "kind": "CloseBracketToken",
                                                        "fullStart": 1176,
                                                        "fullEnd": 1177,
                                                        "start": 1176,
                                                        "end": 1177,
                                                        "fullWidth": 1,
                                                        "width": 1,
                                                        "text": "]",
                                                        "value": "]",
                                                        "valueText": "]"
                                                    }
                                                }
                                            },
                                            "semicolonToken": {
                                                "kind": "SemicolonToken",
                                                "fullStart": 1177,
                                                "fullEnd": 1180,
                                                "start": 1177,
                                                "end": 1178,
                                                "fullWidth": 3,
                                                "width": 1,
                                                "text": ";",
                                                "value": ";",
                                                "valueText": ";",
                                                "hasTrailingTrivia": true,
                                                "hasTrailingNewLine": true,
                                                "trailingTrivia": [
                                                    {
                                                        "kind": "NewLineTrivia",
                                                        "text": "\r\n"
                                                    }
                                                ]
                                            }
                                        }
                                    ],
                                    "closeBraceToken": {
                                        "kind": "CloseBraceToken",
                                        "fullStart": 1180,
                                        "fullEnd": 1191,
                                        "start": 1188,
                                        "end": 1189,
                                        "fullWidth": 11,
                                        "width": 1,
                                        "text": "}",
                                        "value": "}",
                                        "valueText": "}",
                                        "hasLeadingTrivia": true,
                                        "hasTrailingTrivia": true,
                                        "hasTrailingNewLine": true,
                                        "leadingTrivia": [
                                            {
                                                "kind": "WhitespaceTrivia",
                                                "text": "        "
                                            }
                                        ],
                                        "trailingTrivia": [
                                            {
                                                "kind": "NewLineTrivia",
                                                "text": "\r\n"
                                            }
                                        ]
                                    }
                                }
                            }
                        }
                    ],
                    "closeBraceToken": {
                        "kind": "CloseBraceToken",
                        "fullStart": 1191,
                        "fullEnd": 1198,
                        "start": 1195,
                        "end": 1196,
                        "fullWidth": 7,
                        "width": 1,
                        "text": "}",
                        "value": "}",
                        "valueText": "}",
                        "hasLeadingTrivia": true,
                        "hasTrailingTrivia": true,
                        "hasTrailingNewLine": true,
                        "leadingTrivia": [
                            {
                                "kind": "WhitespaceTrivia",
                                "text": "    "
                            }
                        ],
                        "trailingTrivia": [
                            {
                                "kind": "NewLineTrivia",
                                "text": "\r\n"
                            }
                        ]
                    }
                }
            },
            {
                "kind": "ExpressionStatement",
                "fullStart": 1198,
                "fullEnd": 1222,
                "start": 1198,
                "end": 1220,
                "fullWidth": 24,
                "width": 22,
                "expression": {
                    "kind": "InvocationExpression",
                    "fullStart": 1198,
                    "fullEnd": 1219,
                    "start": 1198,
                    "end": 1219,
                    "fullWidth": 21,
                    "width": 21,
                    "expression": {
                        "kind": "IdentifierName",
                        "fullStart": 1198,
                        "fullEnd": 1209,
                        "start": 1198,
                        "end": 1209,
                        "fullWidth": 11,
                        "width": 11,
                        "text": "runTestCase",
                        "value": "runTestCase",
                        "valueText": "runTestCase"
                    },
                    "argumentList": {
                        "kind": "ArgumentList",
                        "fullStart": 1209,
                        "fullEnd": 1219,
                        "start": 1209,
                        "end": 1219,
                        "fullWidth": 10,
                        "width": 10,
                        "openParenToken": {
                            "kind": "OpenParenToken",
                            "fullStart": 1209,
                            "fullEnd": 1210,
                            "start": 1209,
                            "end": 1210,
                            "fullWidth": 1,
                            "width": 1,
                            "text": "(",
                            "value": "(",
                            "valueText": "("
                        },
                        "arguments": [
                            {
                                "kind": "IdentifierName",
                                "fullStart": 1210,
                                "fullEnd": 1218,
                                "start": 1210,
                                "end": 1218,
                                "fullWidth": 8,
                                "width": 8,
                                "text": "testcase",
                                "value": "testcase",
                                "valueText": "testcase"
                            }
                        ],
                        "closeParenToken": {
                            "kind": "CloseParenToken",
                            "fullStart": 1218,
                            "fullEnd": 1219,
                            "start": 1218,
                            "end": 1219,
                            "fullWidth": 1,
                            "width": 1,
                            "text": ")",
                            "value": ")",
                            "valueText": ")"
                        }
                    }
                },
                "semicolonToken": {
                    "kind": "SemicolonToken",
                    "fullStart": 1219,
                    "fullEnd": 1222,
                    "start": 1219,
                    "end": 1220,
                    "fullWidth": 3,
                    "width": 1,
                    "text": ";",
                    "value": ";",
                    "valueText": ";",
                    "hasTrailingTrivia": true,
                    "hasTrailingNewLine": true,
                    "trailingTrivia": [
                        {
                            "kind": "NewLineTrivia",
                            "text": "\r\n"
                        }
                    ]
                }
            }
        ],
        "endOfFileToken": {
            "kind": "EndOfFileToken",
            "fullStart": 1222,
            "fullEnd": 1222,
            "start": 1222,
            "end": 1222,
            "fullWidth": 0,
            "width": 0,
            "text": ""
        }
    },
    "lineMap": {
        "lineStarts": [
            0,
            67,
            152,
            232,
            308,
            380,
            385,
            444,
            626,
            631,
            633,
            635,
            658,
            660,
            706,
            736,
            788,
            803,
            830,
            841,
            843,
            877,
            920,
            955,
            987,
            1000,
            1015,
            1054,
            1118,
            1139,
            1180,
            1191,
            1198,
            1222
        ],
        "length": 1222
    }
}<|MERGE_RESOLUTION|>--- conflicted
+++ resolved
@@ -910,12 +910,8 @@
                                         "start": 855,
                                         "end": 874,
                                         "fullWidth": 19,
-<<<<<<< HEAD
                                         "width": 19,
-                                        "identifier": {
-=======
                                         "propertyName": {
->>>>>>> 85e84683
                                             "kind": "IdentifierName",
                                             "fullStart": 855,
                                             "fullEnd": 859,
