--- conflicted
+++ resolved
@@ -414,11 +414,8 @@
                                             "start": 646,
                                             "end": 649,
                                             "fullWidth": 3,
-<<<<<<< HEAD
                                             "width": 3,
-=======
                                             "modifiers": [],
->>>>>>> e3c38734
                                             "identifier": {
                                                 "kind": "IdentifierName",
                                                 "fullStart": 646,
@@ -458,11 +455,8 @@
                                             "start": 651,
                                             "end": 654,
                                             "fullWidth": 3,
-<<<<<<< HEAD
                                             "width": 3,
-=======
                                             "modifiers": [],
->>>>>>> e3c38734
                                             "identifier": {
                                                 "kind": "IdentifierName",
                                                 "fullStart": 651,
@@ -502,11 +496,8 @@
                                             "start": 656,
                                             "end": 659,
                                             "fullWidth": 3,
-<<<<<<< HEAD
                                             "width": 3,
-=======
                                             "modifiers": [],
->>>>>>> e3c38734
                                             "identifier": {
                                                 "kind": "IdentifierName",
                                                 "fullStart": 656,
