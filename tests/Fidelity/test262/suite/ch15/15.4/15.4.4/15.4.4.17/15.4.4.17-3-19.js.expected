--- conflicted
+++ resolved
@@ -277,11 +277,8 @@
                                             "start": 605,
                                             "end": 608,
                                             "fullWidth": 3,
-<<<<<<< HEAD
                                             "width": 3,
-=======
                                             "modifiers": [],
->>>>>>> e3c38734
                                             "identifier": {
                                                 "kind": "IdentifierName",
                                                 "fullStart": 605,
@@ -321,11 +318,8 @@
                                             "start": 610,
                                             "end": 613,
                                             "fullWidth": 3,
-<<<<<<< HEAD
                                             "width": 3,
-=======
                                             "modifiers": [],
->>>>>>> e3c38734
                                             "identifier": {
                                                 "kind": "IdentifierName",
                                                 "fullStart": 610,
@@ -365,11 +359,8 @@
                                             "start": 615,
                                             "end": 618,
                                             "fullWidth": 3,
-<<<<<<< HEAD
                                             "width": 3,
-=======
                                             "modifiers": [],
->>>>>>> e3c38734
                                             "identifier": {
                                                 "kind": "IdentifierName",
                                                 "fullStart": 615,
@@ -666,11 +657,8 @@
                                             "start": 695,
                                             "end": 698,
                                             "fullWidth": 3,
-<<<<<<< HEAD
                                             "width": 3,
-=======
                                             "modifiers": [],
->>>>>>> e3c38734
                                             "identifier": {
                                                 "kind": "IdentifierName",
                                                 "fullStart": 695,
@@ -710,11 +698,8 @@
                                             "start": 700,
                                             "end": 703,
                                             "fullWidth": 3,
-<<<<<<< HEAD
                                             "width": 3,
-=======
                                             "modifiers": [],
->>>>>>> e3c38734
                                             "identifier": {
                                                 "kind": "IdentifierName",
                                                 "fullStart": 700,
@@ -754,11 +739,8 @@
                                             "start": 705,
                                             "end": 708,
                                             "fullWidth": 3,
-<<<<<<< HEAD
                                             "width": 3,
-=======
                                             "modifiers": [],
->>>>>>> e3c38734
                                             "identifier": {
                                                 "kind": "IdentifierName",
                                                 "fullStart": 705,
