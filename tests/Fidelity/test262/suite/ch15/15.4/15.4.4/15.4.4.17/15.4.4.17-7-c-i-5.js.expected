--- conflicted
+++ resolved
@@ -424,11 +424,8 @@
                                             "start": 690,
                                             "end": 693,
                                             "fullWidth": 3,
-<<<<<<< HEAD
                                             "width": 3,
-=======
                                             "modifiers": [],
->>>>>>> e3c38734
                                             "identifier": {
                                                 "kind": "IdentifierName",
                                                 "fullStart": 690,
@@ -468,11 +465,8 @@
                                             "start": 695,
                                             "end": 698,
                                             "fullWidth": 3,
-<<<<<<< HEAD
                                             "width": 3,
-=======
                                             "modifiers": [],
->>>>>>> e3c38734
                                             "identifier": {
                                                 "kind": "IdentifierName",
                                                 "fullStart": 695,
@@ -512,11 +506,8 @@
                                             "start": 700,
                                             "end": 703,
                                             "fullWidth": 3,
-<<<<<<< HEAD
                                             "width": 3,
-=======
                                             "modifiers": [],
->>>>>>> e3c38734
                                             "identifier": {
                                                 "kind": "IdentifierName",
                                                 "fullStart": 700,
