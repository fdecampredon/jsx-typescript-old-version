{
    "isDeclaration": false,
    "languageVersion": "EcmaScript5",
    "parseOptions": {
        "allowAutomaticSemicolonInsertion": true
    },
    "sourceUnit": {
        "kind": "SourceUnit",
        "fullStart": 0,
        "fullEnd": 825,
        "start": 510,
        "end": 825,
        "fullWidth": 825,
        "width": 315,
        "isIncrementallyUnusable": true,
        "moduleElements": [
            {
                "kind": "FunctionDeclaration",
                "fullStart": 0,
                "fullEnd": 801,
                "start": 510,
                "end": 799,
                "fullWidth": 801,
                "width": 289,
                "modifiers": [],
                "functionKeyword": {
                    "kind": "FunctionKeyword",
                    "fullStart": 0,
                    "fullEnd": 519,
                    "start": 510,
                    "end": 518,
                    "fullWidth": 519,
                    "width": 8,
                    "text": "function",
                    "value": "function",
                    "valueText": "function",
                    "hasLeadingTrivia": true,
                    "hasLeadingComment": true,
                    "hasLeadingNewLine": true,
                    "hasTrailingTrivia": true,
                    "leadingTrivia": [
                        {
                            "kind": "SingleLineCommentTrivia",
                            "text": "/// Copyright (c) 2012 Ecma International.  All rights reserved. "
                        },
                        {
                            "kind": "NewLineTrivia",
                            "text": "\r\n"
                        },
                        {
                            "kind": "SingleLineCommentTrivia",
                            "text": "/// Ecma International makes this code available under the terms and conditions set"
                        },
                        {
                            "kind": "NewLineTrivia",
                            "text": "\r\n"
                        },
                        {
                            "kind": "SingleLineCommentTrivia",
                            "text": "/// forth on http://hg.ecmascript.org/tests/test262/raw-file/tip/LICENSE (the "
                        },
                        {
                            "kind": "NewLineTrivia",
                            "text": "\r\n"
                        },
                        {
                            "kind": "SingleLineCommentTrivia",
                            "text": "/// \"Use Terms\").   Any redistribution of this code must retain the above "
                        },
                        {
                            "kind": "NewLineTrivia",
                            "text": "\r\n"
                        },
                        {
                            "kind": "SingleLineCommentTrivia",
                            "text": "/// copyright and this notice and otherwise comply with the Use Terms."
                        },
                        {
                            "kind": "NewLineTrivia",
                            "text": "\r\n"
                        },
                        {
                            "kind": "MultiLineCommentTrivia",
                            "text": "/**\r\n * @path ch15/15.4/15.4.4/15.4.4.17/15.4.4.17-1-11.js\r\n * @description Array.prototype.some applied to Date object\r\n */"
                        },
                        {
                            "kind": "NewLineTrivia",
                            "text": "\r\n"
                        },
                        {
                            "kind": "NewLineTrivia",
                            "text": "\r\n"
                        },
                        {
                            "kind": "NewLineTrivia",
                            "text": "\r\n"
                        }
                    ],
                    "trailingTrivia": [
                        {
                            "kind": "WhitespaceTrivia",
                            "text": " "
                        }
                    ]
                },
                "identifier": {
                    "kind": "IdentifierName",
                    "fullStart": 519,
                    "fullEnd": 527,
                    "start": 519,
                    "end": 527,
                    "fullWidth": 8,
                    "width": 8,
                    "text": "testcase",
                    "value": "testcase",
                    "valueText": "testcase"
                },
                "callSignature": {
                    "kind": "CallSignature",
                    "fullStart": 527,
                    "fullEnd": 530,
                    "start": 527,
                    "end": 529,
                    "fullWidth": 3,
                    "width": 2,
                    "parameterList": {
                        "kind": "ParameterList",
                        "fullStart": 527,
                        "fullEnd": 530,
                        "start": 527,
                        "end": 529,
                        "fullWidth": 3,
                        "width": 2,
                        "openParenToken": {
                            "kind": "OpenParenToken",
                            "fullStart": 527,
                            "fullEnd": 528,
                            "start": 527,
                            "end": 528,
                            "fullWidth": 1,
                            "width": 1,
                            "text": "(",
                            "value": "(",
                            "valueText": "("
                        },
                        "parameters": [],
                        "closeParenToken": {
                            "kind": "CloseParenToken",
                            "fullStart": 528,
                            "fullEnd": 530,
                            "start": 528,
                            "end": 529,
                            "fullWidth": 2,
                            "width": 1,
                            "text": ")",
                            "value": ")",
                            "valueText": ")",
                            "hasTrailingTrivia": true,
                            "trailingTrivia": [
                                {
                                    "kind": "WhitespaceTrivia",
                                    "text": " "
                                }
                            ]
                        }
                    }
                },
                "block": {
                    "kind": "Block",
                    "fullStart": 530,
                    "fullEnd": 801,
                    "start": 530,
                    "end": 799,
                    "fullWidth": 271,
                    "width": 269,
                    "openBraceToken": {
                        "kind": "OpenBraceToken",
                        "fullStart": 530,
                        "fullEnd": 533,
                        "start": 530,
                        "end": 531,
                        "fullWidth": 3,
                        "width": 1,
                        "text": "{",
                        "value": "{",
                        "valueText": "{",
                        "hasTrailingTrivia": true,
                        "hasTrailingNewLine": true,
                        "trailingTrivia": [
                            {
                                "kind": "NewLineTrivia",
                                "text": "\r\n"
                            }
                        ]
                    },
                    "statements": [
                        {
                            "kind": "FunctionDeclaration",
                            "fullStart": 533,
                            "fullEnd": 631,
                            "start": 541,
                            "end": 629,
                            "fullWidth": 98,
                            "width": 88,
                            "modifiers": [],
                            "functionKeyword": {
                                "kind": "FunctionKeyword",
                                "fullStart": 533,
                                "fullEnd": 550,
                                "start": 541,
                                "end": 549,
                                "fullWidth": 17,
                                "width": 8,
                                "text": "function",
                                "value": "function",
                                "valueText": "function",
                                "hasLeadingTrivia": true,
                                "hasTrailingTrivia": true,
                                "leadingTrivia": [
                                    {
                                        "kind": "WhitespaceTrivia",
                                        "text": "        "
                                    }
                                ],
                                "trailingTrivia": [
                                    {
                                        "kind": "WhitespaceTrivia",
                                        "text": " "
                                    }
                                ]
                            },
                            "identifier": {
                                "kind": "IdentifierName",
                                "fullStart": 550,
                                "fullEnd": 560,
                                "start": 550,
                                "end": 560,
                                "fullWidth": 10,
                                "width": 10,
                                "text": "callbackfn",
                                "value": "callbackfn",
                                "valueText": "callbackfn"
                            },
                            "callSignature": {
                                "kind": "CallSignature",
                                "fullStart": 560,
                                "fullEnd": 576,
                                "start": 560,
                                "end": 575,
                                "fullWidth": 16,
                                "width": 15,
                                "parameterList": {
                                    "kind": "ParameterList",
                                    "fullStart": 560,
                                    "fullEnd": 576,
                                    "start": 560,
                                    "end": 575,
                                    "fullWidth": 16,
                                    "width": 15,
                                    "openParenToken": {
                                        "kind": "OpenParenToken",
                                        "fullStart": 560,
                                        "fullEnd": 561,
                                        "start": 560,
                                        "end": 561,
                                        "fullWidth": 1,
                                        "width": 1,
                                        "text": "(",
                                        "value": "(",
                                        "valueText": "("
                                    },
                                    "parameters": [
                                        {
                                            "kind": "Parameter",
                                            "fullStart": 561,
                                            "fullEnd": 564,
                                            "start": 561,
                                            "end": 564,
                                            "fullWidth": 3,
                                            "width": 3,
                                            "modifiers": [],
                                            "identifier": {
                                                "kind": "IdentifierName",
                                                "fullStart": 561,
                                                "fullEnd": 564,
                                                "start": 561,
                                                "end": 564,
                                                "fullWidth": 3,
                                                "width": 3,
                                                "text": "val",
                                                "value": "val",
                                                "valueText": "val"
                                            }
                                        },
                                        {
                                            "kind": "CommaToken",
                                            "fullStart": 564,
                                            "fullEnd": 566,
                                            "start": 564,
                                            "end": 565,
                                            "fullWidth": 2,
                                            "width": 1,
                                            "text": ",",
                                            "value": ",",
                                            "valueText": ",",
                                            "hasTrailingTrivia": true,
                                            "trailingTrivia": [
                                                {
                                                    "kind": "WhitespaceTrivia",
                                                    "text": " "
                                                }
                                            ]
                                        },
                                        {
                                            "kind": "Parameter",
                                            "fullStart": 566,
                                            "fullEnd": 569,
                                            "start": 566,
                                            "end": 569,
                                            "fullWidth": 3,
                                            "width": 3,
                                            "modifiers": [],
                                            "identifier": {
                                                "kind": "IdentifierName",
                                                "fullStart": 566,
                                                "fullEnd": 569,
                                                "start": 566,
                                                "end": 569,
                                                "fullWidth": 3,
                                                "width": 3,
                                                "text": "idx",
                                                "value": "idx",
                                                "valueText": "idx"
                                            }
                                        },
                                        {
                                            "kind": "CommaToken",
                                            "fullStart": 569,
                                            "fullEnd": 571,
                                            "start": 569,
                                            "end": 570,
                                            "fullWidth": 2,
                                            "width": 1,
                                            "text": ",",
                                            "value": ",",
                                            "valueText": ",",
                                            "hasTrailingTrivia": true,
                                            "trailingTrivia": [
                                                {
                                                    "kind": "WhitespaceTrivia",
                                                    "text": " "
                                                }
                                            ]
                                        },
                                        {
                                            "kind": "Parameter",
                                            "fullStart": 571,
                                            "fullEnd": 574,
                                            "start": 571,
                                            "end": 574,
                                            "fullWidth": 3,
                                            "width": 3,
                                            "modifiers": [],
                                            "identifier": {
                                                "kind": "IdentifierName",
                                                "fullStart": 571,
                                                "fullEnd": 574,
                                                "start": 571,
                                                "end": 574,
                                                "fullWidth": 3,
                                                "width": 3,
                                                "text": "obj",
                                                "value": "obj",
                                                "valueText": "obj"
                                            }
                                        }
                                    ],
                                    "closeParenToken": {
                                        "kind": "CloseParenToken",
                                        "fullStart": 574,
                                        "fullEnd": 576,
                                        "start": 574,
                                        "end": 575,
                                        "fullWidth": 2,
                                        "width": 1,
                                        "text": ")",
                                        "value": ")",
                                        "valueText": ")",
                                        "hasTrailingTrivia": true,
                                        "trailingTrivia": [
                                            {
                                                "kind": "WhitespaceTrivia",
                                                "text": " "
                                            }
                                        ]
                                    }
                                }
                            },
                            "block": {
                                "kind": "Block",
                                "fullStart": 576,
                                "fullEnd": 631,
                                "start": 576,
                                "end": 629,
                                "fullWidth": 55,
                                "width": 53,
                                "openBraceToken": {
                                    "kind": "OpenBraceToken",
                                    "fullStart": 576,
                                    "fullEnd": 579,
                                    "start": 576,
                                    "end": 577,
                                    "fullWidth": 3,
                                    "width": 1,
                                    "text": "{",
                                    "value": "{",
                                    "valueText": "{",
                                    "hasTrailingTrivia": true,
                                    "hasTrailingNewLine": true,
                                    "trailingTrivia": [
                                        {
                                            "kind": "NewLineTrivia",
                                            "text": "\r\n"
                                        }
                                    ]
                                },
                                "statements": [
                                    {
                                        "kind": "ReturnStatement",
                                        "fullStart": 579,
                                        "fullEnd": 620,
                                        "start": 591,
                                        "end": 618,
                                        "fullWidth": 41,
                                        "width": 27,
                                        "returnKeyword": {
                                            "kind": "ReturnKeyword",
                                            "fullStart": 579,
                                            "fullEnd": 598,
                                            "start": 591,
                                            "end": 597,
                                            "fullWidth": 19,
                                            "width": 6,
                                            "text": "return",
                                            "value": "return",
                                            "valueText": "return",
                                            "hasLeadingTrivia": true,
                                            "hasTrailingTrivia": true,
                                            "leadingTrivia": [
                                                {
                                                    "kind": "WhitespaceTrivia",
                                                    "text": "            "
                                                }
                                            ],
                                            "trailingTrivia": [
                                                {
                                                    "kind": "WhitespaceTrivia",
                                                    "text": " "
                                                }
                                            ]
                                        },
                                        "expression": {
                                            "kind": "InstanceOfExpression",
                                            "fullStart": 598,
                                            "fullEnd": 617,
                                            "start": 598,
                                            "end": 617,
                                            "fullWidth": 19,
                                            "width": 19,
                                            "left": {
                                                "kind": "IdentifierName",
                                                "fullStart": 598,
                                                "fullEnd": 602,
                                                "start": 598,
                                                "end": 601,
                                                "fullWidth": 4,
                                                "width": 3,
                                                "text": "obj",
                                                "value": "obj",
                                                "valueText": "obj",
                                                "hasTrailingTrivia": true,
                                                "trailingTrivia": [
                                                    {
                                                        "kind": "WhitespaceTrivia",
                                                        "text": " "
                                                    }
                                                ]
                                            },
                                            "operatorToken": {
                                                "kind": "InstanceOfKeyword",
                                                "fullStart": 602,
                                                "fullEnd": 613,
                                                "start": 602,
                                                "end": 612,
                                                "fullWidth": 11,
                                                "width": 10,
                                                "text": "instanceof",
                                                "value": "instanceof",
                                                "valueText": "instanceof",
                                                "hasTrailingTrivia": true,
                                                "trailingTrivia": [
                                                    {
                                                        "kind": "WhitespaceTrivia",
                                                        "text": " "
                                                    }
                                                ]
                                            },
                                            "right": {
                                                "kind": "IdentifierName",
                                                "fullStart": 613,
                                                "fullEnd": 617,
                                                "start": 613,
                                                "end": 617,
                                                "fullWidth": 4,
                                                "width": 4,
                                                "text": "Date",
                                                "value": "Date",
                                                "valueText": "Date"
                                            }
                                        },
                                        "semicolonToken": {
                                            "kind": "SemicolonToken",
                                            "fullStart": 617,
                                            "fullEnd": 620,
                                            "start": 617,
                                            "end": 618,
                                            "fullWidth": 3,
                                            "width": 1,
                                            "text": ";",
                                            "value": ";",
                                            "valueText": ";",
                                            "hasTrailingTrivia": true,
                                            "hasTrailingNewLine": true,
                                            "trailingTrivia": [
                                                {
                                                    "kind": "NewLineTrivia",
                                                    "text": "\r\n"
                                                }
                                            ]
                                        }
                                    }
                                ],
                                "closeBraceToken": {
                                    "kind": "CloseBraceToken",
                                    "fullStart": 620,
                                    "fullEnd": 631,
                                    "start": 628,
                                    "end": 629,
                                    "fullWidth": 11,
                                    "width": 1,
                                    "text": "}",
                                    "value": "}",
                                    "valueText": "}",
                                    "hasLeadingTrivia": true,
                                    "hasTrailingTrivia": true,
                                    "hasTrailingNewLine": true,
                                    "leadingTrivia": [
                                        {
                                            "kind": "WhitespaceTrivia",
                                            "text": "        "
                                        }
                                    ],
                                    "trailingTrivia": [
                                        {
                                            "kind": "NewLineTrivia",
                                            "text": "\r\n"
                                        }
                                    ]
                                }
                            }
                        },
                        {
                            "kind": "VariableStatement",
                            "fullStart": 631,
                            "fullEnd": 664,
                            "start": 641,
                            "end": 662,
                            "fullWidth": 33,
                            "width": 21,
                            "modifiers": [],
                            "variableDeclaration": {
                                "kind": "VariableDeclaration",
                                "fullStart": 631,
                                "fullEnd": 661,
                                "start": 641,
                                "end": 661,
                                "fullWidth": 30,
                                "width": 20,
                                "varKeyword": {
                                    "kind": "VarKeyword",
                                    "fullStart": 631,
                                    "fullEnd": 645,
                                    "start": 641,
                                    "end": 644,
                                    "fullWidth": 14,
                                    "width": 3,
                                    "text": "var",
                                    "value": "var",
                                    "valueText": "var",
                                    "hasLeadingTrivia": true,
                                    "hasLeadingNewLine": true,
                                    "hasTrailingTrivia": true,
                                    "leadingTrivia": [
                                        {
                                            "kind": "NewLineTrivia",
                                            "text": "\r\n"
                                        },
                                        {
                                            "kind": "WhitespaceTrivia",
                                            "text": "        "
                                        }
                                    ],
                                    "trailingTrivia": [
                                        {
                                            "kind": "WhitespaceTrivia",
                                            "text": " "
                                        }
                                    ]
                                },
                                "variableDeclarators": [
                                    {
                                        "kind": "VariableDeclarator",
                                        "fullStart": 645,
                                        "fullEnd": 661,
                                        "start": 645,
                                        "end": 661,
                                        "fullWidth": 16,
<<<<<<< HEAD
                                        "width": 16,
                                        "identifier": {
=======
                                        "propertyName": {
>>>>>>> 85e84683
                                            "kind": "IdentifierName",
                                            "fullStart": 645,
                                            "fullEnd": 649,
                                            "start": 645,
                                            "end": 648,
                                            "fullWidth": 4,
                                            "width": 3,
                                            "text": "obj",
                                            "value": "obj",
                                            "valueText": "obj",
                                            "hasTrailingTrivia": true,
                                            "trailingTrivia": [
                                                {
                                                    "kind": "WhitespaceTrivia",
                                                    "text": " "
                                                }
                                            ]
                                        },
                                        "equalsValueClause": {
                                            "kind": "EqualsValueClause",
                                            "fullStart": 649,
                                            "fullEnd": 661,
                                            "start": 649,
                                            "end": 661,
                                            "fullWidth": 12,
                                            "width": 12,
                                            "equalsToken": {
                                                "kind": "EqualsToken",
                                                "fullStart": 649,
                                                "fullEnd": 651,
                                                "start": 649,
                                                "end": 650,
                                                "fullWidth": 2,
                                                "width": 1,
                                                "text": "=",
                                                "value": "=",
                                                "valueText": "=",
                                                "hasTrailingTrivia": true,
                                                "trailingTrivia": [
                                                    {
                                                        "kind": "WhitespaceTrivia",
                                                        "text": " "
                                                    }
                                                ]
                                            },
                                            "value": {
                                                "kind": "ObjectCreationExpression",
                                                "fullStart": 651,
                                                "fullEnd": 661,
                                                "start": 651,
                                                "end": 661,
                                                "fullWidth": 10,
                                                "width": 10,
                                                "newKeyword": {
                                                    "kind": "NewKeyword",
                                                    "fullStart": 651,
                                                    "fullEnd": 655,
                                                    "start": 651,
                                                    "end": 654,
                                                    "fullWidth": 4,
                                                    "width": 3,
                                                    "text": "new",
                                                    "value": "new",
                                                    "valueText": "new",
                                                    "hasTrailingTrivia": true,
                                                    "trailingTrivia": [
                                                        {
                                                            "kind": "WhitespaceTrivia",
                                                            "text": " "
                                                        }
                                                    ]
                                                },
                                                "expression": {
                                                    "kind": "IdentifierName",
                                                    "fullStart": 655,
                                                    "fullEnd": 659,
                                                    "start": 655,
                                                    "end": 659,
                                                    "fullWidth": 4,
                                                    "width": 4,
                                                    "text": "Date",
                                                    "value": "Date",
                                                    "valueText": "Date"
                                                },
                                                "argumentList": {
                                                    "kind": "ArgumentList",
                                                    "fullStart": 659,
                                                    "fullEnd": 661,
                                                    "start": 659,
                                                    "end": 661,
                                                    "fullWidth": 2,
                                                    "width": 2,
                                                    "openParenToken": {
                                                        "kind": "OpenParenToken",
                                                        "fullStart": 659,
                                                        "fullEnd": 660,
                                                        "start": 659,
                                                        "end": 660,
                                                        "fullWidth": 1,
                                                        "width": 1,
                                                        "text": "(",
                                                        "value": "(",
                                                        "valueText": "("
                                                    },
                                                    "arguments": [],
                                                    "closeParenToken": {
                                                        "kind": "CloseParenToken",
                                                        "fullStart": 660,
                                                        "fullEnd": 661,
                                                        "start": 660,
                                                        "end": 661,
                                                        "fullWidth": 1,
                                                        "width": 1,
                                                        "text": ")",
                                                        "value": ")",
                                                        "valueText": ")"
                                                    }
                                                }
                                            }
                                        }
                                    }
                                ]
                            },
                            "semicolonToken": {
                                "kind": "SemicolonToken",
                                "fullStart": 661,
                                "fullEnd": 664,
                                "start": 661,
                                "end": 662,
                                "fullWidth": 3,
                                "width": 1,
                                "text": ";",
                                "value": ";",
                                "valueText": ";",
                                "hasTrailingTrivia": true,
                                "hasTrailingNewLine": true,
                                "trailingTrivia": [
                                    {
                                        "kind": "NewLineTrivia",
                                        "text": "\r\n"
                                    }
                                ]
                            }
                        },
                        {
                            "kind": "ExpressionStatement",
                            "fullStart": 664,
                            "fullEnd": 689,
                            "start": 672,
                            "end": 687,
                            "fullWidth": 25,
                            "width": 15,
                            "expression": {
                                "kind": "AssignmentExpression",
                                "fullStart": 664,
                                "fullEnd": 686,
                                "start": 672,
                                "end": 686,
                                "fullWidth": 22,
                                "width": 14,
                                "left": {
                                    "kind": "MemberAccessExpression",
                                    "fullStart": 664,
                                    "fullEnd": 683,
                                    "start": 672,
                                    "end": 682,
                                    "fullWidth": 19,
                                    "width": 10,
                                    "expression": {
                                        "kind": "IdentifierName",
                                        "fullStart": 664,
                                        "fullEnd": 675,
                                        "start": 672,
                                        "end": 675,
                                        "fullWidth": 11,
                                        "width": 3,
                                        "text": "obj",
                                        "value": "obj",
                                        "valueText": "obj",
                                        "hasLeadingTrivia": true,
                                        "leadingTrivia": [
                                            {
                                                "kind": "WhitespaceTrivia",
                                                "text": "        "
                                            }
                                        ]
                                    },
                                    "dotToken": {
                                        "kind": "DotToken",
                                        "fullStart": 675,
                                        "fullEnd": 676,
                                        "start": 675,
                                        "end": 676,
                                        "fullWidth": 1,
                                        "width": 1,
                                        "text": ".",
                                        "value": ".",
                                        "valueText": "."
                                    },
                                    "name": {
                                        "kind": "IdentifierName",
                                        "fullStart": 676,
                                        "fullEnd": 683,
                                        "start": 676,
                                        "end": 682,
                                        "fullWidth": 7,
                                        "width": 6,
                                        "text": "length",
                                        "value": "length",
                                        "valueText": "length",
                                        "hasTrailingTrivia": true,
                                        "trailingTrivia": [
                                            {
                                                "kind": "WhitespaceTrivia",
                                                "text": " "
                                            }
                                        ]
                                    }
                                },
                                "operatorToken": {
                                    "kind": "EqualsToken",
                                    "fullStart": 683,
                                    "fullEnd": 685,
                                    "start": 683,
                                    "end": 684,
                                    "fullWidth": 2,
                                    "width": 1,
                                    "text": "=",
                                    "value": "=",
                                    "valueText": "=",
                                    "hasTrailingTrivia": true,
                                    "trailingTrivia": [
                                        {
                                            "kind": "WhitespaceTrivia",
                                            "text": " "
                                        }
                                    ]
                                },
                                "right": {
                                    "kind": "NumericLiteral",
                                    "fullStart": 685,
                                    "fullEnd": 686,
                                    "start": 685,
                                    "end": 686,
                                    "fullWidth": 1,
                                    "width": 1,
                                    "text": "2",
                                    "value": 2,
                                    "valueText": "2"
                                }
                            },
                            "semicolonToken": {
                                "kind": "SemicolonToken",
                                "fullStart": 686,
                                "fullEnd": 689,
                                "start": 686,
                                "end": 687,
                                "fullWidth": 3,
                                "width": 1,
                                "text": ";",
                                "value": ";",
                                "valueText": ";",
                                "hasTrailingTrivia": true,
                                "hasTrailingNewLine": true,
                                "trailingTrivia": [
                                    {
                                        "kind": "NewLineTrivia",
                                        "text": "\r\n"
                                    }
                                ]
                            }
                        },
                        {
                            "kind": "ExpressionStatement",
                            "fullStart": 689,
                            "fullEnd": 711,
                            "start": 697,
                            "end": 709,
                            "fullWidth": 22,
                            "width": 12,
                            "expression": {
                                "kind": "AssignmentExpression",
                                "fullStart": 689,
                                "fullEnd": 708,
                                "start": 697,
                                "end": 708,
                                "fullWidth": 19,
                                "width": 11,
                                "left": {
                                    "kind": "ElementAccessExpression",
                                    "fullStart": 689,
                                    "fullEnd": 704,
                                    "start": 697,
                                    "end": 703,
                                    "fullWidth": 15,
                                    "width": 6,
                                    "expression": {
                                        "kind": "IdentifierName",
                                        "fullStart": 689,
                                        "fullEnd": 700,
                                        "start": 697,
                                        "end": 700,
                                        "fullWidth": 11,
                                        "width": 3,
                                        "text": "obj",
                                        "value": "obj",
                                        "valueText": "obj",
                                        "hasLeadingTrivia": true,
                                        "leadingTrivia": [
                                            {
                                                "kind": "WhitespaceTrivia",
                                                "text": "        "
                                            }
                                        ]
                                    },
                                    "openBracketToken": {
                                        "kind": "OpenBracketToken",
                                        "fullStart": 700,
                                        "fullEnd": 701,
                                        "start": 700,
                                        "end": 701,
                                        "fullWidth": 1,
                                        "width": 1,
                                        "text": "[",
                                        "value": "[",
                                        "valueText": "["
                                    },
                                    "argumentExpression": {
                                        "kind": "NumericLiteral",
                                        "fullStart": 701,
                                        "fullEnd": 702,
                                        "start": 701,
                                        "end": 702,
                                        "fullWidth": 1,
                                        "width": 1,
                                        "text": "0",
                                        "value": 0,
                                        "valueText": "0"
                                    },
                                    "closeBracketToken": {
                                        "kind": "CloseBracketToken",
                                        "fullStart": 702,
                                        "fullEnd": 704,
                                        "start": 702,
                                        "end": 703,
                                        "fullWidth": 2,
                                        "width": 1,
                                        "text": "]",
                                        "value": "]",
                                        "valueText": "]",
                                        "hasTrailingTrivia": true,
                                        "trailingTrivia": [
                                            {
                                                "kind": "WhitespaceTrivia",
                                                "text": " "
                                            }
                                        ]
                                    }
                                },
                                "operatorToken": {
                                    "kind": "EqualsToken",
                                    "fullStart": 704,
                                    "fullEnd": 706,
                                    "start": 704,
                                    "end": 705,
                                    "fullWidth": 2,
                                    "width": 1,
                                    "text": "=",
                                    "value": "=",
                                    "valueText": "=",
                                    "hasTrailingTrivia": true,
                                    "trailingTrivia": [
                                        {
                                            "kind": "WhitespaceTrivia",
                                            "text": " "
                                        }
                                    ]
                                },
                                "right": {
                                    "kind": "NumericLiteral",
                                    "fullStart": 706,
                                    "fullEnd": 708,
                                    "start": 706,
                                    "end": 708,
                                    "fullWidth": 2,
                                    "width": 2,
                                    "text": "11",
                                    "value": 11,
                                    "valueText": "11"
                                }
                            },
                            "semicolonToken": {
                                "kind": "SemicolonToken",
                                "fullStart": 708,
                                "fullEnd": 711,
                                "start": 708,
                                "end": 709,
                                "fullWidth": 3,
                                "width": 1,
                                "text": ";",
                                "value": ";",
                                "valueText": ";",
                                "hasTrailingTrivia": true,
                                "hasTrailingNewLine": true,
                                "trailingTrivia": [
                                    {
                                        "kind": "NewLineTrivia",
                                        "text": "\r\n"
                                    }
                                ]
                            }
                        },
                        {
                            "kind": "ExpressionStatement",
                            "fullStart": 711,
                            "fullEnd": 732,
                            "start": 719,
                            "end": 730,
                            "fullWidth": 21,
                            "width": 11,
                            "expression": {
                                "kind": "AssignmentExpression",
                                "fullStart": 711,
                                "fullEnd": 729,
                                "start": 719,
                                "end": 729,
                                "fullWidth": 18,
                                "width": 10,
                                "left": {
                                    "kind": "ElementAccessExpression",
                                    "fullStart": 711,
                                    "fullEnd": 726,
                                    "start": 719,
                                    "end": 725,
                                    "fullWidth": 15,
                                    "width": 6,
                                    "expression": {
                                        "kind": "IdentifierName",
                                        "fullStart": 711,
                                        "fullEnd": 722,
                                        "start": 719,
                                        "end": 722,
                                        "fullWidth": 11,
                                        "width": 3,
                                        "text": "obj",
                                        "value": "obj",
                                        "valueText": "obj",
                                        "hasLeadingTrivia": true,
                                        "leadingTrivia": [
                                            {
                                                "kind": "WhitespaceTrivia",
                                                "text": "        "
                                            }
                                        ]
                                    },
                                    "openBracketToken": {
                                        "kind": "OpenBracketToken",
                                        "fullStart": 722,
                                        "fullEnd": 723,
                                        "start": 722,
                                        "end": 723,
                                        "fullWidth": 1,
                                        "width": 1,
                                        "text": "[",
                                        "value": "[",
                                        "valueText": "["
                                    },
                                    "argumentExpression": {
                                        "kind": "NumericLiteral",
                                        "fullStart": 723,
                                        "fullEnd": 724,
                                        "start": 723,
                                        "end": 724,
                                        "fullWidth": 1,
                                        "width": 1,
                                        "text": "1",
                                        "value": 1,
                                        "valueText": "1"
                                    },
                                    "closeBracketToken": {
                                        "kind": "CloseBracketToken",
                                        "fullStart": 724,
                                        "fullEnd": 726,
                                        "start": 724,
                                        "end": 725,
                                        "fullWidth": 2,
                                        "width": 1,
                                        "text": "]",
                                        "value": "]",
                                        "valueText": "]",
                                        "hasTrailingTrivia": true,
                                        "trailingTrivia": [
                                            {
                                                "kind": "WhitespaceTrivia",
                                                "text": " "
                                            }
                                        ]
                                    }
                                },
                                "operatorToken": {
                                    "kind": "EqualsToken",
                                    "fullStart": 726,
                                    "fullEnd": 728,
                                    "start": 726,
                                    "end": 727,
                                    "fullWidth": 2,
                                    "width": 1,
                                    "text": "=",
                                    "value": "=",
                                    "valueText": "=",
                                    "hasTrailingTrivia": true,
                                    "trailingTrivia": [
                                        {
                                            "kind": "WhitespaceTrivia",
                                            "text": " "
                                        }
                                    ]
                                },
                                "right": {
                                    "kind": "NumericLiteral",
                                    "fullStart": 728,
                                    "fullEnd": 729,
                                    "start": 728,
                                    "end": 729,
                                    "fullWidth": 1,
                                    "width": 1,
                                    "text": "9",
                                    "value": 9,
                                    "valueText": "9"
                                }
                            },
                            "semicolonToken": {
                                "kind": "SemicolonToken",
                                "fullStart": 729,
                                "fullEnd": 732,
                                "start": 729,
                                "end": 730,
                                "fullWidth": 3,
                                "width": 1,
                                "text": ";",
                                "value": ";",
                                "valueText": ";",
                                "hasTrailingTrivia": true,
                                "hasTrailingNewLine": true,
                                "trailingTrivia": [
                                    {
                                        "kind": "NewLineTrivia",
                                        "text": "\r\n"
                                    }
                                ]
                            }
                        },
                        {
                            "kind": "ReturnStatement",
                            "fullStart": 732,
                            "fullEnd": 794,
                            "start": 742,
                            "end": 792,
                            "fullWidth": 62,
                            "width": 50,
                            "returnKeyword": {
                                "kind": "ReturnKeyword",
                                "fullStart": 732,
                                "fullEnd": 749,
                                "start": 742,
                                "end": 748,
                                "fullWidth": 17,
                                "width": 6,
                                "text": "return",
                                "value": "return",
                                "valueText": "return",
                                "hasLeadingTrivia": true,
                                "hasLeadingNewLine": true,
                                "hasTrailingTrivia": true,
                                "leadingTrivia": [
                                    {
                                        "kind": "NewLineTrivia",
                                        "text": "\r\n"
                                    },
                                    {
                                        "kind": "WhitespaceTrivia",
                                        "text": "        "
                                    }
                                ],
                                "trailingTrivia": [
                                    {
                                        "kind": "WhitespaceTrivia",
                                        "text": " "
                                    }
                                ]
                            },
                            "expression": {
                                "kind": "InvocationExpression",
                                "fullStart": 749,
                                "fullEnd": 791,
                                "start": 749,
                                "end": 791,
                                "fullWidth": 42,
                                "width": 42,
                                "expression": {
                                    "kind": "MemberAccessExpression",
                                    "fullStart": 749,
                                    "fullEnd": 774,
                                    "start": 749,
                                    "end": 774,
                                    "fullWidth": 25,
                                    "width": 25,
                                    "expression": {
                                        "kind": "MemberAccessExpression",
                                        "fullStart": 749,
                                        "fullEnd": 769,
                                        "start": 749,
                                        "end": 769,
                                        "fullWidth": 20,
                                        "width": 20,
                                        "expression": {
                                            "kind": "MemberAccessExpression",
                                            "fullStart": 749,
                                            "fullEnd": 764,
                                            "start": 749,
                                            "end": 764,
                                            "fullWidth": 15,
                                            "width": 15,
                                            "expression": {
                                                "kind": "IdentifierName",
                                                "fullStart": 749,
                                                "fullEnd": 754,
                                                "start": 749,
                                                "end": 754,
                                                "fullWidth": 5,
                                                "width": 5,
                                                "text": "Array",
                                                "value": "Array",
                                                "valueText": "Array"
                                            },
                                            "dotToken": {
                                                "kind": "DotToken",
                                                "fullStart": 754,
                                                "fullEnd": 755,
                                                "start": 754,
                                                "end": 755,
                                                "fullWidth": 1,
                                                "width": 1,
                                                "text": ".",
                                                "value": ".",
                                                "valueText": "."
                                            },
                                            "name": {
                                                "kind": "IdentifierName",
                                                "fullStart": 755,
                                                "fullEnd": 764,
                                                "start": 755,
                                                "end": 764,
                                                "fullWidth": 9,
                                                "width": 9,
                                                "text": "prototype",
                                                "value": "prototype",
                                                "valueText": "prototype"
                                            }
                                        },
                                        "dotToken": {
                                            "kind": "DotToken",
                                            "fullStart": 764,
                                            "fullEnd": 765,
                                            "start": 764,
                                            "end": 765,
                                            "fullWidth": 1,
                                            "width": 1,
                                            "text": ".",
                                            "value": ".",
                                            "valueText": "."
                                        },
                                        "name": {
                                            "kind": "IdentifierName",
                                            "fullStart": 765,
                                            "fullEnd": 769,
                                            "start": 765,
                                            "end": 769,
                                            "fullWidth": 4,
                                            "width": 4,
                                            "text": "some",
                                            "value": "some",
                                            "valueText": "some"
                                        }
                                    },
                                    "dotToken": {
                                        "kind": "DotToken",
                                        "fullStart": 769,
                                        "fullEnd": 770,
                                        "start": 769,
                                        "end": 770,
                                        "fullWidth": 1,
                                        "width": 1,
                                        "text": ".",
                                        "value": ".",
                                        "valueText": "."
                                    },
                                    "name": {
                                        "kind": "IdentifierName",
                                        "fullStart": 770,
                                        "fullEnd": 774,
                                        "start": 770,
                                        "end": 774,
                                        "fullWidth": 4,
                                        "width": 4,
                                        "text": "call",
                                        "value": "call",
                                        "valueText": "call"
                                    }
                                },
                                "argumentList": {
                                    "kind": "ArgumentList",
                                    "fullStart": 774,
                                    "fullEnd": 791,
                                    "start": 774,
                                    "end": 791,
                                    "fullWidth": 17,
                                    "width": 17,
                                    "openParenToken": {
                                        "kind": "OpenParenToken",
                                        "fullStart": 774,
                                        "fullEnd": 775,
                                        "start": 774,
                                        "end": 775,
                                        "fullWidth": 1,
                                        "width": 1,
                                        "text": "(",
                                        "value": "(",
                                        "valueText": "("
                                    },
                                    "arguments": [
                                        {
                                            "kind": "IdentifierName",
                                            "fullStart": 775,
                                            "fullEnd": 778,
                                            "start": 775,
                                            "end": 778,
                                            "fullWidth": 3,
                                            "width": 3,
                                            "text": "obj",
                                            "value": "obj",
                                            "valueText": "obj"
                                        },
                                        {
                                            "kind": "CommaToken",
                                            "fullStart": 778,
                                            "fullEnd": 780,
                                            "start": 778,
                                            "end": 779,
                                            "fullWidth": 2,
                                            "width": 1,
                                            "text": ",",
                                            "value": ",",
                                            "valueText": ",",
                                            "hasTrailingTrivia": true,
                                            "trailingTrivia": [
                                                {
                                                    "kind": "WhitespaceTrivia",
                                                    "text": " "
                                                }
                                            ]
                                        },
                                        {
                                            "kind": "IdentifierName",
                                            "fullStart": 780,
                                            "fullEnd": 790,
                                            "start": 780,
                                            "end": 790,
                                            "fullWidth": 10,
                                            "width": 10,
                                            "text": "callbackfn",
                                            "value": "callbackfn",
                                            "valueText": "callbackfn"
                                        }
                                    ],
                                    "closeParenToken": {
                                        "kind": "CloseParenToken",
                                        "fullStart": 790,
                                        "fullEnd": 791,
                                        "start": 790,
                                        "end": 791,
                                        "fullWidth": 1,
                                        "width": 1,
                                        "text": ")",
                                        "value": ")",
                                        "valueText": ")"
                                    }
                                }
                            },
                            "semicolonToken": {
                                "kind": "SemicolonToken",
                                "fullStart": 791,
                                "fullEnd": 794,
                                "start": 791,
                                "end": 792,
                                "fullWidth": 3,
                                "width": 1,
                                "text": ";",
                                "value": ";",
                                "valueText": ";",
                                "hasTrailingTrivia": true,
                                "hasTrailingNewLine": true,
                                "trailingTrivia": [
                                    {
                                        "kind": "NewLineTrivia",
                                        "text": "\r\n"
                                    }
                                ]
                            }
                        }
                    ],
                    "closeBraceToken": {
                        "kind": "CloseBraceToken",
                        "fullStart": 794,
                        "fullEnd": 801,
                        "start": 798,
                        "end": 799,
                        "fullWidth": 7,
                        "width": 1,
                        "text": "}",
                        "value": "}",
                        "valueText": "}",
                        "hasLeadingTrivia": true,
                        "hasTrailingTrivia": true,
                        "hasTrailingNewLine": true,
                        "leadingTrivia": [
                            {
                                "kind": "WhitespaceTrivia",
                                "text": "    "
                            }
                        ],
                        "trailingTrivia": [
                            {
                                "kind": "NewLineTrivia",
                                "text": "\r\n"
                            }
                        ]
                    }
                }
            },
            {
                "kind": "ExpressionStatement",
                "fullStart": 801,
                "fullEnd": 825,
                "start": 801,
                "end": 823,
                "fullWidth": 24,
                "width": 22,
                "expression": {
                    "kind": "InvocationExpression",
                    "fullStart": 801,
                    "fullEnd": 822,
                    "start": 801,
                    "end": 822,
                    "fullWidth": 21,
                    "width": 21,
                    "expression": {
                        "kind": "IdentifierName",
                        "fullStart": 801,
                        "fullEnd": 812,
                        "start": 801,
                        "end": 812,
                        "fullWidth": 11,
                        "width": 11,
                        "text": "runTestCase",
                        "value": "runTestCase",
                        "valueText": "runTestCase"
                    },
                    "argumentList": {
                        "kind": "ArgumentList",
                        "fullStart": 812,
                        "fullEnd": 822,
                        "start": 812,
                        "end": 822,
                        "fullWidth": 10,
                        "width": 10,
                        "openParenToken": {
                            "kind": "OpenParenToken",
                            "fullStart": 812,
                            "fullEnd": 813,
                            "start": 812,
                            "end": 813,
                            "fullWidth": 1,
                            "width": 1,
                            "text": "(",
                            "value": "(",
                            "valueText": "("
                        },
                        "arguments": [
                            {
                                "kind": "IdentifierName",
                                "fullStart": 813,
                                "fullEnd": 821,
                                "start": 813,
                                "end": 821,
                                "fullWidth": 8,
                                "width": 8,
                                "text": "testcase",
                                "value": "testcase",
                                "valueText": "testcase"
                            }
                        ],
                        "closeParenToken": {
                            "kind": "CloseParenToken",
                            "fullStart": 821,
                            "fullEnd": 822,
                            "start": 821,
                            "end": 822,
                            "fullWidth": 1,
                            "width": 1,
                            "text": ")",
                            "value": ")",
                            "valueText": ")"
                        }
                    }
                },
                "semicolonToken": {
                    "kind": "SemicolonToken",
                    "fullStart": 822,
                    "fullEnd": 825,
                    "start": 822,
                    "end": 823,
                    "fullWidth": 3,
                    "width": 1,
                    "text": ";",
                    "value": ";",
                    "valueText": ";",
                    "hasTrailingTrivia": true,
                    "hasTrailingNewLine": true,
                    "trailingTrivia": [
                        {
                            "kind": "NewLineTrivia",
                            "text": "\r\n"
                        }
                    ]
                }
            }
        ],
        "endOfFileToken": {
            "kind": "EndOfFileToken",
            "fullStart": 825,
            "fullEnd": 825,
            "start": 825,
            "end": 825,
            "fullWidth": 0,
            "width": 0,
            "text": ""
        }
    },
    "lineMap": {
        "lineStarts": [
            0,
            67,
            152,
            232,
            308,
            380,
            385,
            440,
            501,
            506,
            508,
            510,
            533,
            579,
            620,
            631,
            633,
            664,
            689,
            711,
            732,
            734,
            794,
            801,
            825
        ],
        "length": 825
    }
}<|MERGE_RESOLUTION|>--- conflicted
+++ resolved
@@ -625,12 +625,8 @@
                                         "start": 645,
                                         "end": 661,
                                         "fullWidth": 16,
-<<<<<<< HEAD
                                         "width": 16,
-                                        "identifier": {
-=======
                                         "propertyName": {
->>>>>>> 85e84683
                                             "kind": "IdentifierName",
                                             "fullStart": 645,
                                             "fullEnd": 649,
