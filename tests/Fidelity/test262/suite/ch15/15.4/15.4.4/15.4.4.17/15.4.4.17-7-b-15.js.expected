{
    "isDeclaration": false,
    "languageVersion": "EcmaScript5",
    "parseOptions": {
        "allowAutomaticSemicolonInsertion": true
    },
    "sourceUnit": {
        "kind": "SourceUnit",
        "fullStart": 0,
        "fullEnd": 1448,
        "start": 588,
        "end": 1448,
        "fullWidth": 1448,
        "width": 860,
        "isIncrementallyUnusable": true,
        "moduleElements": [
            {
                "kind": "FunctionDeclaration",
                "fullStart": 0,
                "fullEnd": 1424,
                "start": 588,
                "end": 1422,
                "fullWidth": 1424,
                "width": 834,
                "isIncrementallyUnusable": true,
                "modifiers": [],
                "functionKeyword": {
                    "kind": "FunctionKeyword",
                    "fullStart": 0,
                    "fullEnd": 597,
                    "start": 588,
                    "end": 596,
                    "fullWidth": 597,
                    "width": 8,
                    "text": "function",
                    "value": "function",
                    "valueText": "function",
                    "hasLeadingTrivia": true,
                    "hasLeadingComment": true,
                    "hasLeadingNewLine": true,
                    "hasTrailingTrivia": true,
                    "leadingTrivia": [
                        {
                            "kind": "SingleLineCommentTrivia",
                            "text": "/// Copyright (c) 2012 Ecma International.  All rights reserved. "
                        },
                        {
                            "kind": "NewLineTrivia",
                            "text": "\r\n"
                        },
                        {
                            "kind": "SingleLineCommentTrivia",
                            "text": "/// Ecma International makes this code available under the terms and conditions set"
                        },
                        {
                            "kind": "NewLineTrivia",
                            "text": "\r\n"
                        },
                        {
                            "kind": "SingleLineCommentTrivia",
                            "text": "/// forth on http://hg.ecmascript.org/tests/test262/raw-file/tip/LICENSE (the "
                        },
                        {
                            "kind": "NewLineTrivia",
                            "text": "\r\n"
                        },
                        {
                            "kind": "SingleLineCommentTrivia",
                            "text": "/// \"Use Terms\").   Any redistribution of this code must retain the above "
                        },
                        {
                            "kind": "NewLineTrivia",
                            "text": "\r\n"
                        },
                        {
                            "kind": "SingleLineCommentTrivia",
                            "text": "/// copyright and this notice and otherwise comply with the Use Terms."
                        },
                        {
                            "kind": "NewLineTrivia",
                            "text": "\r\n"
                        },
                        {
                            "kind": "MultiLineCommentTrivia",
                            "text": "/**\r\n * @path ch15/15.4/15.4.4/15.4.4.17/15.4.4.17-7-b-15.js\r\n * @description Array.prototype.some - decreasing length of array with prototype property causes prototype index property to be visited\r\n */"
                        },
                        {
                            "kind": "NewLineTrivia",
                            "text": "\r\n"
                        },
                        {
                            "kind": "NewLineTrivia",
                            "text": "\r\n"
                        },
                        {
                            "kind": "NewLineTrivia",
                            "text": "\r\n"
                        }
                    ],
                    "trailingTrivia": [
                        {
                            "kind": "WhitespaceTrivia",
                            "text": " "
                        }
                    ]
                },
                "identifier": {
                    "kind": "IdentifierName",
                    "fullStart": 597,
                    "fullEnd": 605,
                    "start": 597,
                    "end": 605,
                    "fullWidth": 8,
                    "width": 8,
                    "text": "testcase",
                    "value": "testcase",
                    "valueText": "testcase"
                },
                "callSignature": {
                    "kind": "CallSignature",
                    "fullStart": 605,
                    "fullEnd": 608,
                    "start": 605,
                    "end": 607,
                    "fullWidth": 3,
                    "width": 2,
                    "parameterList": {
                        "kind": "ParameterList",
                        "fullStart": 605,
                        "fullEnd": 608,
                        "start": 605,
                        "end": 607,
                        "fullWidth": 3,
                        "width": 2,
                        "openParenToken": {
                            "kind": "OpenParenToken",
                            "fullStart": 605,
                            "fullEnd": 606,
                            "start": 605,
                            "end": 606,
                            "fullWidth": 1,
                            "width": 1,
                            "text": "(",
                            "value": "(",
                            "valueText": "("
                        },
                        "parameters": [],
                        "closeParenToken": {
                            "kind": "CloseParenToken",
                            "fullStart": 606,
                            "fullEnd": 608,
                            "start": 606,
                            "end": 607,
                            "fullWidth": 2,
                            "width": 1,
                            "text": ")",
                            "value": ")",
                            "valueText": ")",
                            "hasTrailingTrivia": true,
                            "trailingTrivia": [
                                {
                                    "kind": "WhitespaceTrivia",
                                    "text": " "
                                }
                            ]
                        }
                    }
                },
                "block": {
                    "kind": "Block",
                    "fullStart": 608,
                    "fullEnd": 1424,
                    "start": 608,
                    "end": 1422,
                    "fullWidth": 816,
                    "width": 814,
                    "isIncrementallyUnusable": true,
                    "openBraceToken": {
                        "kind": "OpenBraceToken",
                        "fullStart": 608,
                        "fullEnd": 611,
                        "start": 608,
                        "end": 609,
                        "fullWidth": 3,
                        "width": 1,
                        "text": "{",
                        "value": "{",
                        "valueText": "{",
                        "hasTrailingTrivia": true,
                        "hasTrailingNewLine": true,
                        "trailingTrivia": [
                            {
                                "kind": "NewLineTrivia",
                                "text": "\r\n"
                            }
                        ]
                    },
                    "statements": [
                        {
                            "kind": "FunctionDeclaration",
                            "fullStart": 611,
                            "fullEnd": 819,
                            "start": 619,
                            "end": 817,
                            "fullWidth": 208,
                            "width": 198,
                            "modifiers": [],
                            "functionKeyword": {
                                "kind": "FunctionKeyword",
                                "fullStart": 611,
                                "fullEnd": 628,
                                "start": 619,
                                "end": 627,
                                "fullWidth": 17,
                                "width": 8,
                                "text": "function",
                                "value": "function",
                                "valueText": "function",
                                "hasLeadingTrivia": true,
                                "hasTrailingTrivia": true,
                                "leadingTrivia": [
                                    {
                                        "kind": "WhitespaceTrivia",
                                        "text": "        "
                                    }
                                ],
                                "trailingTrivia": [
                                    {
                                        "kind": "WhitespaceTrivia",
                                        "text": " "
                                    }
                                ]
                            },
                            "identifier": {
                                "kind": "IdentifierName",
                                "fullStart": 628,
                                "fullEnd": 638,
                                "start": 628,
                                "end": 638,
                                "fullWidth": 10,
                                "width": 10,
                                "text": "callbackfn",
                                "value": "callbackfn",
                                "valueText": "callbackfn"
                            },
                            "callSignature": {
                                "kind": "CallSignature",
                                "fullStart": 638,
                                "fullEnd": 654,
                                "start": 638,
                                "end": 653,
                                "fullWidth": 16,
                                "width": 15,
                                "parameterList": {
                                    "kind": "ParameterList",
                                    "fullStart": 638,
                                    "fullEnd": 654,
                                    "start": 638,
                                    "end": 653,
                                    "fullWidth": 16,
                                    "width": 15,
                                    "openParenToken": {
                                        "kind": "OpenParenToken",
                                        "fullStart": 638,
                                        "fullEnd": 639,
                                        "start": 638,
                                        "end": 639,
                                        "fullWidth": 1,
                                        "width": 1,
                                        "text": "(",
                                        "value": "(",
                                        "valueText": "("
                                    },
                                    "parameters": [
                                        {
                                            "kind": "Parameter",
                                            "fullStart": 639,
                                            "fullEnd": 642,
                                            "start": 639,
                                            "end": 642,
                                            "fullWidth": 3,
                                            "width": 3,
                                            "modifiers": [],
                                            "identifier": {
                                                "kind": "IdentifierName",
                                                "fullStart": 639,
                                                "fullEnd": 642,
                                                "start": 639,
                                                "end": 642,
                                                "fullWidth": 3,
                                                "width": 3,
                                                "text": "val",
                                                "value": "val",
                                                "valueText": "val"
                                            }
                                        },
                                        {
                                            "kind": "CommaToken",
                                            "fullStart": 642,
                                            "fullEnd": 644,
                                            "start": 642,
                                            "end": 643,
                                            "fullWidth": 2,
                                            "width": 1,
                                            "text": ",",
                                            "value": ",",
                                            "valueText": ",",
                                            "hasTrailingTrivia": true,
                                            "trailingTrivia": [
                                                {
                                                    "kind": "WhitespaceTrivia",
                                                    "text": " "
                                                }
                                            ]
                                        },
                                        {
                                            "kind": "Parameter",
                                            "fullStart": 644,
                                            "fullEnd": 647,
                                            "start": 644,
                                            "end": 647,
                                            "fullWidth": 3,
                                            "width": 3,
                                            "modifiers": [],
                                            "identifier": {
                                                "kind": "IdentifierName",
                                                "fullStart": 644,
                                                "fullEnd": 647,
                                                "start": 644,
                                                "end": 647,
                                                "fullWidth": 3,
                                                "width": 3,
                                                "text": "idx",
                                                "value": "idx",
                                                "valueText": "idx"
                                            }
                                        },
                                        {
                                            "kind": "CommaToken",
                                            "fullStart": 647,
                                            "fullEnd": 649,
                                            "start": 647,
                                            "end": 648,
                                            "fullWidth": 2,
                                            "width": 1,
                                            "text": ",",
                                            "value": ",",
                                            "valueText": ",",
                                            "hasTrailingTrivia": true,
                                            "trailingTrivia": [
                                                {
                                                    "kind": "WhitespaceTrivia",
                                                    "text": " "
                                                }
                                            ]
                                        },
                                        {
                                            "kind": "Parameter",
                                            "fullStart": 649,
                                            "fullEnd": 652,
                                            "start": 649,
                                            "end": 652,
                                            "fullWidth": 3,
                                            "width": 3,
                                            "modifiers": [],
                                            "identifier": {
                                                "kind": "IdentifierName",
                                                "fullStart": 649,
                                                "fullEnd": 652,
                                                "start": 649,
                                                "end": 652,
                                                "fullWidth": 3,
                                                "width": 3,
                                                "text": "obj",
                                                "value": "obj",
                                                "valueText": "obj"
                                            }
                                        }
                                    ],
                                    "closeParenToken": {
                                        "kind": "CloseParenToken",
                                        "fullStart": 652,
                                        "fullEnd": 654,
                                        "start": 652,
                                        "end": 653,
                                        "fullWidth": 2,
                                        "width": 1,
                                        "text": ")",
                                        "value": ")",
                                        "valueText": ")",
                                        "hasTrailingTrivia": true,
                                        "trailingTrivia": [
                                            {
                                                "kind": "WhitespaceTrivia",
                                                "text": " "
                                            }
                                        ]
                                    }
                                }
                            },
                            "block": {
                                "kind": "Block",
                                "fullStart": 654,
                                "fullEnd": 819,
                                "start": 654,
                                "end": 817,
                                "fullWidth": 165,
                                "width": 163,
                                "openBraceToken": {
                                    "kind": "OpenBraceToken",
                                    "fullStart": 654,
                                    "fullEnd": 657,
                                    "start": 654,
                                    "end": 655,
                                    "fullWidth": 3,
                                    "width": 1,
                                    "text": "{",
                                    "value": "{",
                                    "valueText": "{",
                                    "hasTrailingTrivia": true,
                                    "hasTrailingNewLine": true,
                                    "trailingTrivia": [
                                        {
                                            "kind": "NewLineTrivia",
                                            "text": "\r\n"
                                        }
                                    ]
                                },
                                "statements": [
                                    {
                                        "kind": "IfStatement",
                                        "fullStart": 657,
                                        "fullEnd": 808,
                                        "start": 669,
                                        "end": 806,
                                        "fullWidth": 151,
                                        "width": 137,
                                        "ifKeyword": {
                                            "kind": "IfKeyword",
                                            "fullStart": 657,
                                            "fullEnd": 672,
                                            "start": 669,
                                            "end": 671,
                                            "fullWidth": 15,
                                            "width": 2,
                                            "text": "if",
                                            "value": "if",
                                            "valueText": "if",
                                            "hasLeadingTrivia": true,
                                            "hasTrailingTrivia": true,
                                            "leadingTrivia": [
                                                {
                                                    "kind": "WhitespaceTrivia",
                                                    "text": "            "
                                                }
                                            ],
                                            "trailingTrivia": [
                                                {
                                                    "kind": "WhitespaceTrivia",
                                                    "text": " "
                                                }
                                            ]
                                        },
                                        "openParenToken": {
                                            "kind": "OpenParenToken",
                                            "fullStart": 672,
                                            "fullEnd": 673,
                                            "start": 672,
                                            "end": 673,
                                            "fullWidth": 1,
                                            "width": 1,
                                            "text": "(",
                                            "value": "(",
                                            "valueText": "("
                                        },
                                        "condition": {
                                            "kind": "LogicalAndExpression",
                                            "fullStart": 673,
                                            "fullEnd": 705,
                                            "start": 673,
                                            "end": 705,
                                            "fullWidth": 32,
                                            "width": 32,
                                            "left": {
                                                "kind": "EqualsExpression",
                                                "fullStart": 673,
                                                "fullEnd": 683,
                                                "start": 673,
                                                "end": 682,
                                                "fullWidth": 10,
                                                "width": 9,
                                                "left": {
                                                    "kind": "IdentifierName",
                                                    "fullStart": 673,
                                                    "fullEnd": 677,
                                                    "start": 673,
                                                    "end": 676,
                                                    "fullWidth": 4,
                                                    "width": 3,
                                                    "text": "idx",
                                                    "value": "idx",
                                                    "valueText": "idx",
                                                    "hasTrailingTrivia": true,
                                                    "trailingTrivia": [
                                                        {
                                                            "kind": "WhitespaceTrivia",
                                                            "text": " "
                                                        }
                                                    ]
                                                },
                                                "operatorToken": {
                                                    "kind": "EqualsEqualsEqualsToken",
                                                    "fullStart": 677,
                                                    "fullEnd": 681,
                                                    "start": 677,
                                                    "end": 680,
                                                    "fullWidth": 4,
                                                    "width": 3,
                                                    "text": "===",
                                                    "value": "===",
                                                    "valueText": "===",
                                                    "hasTrailingTrivia": true,
                                                    "trailingTrivia": [
                                                        {
                                                            "kind": "WhitespaceTrivia",
                                                            "text": " "
                                                        }
                                                    ]
                                                },
                                                "right": {
                                                    "kind": "NumericLiteral",
                                                    "fullStart": 681,
                                                    "fullEnd": 683,
                                                    "start": 681,
                                                    "end": 682,
                                                    "fullWidth": 2,
                                                    "width": 1,
                                                    "text": "2",
                                                    "value": 2,
                                                    "valueText": "2",
                                                    "hasTrailingTrivia": true,
                                                    "trailingTrivia": [
                                                        {
                                                            "kind": "WhitespaceTrivia",
                                                            "text": " "
                                                        }
                                                    ]
                                                }
                                            },
                                            "operatorToken": {
                                                "kind": "AmpersandAmpersandToken",
                                                "fullStart": 683,
                                                "fullEnd": 686,
                                                "start": 683,
                                                "end": 685,
                                                "fullWidth": 3,
                                                "width": 2,
                                                "text": "&&",
                                                "value": "&&",
                                                "valueText": "&&",
                                                "hasTrailingTrivia": true,
                                                "trailingTrivia": [
                                                    {
                                                        "kind": "WhitespaceTrivia",
                                                        "text": " "
                                                    }
                                                ]
                                            },
                                            "right": {
                                                "kind": "EqualsExpression",
                                                "fullStart": 686,
                                                "fullEnd": 705,
                                                "start": 686,
                                                "end": 705,
                                                "fullWidth": 19,
                                                "width": 19,
                                                "left": {
                                                    "kind": "IdentifierName",
                                                    "fullStart": 686,
                                                    "fullEnd": 690,
                                                    "start": 686,
                                                    "end": 689,
                                                    "fullWidth": 4,
                                                    "width": 3,
                                                    "text": "val",
                                                    "value": "val",
                                                    "valueText": "val",
                                                    "hasTrailingTrivia": true,
                                                    "trailingTrivia": [
                                                        {
                                                            "kind": "WhitespaceTrivia",
                                                            "text": " "
                                                        }
                                                    ]
                                                },
                                                "operatorToken": {
                                                    "kind": "EqualsEqualsEqualsToken",
                                                    "fullStart": 690,
                                                    "fullEnd": 694,
                                                    "start": 690,
                                                    "end": 693,
                                                    "fullWidth": 4,
                                                    "width": 3,
                                                    "text": "===",
                                                    "value": "===",
                                                    "valueText": "===",
                                                    "hasTrailingTrivia": true,
                                                    "trailingTrivia": [
                                                        {
                                                            "kind": "WhitespaceTrivia",
                                                            "text": " "
                                                        }
                                                    ]
                                                },
                                                "right": {
                                                    "kind": "StringLiteral",
                                                    "fullStart": 694,
                                                    "fullEnd": 705,
                                                    "start": 694,
                                                    "end": 705,
                                                    "fullWidth": 11,
                                                    "width": 11,
                                                    "text": "\"prototype\"",
                                                    "value": "prototype",
                                                    "valueText": "prototype"
                                                }
                                            }
                                        },
                                        "closeParenToken": {
                                            "kind": "CloseParenToken",
                                            "fullStart": 705,
                                            "fullEnd": 707,
                                            "start": 705,
                                            "end": 706,
                                            "fullWidth": 2,
                                            "width": 1,
                                            "text": ")",
                                            "value": ")",
                                            "valueText": ")",
                                            "hasTrailingTrivia": true,
                                            "trailingTrivia": [
                                                {
                                                    "kind": "WhitespaceTrivia",
                                                    "text": " "
                                                }
                                            ]
                                        },
                                        "statement": {
                                            "kind": "Block",
                                            "fullStart": 707,
                                            "fullEnd": 754,
                                            "start": 707,
                                            "end": 753,
                                            "fullWidth": 47,
                                            "width": 46,
                                            "openBraceToken": {
                                                "kind": "OpenBraceToken",
                                                "fullStart": 707,
                                                "fullEnd": 710,
                                                "start": 707,
                                                "end": 708,
                                                "fullWidth": 3,
                                                "width": 1,
                                                "text": "{",
                                                "value": "{",
                                                "valueText": "{",
                                                "hasTrailingTrivia": true,
                                                "hasTrailingNewLine": true,
                                                "trailingTrivia": [
                                                    {
                                                        "kind": "NewLineTrivia",
                                                        "text": "\r\n"
                                                    }
                                                ]
                                            },
                                            "statements": [
                                                {
                                                    "kind": "ReturnStatement",
                                                    "fullStart": 710,
                                                    "fullEnd": 740,
                                                    "start": 726,
                                                    "end": 738,
                                                    "fullWidth": 30,
                                                    "width": 12,
                                                    "returnKeyword": {
                                                        "kind": "ReturnKeyword",
                                                        "fullStart": 710,
                                                        "fullEnd": 733,
                                                        "start": 726,
                                                        "end": 732,
                                                        "fullWidth": 23,
                                                        "width": 6,
                                                        "text": "return",
                                                        "value": "return",
                                                        "valueText": "return",
                                                        "hasLeadingTrivia": true,
                                                        "hasTrailingTrivia": true,
                                                        "leadingTrivia": [
                                                            {
                                                                "kind": "WhitespaceTrivia",
                                                                "text": "                "
                                                            }
                                                        ],
                                                        "trailingTrivia": [
                                                            {
                                                                "kind": "WhitespaceTrivia",
                                                                "text": " "
                                                            }
                                                        ]
                                                    },
                                                    "expression": {
                                                        "kind": "TrueKeyword",
                                                        "fullStart": 733,
                                                        "fullEnd": 737,
                                                        "start": 733,
                                                        "end": 737,
                                                        "fullWidth": 4,
                                                        "width": 4,
                                                        "text": "true",
                                                        "value": true,
                                                        "valueText": "true"
                                                    },
                                                    "semicolonToken": {
                                                        "kind": "SemicolonToken",
                                                        "fullStart": 737,
                                                        "fullEnd": 740,
                                                        "start": 737,
                                                        "end": 738,
                                                        "fullWidth": 3,
                                                        "width": 1,
                                                        "text": ";",
                                                        "value": ";",
                                                        "valueText": ";",
                                                        "hasTrailingTrivia": true,
                                                        "hasTrailingNewLine": true,
                                                        "trailingTrivia": [
                                                            {
                                                                "kind": "NewLineTrivia",
                                                                "text": "\r\n"
                                                            }
                                                        ]
                                                    }
                                                }
                                            ],
                                            "closeBraceToken": {
                                                "kind": "CloseBraceToken",
                                                "fullStart": 740,
                                                "fullEnd": 754,
                                                "start": 752,
                                                "end": 753,
                                                "fullWidth": 14,
                                                "width": 1,
                                                "text": "}",
                                                "value": "}",
                                                "valueText": "}",
                                                "hasLeadingTrivia": true,
                                                "hasTrailingTrivia": true,
                                                "leadingTrivia": [
                                                    {
                                                        "kind": "WhitespaceTrivia",
                                                        "text": "            "
                                                    }
                                                ],
                                                "trailingTrivia": [
                                                    {
                                                        "kind": "WhitespaceTrivia",
                                                        "text": " "
                                                    }
                                                ]
                                            }
                                        },
                                        "elseClause": {
                                            "kind": "ElseClause",
                                            "fullStart": 754,
                                            "fullEnd": 808,
                                            "start": 754,
                                            "end": 806,
                                            "fullWidth": 54,
                                            "width": 52,
                                            "elseKeyword": {
                                                "kind": "ElseKeyword",
                                                "fullStart": 754,
                                                "fullEnd": 759,
                                                "start": 754,
                                                "end": 758,
                                                "fullWidth": 5,
                                                "width": 4,
                                                "text": "else",
                                                "value": "else",
                                                "valueText": "else",
                                                "hasTrailingTrivia": true,
                                                "trailingTrivia": [
                                                    {
                                                        "kind": "WhitespaceTrivia",
                                                        "text": " "
                                                    }
                                                ]
                                            },
                                            "statement": {
                                                "kind": "Block",
                                                "fullStart": 759,
                                                "fullEnd": 808,
                                                "start": 759,
                                                "end": 806,
                                                "fullWidth": 49,
                                                "width": 47,
                                                "openBraceToken": {
                                                    "kind": "OpenBraceToken",
                                                    "fullStart": 759,
                                                    "fullEnd": 762,
                                                    "start": 759,
                                                    "end": 760,
                                                    "fullWidth": 3,
                                                    "width": 1,
                                                    "text": "{",
                                                    "value": "{",
                                                    "valueText": "{",
                                                    "hasTrailingTrivia": true,
                                                    "hasTrailingNewLine": true,
                                                    "trailingTrivia": [
                                                        {
                                                            "kind": "NewLineTrivia",
                                                            "text": "\r\n"
                                                        }
                                                    ]
                                                },
                                                "statements": [
                                                    {
                                                        "kind": "ReturnStatement",
                                                        "fullStart": 762,
                                                        "fullEnd": 793,
                                                        "start": 778,
                                                        "end": 791,
                                                        "fullWidth": 31,
                                                        "width": 13,
                                                        "returnKeyword": {
                                                            "kind": "ReturnKeyword",
                                                            "fullStart": 762,
                                                            "fullEnd": 785,
                                                            "start": 778,
                                                            "end": 784,
                                                            "fullWidth": 23,
                                                            "width": 6,
                                                            "text": "return",
                                                            "value": "return",
                                                            "valueText": "return",
                                                            "hasLeadingTrivia": true,
                                                            "hasTrailingTrivia": true,
                                                            "leadingTrivia": [
                                                                {
                                                                    "kind": "WhitespaceTrivia",
                                                                    "text": "                "
                                                                }
                                                            ],
                                                            "trailingTrivia": [
                                                                {
                                                                    "kind": "WhitespaceTrivia",
                                                                    "text": " "
                                                                }
                                                            ]
                                                        },
                                                        "expression": {
                                                            "kind": "FalseKeyword",
                                                            "fullStart": 785,
                                                            "fullEnd": 790,
                                                            "start": 785,
                                                            "end": 790,
                                                            "fullWidth": 5,
                                                            "width": 5,
                                                            "text": "false",
                                                            "value": false,
                                                            "valueText": "false"
                                                        },
                                                        "semicolonToken": {
                                                            "kind": "SemicolonToken",
                                                            "fullStart": 790,
                                                            "fullEnd": 793,
                                                            "start": 790,
                                                            "end": 791,
                                                            "fullWidth": 3,
                                                            "width": 1,
                                                            "text": ";",
                                                            "value": ";",
                                                            "valueText": ";",
                                                            "hasTrailingTrivia": true,
                                                            "hasTrailingNewLine": true,
                                                            "trailingTrivia": [
                                                                {
                                                                    "kind": "NewLineTrivia",
                                                                    "text": "\r\n"
                                                                }
                                                            ]
                                                        }
                                                    }
                                                ],
                                                "closeBraceToken": {
                                                    "kind": "CloseBraceToken",
                                                    "fullStart": 793,
                                                    "fullEnd": 808,
                                                    "start": 805,
                                                    "end": 806,
                                                    "fullWidth": 15,
                                                    "width": 1,
                                                    "text": "}",
                                                    "value": "}",
                                                    "valueText": "}",
                                                    "hasLeadingTrivia": true,
                                                    "hasTrailingTrivia": true,
                                                    "hasTrailingNewLine": true,
                                                    "leadingTrivia": [
                                                        {
                                                            "kind": "WhitespaceTrivia",
                                                            "text": "            "
                                                        }
                                                    ],
                                                    "trailingTrivia": [
                                                        {
                                                            "kind": "NewLineTrivia",
                                                            "text": "\r\n"
                                                        }
                                                    ]
                                                }
                                            }
                                        }
                                    }
                                ],
                                "closeBraceToken": {
                                    "kind": "CloseBraceToken",
                                    "fullStart": 808,
                                    "fullEnd": 819,
                                    "start": 816,
                                    "end": 817,
                                    "fullWidth": 11,
                                    "width": 1,
                                    "text": "}",
                                    "value": "}",
                                    "valueText": "}",
                                    "hasLeadingTrivia": true,
                                    "hasTrailingTrivia": true,
                                    "hasTrailingNewLine": true,
                                    "leadingTrivia": [
                                        {
                                            "kind": "WhitespaceTrivia",
                                            "text": "        "
                                        }
                                    ],
                                    "trailingTrivia": [
                                        {
                                            "kind": "NewLineTrivia",
                                            "text": "\r\n"
                                        }
                                    ]
                                }
                            }
                        },
                        {
                            "kind": "VariableStatement",
                            "fullStart": 819,
                            "fullEnd": 849,
                            "start": 827,
                            "end": 847,
                            "fullWidth": 30,
                            "width": 20,
                            "modifiers": [],
                            "variableDeclaration": {
                                "kind": "VariableDeclaration",
                                "fullStart": 819,
                                "fullEnd": 846,
                                "start": 827,
                                "end": 846,
                                "fullWidth": 27,
                                "width": 19,
                                "varKeyword": {
                                    "kind": "VarKeyword",
                                    "fullStart": 819,
                                    "fullEnd": 831,
                                    "start": 827,
                                    "end": 830,
                                    "fullWidth": 12,
                                    "width": 3,
                                    "text": "var",
                                    "value": "var",
                                    "valueText": "var",
                                    "hasLeadingTrivia": true,
                                    "hasTrailingTrivia": true,
                                    "leadingTrivia": [
                                        {
                                            "kind": "WhitespaceTrivia",
                                            "text": "        "
                                        }
                                    ],
                                    "trailingTrivia": [
                                        {
                                            "kind": "WhitespaceTrivia",
                                            "text": " "
                                        }
                                    ]
                                },
                                "variableDeclarators": [
                                    {
                                        "kind": "VariableDeclarator",
                                        "fullStart": 831,
                                        "fullEnd": 846,
                                        "start": 831,
                                        "end": 846,
                                        "fullWidth": 15,
<<<<<<< HEAD
                                        "width": 15,
                                        "identifier": {
=======
                                        "propertyName": {
>>>>>>> 85e84683
                                            "kind": "IdentifierName",
                                            "fullStart": 831,
                                            "fullEnd": 835,
                                            "start": 831,
                                            "end": 834,
                                            "fullWidth": 4,
                                            "width": 3,
                                            "text": "arr",
                                            "value": "arr",
                                            "valueText": "arr",
                                            "hasTrailingTrivia": true,
                                            "trailingTrivia": [
                                                {
                                                    "kind": "WhitespaceTrivia",
                                                    "text": " "
                                                }
                                            ]
                                        },
                                        "equalsValueClause": {
                                            "kind": "EqualsValueClause",
                                            "fullStart": 835,
                                            "fullEnd": 846,
                                            "start": 835,
                                            "end": 846,
                                            "fullWidth": 11,
                                            "width": 11,
                                            "equalsToken": {
                                                "kind": "EqualsToken",
                                                "fullStart": 835,
                                                "fullEnd": 837,
                                                "start": 835,
                                                "end": 836,
                                                "fullWidth": 2,
                                                "width": 1,
                                                "text": "=",
                                                "value": "=",
                                                "valueText": "=",
                                                "hasTrailingTrivia": true,
                                                "trailingTrivia": [
                                                    {
                                                        "kind": "WhitespaceTrivia",
                                                        "text": " "
                                                    }
                                                ]
                                            },
                                            "value": {
                                                "kind": "ArrayLiteralExpression",
                                                "fullStart": 837,
                                                "fullEnd": 846,
                                                "start": 837,
                                                "end": 846,
                                                "fullWidth": 9,
                                                "width": 9,
                                                "openBracketToken": {
                                                    "kind": "OpenBracketToken",
                                                    "fullStart": 837,
                                                    "fullEnd": 838,
                                                    "start": 837,
                                                    "end": 838,
                                                    "fullWidth": 1,
                                                    "width": 1,
                                                    "text": "[",
                                                    "value": "[",
                                                    "valueText": "["
                                                },
                                                "expressions": [
                                                    {
                                                        "kind": "NumericLiteral",
                                                        "fullStart": 838,
                                                        "fullEnd": 839,
                                                        "start": 838,
                                                        "end": 839,
                                                        "fullWidth": 1,
                                                        "width": 1,
                                                        "text": "0",
                                                        "value": 0,
                                                        "valueText": "0"
                                                    },
                                                    {
                                                        "kind": "CommaToken",
                                                        "fullStart": 839,
                                                        "fullEnd": 841,
                                                        "start": 839,
                                                        "end": 840,
                                                        "fullWidth": 2,
                                                        "width": 1,
                                                        "text": ",",
                                                        "value": ",",
                                                        "valueText": ",",
                                                        "hasTrailingTrivia": true,
                                                        "trailingTrivia": [
                                                            {
                                                                "kind": "WhitespaceTrivia",
                                                                "text": " "
                                                            }
                                                        ]
                                                    },
                                                    {
                                                        "kind": "NumericLiteral",
                                                        "fullStart": 841,
                                                        "fullEnd": 842,
                                                        "start": 841,
                                                        "end": 842,
                                                        "fullWidth": 1,
                                                        "width": 1,
                                                        "text": "1",
                                                        "value": 1,
                                                        "valueText": "1"
                                                    },
                                                    {
                                                        "kind": "CommaToken",
                                                        "fullStart": 842,
                                                        "fullEnd": 844,
                                                        "start": 842,
                                                        "end": 843,
                                                        "fullWidth": 2,
                                                        "width": 1,
                                                        "text": ",",
                                                        "value": ",",
                                                        "valueText": ",",
                                                        "hasTrailingTrivia": true,
                                                        "trailingTrivia": [
                                                            {
                                                                "kind": "WhitespaceTrivia",
                                                                "text": " "
                                                            }
                                                        ]
                                                    },
                                                    {
                                                        "kind": "NumericLiteral",
                                                        "fullStart": 844,
                                                        "fullEnd": 845,
                                                        "start": 844,
                                                        "end": 845,
                                                        "fullWidth": 1,
                                                        "width": 1,
                                                        "text": "2",
                                                        "value": 2,
                                                        "valueText": "2"
                                                    }
                                                ],
                                                "closeBracketToken": {
                                                    "kind": "CloseBracketToken",
                                                    "fullStart": 845,
                                                    "fullEnd": 846,
                                                    "start": 845,
                                                    "end": 846,
                                                    "fullWidth": 1,
                                                    "width": 1,
                                                    "text": "]",
                                                    "value": "]",
                                                    "valueText": "]"
                                                }
                                            }
                                        }
                                    }
                                ]
                            },
                            "semicolonToken": {
                                "kind": "SemicolonToken",
                                "fullStart": 846,
                                "fullEnd": 849,
                                "start": 846,
                                "end": 847,
                                "fullWidth": 3,
                                "width": 1,
                                "text": ";",
                                "value": ";",
                                "valueText": ";",
                                "hasTrailingTrivia": true,
                                "hasTrailingNewLine": true,
                                "trailingTrivia": [
                                    {
                                        "kind": "NewLineTrivia",
                                        "text": "\r\n"
                                    }
                                ]
                            }
                        },
                        {
                            "kind": "TryStatement",
                            "fullStart": 849,
                            "fullEnd": 1417,
                            "start": 859,
                            "end": 1415,
                            "fullWidth": 568,
                            "width": 556,
                            "isIncrementallyUnusable": true,
                            "tryKeyword": {
                                "kind": "TryKeyword",
                                "fullStart": 849,
                                "fullEnd": 863,
                                "start": 859,
                                "end": 862,
                                "fullWidth": 14,
                                "width": 3,
                                "text": "try",
                                "value": "try",
                                "valueText": "try",
                                "hasLeadingTrivia": true,
                                "hasLeadingNewLine": true,
                                "hasTrailingTrivia": true,
                                "leadingTrivia": [
                                    {
                                        "kind": "NewLineTrivia",
                                        "text": "\r\n"
                                    },
                                    {
                                        "kind": "WhitespaceTrivia",
                                        "text": "        "
                                    }
                                ],
                                "trailingTrivia": [
                                    {
                                        "kind": "WhitespaceTrivia",
                                        "text": " "
                                    }
                                ]
                            },
                            "block": {
                                "kind": "Block",
                                "fullStart": 863,
                                "fullEnd": 1355,
                                "start": 863,
                                "end": 1354,
                                "fullWidth": 492,
                                "width": 491,
                                "isIncrementallyUnusable": true,
                                "openBraceToken": {
                                    "kind": "OpenBraceToken",
                                    "fullStart": 863,
                                    "fullEnd": 866,
                                    "start": 863,
                                    "end": 864,
                                    "fullWidth": 3,
                                    "width": 1,
                                    "text": "{",
                                    "value": "{",
                                    "valueText": "{",
                                    "hasTrailingTrivia": true,
                                    "hasTrailingNewLine": true,
                                    "trailingTrivia": [
                                        {
                                            "kind": "NewLineTrivia",
                                            "text": "\r\n"
                                        }
                                    ]
                                },
                                "statements": [
                                    {
                                        "kind": "ExpressionStatement",
                                        "fullStart": 866,
                                        "fullEnd": 1075,
                                        "start": 878,
                                        "end": 1073,
                                        "fullWidth": 209,
                                        "width": 195,
                                        "isIncrementallyUnusable": true,
                                        "expression": {
                                            "kind": "InvocationExpression",
                                            "fullStart": 866,
                                            "fullEnd": 1072,
                                            "start": 878,
                                            "end": 1072,
                                            "fullWidth": 206,
                                            "width": 194,
                                            "isIncrementallyUnusable": true,
                                            "expression": {
                                                "kind": "MemberAccessExpression",
                                                "fullStart": 866,
                                                "fullEnd": 899,
                                                "start": 878,
                                                "end": 899,
                                                "fullWidth": 33,
                                                "width": 21,
                                                "expression": {
                                                    "kind": "IdentifierName",
                                                    "fullStart": 866,
                                                    "fullEnd": 884,
                                                    "start": 878,
                                                    "end": 884,
                                                    "fullWidth": 18,
                                                    "width": 6,
                                                    "text": "Object",
                                                    "value": "Object",
                                                    "valueText": "Object",
                                                    "hasLeadingTrivia": true,
                                                    "leadingTrivia": [
                                                        {
                                                            "kind": "WhitespaceTrivia",
                                                            "text": "            "
                                                        }
                                                    ]
                                                },
                                                "dotToken": {
                                                    "kind": "DotToken",
                                                    "fullStart": 884,
                                                    "fullEnd": 885,
                                                    "start": 884,
                                                    "end": 885,
                                                    "fullWidth": 1,
                                                    "width": 1,
                                                    "text": ".",
                                                    "value": ".",
                                                    "valueText": "."
                                                },
                                                "name": {
                                                    "kind": "IdentifierName",
                                                    "fullStart": 885,
                                                    "fullEnd": 899,
                                                    "start": 885,
                                                    "end": 899,
                                                    "fullWidth": 14,
                                                    "width": 14,
                                                    "text": "defineProperty",
                                                    "value": "defineProperty",
                                                    "valueText": "defineProperty"
                                                }
                                            },
                                            "argumentList": {
                                                "kind": "ArgumentList",
                                                "fullStart": 899,
                                                "fullEnd": 1072,
                                                "start": 899,
                                                "end": 1072,
                                                "fullWidth": 173,
                                                "width": 173,
                                                "isIncrementallyUnusable": true,
                                                "openParenToken": {
                                                    "kind": "OpenParenToken",
                                                    "fullStart": 899,
                                                    "fullEnd": 900,
                                                    "start": 899,
                                                    "end": 900,
                                                    "fullWidth": 1,
                                                    "width": 1,
                                                    "text": "(",
                                                    "value": "(",
                                                    "valueText": "("
                                                },
                                                "arguments": [
                                                    {
                                                        "kind": "MemberAccessExpression",
                                                        "fullStart": 900,
                                                        "fullEnd": 915,
                                                        "start": 900,
                                                        "end": 915,
                                                        "fullWidth": 15,
                                                        "width": 15,
                                                        "expression": {
                                                            "kind": "IdentifierName",
                                                            "fullStart": 900,
                                                            "fullEnd": 905,
                                                            "start": 900,
                                                            "end": 905,
                                                            "fullWidth": 5,
                                                            "width": 5,
                                                            "text": "Array",
                                                            "value": "Array",
                                                            "valueText": "Array"
                                                        },
                                                        "dotToken": {
                                                            "kind": "DotToken",
                                                            "fullStart": 905,
                                                            "fullEnd": 906,
                                                            "start": 905,
                                                            "end": 906,
                                                            "fullWidth": 1,
                                                            "width": 1,
                                                            "text": ".",
                                                            "value": ".",
                                                            "valueText": "."
                                                        },
                                                        "name": {
                                                            "kind": "IdentifierName",
                                                            "fullStart": 906,
                                                            "fullEnd": 915,
                                                            "start": 906,
                                                            "end": 915,
                                                            "fullWidth": 9,
                                                            "width": 9,
                                                            "text": "prototype",
                                                            "value": "prototype",
                                                            "valueText": "prototype"
                                                        }
                                                    },
                                                    {
                                                        "kind": "CommaToken",
                                                        "fullStart": 915,
                                                        "fullEnd": 917,
                                                        "start": 915,
                                                        "end": 916,
                                                        "fullWidth": 2,
                                                        "width": 1,
                                                        "text": ",",
                                                        "value": ",",
                                                        "valueText": ",",
                                                        "hasTrailingTrivia": true,
                                                        "trailingTrivia": [
                                                            {
                                                                "kind": "WhitespaceTrivia",
                                                                "text": " "
                                                            }
                                                        ]
                                                    },
                                                    {
                                                        "kind": "StringLiteral",
                                                        "fullStart": 917,
                                                        "fullEnd": 920,
                                                        "start": 917,
                                                        "end": 920,
                                                        "fullWidth": 3,
                                                        "width": 3,
                                                        "text": "\"2\"",
                                                        "value": "2",
                                                        "valueText": "2"
                                                    },
                                                    {
                                                        "kind": "CommaToken",
                                                        "fullStart": 920,
                                                        "fullEnd": 922,
                                                        "start": 920,
                                                        "end": 921,
                                                        "fullWidth": 2,
                                                        "width": 1,
                                                        "text": ",",
                                                        "value": ",",
                                                        "valueText": ",",
                                                        "hasTrailingTrivia": true,
                                                        "trailingTrivia": [
                                                            {
                                                                "kind": "WhitespaceTrivia",
                                                                "text": " "
                                                            }
                                                        ]
                                                    },
                                                    {
                                                        "kind": "ObjectLiteralExpression",
                                                        "fullStart": 922,
                                                        "fullEnd": 1071,
                                                        "start": 922,
                                                        "end": 1071,
                                                        "fullWidth": 149,
                                                        "width": 149,
                                                        "isIncrementallyUnusable": true,
                                                        "openBraceToken": {
                                                            "kind": "OpenBraceToken",
                                                            "fullStart": 922,
                                                            "fullEnd": 925,
                                                            "start": 922,
                                                            "end": 923,
                                                            "fullWidth": 3,
                                                            "width": 1,
                                                            "text": "{",
                                                            "value": "{",
                                                            "valueText": "{",
                                                            "hasTrailingTrivia": true,
                                                            "hasTrailingNewLine": true,
                                                            "trailingTrivia": [
                                                                {
                                                                    "kind": "NewLineTrivia",
                                                                    "text": "\r\n"
                                                                }
                                                            ]
                                                        },
                                                        "propertyAssignments": [
                                                            {
                                                                "kind": "SimplePropertyAssignment",
                                                                "fullStart": 925,
                                                                "fullEnd": 1019,
                                                                "start": 941,
                                                                "end": 1019,
                                                                "fullWidth": 94,
                                                                "width": 78,
                                                                "isIncrementallyUnusable": true,
                                                                "propertyName": {
                                                                    "kind": "IdentifierName",
                                                                    "fullStart": 925,
                                                                    "fullEnd": 944,
                                                                    "start": 941,
                                                                    "end": 944,
                                                                    "fullWidth": 19,
                                                                    "width": 3,
                                                                    "text": "get",
                                                                    "value": "get",
                                                                    "valueText": "get",
                                                                    "hasLeadingTrivia": true,
                                                                    "leadingTrivia": [
                                                                        {
                                                                            "kind": "WhitespaceTrivia",
                                                                            "text": "                "
                                                                        }
                                                                    ]
                                                                },
                                                                "colonToken": {
                                                                    "kind": "ColonToken",
                                                                    "fullStart": 944,
                                                                    "fullEnd": 946,
                                                                    "start": 944,
                                                                    "end": 945,
                                                                    "fullWidth": 2,
                                                                    "width": 1,
                                                                    "text": ":",
                                                                    "value": ":",
                                                                    "valueText": ":",
                                                                    "hasTrailingTrivia": true,
                                                                    "trailingTrivia": [
                                                                        {
                                                                            "kind": "WhitespaceTrivia",
                                                                            "text": " "
                                                                        }
                                                                    ]
                                                                },
                                                                "expression": {
                                                                    "kind": "FunctionExpression",
                                                                    "fullStart": 946,
                                                                    "fullEnd": 1019,
                                                                    "start": 946,
                                                                    "end": 1019,
                                                                    "fullWidth": 73,
                                                                    "width": 73,
                                                                    "functionKeyword": {
                                                                        "kind": "FunctionKeyword",
                                                                        "fullStart": 946,
                                                                        "fullEnd": 955,
                                                                        "start": 946,
                                                                        "end": 954,
                                                                        "fullWidth": 9,
                                                                        "width": 8,
                                                                        "text": "function",
                                                                        "value": "function",
                                                                        "valueText": "function",
                                                                        "hasTrailingTrivia": true,
                                                                        "trailingTrivia": [
                                                                            {
                                                                                "kind": "WhitespaceTrivia",
                                                                                "text": " "
                                                                            }
                                                                        ]
                                                                    },
                                                                    "callSignature": {
                                                                        "kind": "CallSignature",
                                                                        "fullStart": 955,
                                                                        "fullEnd": 958,
                                                                        "start": 955,
                                                                        "end": 957,
                                                                        "fullWidth": 3,
                                                                        "width": 2,
                                                                        "parameterList": {
                                                                            "kind": "ParameterList",
                                                                            "fullStart": 955,
                                                                            "fullEnd": 958,
                                                                            "start": 955,
                                                                            "end": 957,
                                                                            "fullWidth": 3,
                                                                            "width": 2,
                                                                            "openParenToken": {
                                                                                "kind": "OpenParenToken",
                                                                                "fullStart": 955,
                                                                                "fullEnd": 956,
                                                                                "start": 955,
                                                                                "end": 956,
                                                                                "fullWidth": 1,
                                                                                "width": 1,
                                                                                "text": "(",
                                                                                "value": "(",
                                                                                "valueText": "("
                                                                            },
                                                                            "parameters": [],
                                                                            "closeParenToken": {
                                                                                "kind": "CloseParenToken",
                                                                                "fullStart": 956,
                                                                                "fullEnd": 958,
                                                                                "start": 956,
                                                                                "end": 957,
                                                                                "fullWidth": 2,
                                                                                "width": 1,
                                                                                "text": ")",
                                                                                "value": ")",
                                                                                "valueText": ")",
                                                                                "hasTrailingTrivia": true,
                                                                                "trailingTrivia": [
                                                                                    {
                                                                                        "kind": "WhitespaceTrivia",
                                                                                        "text": " "
                                                                                    }
                                                                                ]
                                                                            }
                                                                        }
                                                                    },
                                                                    "block": {
                                                                        "kind": "Block",
                                                                        "fullStart": 958,
                                                                        "fullEnd": 1019,
                                                                        "start": 958,
                                                                        "end": 1019,
                                                                        "fullWidth": 61,
                                                                        "width": 61,
                                                                        "openBraceToken": {
                                                                            "kind": "OpenBraceToken",
                                                                            "fullStart": 958,
                                                                            "fullEnd": 961,
                                                                            "start": 958,
                                                                            "end": 959,
                                                                            "fullWidth": 3,
                                                                            "width": 1,
                                                                            "text": "{",
                                                                            "value": "{",
                                                                            "valueText": "{",
                                                                            "hasTrailingTrivia": true,
                                                                            "hasTrailingNewLine": true,
                                                                            "trailingTrivia": [
                                                                                {
                                                                                    "kind": "NewLineTrivia",
                                                                                    "text": "\r\n"
                                                                                }
                                                                            ]
                                                                        },
                                                                        "statements": [
                                                                            {
                                                                                "kind": "ReturnStatement",
                                                                                "fullStart": 961,
                                                                                "fullEnd": 1002,
                                                                                "start": 981,
                                                                                "end": 1000,
                                                                                "fullWidth": 41,
                                                                                "width": 19,
                                                                                "returnKeyword": {
                                                                                    "kind": "ReturnKeyword",
                                                                                    "fullStart": 961,
                                                                                    "fullEnd": 988,
                                                                                    "start": 981,
                                                                                    "end": 987,
                                                                                    "fullWidth": 27,
                                                                                    "width": 6,
                                                                                    "text": "return",
                                                                                    "value": "return",
                                                                                    "valueText": "return",
                                                                                    "hasLeadingTrivia": true,
                                                                                    "hasTrailingTrivia": true,
                                                                                    "leadingTrivia": [
                                                                                        {
                                                                                            "kind": "WhitespaceTrivia",
                                                                                            "text": "                    "
                                                                                        }
                                                                                    ],
                                                                                    "trailingTrivia": [
                                                                                        {
                                                                                            "kind": "WhitespaceTrivia",
                                                                                            "text": " "
                                                                                        }
                                                                                    ]
                                                                                },
                                                                                "expression": {
                                                                                    "kind": "StringLiteral",
                                                                                    "fullStart": 988,
                                                                                    "fullEnd": 999,
                                                                                    "start": 988,
                                                                                    "end": 999,
                                                                                    "fullWidth": 11,
                                                                                    "width": 11,
                                                                                    "text": "\"prototype\"",
                                                                                    "value": "prototype",
                                                                                    "valueText": "prototype"
                                                                                },
                                                                                "semicolonToken": {
                                                                                    "kind": "SemicolonToken",
                                                                                    "fullStart": 999,
                                                                                    "fullEnd": 1002,
                                                                                    "start": 999,
                                                                                    "end": 1000,
                                                                                    "fullWidth": 3,
                                                                                    "width": 1,
                                                                                    "text": ";",
                                                                                    "value": ";",
                                                                                    "valueText": ";",
                                                                                    "hasTrailingTrivia": true,
                                                                                    "hasTrailingNewLine": true,
                                                                                    "trailingTrivia": [
                                                                                        {
                                                                                            "kind": "NewLineTrivia",
                                                                                            "text": "\r\n"
                                                                                        }
                                                                                    ]
                                                                                }
                                                                            }
                                                                        ],
                                                                        "closeBraceToken": {
                                                                            "kind": "CloseBraceToken",
                                                                            "fullStart": 1002,
                                                                            "fullEnd": 1019,
                                                                            "start": 1018,
                                                                            "end": 1019,
                                                                            "fullWidth": 17,
                                                                            "width": 1,
                                                                            "text": "}",
                                                                            "value": "}",
                                                                            "valueText": "}",
                                                                            "hasLeadingTrivia": true,
                                                                            "leadingTrivia": [
                                                                                {
                                                                                    "kind": "WhitespaceTrivia",
                                                                                    "text": "                "
                                                                                }
                                                                            ]
                                                                        }
                                                                    }
                                                                }
                                                            },
                                                            {
                                                                "kind": "CommaToken",
                                                                "fullStart": 1019,
                                                                "fullEnd": 1022,
                                                                "start": 1019,
                                                                "end": 1020,
                                                                "fullWidth": 3,
                                                                "width": 1,
                                                                "text": ",",
                                                                "value": ",",
                                                                "valueText": ",",
                                                                "hasTrailingTrivia": true,
                                                                "hasTrailingNewLine": true,
                                                                "trailingTrivia": [
                                                                    {
                                                                        "kind": "NewLineTrivia",
                                                                        "text": "\r\n"
                                                                    }
                                                                ]
                                                            },
                                                            {
                                                                "kind": "SimplePropertyAssignment",
                                                                "fullStart": 1022,
                                                                "fullEnd": 1058,
                                                                "start": 1038,
                                                                "end": 1056,
                                                                "fullWidth": 36,
                                                                "width": 18,
                                                                "propertyName": {
                                                                    "kind": "IdentifierName",
                                                                    "fullStart": 1022,
                                                                    "fullEnd": 1050,
                                                                    "start": 1038,
                                                                    "end": 1050,
                                                                    "fullWidth": 28,
                                                                    "width": 12,
                                                                    "text": "configurable",
                                                                    "value": "configurable",
                                                                    "valueText": "configurable",
                                                                    "hasLeadingTrivia": true,
                                                                    "leadingTrivia": [
                                                                        {
                                                                            "kind": "WhitespaceTrivia",
                                                                            "text": "                "
                                                                        }
                                                                    ]
                                                                },
                                                                "colonToken": {
                                                                    "kind": "ColonToken",
                                                                    "fullStart": 1050,
                                                                    "fullEnd": 1052,
                                                                    "start": 1050,
                                                                    "end": 1051,
                                                                    "fullWidth": 2,
                                                                    "width": 1,
                                                                    "text": ":",
                                                                    "value": ":",
                                                                    "valueText": ":",
                                                                    "hasTrailingTrivia": true,
                                                                    "trailingTrivia": [
                                                                        {
                                                                            "kind": "WhitespaceTrivia",
                                                                            "text": " "
                                                                        }
                                                                    ]
                                                                },
                                                                "expression": {
                                                                    "kind": "TrueKeyword",
                                                                    "fullStart": 1052,
                                                                    "fullEnd": 1058,
                                                                    "start": 1052,
                                                                    "end": 1056,
                                                                    "fullWidth": 6,
                                                                    "width": 4,
                                                                    "text": "true",
                                                                    "value": true,
                                                                    "valueText": "true",
                                                                    "hasTrailingTrivia": true,
                                                                    "hasTrailingNewLine": true,
                                                                    "trailingTrivia": [
                                                                        {
                                                                            "kind": "NewLineTrivia",
                                                                            "text": "\r\n"
                                                                        }
                                                                    ]
                                                                }
                                                            }
                                                        ],
                                                        "closeBraceToken": {
                                                            "kind": "CloseBraceToken",
                                                            "fullStart": 1058,
                                                            "fullEnd": 1071,
                                                            "start": 1070,
                                                            "end": 1071,
                                                            "fullWidth": 13,
                                                            "width": 1,
                                                            "text": "}",
                                                            "value": "}",
                                                            "valueText": "}",
                                                            "hasLeadingTrivia": true,
                                                            "leadingTrivia": [
                                                                {
                                                                    "kind": "WhitespaceTrivia",
                                                                    "text": "            "
                                                                }
                                                            ]
                                                        }
                                                    }
                                                ],
                                                "closeParenToken": {
                                                    "kind": "CloseParenToken",
                                                    "fullStart": 1071,
                                                    "fullEnd": 1072,
                                                    "start": 1071,
                                                    "end": 1072,
                                                    "fullWidth": 1,
                                                    "width": 1,
                                                    "text": ")",
                                                    "value": ")",
                                                    "valueText": ")"
                                                }
                                            }
                                        },
                                        "semicolonToken": {
                                            "kind": "SemicolonToken",
                                            "fullStart": 1072,
                                            "fullEnd": 1075,
                                            "start": 1072,
                                            "end": 1073,
                                            "fullWidth": 3,
                                            "width": 1,
                                            "text": ";",
                                            "value": ";",
                                            "valueText": ";",
                                            "hasTrailingTrivia": true,
                                            "hasTrailingNewLine": true,
                                            "trailingTrivia": [
                                                {
                                                    "kind": "NewLineTrivia",
                                                    "text": "\r\n"
                                                }
                                            ]
                                        }
                                    },
                                    {
                                        "kind": "ExpressionStatement",
                                        "fullStart": 1075,
                                        "fullEnd": 1301,
                                        "start": 1089,
                                        "end": 1299,
                                        "fullWidth": 226,
                                        "width": 210,
                                        "isIncrementallyUnusable": true,
                                        "expression": {
                                            "kind": "InvocationExpression",
                                            "fullStart": 1075,
                                            "fullEnd": 1298,
                                            "start": 1089,
                                            "end": 1298,
                                            "fullWidth": 223,
                                            "width": 209,
                                            "isIncrementallyUnusable": true,
                                            "expression": {
                                                "kind": "MemberAccessExpression",
                                                "fullStart": 1075,
                                                "fullEnd": 1110,
                                                "start": 1089,
                                                "end": 1110,
                                                "fullWidth": 35,
                                                "width": 21,
                                                "expression": {
                                                    "kind": "IdentifierName",
                                                    "fullStart": 1075,
                                                    "fullEnd": 1095,
                                                    "start": 1089,
                                                    "end": 1095,
                                                    "fullWidth": 20,
                                                    "width": 6,
                                                    "text": "Object",
                                                    "value": "Object",
                                                    "valueText": "Object",
                                                    "hasLeadingTrivia": true,
                                                    "hasLeadingNewLine": true,
                                                    "leadingTrivia": [
                                                        {
                                                            "kind": "NewLineTrivia",
                                                            "text": "\r\n"
                                                        },
                                                        {
                                                            "kind": "WhitespaceTrivia",
                                                            "text": "            "
                                                        }
                                                    ]
                                                },
                                                "dotToken": {
                                                    "kind": "DotToken",
                                                    "fullStart": 1095,
                                                    "fullEnd": 1096,
                                                    "start": 1095,
                                                    "end": 1096,
                                                    "fullWidth": 1,
                                                    "width": 1,
                                                    "text": ".",
                                                    "value": ".",
                                                    "valueText": "."
                                                },
                                                "name": {
                                                    "kind": "IdentifierName",
                                                    "fullStart": 1096,
                                                    "fullEnd": 1110,
                                                    "start": 1096,
                                                    "end": 1110,
                                                    "fullWidth": 14,
                                                    "width": 14,
                                                    "text": "defineProperty",
                                                    "value": "defineProperty",
                                                    "valueText": "defineProperty"
                                                }
                                            },
                                            "argumentList": {
                                                "kind": "ArgumentList",
                                                "fullStart": 1110,
                                                "fullEnd": 1298,
                                                "start": 1110,
                                                "end": 1298,
                                                "fullWidth": 188,
                                                "width": 188,
                                                "isIncrementallyUnusable": true,
                                                "openParenToken": {
                                                    "kind": "OpenParenToken",
                                                    "fullStart": 1110,
                                                    "fullEnd": 1111,
                                                    "start": 1110,
                                                    "end": 1111,
                                                    "fullWidth": 1,
                                                    "width": 1,
                                                    "text": "(",
                                                    "value": "(",
                                                    "valueText": "("
                                                },
                                                "arguments": [
                                                    {
                                                        "kind": "IdentifierName",
                                                        "fullStart": 1111,
                                                        "fullEnd": 1114,
                                                        "start": 1111,
                                                        "end": 1114,
                                                        "fullWidth": 3,
                                                        "width": 3,
                                                        "text": "arr",
                                                        "value": "arr",
                                                        "valueText": "arr"
                                                    },
                                                    {
                                                        "kind": "CommaToken",
                                                        "fullStart": 1114,
                                                        "fullEnd": 1116,
                                                        "start": 1114,
                                                        "end": 1115,
                                                        "fullWidth": 2,
                                                        "width": 1,
                                                        "text": ",",
                                                        "value": ",",
                                                        "valueText": ",",
                                                        "hasTrailingTrivia": true,
                                                        "trailingTrivia": [
                                                            {
                                                                "kind": "WhitespaceTrivia",
                                                                "text": " "
                                                            }
                                                        ]
                                                    },
                                                    {
                                                        "kind": "StringLiteral",
                                                        "fullStart": 1116,
                                                        "fullEnd": 1119,
                                                        "start": 1116,
                                                        "end": 1119,
                                                        "fullWidth": 3,
                                                        "width": 3,
                                                        "text": "\"1\"",
                                                        "value": "1",
                                                        "valueText": "1"
                                                    },
                                                    {
                                                        "kind": "CommaToken",
                                                        "fullStart": 1119,
                                                        "fullEnd": 1121,
                                                        "start": 1119,
                                                        "end": 1120,
                                                        "fullWidth": 2,
                                                        "width": 1,
                                                        "text": ",",
                                                        "value": ",",
                                                        "valueText": ",",
                                                        "hasTrailingTrivia": true,
                                                        "trailingTrivia": [
                                                            {
                                                                "kind": "WhitespaceTrivia",
                                                                "text": " "
                                                            }
                                                        ]
                                                    },
                                                    {
                                                        "kind": "ObjectLiteralExpression",
                                                        "fullStart": 1121,
                                                        "fullEnd": 1297,
                                                        "start": 1121,
                                                        "end": 1297,
                                                        "fullWidth": 176,
                                                        "width": 176,
                                                        "isIncrementallyUnusable": true,
                                                        "openBraceToken": {
                                                            "kind": "OpenBraceToken",
                                                            "fullStart": 1121,
                                                            "fullEnd": 1124,
                                                            "start": 1121,
                                                            "end": 1122,
                                                            "fullWidth": 3,
                                                            "width": 1,
                                                            "text": "{",
                                                            "value": "{",
                                                            "valueText": "{",
                                                            "hasTrailingTrivia": true,
                                                            "hasTrailingNewLine": true,
                                                            "trailingTrivia": [
                                                                {
                                                                    "kind": "NewLineTrivia",
                                                                    "text": "\r\n"
                                                                }
                                                            ]
                                                        },
                                                        "propertyAssignments": [
                                                            {
                                                                "kind": "SimplePropertyAssignment",
                                                                "fullStart": 1124,
                                                                "fullEnd": 1245,
                                                                "start": 1140,
                                                                "end": 1245,
                                                                "fullWidth": 121,
                                                                "width": 105,
                                                                "isIncrementallyUnusable": true,
                                                                "propertyName": {
                                                                    "kind": "IdentifierName",
                                                                    "fullStart": 1124,
                                                                    "fullEnd": 1143,
                                                                    "start": 1140,
                                                                    "end": 1143,
                                                                    "fullWidth": 19,
                                                                    "width": 3,
                                                                    "text": "get",
                                                                    "value": "get",
                                                                    "valueText": "get",
                                                                    "hasLeadingTrivia": true,
                                                                    "leadingTrivia": [
                                                                        {
                                                                            "kind": "WhitespaceTrivia",
                                                                            "text": "                "
                                                                        }
                                                                    ]
                                                                },
                                                                "colonToken": {
                                                                    "kind": "ColonToken",
                                                                    "fullStart": 1143,
                                                                    "fullEnd": 1145,
                                                                    "start": 1143,
                                                                    "end": 1144,
                                                                    "fullWidth": 2,
                                                                    "width": 1,
                                                                    "text": ":",
                                                                    "value": ":",
                                                                    "valueText": ":",
                                                                    "hasTrailingTrivia": true,
                                                                    "trailingTrivia": [
                                                                        {
                                                                            "kind": "WhitespaceTrivia",
                                                                            "text": " "
                                                                        }
                                                                    ]
                                                                },
                                                                "expression": {
                                                                    "kind": "FunctionExpression",
                                                                    "fullStart": 1145,
                                                                    "fullEnd": 1245,
                                                                    "start": 1145,
                                                                    "end": 1245,
                                                                    "fullWidth": 100,
                                                                    "width": 100,
                                                                    "functionKeyword": {
                                                                        "kind": "FunctionKeyword",
                                                                        "fullStart": 1145,
                                                                        "fullEnd": 1154,
                                                                        "start": 1145,
                                                                        "end": 1153,
                                                                        "fullWidth": 9,
                                                                        "width": 8,
                                                                        "text": "function",
                                                                        "value": "function",
                                                                        "valueText": "function",
                                                                        "hasTrailingTrivia": true,
                                                                        "trailingTrivia": [
                                                                            {
                                                                                "kind": "WhitespaceTrivia",
                                                                                "text": " "
                                                                            }
                                                                        ]
                                                                    },
                                                                    "callSignature": {
                                                                        "kind": "CallSignature",
                                                                        "fullStart": 1154,
                                                                        "fullEnd": 1157,
                                                                        "start": 1154,
                                                                        "end": 1156,
                                                                        "fullWidth": 3,
                                                                        "width": 2,
                                                                        "parameterList": {
                                                                            "kind": "ParameterList",
                                                                            "fullStart": 1154,
                                                                            "fullEnd": 1157,
                                                                            "start": 1154,
                                                                            "end": 1156,
                                                                            "fullWidth": 3,
                                                                            "width": 2,
                                                                            "openParenToken": {
                                                                                "kind": "OpenParenToken",
                                                                                "fullStart": 1154,
                                                                                "fullEnd": 1155,
                                                                                "start": 1154,
                                                                                "end": 1155,
                                                                                "fullWidth": 1,
                                                                                "width": 1,
                                                                                "text": "(",
                                                                                "value": "(",
                                                                                "valueText": "("
                                                                            },
                                                                            "parameters": [],
                                                                            "closeParenToken": {
                                                                                "kind": "CloseParenToken",
                                                                                "fullStart": 1155,
                                                                                "fullEnd": 1157,
                                                                                "start": 1155,
                                                                                "end": 1156,
                                                                                "fullWidth": 2,
                                                                                "width": 1,
                                                                                "text": ")",
                                                                                "value": ")",
                                                                                "valueText": ")",
                                                                                "hasTrailingTrivia": true,
                                                                                "trailingTrivia": [
                                                                                    {
                                                                                        "kind": "WhitespaceTrivia",
                                                                                        "text": " "
                                                                                    }
                                                                                ]
                                                                            }
                                                                        }
                                                                    },
                                                                    "block": {
                                                                        "kind": "Block",
                                                                        "fullStart": 1157,
                                                                        "fullEnd": 1245,
                                                                        "start": 1157,
                                                                        "end": 1245,
                                                                        "fullWidth": 88,
                                                                        "width": 88,
                                                                        "openBraceToken": {
                                                                            "kind": "OpenBraceToken",
                                                                            "fullStart": 1157,
                                                                            "fullEnd": 1160,
                                                                            "start": 1157,
                                                                            "end": 1158,
                                                                            "fullWidth": 3,
                                                                            "width": 1,
                                                                            "text": "{",
                                                                            "value": "{",
                                                                            "valueText": "{",
                                                                            "hasTrailingTrivia": true,
                                                                            "hasTrailingNewLine": true,
                                                                            "trailingTrivia": [
                                                                                {
                                                                                    "kind": "NewLineTrivia",
                                                                                    "text": "\r\n"
                                                                                }
                                                                            ]
                                                                        },
                                                                        "statements": [
                                                                            {
                                                                                "kind": "ExpressionStatement",
                                                                                "fullStart": 1160,
                                                                                "fullEnd": 1197,
                                                                                "start": 1180,
                                                                                "end": 1195,
                                                                                "fullWidth": 37,
                                                                                "width": 15,
                                                                                "expression": {
                                                                                    "kind": "AssignmentExpression",
                                                                                    "fullStart": 1160,
                                                                                    "fullEnd": 1194,
                                                                                    "start": 1180,
                                                                                    "end": 1194,
                                                                                    "fullWidth": 34,
                                                                                    "width": 14,
                                                                                    "left": {
                                                                                        "kind": "MemberAccessExpression",
                                                                                        "fullStart": 1160,
                                                                                        "fullEnd": 1191,
                                                                                        "start": 1180,
                                                                                        "end": 1190,
                                                                                        "fullWidth": 31,
                                                                                        "width": 10,
                                                                                        "expression": {
                                                                                            "kind": "IdentifierName",
                                                                                            "fullStart": 1160,
                                                                                            "fullEnd": 1183,
                                                                                            "start": 1180,
                                                                                            "end": 1183,
                                                                                            "fullWidth": 23,
                                                                                            "width": 3,
                                                                                            "text": "arr",
                                                                                            "value": "arr",
                                                                                            "valueText": "arr",
                                                                                            "hasLeadingTrivia": true,
                                                                                            "leadingTrivia": [
                                                                                                {
                                                                                                    "kind": "WhitespaceTrivia",
                                                                                                    "text": "                    "
                                                                                                }
                                                                                            ]
                                                                                        },
                                                                                        "dotToken": {
                                                                                            "kind": "DotToken",
                                                                                            "fullStart": 1183,
                                                                                            "fullEnd": 1184,
                                                                                            "start": 1183,
                                                                                            "end": 1184,
                                                                                            "fullWidth": 1,
                                                                                            "width": 1,
                                                                                            "text": ".",
                                                                                            "value": ".",
                                                                                            "valueText": "."
                                                                                        },
                                                                                        "name": {
                                                                                            "kind": "IdentifierName",
                                                                                            "fullStart": 1184,
                                                                                            "fullEnd": 1191,
                                                                                            "start": 1184,
                                                                                            "end": 1190,
                                                                                            "fullWidth": 7,
                                                                                            "width": 6,
                                                                                            "text": "length",
                                                                                            "value": "length",
                                                                                            "valueText": "length",
                                                                                            "hasTrailingTrivia": true,
                                                                                            "trailingTrivia": [
                                                                                                {
                                                                                                    "kind": "WhitespaceTrivia",
                                                                                                    "text": " "
                                                                                                }
                                                                                            ]
                                                                                        }
                                                                                    },
                                                                                    "operatorToken": {
                                                                                        "kind": "EqualsToken",
                                                                                        "fullStart": 1191,
                                                                                        "fullEnd": 1193,
                                                                                        "start": 1191,
                                                                                        "end": 1192,
                                                                                        "fullWidth": 2,
                                                                                        "width": 1,
                                                                                        "text": "=",
                                                                                        "value": "=",
                                                                                        "valueText": "=",
                                                                                        "hasTrailingTrivia": true,
                                                                                        "trailingTrivia": [
                                                                                            {
                                                                                                "kind": "WhitespaceTrivia",
                                                                                                "text": " "
                                                                                            }
                                                                                        ]
                                                                                    },
                                                                                    "right": {
                                                                                        "kind": "NumericLiteral",
                                                                                        "fullStart": 1193,
                                                                                        "fullEnd": 1194,
                                                                                        "start": 1193,
                                                                                        "end": 1194,
                                                                                        "fullWidth": 1,
                                                                                        "width": 1,
                                                                                        "text": "2",
                                                                                        "value": 2,
                                                                                        "valueText": "2"
                                                                                    }
                                                                                },
                                                                                "semicolonToken": {
                                                                                    "kind": "SemicolonToken",
                                                                                    "fullStart": 1194,
                                                                                    "fullEnd": 1197,
                                                                                    "start": 1194,
                                                                                    "end": 1195,
                                                                                    "fullWidth": 3,
                                                                                    "width": 1,
                                                                                    "text": ";",
                                                                                    "value": ";",
                                                                                    "valueText": ";",
                                                                                    "hasTrailingTrivia": true,
                                                                                    "hasTrailingNewLine": true,
                                                                                    "trailingTrivia": [
                                                                                        {
                                                                                            "kind": "NewLineTrivia",
                                                                                            "text": "\r\n"
                                                                                        }
                                                                                    ]
                                                                                }
                                                                            },
                                                                            {
                                                                                "kind": "ReturnStatement",
                                                                                "fullStart": 1197,
                                                                                "fullEnd": 1228,
                                                                                "start": 1217,
                                                                                "end": 1226,
                                                                                "fullWidth": 31,
                                                                                "width": 9,
                                                                                "returnKeyword": {
                                                                                    "kind": "ReturnKeyword",
                                                                                    "fullStart": 1197,
                                                                                    "fullEnd": 1224,
                                                                                    "start": 1217,
                                                                                    "end": 1223,
                                                                                    "fullWidth": 27,
                                                                                    "width": 6,
                                                                                    "text": "return",
                                                                                    "value": "return",
                                                                                    "valueText": "return",
                                                                                    "hasLeadingTrivia": true,
                                                                                    "hasTrailingTrivia": true,
                                                                                    "leadingTrivia": [
                                                                                        {
                                                                                            "kind": "WhitespaceTrivia",
                                                                                            "text": "                    "
                                                                                        }
                                                                                    ],
                                                                                    "trailingTrivia": [
                                                                                        {
                                                                                            "kind": "WhitespaceTrivia",
                                                                                            "text": " "
                                                                                        }
                                                                                    ]
                                                                                },
                                                                                "expression": {
                                                                                    "kind": "NumericLiteral",
                                                                                    "fullStart": 1224,
                                                                                    "fullEnd": 1225,
                                                                                    "start": 1224,
                                                                                    "end": 1225,
                                                                                    "fullWidth": 1,
                                                                                    "width": 1,
                                                                                    "text": "1",
                                                                                    "value": 1,
                                                                                    "valueText": "1"
                                                                                },
                                                                                "semicolonToken": {
                                                                                    "kind": "SemicolonToken",
                                                                                    "fullStart": 1225,
                                                                                    "fullEnd": 1228,
                                                                                    "start": 1225,
                                                                                    "end": 1226,
                                                                                    "fullWidth": 3,
                                                                                    "width": 1,
                                                                                    "text": ";",
                                                                                    "value": ";",
                                                                                    "valueText": ";",
                                                                                    "hasTrailingTrivia": true,
                                                                                    "hasTrailingNewLine": true,
                                                                                    "trailingTrivia": [
                                                                                        {
                                                                                            "kind": "NewLineTrivia",
                                                                                            "text": "\r\n"
                                                                                        }
                                                                                    ]
                                                                                }
                                                                            }
                                                                        ],
                                                                        "closeBraceToken": {
                                                                            "kind": "CloseBraceToken",
                                                                            "fullStart": 1228,
                                                                            "fullEnd": 1245,
                                                                            "start": 1244,
                                                                            "end": 1245,
                                                                            "fullWidth": 17,
                                                                            "width": 1,
                                                                            "text": "}",
                                                                            "value": "}",
                                                                            "valueText": "}",
                                                                            "hasLeadingTrivia": true,
                                                                            "leadingTrivia": [
                                                                                {
                                                                                    "kind": "WhitespaceTrivia",
                                                                                    "text": "                "
                                                                                }
                                                                            ]
                                                                        }
                                                                    }
                                                                }
                                                            },
                                                            {
                                                                "kind": "CommaToken",
                                                                "fullStart": 1245,
                                                                "fullEnd": 1248,
                                                                "start": 1245,
                                                                "end": 1246,
                                                                "fullWidth": 3,
                                                                "width": 1,
                                                                "text": ",",
                                                                "value": ",",
                                                                "valueText": ",",
                                                                "hasTrailingTrivia": true,
                                                                "hasTrailingNewLine": true,
                                                                "trailingTrivia": [
                                                                    {
                                                                        "kind": "NewLineTrivia",
                                                                        "text": "\r\n"
                                                                    }
                                                                ]
                                                            },
                                                            {
                                                                "kind": "SimplePropertyAssignment",
                                                                "fullStart": 1248,
                                                                "fullEnd": 1284,
                                                                "start": 1264,
                                                                "end": 1282,
                                                                "fullWidth": 36,
                                                                "width": 18,
                                                                "propertyName": {
                                                                    "kind": "IdentifierName",
                                                                    "fullStart": 1248,
                                                                    "fullEnd": 1276,
                                                                    "start": 1264,
                                                                    "end": 1276,
                                                                    "fullWidth": 28,
                                                                    "width": 12,
                                                                    "text": "configurable",
                                                                    "value": "configurable",
                                                                    "valueText": "configurable",
                                                                    "hasLeadingTrivia": true,
                                                                    "leadingTrivia": [
                                                                        {
                                                                            "kind": "WhitespaceTrivia",
                                                                            "text": "                "
                                                                        }
                                                                    ]
                                                                },
                                                                "colonToken": {
                                                                    "kind": "ColonToken",
                                                                    "fullStart": 1276,
                                                                    "fullEnd": 1278,
                                                                    "start": 1276,
                                                                    "end": 1277,
                                                                    "fullWidth": 2,
                                                                    "width": 1,
                                                                    "text": ":",
                                                                    "value": ":",
                                                                    "valueText": ":",
                                                                    "hasTrailingTrivia": true,
                                                                    "trailingTrivia": [
                                                                        {
                                                                            "kind": "WhitespaceTrivia",
                                                                            "text": " "
                                                                        }
                                                                    ]
                                                                },
                                                                "expression": {
                                                                    "kind": "TrueKeyword",
                                                                    "fullStart": 1278,
                                                                    "fullEnd": 1284,
                                                                    "start": 1278,
                                                                    "end": 1282,
                                                                    "fullWidth": 6,
                                                                    "width": 4,
                                                                    "text": "true",
                                                                    "value": true,
                                                                    "valueText": "true",
                                                                    "hasTrailingTrivia": true,
                                                                    "hasTrailingNewLine": true,
                                                                    "trailingTrivia": [
                                                                        {
                                                                            "kind": "NewLineTrivia",
                                                                            "text": "\r\n"
                                                                        }
                                                                    ]
                                                                }
                                                            }
                                                        ],
                                                        "closeBraceToken": {
                                                            "kind": "CloseBraceToken",
                                                            "fullStart": 1284,
                                                            "fullEnd": 1297,
                                                            "start": 1296,
                                                            "end": 1297,
                                                            "fullWidth": 13,
                                                            "width": 1,
                                                            "text": "}",
                                                            "value": "}",
                                                            "valueText": "}",
                                                            "hasLeadingTrivia": true,
                                                            "leadingTrivia": [
                                                                {
                                                                    "kind": "WhitespaceTrivia",
                                                                    "text": "            "
                                                                }
                                                            ]
                                                        }
                                                    }
                                                ],
                                                "closeParenToken": {
                                                    "kind": "CloseParenToken",
                                                    "fullStart": 1297,
                                                    "fullEnd": 1298,
                                                    "start": 1297,
                                                    "end": 1298,
                                                    "fullWidth": 1,
                                                    "width": 1,
                                                    "text": ")",
                                                    "value": ")",
                                                    "valueText": ")"
                                                }
                                            }
                                        },
                                        "semicolonToken": {
                                            "kind": "SemicolonToken",
                                            "fullStart": 1298,
                                            "fullEnd": 1301,
                                            "start": 1298,
                                            "end": 1299,
                                            "fullWidth": 3,
                                            "width": 1,
                                            "text": ";",
                                            "value": ";",
                                            "valueText": ";",
                                            "hasTrailingTrivia": true,
                                            "hasTrailingNewLine": true,
                                            "trailingTrivia": [
                                                {
                                                    "kind": "NewLineTrivia",
                                                    "text": "\r\n"
                                                }
                                            ]
                                        }
                                    },
                                    {
                                        "kind": "ReturnStatement",
                                        "fullStart": 1301,
                                        "fullEnd": 1345,
                                        "start": 1315,
                                        "end": 1343,
                                        "fullWidth": 44,
                                        "width": 28,
                                        "returnKeyword": {
                                            "kind": "ReturnKeyword",
                                            "fullStart": 1301,
                                            "fullEnd": 1322,
                                            "start": 1315,
                                            "end": 1321,
                                            "fullWidth": 21,
                                            "width": 6,
                                            "text": "return",
                                            "value": "return",
                                            "valueText": "return",
                                            "hasLeadingTrivia": true,
                                            "hasLeadingNewLine": true,
                                            "hasTrailingTrivia": true,
                                            "leadingTrivia": [
                                                {
                                                    "kind": "NewLineTrivia",
                                                    "text": "\r\n"
                                                },
                                                {
                                                    "kind": "WhitespaceTrivia",
                                                    "text": "            "
                                                }
                                            ],
                                            "trailingTrivia": [
                                                {
                                                    "kind": "WhitespaceTrivia",
                                                    "text": " "
                                                }
                                            ]
                                        },
                                        "expression": {
                                            "kind": "InvocationExpression",
                                            "fullStart": 1322,
                                            "fullEnd": 1342,
                                            "start": 1322,
                                            "end": 1342,
                                            "fullWidth": 20,
                                            "width": 20,
                                            "expression": {
                                                "kind": "MemberAccessExpression",
                                                "fullStart": 1322,
                                                "fullEnd": 1330,
                                                "start": 1322,
                                                "end": 1330,
                                                "fullWidth": 8,
                                                "width": 8,
                                                "expression": {
                                                    "kind": "IdentifierName",
                                                    "fullStart": 1322,
                                                    "fullEnd": 1325,
                                                    "start": 1322,
                                                    "end": 1325,
                                                    "fullWidth": 3,
                                                    "width": 3,
                                                    "text": "arr",
                                                    "value": "arr",
                                                    "valueText": "arr"
                                                },
                                                "dotToken": {
                                                    "kind": "DotToken",
                                                    "fullStart": 1325,
                                                    "fullEnd": 1326,
                                                    "start": 1325,
                                                    "end": 1326,
                                                    "fullWidth": 1,
                                                    "width": 1,
                                                    "text": ".",
                                                    "value": ".",
                                                    "valueText": "."
                                                },
                                                "name": {
                                                    "kind": "IdentifierName",
                                                    "fullStart": 1326,
                                                    "fullEnd": 1330,
                                                    "start": 1326,
                                                    "end": 1330,
                                                    "fullWidth": 4,
                                                    "width": 4,
                                                    "text": "some",
                                                    "value": "some",
                                                    "valueText": "some"
                                                }
                                            },
                                            "argumentList": {
                                                "kind": "ArgumentList",
                                                "fullStart": 1330,
                                                "fullEnd": 1342,
                                                "start": 1330,
                                                "end": 1342,
                                                "fullWidth": 12,
                                                "width": 12,
                                                "openParenToken": {
                                                    "kind": "OpenParenToken",
                                                    "fullStart": 1330,
                                                    "fullEnd": 1331,
                                                    "start": 1330,
                                                    "end": 1331,
                                                    "fullWidth": 1,
                                                    "width": 1,
                                                    "text": "(",
                                                    "value": "(",
                                                    "valueText": "("
                                                },
                                                "arguments": [
                                                    {
                                                        "kind": "IdentifierName",
                                                        "fullStart": 1331,
                                                        "fullEnd": 1341,
                                                        "start": 1331,
                                                        "end": 1341,
                                                        "fullWidth": 10,
                                                        "width": 10,
                                                        "text": "callbackfn",
                                                        "value": "callbackfn",
                                                        "valueText": "callbackfn"
                                                    }
                                                ],
                                                "closeParenToken": {
                                                    "kind": "CloseParenToken",
                                                    "fullStart": 1341,
                                                    "fullEnd": 1342,
                                                    "start": 1341,
                                                    "end": 1342,
                                                    "fullWidth": 1,
                                                    "width": 1,
                                                    "text": ")",
                                                    "value": ")",
                                                    "valueText": ")"
                                                }
                                            }
                                        },
                                        "semicolonToken": {
                                            "kind": "SemicolonToken",
                                            "fullStart": 1342,
                                            "fullEnd": 1345,
                                            "start": 1342,
                                            "end": 1343,
                                            "fullWidth": 3,
                                            "width": 1,
                                            "text": ";",
                                            "value": ";",
                                            "valueText": ";",
                                            "hasTrailingTrivia": true,
                                            "hasTrailingNewLine": true,
                                            "trailingTrivia": [
                                                {
                                                    "kind": "NewLineTrivia",
                                                    "text": "\r\n"
                                                }
                                            ]
                                        }
                                    }
                                ],
                                "closeBraceToken": {
                                    "kind": "CloseBraceToken",
                                    "fullStart": 1345,
                                    "fullEnd": 1355,
                                    "start": 1353,
                                    "end": 1354,
                                    "fullWidth": 10,
                                    "width": 1,
                                    "text": "}",
                                    "value": "}",
                                    "valueText": "}",
                                    "hasLeadingTrivia": true,
                                    "hasTrailingTrivia": true,
                                    "leadingTrivia": [
                                        {
                                            "kind": "WhitespaceTrivia",
                                            "text": "        "
                                        }
                                    ],
                                    "trailingTrivia": [
                                        {
                                            "kind": "WhitespaceTrivia",
                                            "text": " "
                                        }
                                    ]
                                }
                            },
                            "finallyClause": {
                                "kind": "FinallyClause",
                                "fullStart": 1355,
                                "fullEnd": 1417,
                                "start": 1355,
                                "end": 1415,
                                "fullWidth": 62,
                                "width": 60,
                                "finallyKeyword": {
                                    "kind": "FinallyKeyword",
                                    "fullStart": 1355,
                                    "fullEnd": 1363,
                                    "start": 1355,
                                    "end": 1362,
                                    "fullWidth": 8,
                                    "width": 7,
                                    "text": "finally",
                                    "value": "finally",
                                    "valueText": "finally",
                                    "hasTrailingTrivia": true,
                                    "trailingTrivia": [
                                        {
                                            "kind": "WhitespaceTrivia",
                                            "text": " "
                                        }
                                    ]
                                },
                                "block": {
                                    "kind": "Block",
                                    "fullStart": 1363,
                                    "fullEnd": 1417,
                                    "start": 1363,
                                    "end": 1415,
                                    "fullWidth": 54,
                                    "width": 52,
                                    "openBraceToken": {
                                        "kind": "OpenBraceToken",
                                        "fullStart": 1363,
                                        "fullEnd": 1366,
                                        "start": 1363,
                                        "end": 1364,
                                        "fullWidth": 3,
                                        "width": 1,
                                        "text": "{",
                                        "value": "{",
                                        "valueText": "{",
                                        "hasTrailingTrivia": true,
                                        "hasTrailingNewLine": true,
                                        "trailingTrivia": [
                                            {
                                                "kind": "NewLineTrivia",
                                                "text": "\r\n"
                                            }
                                        ]
                                    },
                                    "statements": [
                                        {
                                            "kind": "ExpressionStatement",
                                            "fullStart": 1366,
                                            "fullEnd": 1406,
                                            "start": 1378,
                                            "end": 1404,
                                            "fullWidth": 40,
                                            "width": 26,
                                            "expression": {
                                                "kind": "DeleteExpression",
                                                "fullStart": 1366,
                                                "fullEnd": 1403,
                                                "start": 1378,
                                                "end": 1403,
                                                "fullWidth": 37,
                                                "width": 25,
                                                "deleteKeyword": {
                                                    "kind": "DeleteKeyword",
                                                    "fullStart": 1366,
                                                    "fullEnd": 1385,
                                                    "start": 1378,
                                                    "end": 1384,
                                                    "fullWidth": 19,
                                                    "width": 6,
                                                    "text": "delete",
                                                    "value": "delete",
                                                    "valueText": "delete",
                                                    "hasLeadingTrivia": true,
                                                    "hasTrailingTrivia": true,
                                                    "leadingTrivia": [
                                                        {
                                                            "kind": "WhitespaceTrivia",
                                                            "text": "            "
                                                        }
                                                    ],
                                                    "trailingTrivia": [
                                                        {
                                                            "kind": "WhitespaceTrivia",
                                                            "text": " "
                                                        }
                                                    ]
                                                },
                                                "expression": {
                                                    "kind": "ElementAccessExpression",
                                                    "fullStart": 1385,
                                                    "fullEnd": 1403,
                                                    "start": 1385,
                                                    "end": 1403,
                                                    "fullWidth": 18,
                                                    "width": 18,
                                                    "expression": {
                                                        "kind": "MemberAccessExpression",
                                                        "fullStart": 1385,
                                                        "fullEnd": 1400,
                                                        "start": 1385,
                                                        "end": 1400,
                                                        "fullWidth": 15,
                                                        "width": 15,
                                                        "expression": {
                                                            "kind": "IdentifierName",
                                                            "fullStart": 1385,
                                                            "fullEnd": 1390,
                                                            "start": 1385,
                                                            "end": 1390,
                                                            "fullWidth": 5,
                                                            "width": 5,
                                                            "text": "Array",
                                                            "value": "Array",
                                                            "valueText": "Array"
                                                        },
                                                        "dotToken": {
                                                            "kind": "DotToken",
                                                            "fullStart": 1390,
                                                            "fullEnd": 1391,
                                                            "start": 1390,
                                                            "end": 1391,
                                                            "fullWidth": 1,
                                                            "width": 1,
                                                            "text": ".",
                                                            "value": ".",
                                                            "valueText": "."
                                                        },
                                                        "name": {
                                                            "kind": "IdentifierName",
                                                            "fullStart": 1391,
                                                            "fullEnd": 1400,
                                                            "start": 1391,
                                                            "end": 1400,
                                                            "fullWidth": 9,
                                                            "width": 9,
                                                            "text": "prototype",
                                                            "value": "prototype",
                                                            "valueText": "prototype"
                                                        }
                                                    },
                                                    "openBracketToken": {
                                                        "kind": "OpenBracketToken",
                                                        "fullStart": 1400,
                                                        "fullEnd": 1401,
                                                        "start": 1400,
                                                        "end": 1401,
                                                        "fullWidth": 1,
                                                        "width": 1,
                                                        "text": "[",
                                                        "value": "[",
                                                        "valueText": "["
                                                    },
                                                    "argumentExpression": {
                                                        "kind": "NumericLiteral",
                                                        "fullStart": 1401,
                                                        "fullEnd": 1402,
                                                        "start": 1401,
                                                        "end": 1402,
                                                        "fullWidth": 1,
                                                        "width": 1,
                                                        "text": "2",
                                                        "value": 2,
                                                        "valueText": "2"
                                                    },
                                                    "closeBracketToken": {
                                                        "kind": "CloseBracketToken",
                                                        "fullStart": 1402,
                                                        "fullEnd": 1403,
                                                        "start": 1402,
                                                        "end": 1403,
                                                        "fullWidth": 1,
                                                        "width": 1,
                                                        "text": "]",
                                                        "value": "]",
                                                        "valueText": "]"
                                                    }
                                                }
                                            },
                                            "semicolonToken": {
                                                "kind": "SemicolonToken",
                                                "fullStart": 1403,
                                                "fullEnd": 1406,
                                                "start": 1403,
                                                "end": 1404,
                                                "fullWidth": 3,
                                                "width": 1,
                                                "text": ";",
                                                "value": ";",
                                                "valueText": ";",
                                                "hasTrailingTrivia": true,
                                                "hasTrailingNewLine": true,
                                                "trailingTrivia": [
                                                    {
                                                        "kind": "NewLineTrivia",
                                                        "text": "\r\n"
                                                    }
                                                ]
                                            }
                                        }
                                    ],
                                    "closeBraceToken": {
                                        "kind": "CloseBraceToken",
                                        "fullStart": 1406,
                                        "fullEnd": 1417,
                                        "start": 1414,
                                        "end": 1415,
                                        "fullWidth": 11,
                                        "width": 1,
                                        "text": "}",
                                        "value": "}",
                                        "valueText": "}",
                                        "hasLeadingTrivia": true,
                                        "hasTrailingTrivia": true,
                                        "hasTrailingNewLine": true,
                                        "leadingTrivia": [
                                            {
                                                "kind": "WhitespaceTrivia",
                                                "text": "        "
                                            }
                                        ],
                                        "trailingTrivia": [
                                            {
                                                "kind": "NewLineTrivia",
                                                "text": "\r\n"
                                            }
                                        ]
                                    }
                                }
                            }
                        }
                    ],
                    "closeBraceToken": {
                        "kind": "CloseBraceToken",
                        "fullStart": 1417,
                        "fullEnd": 1424,
                        "start": 1421,
                        "end": 1422,
                        "fullWidth": 7,
                        "width": 1,
                        "text": "}",
                        "value": "}",
                        "valueText": "}",
                        "hasLeadingTrivia": true,
                        "hasTrailingTrivia": true,
                        "hasTrailingNewLine": true,
                        "leadingTrivia": [
                            {
                                "kind": "WhitespaceTrivia",
                                "text": "    "
                            }
                        ],
                        "trailingTrivia": [
                            {
                                "kind": "NewLineTrivia",
                                "text": "\r\n"
                            }
                        ]
                    }
                }
            },
            {
                "kind": "ExpressionStatement",
                "fullStart": 1424,
                "fullEnd": 1448,
                "start": 1424,
                "end": 1446,
                "fullWidth": 24,
                "width": 22,
                "expression": {
                    "kind": "InvocationExpression",
                    "fullStart": 1424,
                    "fullEnd": 1445,
                    "start": 1424,
                    "end": 1445,
                    "fullWidth": 21,
                    "width": 21,
                    "expression": {
                        "kind": "IdentifierName",
                        "fullStart": 1424,
                        "fullEnd": 1435,
                        "start": 1424,
                        "end": 1435,
                        "fullWidth": 11,
                        "width": 11,
                        "text": "runTestCase",
                        "value": "runTestCase",
                        "valueText": "runTestCase"
                    },
                    "argumentList": {
                        "kind": "ArgumentList",
                        "fullStart": 1435,
                        "fullEnd": 1445,
                        "start": 1435,
                        "end": 1445,
                        "fullWidth": 10,
                        "width": 10,
                        "openParenToken": {
                            "kind": "OpenParenToken",
                            "fullStart": 1435,
                            "fullEnd": 1436,
                            "start": 1435,
                            "end": 1436,
                            "fullWidth": 1,
                            "width": 1,
                            "text": "(",
                            "value": "(",
                            "valueText": "("
                        },
                        "arguments": [
                            {
                                "kind": "IdentifierName",
                                "fullStart": 1436,
                                "fullEnd": 1444,
                                "start": 1436,
                                "end": 1444,
                                "fullWidth": 8,
                                "width": 8,
                                "text": "testcase",
                                "value": "testcase",
                                "valueText": "testcase"
                            }
                        ],
                        "closeParenToken": {
                            "kind": "CloseParenToken",
                            "fullStart": 1444,
                            "fullEnd": 1445,
                            "start": 1444,
                            "end": 1445,
                            "fullWidth": 1,
                            "width": 1,
                            "text": ")",
                            "value": ")",
                            "valueText": ")"
                        }
                    }
                },
                "semicolonToken": {
                    "kind": "SemicolonToken",
                    "fullStart": 1445,
                    "fullEnd": 1448,
                    "start": 1445,
                    "end": 1446,
                    "fullWidth": 3,
                    "width": 1,
                    "text": ";",
                    "value": ";",
                    "valueText": ";",
                    "hasTrailingTrivia": true,
                    "hasTrailingNewLine": true,
                    "trailingTrivia": [
                        {
                            "kind": "NewLineTrivia",
                            "text": "\r\n"
                        }
                    ]
                }
            }
        ],
        "endOfFileToken": {
            "kind": "EndOfFileToken",
            "fullStart": 1448,
            "fullEnd": 1448,
            "start": 1448,
            "end": 1448,
            "fullWidth": 0,
            "width": 0,
            "text": ""
        }
    },
    "lineMap": {
        "lineStarts": [
            0,
            67,
            152,
            232,
            308,
            380,
            385,
            442,
            579,
            584,
            586,
            588,
            611,
            657,
            710,
            740,
            762,
            793,
            808,
            819,
            849,
            851,
            866,
            925,
            961,
            1002,
            1022,
            1058,
            1075,
            1077,
            1124,
            1160,
            1197,
            1228,
            1248,
            1284,
            1301,
            1303,
            1345,
            1366,
            1406,
            1417,
            1424,
            1448
        ],
        "length": 1448
    }
}<|MERGE_RESOLUTION|>--- conflicted
+++ resolved
@@ -1004,12 +1004,8 @@
                                         "start": 831,
                                         "end": 846,
                                         "fullWidth": 15,
-<<<<<<< HEAD
                                         "width": 15,
-                                        "identifier": {
-=======
                                         "propertyName": {
->>>>>>> 85e84683
                                             "kind": "IdentifierName",
                                             "fullStart": 831,
                                             "fullEnd": 835,
