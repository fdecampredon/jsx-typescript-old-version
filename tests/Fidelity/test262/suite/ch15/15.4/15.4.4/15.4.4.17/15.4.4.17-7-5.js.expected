{
    "isDeclaration": false,
    "languageVersion": "EcmaScript5",
    "parseOptions": {
        "allowAutomaticSemicolonInsertion": true
    },
    "sourceUnit": {
        "kind": "SourceUnit",
        "fullStart": 0,
        "fullEnd": 861,
        "start": 540,
        "end": 861,
        "fullWidth": 861,
        "width": 321,
        "isIncrementallyUnusable": true,
        "moduleElements": [
            {
                "kind": "FunctionDeclaration",
                "fullStart": 0,
                "fullEnd": 837,
                "start": 540,
                "end": 835,
                "fullWidth": 837,
                "width": 295,
                "modifiers": [],
                "functionKeyword": {
                    "kind": "FunctionKeyword",
                    "fullStart": 0,
                    "fullEnd": 549,
                    "start": 540,
                    "end": 548,
                    "fullWidth": 549,
                    "width": 8,
                    "text": "function",
                    "value": "function",
                    "valueText": "function",
                    "hasLeadingTrivia": true,
                    "hasLeadingComment": true,
                    "hasLeadingNewLine": true,
                    "hasTrailingTrivia": true,
                    "leadingTrivia": [
                        {
                            "kind": "SingleLineCommentTrivia",
                            "text": "/// Copyright (c) 2012 Ecma International.  All rights reserved. "
                        },
                        {
                            "kind": "NewLineTrivia",
                            "text": "\r\n"
                        },
                        {
                            "kind": "SingleLineCommentTrivia",
                            "text": "/// Ecma International makes this code available under the terms and conditions set"
                        },
                        {
                            "kind": "NewLineTrivia",
                            "text": "\r\n"
                        },
                        {
                            "kind": "SingleLineCommentTrivia",
                            "text": "/// forth on http://hg.ecmascript.org/tests/test262/raw-file/tip/LICENSE (the "
                        },
                        {
                            "kind": "NewLineTrivia",
                            "text": "\r\n"
                        },
                        {
                            "kind": "SingleLineCommentTrivia",
                            "text": "/// \"Use Terms\").   Any redistribution of this code must retain the above "
                        },
                        {
                            "kind": "NewLineTrivia",
                            "text": "\r\n"
                        },
                        {
                            "kind": "SingleLineCommentTrivia",
                            "text": "/// copyright and this notice and otherwise comply with the Use Terms."
                        },
                        {
                            "kind": "NewLineTrivia",
                            "text": "\r\n"
                        },
                        {
                            "kind": "MultiLineCommentTrivia",
                            "text": "/**\r\n * @path ch15/15.4/15.4.4/15.4.4.17/15.4.4.17-7-5.js\r\n * @description Array.prototype.some doesn't consider newly added elements in sparse array\r\n */"
                        },
                        {
                            "kind": "NewLineTrivia",
                            "text": "\r\n"
                        },
                        {
                            "kind": "NewLineTrivia",
                            "text": "\r\n"
                        },
                        {
                            "kind": "NewLineTrivia",
                            "text": "\r\n"
                        }
                    ],
                    "trailingTrivia": [
                        {
                            "kind": "WhitespaceTrivia",
                            "text": " "
                        }
                    ]
                },
                "identifier": {
                    "kind": "IdentifierName",
                    "fullStart": 549,
                    "fullEnd": 557,
                    "start": 549,
                    "end": 557,
                    "fullWidth": 8,
                    "width": 8,
                    "text": "testcase",
                    "value": "testcase",
                    "valueText": "testcase"
                },
                "callSignature": {
                    "kind": "CallSignature",
                    "fullStart": 557,
                    "fullEnd": 560,
                    "start": 557,
                    "end": 559,
                    "fullWidth": 3,
                    "width": 2,
                    "parameterList": {
                        "kind": "ParameterList",
                        "fullStart": 557,
                        "fullEnd": 560,
                        "start": 557,
                        "end": 559,
                        "fullWidth": 3,
                        "width": 2,
                        "openParenToken": {
                            "kind": "OpenParenToken",
                            "fullStart": 557,
                            "fullEnd": 558,
                            "start": 557,
                            "end": 558,
                            "fullWidth": 1,
                            "width": 1,
                            "text": "(",
                            "value": "(",
                            "valueText": "("
                        },
                        "parameters": [],
                        "closeParenToken": {
                            "kind": "CloseParenToken",
                            "fullStart": 558,
                            "fullEnd": 560,
                            "start": 558,
                            "end": 559,
                            "fullWidth": 2,
                            "width": 1,
                            "text": ")",
                            "value": ")",
                            "valueText": ")",
                            "hasTrailingTrivia": true,
                            "trailingTrivia": [
                                {
                                    "kind": "WhitespaceTrivia",
                                    "text": " "
                                }
                            ]
                        }
                    }
                },
                "block": {
                    "kind": "Block",
                    "fullStart": 560,
                    "fullEnd": 837,
                    "start": 560,
                    "end": 835,
                    "fullWidth": 277,
                    "width": 275,
                    "openBraceToken": {
                        "kind": "OpenBraceToken",
                        "fullStart": 560,
                        "fullEnd": 564,
                        "start": 560,
                        "end": 561,
                        "fullWidth": 4,
                        "width": 1,
                        "text": "{",
                        "value": "{",
                        "valueText": "{",
                        "hasTrailingTrivia": true,
                        "hasTrailingNewLine": true,
                        "trailingTrivia": [
                            {
                                "kind": "WhitespaceTrivia",
                                "text": " "
                            },
                            {
                                "kind": "NewLineTrivia",
                                "text": "\r\n"
                            }
                        ]
                    },
                    "statements": [
                        {
                            "kind": "FunctionDeclaration",
                            "fullStart": 564,
                            "fullEnd": 704,
                            "start": 569,
                            "end": 702,
                            "fullWidth": 140,
                            "width": 133,
                            "modifiers": [],
                            "functionKeyword": {
                                "kind": "FunctionKeyword",
                                "fullStart": 564,
                                "fullEnd": 578,
                                "start": 569,
                                "end": 577,
                                "fullWidth": 14,
                                "width": 8,
                                "text": "function",
                                "value": "function",
                                "valueText": "function",
                                "hasLeadingTrivia": true,
                                "hasLeadingNewLine": true,
                                "hasTrailingTrivia": true,
                                "leadingTrivia": [
                                    {
                                        "kind": "WhitespaceTrivia",
                                        "text": " "
                                    },
                                    {
                                        "kind": "NewLineTrivia",
                                        "text": "\r\n"
                                    },
                                    {
                                        "kind": "WhitespaceTrivia",
                                        "text": "  "
                                    }
                                ],
                                "trailingTrivia": [
                                    {
                                        "kind": "WhitespaceTrivia",
                                        "text": " "
                                    }
                                ]
                            },
                            "identifier": {
                                "kind": "IdentifierName",
                                "fullStart": 578,
                                "fullEnd": 588,
                                "start": 578,
                                "end": 588,
                                "fullWidth": 10,
                                "width": 10,
                                "text": "callbackfn",
                                "value": "callbackfn",
                                "valueText": "callbackfn"
                            },
                            "callSignature": {
                                "kind": "CallSignature",
                                "fullStart": 588,
                                "fullEnd": 605,
                                "start": 588,
                                "end": 603,
                                "fullWidth": 17,
                                "width": 15,
                                "parameterList": {
                                    "kind": "ParameterList",
                                    "fullStart": 588,
                                    "fullEnd": 605,
                                    "start": 588,
                                    "end": 603,
                                    "fullWidth": 17,
                                    "width": 15,
                                    "openParenToken": {
                                        "kind": "OpenParenToken",
                                        "fullStart": 588,
                                        "fullEnd": 589,
                                        "start": 588,
                                        "end": 589,
                                        "fullWidth": 1,
                                        "width": 1,
                                        "text": "(",
                                        "value": "(",
                                        "valueText": "("
                                    },
                                    "parameters": [
                                        {
                                            "kind": "Parameter",
                                            "fullStart": 589,
                                            "fullEnd": 592,
                                            "start": 589,
                                            "end": 592,
                                            "fullWidth": 3,
<<<<<<< HEAD
                                            "width": 3,
=======
                                            "modifiers": [],
>>>>>>> e3c38734
                                            "identifier": {
                                                "kind": "IdentifierName",
                                                "fullStart": 589,
                                                "fullEnd": 592,
                                                "start": 589,
                                                "end": 592,
                                                "fullWidth": 3,
                                                "width": 3,
                                                "text": "val",
                                                "value": "val",
                                                "valueText": "val"
                                            }
                                        },
                                        {
                                            "kind": "CommaToken",
                                            "fullStart": 592,
                                            "fullEnd": 594,
                                            "start": 592,
                                            "end": 593,
                                            "fullWidth": 2,
                                            "width": 1,
                                            "text": ",",
                                            "value": ",",
                                            "valueText": ",",
                                            "hasTrailingTrivia": true,
                                            "trailingTrivia": [
                                                {
                                                    "kind": "WhitespaceTrivia",
                                                    "text": " "
                                                }
                                            ]
                                        },
                                        {
                                            "kind": "Parameter",
                                            "fullStart": 594,
                                            "fullEnd": 597,
                                            "start": 594,
                                            "end": 597,
                                            "fullWidth": 3,
<<<<<<< HEAD
                                            "width": 3,
=======
                                            "modifiers": [],
>>>>>>> e3c38734
                                            "identifier": {
                                                "kind": "IdentifierName",
                                                "fullStart": 594,
                                                "fullEnd": 597,
                                                "start": 594,
                                                "end": 597,
                                                "fullWidth": 3,
                                                "width": 3,
                                                "text": "idx",
                                                "value": "idx",
                                                "valueText": "idx"
                                            }
                                        },
                                        {
                                            "kind": "CommaToken",
                                            "fullStart": 597,
                                            "fullEnd": 599,
                                            "start": 597,
                                            "end": 598,
                                            "fullWidth": 2,
                                            "width": 1,
                                            "text": ",",
                                            "value": ",",
                                            "valueText": ",",
                                            "hasTrailingTrivia": true,
                                            "trailingTrivia": [
                                                {
                                                    "kind": "WhitespaceTrivia",
                                                    "text": " "
                                                }
                                            ]
                                        },
                                        {
                                            "kind": "Parameter",
                                            "fullStart": 599,
                                            "fullEnd": 602,
                                            "start": 599,
                                            "end": 602,
                                            "fullWidth": 3,
<<<<<<< HEAD
                                            "width": 3,
=======
                                            "modifiers": [],
>>>>>>> e3c38734
                                            "identifier": {
                                                "kind": "IdentifierName",
                                                "fullStart": 599,
                                                "fullEnd": 602,
                                                "start": 599,
                                                "end": 602,
                                                "fullWidth": 3,
                                                "width": 3,
                                                "text": "obj",
                                                "value": "obj",
                                                "valueText": "obj"
                                            }
                                        }
                                    ],
                                    "closeParenToken": {
                                        "kind": "CloseParenToken",
                                        "fullStart": 602,
                                        "fullEnd": 605,
                                        "start": 602,
                                        "end": 603,
                                        "fullWidth": 3,
                                        "width": 1,
                                        "text": ")",
                                        "value": ")",
                                        "valueText": ")",
                                        "hasTrailingTrivia": true,
                                        "hasTrailingNewLine": true,
                                        "trailingTrivia": [
                                            {
                                                "kind": "NewLineTrivia",
                                                "text": "\r\n"
                                            }
                                        ]
                                    }
                                }
                            },
                            "block": {
                                "kind": "Block",
                                "fullStart": 605,
                                "fullEnd": 704,
                                "start": 607,
                                "end": 702,
                                "fullWidth": 99,
                                "width": 95,
                                "openBraceToken": {
                                    "kind": "OpenBraceToken",
                                    "fullStart": 605,
                                    "fullEnd": 610,
                                    "start": 607,
                                    "end": 608,
                                    "fullWidth": 5,
                                    "width": 1,
                                    "text": "{",
                                    "value": "{",
                                    "valueText": "{",
                                    "hasLeadingTrivia": true,
                                    "hasTrailingTrivia": true,
                                    "hasTrailingNewLine": true,
                                    "leadingTrivia": [
                                        {
                                            "kind": "WhitespaceTrivia",
                                            "text": "  "
                                        }
                                    ],
                                    "trailingTrivia": [
                                        {
                                            "kind": "NewLineTrivia",
                                            "text": "\r\n"
                                        }
                                    ]
                                },
                                "statements": [
                                    {
                                        "kind": "ExpressionStatement",
                                        "fullStart": 610,
                                        "fullEnd": 630,
                                        "start": 614,
                                        "end": 628,
                                        "fullWidth": 20,
                                        "width": 14,
                                        "expression": {
                                            "kind": "AssignmentExpression",
                                            "fullStart": 610,
                                            "fullEnd": 627,
                                            "start": 614,
                                            "end": 627,
                                            "fullWidth": 17,
                                            "width": 13,
                                            "left": {
                                                "kind": "ElementAccessExpression",
                                                "fullStart": 610,
                                                "fullEnd": 624,
                                                "start": 614,
                                                "end": 623,
                                                "fullWidth": 14,
                                                "width": 9,
                                                "expression": {
                                                    "kind": "IdentifierName",
                                                    "fullStart": 610,
                                                    "fullEnd": 617,
                                                    "start": 614,
                                                    "end": 617,
                                                    "fullWidth": 7,
                                                    "width": 3,
                                                    "text": "arr",
                                                    "value": "arr",
                                                    "valueText": "arr",
                                                    "hasLeadingTrivia": true,
                                                    "leadingTrivia": [
                                                        {
                                                            "kind": "WhitespaceTrivia",
                                                            "text": "    "
                                                        }
                                                    ]
                                                },
                                                "openBracketToken": {
                                                    "kind": "OpenBracketToken",
                                                    "fullStart": 617,
                                                    "fullEnd": 618,
                                                    "start": 617,
                                                    "end": 618,
                                                    "fullWidth": 1,
                                                    "width": 1,
                                                    "text": "[",
                                                    "value": "[",
                                                    "valueText": "["
                                                },
                                                "argumentExpression": {
                                                    "kind": "NumericLiteral",
                                                    "fullStart": 618,
                                                    "fullEnd": 622,
                                                    "start": 618,
                                                    "end": 622,
                                                    "fullWidth": 4,
                                                    "width": 4,
                                                    "text": "1000",
                                                    "value": 1000,
                                                    "valueText": "1000"
                                                },
                                                "closeBracketToken": {
                                                    "kind": "CloseBracketToken",
                                                    "fullStart": 622,
                                                    "fullEnd": 624,
                                                    "start": 622,
                                                    "end": 623,
                                                    "fullWidth": 2,
                                                    "width": 1,
                                                    "text": "]",
                                                    "value": "]",
                                                    "valueText": "]",
                                                    "hasTrailingTrivia": true,
                                                    "trailingTrivia": [
                                                        {
                                                            "kind": "WhitespaceTrivia",
                                                            "text": " "
                                                        }
                                                    ]
                                                }
                                            },
                                            "operatorToken": {
                                                "kind": "EqualsToken",
                                                "fullStart": 624,
                                                "fullEnd": 626,
                                                "start": 624,
                                                "end": 625,
                                                "fullWidth": 2,
                                                "width": 1,
                                                "text": "=",
                                                "value": "=",
                                                "valueText": "=",
                                                "hasTrailingTrivia": true,
                                                "trailingTrivia": [
                                                    {
                                                        "kind": "WhitespaceTrivia",
                                                        "text": " "
                                                    }
                                                ]
                                            },
                                            "right": {
                                                "kind": "NumericLiteral",
                                                "fullStart": 626,
                                                "fullEnd": 627,
                                                "start": 626,
                                                "end": 627,
                                                "fullWidth": 1,
                                                "width": 1,
                                                "text": "5",
                                                "value": 5,
                                                "valueText": "5"
                                            }
                                        },
                                        "semicolonToken": {
                                            "kind": "SemicolonToken",
                                            "fullStart": 627,
                                            "fullEnd": 630,
                                            "start": 627,
                                            "end": 628,
                                            "fullWidth": 3,
                                            "width": 1,
                                            "text": ";",
                                            "value": ";",
                                            "valueText": ";",
                                            "hasTrailingTrivia": true,
                                            "hasTrailingNewLine": true,
                                            "trailingTrivia": [
                                                {
                                                    "kind": "NewLineTrivia",
                                                    "text": "\r\n"
                                                }
                                            ]
                                        }
                                    },
                                    {
                                        "kind": "IfStatement",
                                        "fullStart": 630,
                                        "fullEnd": 699,
                                        "start": 634,
                                        "end": 697,
                                        "fullWidth": 69,
                                        "width": 63,
                                        "ifKeyword": {
                                            "kind": "IfKeyword",
                                            "fullStart": 630,
                                            "fullEnd": 636,
                                            "start": 634,
                                            "end": 636,
                                            "fullWidth": 6,
                                            "width": 2,
                                            "text": "if",
                                            "value": "if",
                                            "valueText": "if",
                                            "hasLeadingTrivia": true,
                                            "leadingTrivia": [
                                                {
                                                    "kind": "WhitespaceTrivia",
                                                    "text": "    "
                                                }
                                            ]
                                        },
                                        "openParenToken": {
                                            "kind": "OpenParenToken",
                                            "fullStart": 636,
                                            "fullEnd": 637,
                                            "start": 636,
                                            "end": 637,
                                            "fullWidth": 1,
                                            "width": 1,
                                            "text": "(",
                                            "value": "(",
                                            "valueText": "("
                                        },
                                        "condition": {
                                            "kind": "LessThanExpression",
                                            "fullStart": 637,
                                            "fullEnd": 644,
                                            "start": 637,
                                            "end": 644,
                                            "fullWidth": 7,
                                            "width": 7,
                                            "left": {
                                                "kind": "IdentifierName",
                                                "fullStart": 637,
                                                "fullEnd": 641,
                                                "start": 637,
                                                "end": 640,
                                                "fullWidth": 4,
                                                "width": 3,
                                                "text": "val",
                                                "value": "val",
                                                "valueText": "val",
                                                "hasTrailingTrivia": true,
                                                "trailingTrivia": [
                                                    {
                                                        "kind": "WhitespaceTrivia",
                                                        "text": " "
                                                    }
                                                ]
                                            },
                                            "operatorToken": {
                                                "kind": "LessThanToken",
                                                "fullStart": 641,
                                                "fullEnd": 643,
                                                "start": 641,
                                                "end": 642,
                                                "fullWidth": 2,
                                                "width": 1,
                                                "text": "<",
                                                "value": "<",
                                                "valueText": "<",
                                                "hasTrailingTrivia": true,
                                                "trailingTrivia": [
                                                    {
                                                        "kind": "WhitespaceTrivia",
                                                        "text": " "
                                                    }
                                                ]
                                            },
                                            "right": {
                                                "kind": "NumericLiteral",
                                                "fullStart": 643,
                                                "fullEnd": 644,
                                                "start": 643,
                                                "end": 644,
                                                "fullWidth": 1,
                                                "width": 1,
                                                "text": "5",
                                                "value": 5,
                                                "valueText": "5"
                                            }
                                        },
                                        "closeParenToken": {
                                            "kind": "CloseParenToken",
                                            "fullStart": 644,
                                            "fullEnd": 647,
                                            "start": 644,
                                            "end": 645,
                                            "fullWidth": 3,
                                            "width": 1,
                                            "text": ")",
                                            "value": ")",
                                            "valueText": ")",
                                            "hasTrailingTrivia": true,
                                            "hasTrailingNewLine": true,
                                            "trailingTrivia": [
                                                {
                                                    "kind": "NewLineTrivia",
                                                    "text": "\r\n"
                                                }
                                            ]
                                        },
                                        "statement": {
                                            "kind": "ReturnStatement",
                                            "fullStart": 647,
                                            "fullEnd": 668,
                                            "start": 653,
                                            "end": 666,
                                            "fullWidth": 21,
                                            "width": 13,
                                            "returnKeyword": {
                                                "kind": "ReturnKeyword",
                                                "fullStart": 647,
                                                "fullEnd": 660,
                                                "start": 653,
                                                "end": 659,
                                                "fullWidth": 13,
                                                "width": 6,
                                                "text": "return",
                                                "value": "return",
                                                "valueText": "return",
                                                "hasLeadingTrivia": true,
                                                "hasTrailingTrivia": true,
                                                "leadingTrivia": [
                                                    {
                                                        "kind": "WhitespaceTrivia",
                                                        "text": "      "
                                                    }
                                                ],
                                                "trailingTrivia": [
                                                    {
                                                        "kind": "WhitespaceTrivia",
                                                        "text": " "
                                                    }
                                                ]
                                            },
                                            "expression": {
                                                "kind": "FalseKeyword",
                                                "fullStart": 660,
                                                "fullEnd": 665,
                                                "start": 660,
                                                "end": 665,
                                                "fullWidth": 5,
                                                "width": 5,
                                                "text": "false",
                                                "value": false,
                                                "valueText": "false"
                                            },
                                            "semicolonToken": {
                                                "kind": "SemicolonToken",
                                                "fullStart": 665,
                                                "fullEnd": 668,
                                                "start": 665,
                                                "end": 666,
                                                "fullWidth": 3,
                                                "width": 1,
                                                "text": ";",
                                                "value": ";",
                                                "valueText": ";",
                                                "hasTrailingTrivia": true,
                                                "hasTrailingNewLine": true,
                                                "trailingTrivia": [
                                                    {
                                                        "kind": "NewLineTrivia",
                                                        "text": "\r\n"
                                                    }
                                                ]
                                            }
                                        },
                                        "elseClause": {
                                            "kind": "ElseClause",
                                            "fullStart": 668,
                                            "fullEnd": 699,
                                            "start": 672,
                                            "end": 697,
                                            "fullWidth": 31,
                                            "width": 25,
                                            "elseKeyword": {
                                                "kind": "ElseKeyword",
                                                "fullStart": 668,
                                                "fullEnd": 679,
                                                "start": 672,
                                                "end": 676,
                                                "fullWidth": 11,
                                                "width": 4,
                                                "text": "else",
                                                "value": "else",
                                                "valueText": "else",
                                                "hasLeadingTrivia": true,
                                                "hasTrailingTrivia": true,
                                                "hasTrailingNewLine": true,
                                                "leadingTrivia": [
                                                    {
                                                        "kind": "WhitespaceTrivia",
                                                        "text": "    "
                                                    }
                                                ],
                                                "trailingTrivia": [
                                                    {
                                                        "kind": "WhitespaceTrivia",
                                                        "text": " "
                                                    },
                                                    {
                                                        "kind": "NewLineTrivia",
                                                        "text": "\r\n"
                                                    }
                                                ]
                                            },
                                            "statement": {
                                                "kind": "ReturnStatement",
                                                "fullStart": 679,
                                                "fullEnd": 699,
                                                "start": 685,
                                                "end": 697,
                                                "fullWidth": 20,
                                                "width": 12,
                                                "returnKeyword": {
                                                    "kind": "ReturnKeyword",
                                                    "fullStart": 679,
                                                    "fullEnd": 692,
                                                    "start": 685,
                                                    "end": 691,
                                                    "fullWidth": 13,
                                                    "width": 6,
                                                    "text": "return",
                                                    "value": "return",
                                                    "valueText": "return",
                                                    "hasLeadingTrivia": true,
                                                    "hasTrailingTrivia": true,
                                                    "leadingTrivia": [
                                                        {
                                                            "kind": "WhitespaceTrivia",
                                                            "text": "      "
                                                        }
                                                    ],
                                                    "trailingTrivia": [
                                                        {
                                                            "kind": "WhitespaceTrivia",
                                                            "text": " "
                                                        }
                                                    ]
                                                },
                                                "expression": {
                                                    "kind": "TrueKeyword",
                                                    "fullStart": 692,
                                                    "fullEnd": 696,
                                                    "start": 692,
                                                    "end": 696,
                                                    "fullWidth": 4,
                                                    "width": 4,
                                                    "text": "true",
                                                    "value": true,
                                                    "valueText": "true"
                                                },
                                                "semicolonToken": {
                                                    "kind": "SemicolonToken",
                                                    "fullStart": 696,
                                                    "fullEnd": 699,
                                                    "start": 696,
                                                    "end": 697,
                                                    "fullWidth": 3,
                                                    "width": 1,
                                                    "text": ";",
                                                    "value": ";",
                                                    "valueText": ";",
                                                    "hasTrailingTrivia": true,
                                                    "hasTrailingNewLine": true,
                                                    "trailingTrivia": [
                                                        {
                                                            "kind": "NewLineTrivia",
                                                            "text": "\r\n"
                                                        }
                                                    ]
                                                }
                                            }
                                        }
                                    }
                                ],
                                "closeBraceToken": {
                                    "kind": "CloseBraceToken",
                                    "fullStart": 699,
                                    "fullEnd": 704,
                                    "start": 701,
                                    "end": 702,
                                    "fullWidth": 5,
                                    "width": 1,
                                    "text": "}",
                                    "value": "}",
                                    "valueText": "}",
                                    "hasLeadingTrivia": true,
                                    "hasTrailingTrivia": true,
                                    "hasTrailingNewLine": true,
                                    "leadingTrivia": [
                                        {
                                            "kind": "WhitespaceTrivia",
                                            "text": "  "
                                        }
                                    ],
                                    "trailingTrivia": [
                                        {
                                            "kind": "NewLineTrivia",
                                            "text": "\r\n"
                                        }
                                    ]
                                }
                            }
                        },
                        {
                            "kind": "VariableStatement",
                            "fullStart": 704,
                            "fullEnd": 734,
                            "start": 708,
                            "end": 732,
                            "fullWidth": 30,
                            "width": 24,
                            "modifiers": [],
                            "variableDeclaration": {
                                "kind": "VariableDeclaration",
                                "fullStart": 704,
                                "fullEnd": 731,
                                "start": 708,
                                "end": 731,
                                "fullWidth": 27,
                                "width": 23,
                                "varKeyword": {
                                    "kind": "VarKeyword",
                                    "fullStart": 704,
                                    "fullEnd": 712,
                                    "start": 708,
                                    "end": 711,
                                    "fullWidth": 8,
                                    "width": 3,
                                    "text": "var",
                                    "value": "var",
                                    "valueText": "var",
                                    "hasLeadingTrivia": true,
                                    "hasLeadingNewLine": true,
                                    "hasTrailingTrivia": true,
                                    "leadingTrivia": [
                                        {
                                            "kind": "NewLineTrivia",
                                            "text": "\r\n"
                                        },
                                        {
                                            "kind": "WhitespaceTrivia",
                                            "text": "  "
                                        }
                                    ],
                                    "trailingTrivia": [
                                        {
                                            "kind": "WhitespaceTrivia",
                                            "text": " "
                                        }
                                    ]
                                },
                                "variableDeclarators": [
                                    {
                                        "kind": "VariableDeclarator",
                                        "fullStart": 712,
                                        "fullEnd": 731,
                                        "start": 712,
                                        "end": 731,
                                        "fullWidth": 19,
                                        "width": 19,
                                        "identifier": {
                                            "kind": "IdentifierName",
                                            "fullStart": 712,
                                            "fullEnd": 716,
                                            "start": 712,
                                            "end": 715,
                                            "fullWidth": 4,
                                            "width": 3,
                                            "text": "arr",
                                            "value": "arr",
                                            "valueText": "arr",
                                            "hasTrailingTrivia": true,
                                            "trailingTrivia": [
                                                {
                                                    "kind": "WhitespaceTrivia",
                                                    "text": " "
                                                }
                                            ]
                                        },
                                        "equalsValueClause": {
                                            "kind": "EqualsValueClause",
                                            "fullStart": 716,
                                            "fullEnd": 731,
                                            "start": 716,
                                            "end": 731,
                                            "fullWidth": 15,
                                            "width": 15,
                                            "equalsToken": {
                                                "kind": "EqualsToken",
                                                "fullStart": 716,
                                                "fullEnd": 718,
                                                "start": 716,
                                                "end": 717,
                                                "fullWidth": 2,
                                                "width": 1,
                                                "text": "=",
                                                "value": "=",
                                                "valueText": "=",
                                                "hasTrailingTrivia": true,
                                                "trailingTrivia": [
                                                    {
                                                        "kind": "WhitespaceTrivia",
                                                        "text": " "
                                                    }
                                                ]
                                            },
                                            "value": {
                                                "kind": "ObjectCreationExpression",
                                                "fullStart": 718,
                                                "fullEnd": 731,
                                                "start": 718,
                                                "end": 731,
                                                "fullWidth": 13,
                                                "width": 13,
                                                "newKeyword": {
                                                    "kind": "NewKeyword",
                                                    "fullStart": 718,
                                                    "fullEnd": 722,
                                                    "start": 718,
                                                    "end": 721,
                                                    "fullWidth": 4,
                                                    "width": 3,
                                                    "text": "new",
                                                    "value": "new",
                                                    "valueText": "new",
                                                    "hasTrailingTrivia": true,
                                                    "trailingTrivia": [
                                                        {
                                                            "kind": "WhitespaceTrivia",
                                                            "text": " "
                                                        }
                                                    ]
                                                },
                                                "expression": {
                                                    "kind": "IdentifierName",
                                                    "fullStart": 722,
                                                    "fullEnd": 727,
                                                    "start": 722,
                                                    "end": 727,
                                                    "fullWidth": 5,
                                                    "width": 5,
                                                    "text": "Array",
                                                    "value": "Array",
                                                    "valueText": "Array"
                                                },
                                                "argumentList": {
                                                    "kind": "ArgumentList",
                                                    "fullStart": 727,
                                                    "fullEnd": 731,
                                                    "start": 727,
                                                    "end": 731,
                                                    "fullWidth": 4,
                                                    "width": 4,
                                                    "openParenToken": {
                                                        "kind": "OpenParenToken",
                                                        "fullStart": 727,
                                                        "fullEnd": 728,
                                                        "start": 727,
                                                        "end": 728,
                                                        "fullWidth": 1,
                                                        "width": 1,
                                                        "text": "(",
                                                        "value": "(",
                                                        "valueText": "("
                                                    },
                                                    "arguments": [
                                                        {
                                                            "kind": "NumericLiteral",
                                                            "fullStart": 728,
                                                            "fullEnd": 730,
                                                            "start": 728,
                                                            "end": 730,
                                                            "fullWidth": 2,
                                                            "width": 2,
                                                            "text": "10",
                                                            "value": 10,
                                                            "valueText": "10"
                                                        }
                                                    ],
                                                    "closeParenToken": {
                                                        "kind": "CloseParenToken",
                                                        "fullStart": 730,
                                                        "fullEnd": 731,
                                                        "start": 730,
                                                        "end": 731,
                                                        "fullWidth": 1,
                                                        "width": 1,
                                                        "text": ")",
                                                        "value": ")",
                                                        "valueText": ")"
                                                    }
                                                }
                                            }
                                        }
                                    }
                                ]
                            },
                            "semicolonToken": {
                                "kind": "SemicolonToken",
                                "fullStart": 731,
                                "fullEnd": 734,
                                "start": 731,
                                "end": 732,
                                "fullWidth": 3,
                                "width": 1,
                                "text": ";",
                                "value": ";",
                                "valueText": ";",
                                "hasTrailingTrivia": true,
                                "hasTrailingNewLine": true,
                                "trailingTrivia": [
                                    {
                                        "kind": "NewLineTrivia",
                                        "text": "\r\n"
                                    }
                                ]
                            }
                        },
                        {
                            "kind": "ExpressionStatement",
                            "fullStart": 734,
                            "fullEnd": 749,
                            "start": 736,
                            "end": 747,
                            "fullWidth": 15,
                            "width": 11,
                            "expression": {
                                "kind": "AssignmentExpression",
                                "fullStart": 734,
                                "fullEnd": 746,
                                "start": 736,
                                "end": 746,
                                "fullWidth": 12,
                                "width": 10,
                                "left": {
                                    "kind": "ElementAccessExpression",
                                    "fullStart": 734,
                                    "fullEnd": 743,
                                    "start": 736,
                                    "end": 742,
                                    "fullWidth": 9,
                                    "width": 6,
                                    "expression": {
                                        "kind": "IdentifierName",
                                        "fullStart": 734,
                                        "fullEnd": 739,
                                        "start": 736,
                                        "end": 739,
                                        "fullWidth": 5,
                                        "width": 3,
                                        "text": "arr",
                                        "value": "arr",
                                        "valueText": "arr",
                                        "hasLeadingTrivia": true,
                                        "leadingTrivia": [
                                            {
                                                "kind": "WhitespaceTrivia",
                                                "text": "  "
                                            }
                                        ]
                                    },
                                    "openBracketToken": {
                                        "kind": "OpenBracketToken",
                                        "fullStart": 739,
                                        "fullEnd": 740,
                                        "start": 739,
                                        "end": 740,
                                        "fullWidth": 1,
                                        "width": 1,
                                        "text": "[",
                                        "value": "[",
                                        "valueText": "["
                                    },
                                    "argumentExpression": {
                                        "kind": "NumericLiteral",
                                        "fullStart": 740,
                                        "fullEnd": 741,
                                        "start": 740,
                                        "end": 741,
                                        "fullWidth": 1,
                                        "width": 1,
                                        "text": "1",
                                        "value": 1,
                                        "valueText": "1"
                                    },
                                    "closeBracketToken": {
                                        "kind": "CloseBracketToken",
                                        "fullStart": 741,
                                        "fullEnd": 743,
                                        "start": 741,
                                        "end": 742,
                                        "fullWidth": 2,
                                        "width": 1,
                                        "text": "]",
                                        "value": "]",
                                        "valueText": "]",
                                        "hasTrailingTrivia": true,
                                        "trailingTrivia": [
                                            {
                                                "kind": "WhitespaceTrivia",
                                                "text": " "
                                            }
                                        ]
                                    }
                                },
                                "operatorToken": {
                                    "kind": "EqualsToken",
                                    "fullStart": 743,
                                    "fullEnd": 745,
                                    "start": 743,
                                    "end": 744,
                                    "fullWidth": 2,
                                    "width": 1,
                                    "text": "=",
                                    "value": "=",
                                    "valueText": "=",
                                    "hasTrailingTrivia": true,
                                    "trailingTrivia": [
                                        {
                                            "kind": "WhitespaceTrivia",
                                            "text": " "
                                        }
                                    ]
                                },
                                "right": {
                                    "kind": "NumericLiteral",
                                    "fullStart": 745,
                                    "fullEnd": 746,
                                    "start": 745,
                                    "end": 746,
                                    "fullWidth": 1,
                                    "width": 1,
                                    "text": "1",
                                    "value": 1,
                                    "valueText": "1"
                                }
                            },
                            "semicolonToken": {
                                "kind": "SemicolonToken",
                                "fullStart": 746,
                                "fullEnd": 749,
                                "start": 746,
                                "end": 747,
                                "fullWidth": 3,
                                "width": 1,
                                "text": ";",
                                "value": ";",
                                "valueText": ";",
                                "hasTrailingTrivia": true,
                                "hasTrailingNewLine": true,
                                "trailingTrivia": [
                                    {
                                        "kind": "NewLineTrivia",
                                        "text": "\r\n"
                                    }
                                ]
                            }
                        },
                        {
                            "kind": "ExpressionStatement",
                            "fullStart": 749,
                            "fullEnd": 764,
                            "start": 751,
                            "end": 762,
                            "fullWidth": 15,
                            "width": 11,
                            "expression": {
                                "kind": "AssignmentExpression",
                                "fullStart": 749,
                                "fullEnd": 761,
                                "start": 751,
                                "end": 761,
                                "fullWidth": 12,
                                "width": 10,
                                "left": {
                                    "kind": "ElementAccessExpression",
                                    "fullStart": 749,
                                    "fullEnd": 758,
                                    "start": 751,
                                    "end": 757,
                                    "fullWidth": 9,
                                    "width": 6,
                                    "expression": {
                                        "kind": "IdentifierName",
                                        "fullStart": 749,
                                        "fullEnd": 754,
                                        "start": 751,
                                        "end": 754,
                                        "fullWidth": 5,
                                        "width": 3,
                                        "text": "arr",
                                        "value": "arr",
                                        "valueText": "arr",
                                        "hasLeadingTrivia": true,
                                        "leadingTrivia": [
                                            {
                                                "kind": "WhitespaceTrivia",
                                                "text": "  "
                                            }
                                        ]
                                    },
                                    "openBracketToken": {
                                        "kind": "OpenBracketToken",
                                        "fullStart": 754,
                                        "fullEnd": 755,
                                        "start": 754,
                                        "end": 755,
                                        "fullWidth": 1,
                                        "width": 1,
                                        "text": "[",
                                        "value": "[",
                                        "valueText": "["
                                    },
                                    "argumentExpression": {
                                        "kind": "NumericLiteral",
                                        "fullStart": 755,
                                        "fullEnd": 756,
                                        "start": 755,
                                        "end": 756,
                                        "fullWidth": 1,
                                        "width": 1,
                                        "text": "2",
                                        "value": 2,
                                        "valueText": "2"
                                    },
                                    "closeBracketToken": {
                                        "kind": "CloseBracketToken",
                                        "fullStart": 756,
                                        "fullEnd": 758,
                                        "start": 756,
                                        "end": 757,
                                        "fullWidth": 2,
                                        "width": 1,
                                        "text": "]",
                                        "value": "]",
                                        "valueText": "]",
                                        "hasTrailingTrivia": true,
                                        "trailingTrivia": [
                                            {
                                                "kind": "WhitespaceTrivia",
                                                "text": " "
                                            }
                                        ]
                                    }
                                },
                                "operatorToken": {
                                    "kind": "EqualsToken",
                                    "fullStart": 758,
                                    "fullEnd": 760,
                                    "start": 758,
                                    "end": 759,
                                    "fullWidth": 2,
                                    "width": 1,
                                    "text": "=",
                                    "value": "=",
                                    "valueText": "=",
                                    "hasTrailingTrivia": true,
                                    "trailingTrivia": [
                                        {
                                            "kind": "WhitespaceTrivia",
                                            "text": " "
                                        }
                                    ]
                                },
                                "right": {
                                    "kind": "NumericLiteral",
                                    "fullStart": 760,
                                    "fullEnd": 761,
                                    "start": 760,
                                    "end": 761,
                                    "fullWidth": 1,
                                    "width": 1,
                                    "text": "2",
                                    "value": 2,
                                    "valueText": "2"
                                }
                            },
                            "semicolonToken": {
                                "kind": "SemicolonToken",
                                "fullStart": 761,
                                "fullEnd": 764,
                                "start": 761,
                                "end": 762,
                                "fullWidth": 3,
                                "width": 1,
                                "text": ";",
                                "value": ";",
                                "valueText": ";",
                                "hasTrailingTrivia": true,
                                "hasTrailingNewLine": true,
                                "trailingTrivia": [
                                    {
                                        "kind": "NewLineTrivia",
                                        "text": "\r\n"
                                    }
                                ]
                            }
                        },
                        {
                            "kind": "IfStatement",
                            "fullStart": 764,
                            "fullEnd": 830,
                            "start": 770,
                            "end": 826,
                            "fullWidth": 66,
                            "width": 56,
                            "ifKeyword": {
                                "kind": "IfKeyword",
                                "fullStart": 764,
                                "fullEnd": 772,
                                "start": 770,
                                "end": 772,
                                "fullWidth": 8,
                                "width": 2,
                                "text": "if",
                                "value": "if",
                                "valueText": "if",
                                "hasLeadingTrivia": true,
                                "hasLeadingNewLine": true,
                                "leadingTrivia": [
                                    {
                                        "kind": "WhitespaceTrivia",
                                        "text": "  "
                                    },
                                    {
                                        "kind": "NewLineTrivia",
                                        "text": "\r\n"
                                    },
                                    {
                                        "kind": "WhitespaceTrivia",
                                        "text": "  "
                                    }
                                ]
                            },
                            "openParenToken": {
                                "kind": "OpenParenToken",
                                "fullStart": 772,
                                "fullEnd": 773,
                                "start": 772,
                                "end": 773,
                                "fullWidth": 1,
                                "width": 1,
                                "text": "(",
                                "value": "(",
                                "valueText": "("
                            },
                            "condition": {
                                "kind": "EqualsExpression",
                                "fullStart": 773,
                                "fullEnd": 803,
                                "start": 773,
                                "end": 803,
                                "fullWidth": 30,
                                "width": 30,
                                "left": {
                                    "kind": "InvocationExpression",
                                    "fullStart": 773,
                                    "fullEnd": 794,
                                    "start": 773,
                                    "end": 793,
                                    "fullWidth": 21,
                                    "width": 20,
                                    "expression": {
                                        "kind": "MemberAccessExpression",
                                        "fullStart": 773,
                                        "fullEnd": 781,
                                        "start": 773,
                                        "end": 781,
                                        "fullWidth": 8,
                                        "width": 8,
                                        "expression": {
                                            "kind": "IdentifierName",
                                            "fullStart": 773,
                                            "fullEnd": 776,
                                            "start": 773,
                                            "end": 776,
                                            "fullWidth": 3,
                                            "width": 3,
                                            "text": "arr",
                                            "value": "arr",
                                            "valueText": "arr"
                                        },
                                        "dotToken": {
                                            "kind": "DotToken",
                                            "fullStart": 776,
                                            "fullEnd": 777,
                                            "start": 776,
                                            "end": 777,
                                            "fullWidth": 1,
                                            "width": 1,
                                            "text": ".",
                                            "value": ".",
                                            "valueText": "."
                                        },
                                        "name": {
                                            "kind": "IdentifierName",
                                            "fullStart": 777,
                                            "fullEnd": 781,
                                            "start": 777,
                                            "end": 781,
                                            "fullWidth": 4,
                                            "width": 4,
                                            "text": "some",
                                            "value": "some",
                                            "valueText": "some"
                                        }
                                    },
                                    "argumentList": {
                                        "kind": "ArgumentList",
                                        "fullStart": 781,
                                        "fullEnd": 794,
                                        "start": 781,
                                        "end": 793,
                                        "fullWidth": 13,
                                        "width": 12,
                                        "openParenToken": {
                                            "kind": "OpenParenToken",
                                            "fullStart": 781,
                                            "fullEnd": 782,
                                            "start": 781,
                                            "end": 782,
                                            "fullWidth": 1,
                                            "width": 1,
                                            "text": "(",
                                            "value": "(",
                                            "valueText": "("
                                        },
                                        "arguments": [
                                            {
                                                "kind": "IdentifierName",
                                                "fullStart": 782,
                                                "fullEnd": 792,
                                                "start": 782,
                                                "end": 792,
                                                "fullWidth": 10,
                                                "width": 10,
                                                "text": "callbackfn",
                                                "value": "callbackfn",
                                                "valueText": "callbackfn"
                                            }
                                        ],
                                        "closeParenToken": {
                                            "kind": "CloseParenToken",
                                            "fullStart": 792,
                                            "fullEnd": 794,
                                            "start": 792,
                                            "end": 793,
                                            "fullWidth": 2,
                                            "width": 1,
                                            "text": ")",
                                            "value": ")",
                                            "valueText": ")",
                                            "hasTrailingTrivia": true,
                                            "trailingTrivia": [
                                                {
                                                    "kind": "WhitespaceTrivia",
                                                    "text": " "
                                                }
                                            ]
                                        }
                                    }
                                },
                                "operatorToken": {
                                    "kind": "EqualsEqualsEqualsToken",
                                    "fullStart": 794,
                                    "fullEnd": 798,
                                    "start": 794,
                                    "end": 797,
                                    "fullWidth": 4,
                                    "width": 3,
                                    "text": "===",
                                    "value": "===",
                                    "valueText": "===",
                                    "hasTrailingTrivia": true,
                                    "trailingTrivia": [
                                        {
                                            "kind": "WhitespaceTrivia",
                                            "text": " "
                                        }
                                    ]
                                },
                                "right": {
                                    "kind": "FalseKeyword",
                                    "fullStart": 798,
                                    "fullEnd": 803,
                                    "start": 798,
                                    "end": 803,
                                    "fullWidth": 5,
                                    "width": 5,
                                    "text": "false",
                                    "value": false,
                                    "valueText": "false"
                                }
                            },
                            "closeParenToken": {
                                "kind": "CloseParenToken",
                                "fullStart": 803,
                                "fullEnd": 810,
                                "start": 803,
                                "end": 804,
                                "fullWidth": 7,
                                "width": 1,
                                "text": ")",
                                "value": ")",
                                "valueText": ")",
                                "hasTrailingTrivia": true,
                                "hasTrailingNewLine": true,
                                "trailingTrivia": [
                                    {
                                        "kind": "WhitespaceTrivia",
                                        "text": "    "
                                    },
                                    {
                                        "kind": "NewLineTrivia",
                                        "text": "\r\n"
                                    }
                                ]
                            },
                            "statement": {
                                "kind": "ReturnStatement",
                                "fullStart": 810,
                                "fullEnd": 830,
                                "start": 814,
                                "end": 826,
                                "fullWidth": 20,
                                "width": 12,
                                "returnKeyword": {
                                    "kind": "ReturnKeyword",
                                    "fullStart": 810,
                                    "fullEnd": 821,
                                    "start": 814,
                                    "end": 820,
                                    "fullWidth": 11,
                                    "width": 6,
                                    "text": "return",
                                    "value": "return",
                                    "valueText": "return",
                                    "hasLeadingTrivia": true,
                                    "hasTrailingTrivia": true,
                                    "leadingTrivia": [
                                        {
                                            "kind": "WhitespaceTrivia",
                                            "text": "    "
                                        }
                                    ],
                                    "trailingTrivia": [
                                        {
                                            "kind": "WhitespaceTrivia",
                                            "text": " "
                                        }
                                    ]
                                },
                                "expression": {
                                    "kind": "TrueKeyword",
                                    "fullStart": 821,
                                    "fullEnd": 825,
                                    "start": 821,
                                    "end": 825,
                                    "fullWidth": 4,
                                    "width": 4,
                                    "text": "true",
                                    "value": true,
                                    "valueText": "true"
                                },
                                "semicolonToken": {
                                    "kind": "SemicolonToken",
                                    "fullStart": 825,
                                    "fullEnd": 830,
                                    "start": 825,
                                    "end": 826,
                                    "fullWidth": 5,
                                    "width": 1,
                                    "text": ";",
                                    "value": ";",
                                    "valueText": ";",
                                    "hasTrailingTrivia": true,
                                    "hasTrailingNewLine": true,
                                    "trailingTrivia": [
                                        {
                                            "kind": "WhitespaceTrivia",
                                            "text": "  "
                                        },
                                        {
                                            "kind": "NewLineTrivia",
                                            "text": "\r\n"
                                        }
                                    ]
                                }
                            }
                        }
                    ],
                    "closeBraceToken": {
                        "kind": "CloseBraceToken",
                        "fullStart": 830,
                        "fullEnd": 837,
                        "start": 834,
                        "end": 835,
                        "fullWidth": 7,
                        "width": 1,
                        "text": "}",
                        "value": "}",
                        "valueText": "}",
                        "hasLeadingTrivia": true,
                        "hasLeadingNewLine": true,
                        "hasTrailingTrivia": true,
                        "hasTrailingNewLine": true,
                        "leadingTrivia": [
                            {
                                "kind": "WhitespaceTrivia",
                                "text": " "
                            },
                            {
                                "kind": "NewLineTrivia",
                                "text": "\r\n"
                            },
                            {
                                "kind": "WhitespaceTrivia",
                                "text": " "
                            }
                        ],
                        "trailingTrivia": [
                            {
                                "kind": "NewLineTrivia",
                                "text": "\r\n"
                            }
                        ]
                    }
                }
            },
            {
                "kind": "ExpressionStatement",
                "fullStart": 837,
                "fullEnd": 861,
                "start": 837,
                "end": 859,
                "fullWidth": 24,
                "width": 22,
                "expression": {
                    "kind": "InvocationExpression",
                    "fullStart": 837,
                    "fullEnd": 858,
                    "start": 837,
                    "end": 858,
                    "fullWidth": 21,
                    "width": 21,
                    "expression": {
                        "kind": "IdentifierName",
                        "fullStart": 837,
                        "fullEnd": 848,
                        "start": 837,
                        "end": 848,
                        "fullWidth": 11,
                        "width": 11,
                        "text": "runTestCase",
                        "value": "runTestCase",
                        "valueText": "runTestCase"
                    },
                    "argumentList": {
                        "kind": "ArgumentList",
                        "fullStart": 848,
                        "fullEnd": 858,
                        "start": 848,
                        "end": 858,
                        "fullWidth": 10,
                        "width": 10,
                        "openParenToken": {
                            "kind": "OpenParenToken",
                            "fullStart": 848,
                            "fullEnd": 849,
                            "start": 848,
                            "end": 849,
                            "fullWidth": 1,
                            "width": 1,
                            "text": "(",
                            "value": "(",
                            "valueText": "("
                        },
                        "arguments": [
                            {
                                "kind": "IdentifierName",
                                "fullStart": 849,
                                "fullEnd": 857,
                                "start": 849,
                                "end": 857,
                                "fullWidth": 8,
                                "width": 8,
                                "text": "testcase",
                                "value": "testcase",
                                "valueText": "testcase"
                            }
                        ],
                        "closeParenToken": {
                            "kind": "CloseParenToken",
                            "fullStart": 857,
                            "fullEnd": 858,
                            "start": 857,
                            "end": 858,
                            "fullWidth": 1,
                            "width": 1,
                            "text": ")",
                            "value": ")",
                            "valueText": ")"
                        }
                    }
                },
                "semicolonToken": {
                    "kind": "SemicolonToken",
                    "fullStart": 858,
                    "fullEnd": 861,
                    "start": 858,
                    "end": 859,
                    "fullWidth": 3,
                    "width": 1,
                    "text": ";",
                    "value": ";",
                    "valueText": ";",
                    "hasTrailingTrivia": true,
                    "hasTrailingNewLine": true,
                    "trailingTrivia": [
                        {
                            "kind": "NewLineTrivia",
                            "text": "\r\n"
                        }
                    ]
                }
            }
        ],
        "endOfFileToken": {
            "kind": "EndOfFileToken",
            "fullStart": 861,
            "fullEnd": 861,
            "start": 861,
            "end": 861,
            "fullWidth": 0,
            "width": 0,
            "text": ""
        }
    },
    "lineMap": {
        "lineStarts": [
            0,
            67,
            152,
            232,
            308,
            380,
            385,
            439,
            531,
            536,
            538,
            540,
            564,
            567,
            605,
            610,
            630,
            647,
            668,
            679,
            699,
            704,
            706,
            734,
            749,
            764,
            768,
            810,
            830,
            833,
            837,
            861
        ],
        "length": 861
    }
}<|MERGE_RESOLUTION|>--- conflicted
+++ resolved
@@ -290,11 +290,8 @@
                                             "start": 589,
                                             "end": 592,
                                             "fullWidth": 3,
-<<<<<<< HEAD
                                             "width": 3,
-=======
                                             "modifiers": [],
->>>>>>> e3c38734
                                             "identifier": {
                                                 "kind": "IdentifierName",
                                                 "fullStart": 589,
@@ -334,11 +331,8 @@
                                             "start": 594,
                                             "end": 597,
                                             "fullWidth": 3,
-<<<<<<< HEAD
                                             "width": 3,
-=======
                                             "modifiers": [],
->>>>>>> e3c38734
                                             "identifier": {
                                                 "kind": "IdentifierName",
                                                 "fullStart": 594,
@@ -378,11 +372,8 @@
                                             "start": 599,
                                             "end": 602,
                                             "fullWidth": 3,
-<<<<<<< HEAD
                                             "width": 3,
-=======
                                             "modifiers": [],
->>>>>>> e3c38734
                                             "identifier": {
                                                 "kind": "IdentifierName",
                                                 "fullStart": 599,
