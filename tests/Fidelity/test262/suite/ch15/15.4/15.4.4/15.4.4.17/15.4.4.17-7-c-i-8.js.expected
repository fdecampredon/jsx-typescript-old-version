--- conflicted
+++ resolved
@@ -252,12 +252,8 @@
                                         "start": 592,
                                         "end": 603,
                                         "fullWidth": 11,
-<<<<<<< HEAD
                                         "width": 11,
-                                        "identifier": {
-=======
                                         "propertyName": {
->>>>>>> 85e84683
                                             "kind": "IdentifierName",
                                             "fullStart": 592,
                                             "fullEnd": 599,
