--- conflicted
+++ resolved
@@ -250,12 +250,8 @@
                                         "start": 586,
                                         "end": 597,
                                         "fullWidth": 11,
-<<<<<<< HEAD
                                         "width": 11,
-                                        "identifier": {
-=======
                                         "propertyName": {
->>>>>>> 85e84683
                                             "kind": "IdentifierName",
                                             "fullStart": 586,
                                             "fullEnd": 593,
