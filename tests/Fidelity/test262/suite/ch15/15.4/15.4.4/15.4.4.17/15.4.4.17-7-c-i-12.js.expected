--- conflicted
+++ resolved
@@ -424,11 +424,8 @@
                                             "start": 681,
                                             "end": 684,
                                             "fullWidth": 3,
-<<<<<<< HEAD
                                             "width": 3,
-=======
                                             "modifiers": [],
->>>>>>> e3c38734
                                             "identifier": {
                                                 "kind": "IdentifierName",
                                                 "fullStart": 681,
@@ -468,11 +465,8 @@
                                             "start": 686,
                                             "end": 689,
                                             "fullWidth": 3,
-<<<<<<< HEAD
                                             "width": 3,
-=======
                                             "modifiers": [],
->>>>>>> e3c38734
                                             "identifier": {
                                                 "kind": "IdentifierName",
                                                 "fullStart": 686,
@@ -512,11 +506,8 @@
                                             "start": 691,
                                             "end": 694,
                                             "fullWidth": 3,
-<<<<<<< HEAD
                                             "width": 3,
-=======
                                             "modifiers": [],
->>>>>>> e3c38734
                                             "identifier": {
                                                 "kind": "IdentifierName",
                                                 "fullStart": 691,
