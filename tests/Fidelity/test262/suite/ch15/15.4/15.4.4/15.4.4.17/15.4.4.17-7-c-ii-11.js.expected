--- conflicted
+++ resolved
@@ -277,11 +277,8 @@
                                             "start": 590,
                                             "end": 593,
                                             "fullWidth": 3,
-<<<<<<< HEAD
                                             "width": 3,
-=======
                                             "modifiers": [],
->>>>>>> e3c38734
                                             "identifier": {
                                                 "kind": "IdentifierName",
                                                 "fullStart": 590,
@@ -321,11 +318,8 @@
                                             "start": 595,
                                             "end": 598,
                                             "fullWidth": 3,
-<<<<<<< HEAD
                                             "width": 3,
-=======
                                             "modifiers": [],
->>>>>>> e3c38734
                                             "identifier": {
                                                 "kind": "IdentifierName",
                                                 "fullStart": 595,
