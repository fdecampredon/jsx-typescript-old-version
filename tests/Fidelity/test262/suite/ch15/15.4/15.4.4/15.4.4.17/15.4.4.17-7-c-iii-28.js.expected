{
    "isDeclaration": false,
    "languageVersion": "EcmaScript5",
    "parseOptions": {
        "allowAutomaticSemicolonInsertion": true
    },
    "sourceUnit": {
        "kind": "SourceUnit",
        "fullStart": 0,
        "fullEnd": 1414,
        "start": 530,
        "end": 1414,
        "fullWidth": 1414,
        "width": 884,
        "isIncrementallyUnusable": true,
        "moduleElements": [
            {
                "kind": "FunctionDeclaration",
                "fullStart": 0,
                "fullEnd": 1390,
                "start": 530,
                "end": 1388,
                "fullWidth": 1390,
                "width": 858,
                "isIncrementallyUnusable": true,
                "modifiers": [],
                "functionKeyword": {
                    "kind": "FunctionKeyword",
                    "fullStart": 0,
                    "fullEnd": 539,
                    "start": 530,
                    "end": 538,
                    "fullWidth": 539,
                    "width": 8,
                    "text": "function",
                    "value": "function",
                    "valueText": "function",
                    "hasLeadingTrivia": true,
                    "hasLeadingComment": true,
                    "hasLeadingNewLine": true,
                    "hasTrailingTrivia": true,
                    "leadingTrivia": [
                        {
                            "kind": "SingleLineCommentTrivia",
                            "text": "/// Copyright (c) 2012 Ecma International.  All rights reserved. "
                        },
                        {
                            "kind": "NewLineTrivia",
                            "text": "\r\n"
                        },
                        {
                            "kind": "SingleLineCommentTrivia",
                            "text": "/// Ecma International makes this code available under the terms and conditions set"
                        },
                        {
                            "kind": "NewLineTrivia",
                            "text": "\r\n"
                        },
                        {
                            "kind": "SingleLineCommentTrivia",
                            "text": "/// forth on http://hg.ecmascript.org/tests/test262/raw-file/tip/LICENSE (the "
                        },
                        {
                            "kind": "NewLineTrivia",
                            "text": "\r\n"
                        },
                        {
                            "kind": "SingleLineCommentTrivia",
                            "text": "/// \"Use Terms\").   Any redistribution of this code must retain the above "
                        },
                        {
                            "kind": "NewLineTrivia",
                            "text": "\r\n"
                        },
                        {
                            "kind": "SingleLineCommentTrivia",
                            "text": "/// copyright and this notice and otherwise comply with the Use Terms."
                        },
                        {
                            "kind": "NewLineTrivia",
                            "text": "\r\n"
                        },
                        {
                            "kind": "MultiLineCommentTrivia",
                            "text": "/**\r\n * @path ch15/15.4/15.4.4/15.4.4.17/15.4.4.17-7-c-iii-28.js\r\n * @description Array.prototype.some - true prevents further side effects\r\n */"
                        },
                        {
                            "kind": "NewLineTrivia",
                            "text": "\r\n"
                        },
                        {
                            "kind": "NewLineTrivia",
                            "text": "\r\n"
                        },
                        {
                            "kind": "NewLineTrivia",
                            "text": "\r\n"
                        }
                    ],
                    "trailingTrivia": [
                        {
                            "kind": "WhitespaceTrivia",
                            "text": " "
                        }
                    ]
                },
                "identifier": {
                    "kind": "IdentifierName",
                    "fullStart": 539,
                    "fullEnd": 547,
                    "start": 539,
                    "end": 547,
                    "fullWidth": 8,
                    "width": 8,
                    "text": "testcase",
                    "value": "testcase",
                    "valueText": "testcase"
                },
                "callSignature": {
                    "kind": "CallSignature",
                    "fullStart": 547,
                    "fullEnd": 550,
                    "start": 547,
                    "end": 549,
                    "fullWidth": 3,
                    "width": 2,
                    "parameterList": {
                        "kind": "ParameterList",
                        "fullStart": 547,
                        "fullEnd": 550,
                        "start": 547,
                        "end": 549,
                        "fullWidth": 3,
                        "width": 2,
                        "openParenToken": {
                            "kind": "OpenParenToken",
                            "fullStart": 547,
                            "fullEnd": 548,
                            "start": 547,
                            "end": 548,
                            "fullWidth": 1,
                            "width": 1,
                            "text": "(",
                            "value": "(",
                            "valueText": "("
                        },
                        "parameters": [],
                        "closeParenToken": {
                            "kind": "CloseParenToken",
                            "fullStart": 548,
                            "fullEnd": 550,
                            "start": 548,
                            "end": 549,
                            "fullWidth": 2,
                            "width": 1,
                            "text": ")",
                            "value": ")",
                            "valueText": ")",
                            "hasTrailingTrivia": true,
                            "trailingTrivia": [
                                {
                                    "kind": "WhitespaceTrivia",
                                    "text": " "
                                }
                            ]
                        }
                    }
                },
                "block": {
                    "kind": "Block",
                    "fullStart": 550,
                    "fullEnd": 1390,
                    "start": 550,
                    "end": 1388,
                    "fullWidth": 840,
                    "width": 838,
                    "isIncrementallyUnusable": true,
                    "openBraceToken": {
                        "kind": "OpenBraceToken",
                        "fullStart": 550,
                        "fullEnd": 553,
                        "start": 550,
                        "end": 551,
                        "fullWidth": 3,
                        "width": 1,
                        "text": "{",
                        "value": "{",
                        "valueText": "{",
                        "hasTrailingTrivia": true,
                        "hasTrailingNewLine": true,
                        "trailingTrivia": [
                            {
                                "kind": "NewLineTrivia",
                                "text": "\r\n"
                            }
                        ]
                    },
                    "statements": [
                        {
                            "kind": "VariableStatement",
                            "fullStart": 553,
                            "fullEnd": 582,
                            "start": 561,
                            "end": 580,
                            "fullWidth": 29,
                            "width": 19,
                            "modifiers": [],
                            "variableDeclaration": {
                                "kind": "VariableDeclaration",
                                "fullStart": 553,
                                "fullEnd": 579,
                                "start": 561,
                                "end": 579,
                                "fullWidth": 26,
                                "width": 18,
                                "varKeyword": {
                                    "kind": "VarKeyword",
                                    "fullStart": 553,
                                    "fullEnd": 565,
                                    "start": 561,
                                    "end": 564,
                                    "fullWidth": 12,
                                    "width": 3,
                                    "text": "var",
                                    "value": "var",
                                    "valueText": "var",
                                    "hasLeadingTrivia": true,
                                    "hasTrailingTrivia": true,
                                    "leadingTrivia": [
                                        {
                                            "kind": "WhitespaceTrivia",
                                            "text": "        "
                                        }
                                    ],
                                    "trailingTrivia": [
                                        {
                                            "kind": "WhitespaceTrivia",
                                            "text": " "
                                        }
                                    ]
                                },
                                "variableDeclarators": [
                                    {
                                        "kind": "VariableDeclarator",
                                        "fullStart": 565,
                                        "fullEnd": 579,
                                        "start": 565,
                                        "end": 579,
                                        "fullWidth": 14,
<<<<<<< HEAD
                                        "width": 14,
                                        "identifier": {
=======
                                        "propertyName": {
>>>>>>> 85e84683
                                            "kind": "IdentifierName",
                                            "fullStart": 565,
                                            "fullEnd": 572,
                                            "start": 565,
                                            "end": 571,
                                            "fullWidth": 7,
                                            "width": 6,
                                            "text": "result",
                                            "value": "result",
                                            "valueText": "result",
                                            "hasTrailingTrivia": true,
                                            "trailingTrivia": [
                                                {
                                                    "kind": "WhitespaceTrivia",
                                                    "text": " "
                                                }
                                            ]
                                        },
                                        "equalsValueClause": {
                                            "kind": "EqualsValueClause",
                                            "fullStart": 572,
                                            "fullEnd": 579,
                                            "start": 572,
                                            "end": 579,
                                            "fullWidth": 7,
                                            "width": 7,
                                            "equalsToken": {
                                                "kind": "EqualsToken",
                                                "fullStart": 572,
                                                "fullEnd": 574,
                                                "start": 572,
                                                "end": 573,
                                                "fullWidth": 2,
                                                "width": 1,
                                                "text": "=",
                                                "value": "=",
                                                "valueText": "=",
                                                "hasTrailingTrivia": true,
                                                "trailingTrivia": [
                                                    {
                                                        "kind": "WhitespaceTrivia",
                                                        "text": " "
                                                    }
                                                ]
                                            },
                                            "value": {
                                                "kind": "FalseKeyword",
                                                "fullStart": 574,
                                                "fullEnd": 579,
                                                "start": 574,
                                                "end": 579,
                                                "fullWidth": 5,
                                                "width": 5,
                                                "text": "false",
                                                "value": false,
                                                "valueText": "false"
                                            }
                                        }
                                    }
                                ]
                            },
                            "semicolonToken": {
                                "kind": "SemicolonToken",
                                "fullStart": 579,
                                "fullEnd": 582,
                                "start": 579,
                                "end": 580,
                                "fullWidth": 3,
                                "width": 1,
                                "text": ";",
                                "value": ";",
                                "valueText": ";",
                                "hasTrailingTrivia": true,
                                "hasTrailingNewLine": true,
                                "trailingTrivia": [
                                    {
                                        "kind": "NewLineTrivia",
                                        "text": "\r\n"
                                    }
                                ]
                            }
                        },
                        {
                            "kind": "FunctionDeclaration",
                            "fullStart": 582,
                            "fullEnd": 744,
                            "start": 590,
                            "end": 742,
                            "fullWidth": 162,
                            "width": 152,
                            "modifiers": [],
                            "functionKeyword": {
                                "kind": "FunctionKeyword",
                                "fullStart": 582,
                                "fullEnd": 599,
                                "start": 590,
                                "end": 598,
                                "fullWidth": 17,
                                "width": 8,
                                "text": "function",
                                "value": "function",
                                "valueText": "function",
                                "hasLeadingTrivia": true,
                                "hasTrailingTrivia": true,
                                "leadingTrivia": [
                                    {
                                        "kind": "WhitespaceTrivia",
                                        "text": "        "
                                    }
                                ],
                                "trailingTrivia": [
                                    {
                                        "kind": "WhitespaceTrivia",
                                        "text": " "
                                    }
                                ]
                            },
                            "identifier": {
                                "kind": "IdentifierName",
                                "fullStart": 599,
                                "fullEnd": 609,
                                "start": 599,
                                "end": 609,
                                "fullWidth": 10,
                                "width": 10,
                                "text": "callbackfn",
                                "value": "callbackfn",
                                "valueText": "callbackfn"
                            },
                            "callSignature": {
                                "kind": "CallSignature",
                                "fullStart": 609,
                                "fullEnd": 625,
                                "start": 609,
                                "end": 624,
                                "fullWidth": 16,
                                "width": 15,
                                "parameterList": {
                                    "kind": "ParameterList",
                                    "fullStart": 609,
                                    "fullEnd": 625,
                                    "start": 609,
                                    "end": 624,
                                    "fullWidth": 16,
                                    "width": 15,
                                    "openParenToken": {
                                        "kind": "OpenParenToken",
                                        "fullStart": 609,
                                        "fullEnd": 610,
                                        "start": 609,
                                        "end": 610,
                                        "fullWidth": 1,
                                        "width": 1,
                                        "text": "(",
                                        "value": "(",
                                        "valueText": "("
                                    },
                                    "parameters": [
                                        {
                                            "kind": "Parameter",
                                            "fullStart": 610,
                                            "fullEnd": 613,
                                            "start": 610,
                                            "end": 613,
                                            "fullWidth": 3,
                                            "width": 3,
                                            "modifiers": [],
                                            "identifier": {
                                                "kind": "IdentifierName",
                                                "fullStart": 610,
                                                "fullEnd": 613,
                                                "start": 610,
                                                "end": 613,
                                                "fullWidth": 3,
                                                "width": 3,
                                                "text": "val",
                                                "value": "val",
                                                "valueText": "val"
                                            }
                                        },
                                        {
                                            "kind": "CommaToken",
                                            "fullStart": 613,
                                            "fullEnd": 615,
                                            "start": 613,
                                            "end": 614,
                                            "fullWidth": 2,
                                            "width": 1,
                                            "text": ",",
                                            "value": ",",
                                            "valueText": ",",
                                            "hasTrailingTrivia": true,
                                            "trailingTrivia": [
                                                {
                                                    "kind": "WhitespaceTrivia",
                                                    "text": " "
                                                }
                                            ]
                                        },
                                        {
                                            "kind": "Parameter",
                                            "fullStart": 615,
                                            "fullEnd": 618,
                                            "start": 615,
                                            "end": 618,
                                            "fullWidth": 3,
                                            "width": 3,
                                            "modifiers": [],
                                            "identifier": {
                                                "kind": "IdentifierName",
                                                "fullStart": 615,
                                                "fullEnd": 618,
                                                "start": 615,
                                                "end": 618,
                                                "fullWidth": 3,
                                                "width": 3,
                                                "text": "idx",
                                                "value": "idx",
                                                "valueText": "idx"
                                            }
                                        },
                                        {
                                            "kind": "CommaToken",
                                            "fullStart": 618,
                                            "fullEnd": 620,
                                            "start": 618,
                                            "end": 619,
                                            "fullWidth": 2,
                                            "width": 1,
                                            "text": ",",
                                            "value": ",",
                                            "valueText": ",",
                                            "hasTrailingTrivia": true,
                                            "trailingTrivia": [
                                                {
                                                    "kind": "WhitespaceTrivia",
                                                    "text": " "
                                                }
                                            ]
                                        },
                                        {
                                            "kind": "Parameter",
                                            "fullStart": 620,
                                            "fullEnd": 623,
                                            "start": 620,
                                            "end": 623,
                                            "fullWidth": 3,
                                            "width": 3,
                                            "modifiers": [],
                                            "identifier": {
                                                "kind": "IdentifierName",
                                                "fullStart": 620,
                                                "fullEnd": 623,
                                                "start": 620,
                                                "end": 623,
                                                "fullWidth": 3,
                                                "width": 3,
                                                "text": "obj",
                                                "value": "obj",
                                                "valueText": "obj"
                                            }
                                        }
                                    ],
                                    "closeParenToken": {
                                        "kind": "CloseParenToken",
                                        "fullStart": 623,
                                        "fullEnd": 625,
                                        "start": 623,
                                        "end": 624,
                                        "fullWidth": 2,
                                        "width": 1,
                                        "text": ")",
                                        "value": ")",
                                        "valueText": ")",
                                        "hasTrailingTrivia": true,
                                        "trailingTrivia": [
                                            {
                                                "kind": "WhitespaceTrivia",
                                                "text": " "
                                            }
                                        ]
                                    }
                                }
                            },
                            "block": {
                                "kind": "Block",
                                "fullStart": 625,
                                "fullEnd": 744,
                                "start": 625,
                                "end": 742,
                                "fullWidth": 119,
                                "width": 117,
                                "openBraceToken": {
                                    "kind": "OpenBraceToken",
                                    "fullStart": 625,
                                    "fullEnd": 628,
                                    "start": 625,
                                    "end": 626,
                                    "fullWidth": 3,
                                    "width": 1,
                                    "text": "{",
                                    "value": "{",
                                    "valueText": "{",
                                    "hasTrailingTrivia": true,
                                    "hasTrailingNewLine": true,
                                    "trailingTrivia": [
                                        {
                                            "kind": "NewLineTrivia",
                                            "text": "\r\n"
                                        }
                                    ]
                                },
                                "statements": [
                                    {
                                        "kind": "IfStatement",
                                        "fullStart": 628,
                                        "fullEnd": 703,
                                        "start": 640,
                                        "end": 701,
                                        "fullWidth": 75,
                                        "width": 61,
                                        "ifKeyword": {
                                            "kind": "IfKeyword",
                                            "fullStart": 628,
                                            "fullEnd": 643,
                                            "start": 640,
                                            "end": 642,
                                            "fullWidth": 15,
                                            "width": 2,
                                            "text": "if",
                                            "value": "if",
                                            "valueText": "if",
                                            "hasLeadingTrivia": true,
                                            "hasTrailingTrivia": true,
                                            "leadingTrivia": [
                                                {
                                                    "kind": "WhitespaceTrivia",
                                                    "text": "            "
                                                }
                                            ],
                                            "trailingTrivia": [
                                                {
                                                    "kind": "WhitespaceTrivia",
                                                    "text": " "
                                                }
                                            ]
                                        },
                                        "openParenToken": {
                                            "kind": "OpenParenToken",
                                            "fullStart": 643,
                                            "fullEnd": 644,
                                            "start": 643,
                                            "end": 644,
                                            "fullWidth": 1,
                                            "width": 1,
                                            "text": "(",
                                            "value": "(",
                                            "valueText": "("
                                        },
                                        "condition": {
                                            "kind": "GreaterThanExpression",
                                            "fullStart": 644,
                                            "fullEnd": 651,
                                            "start": 644,
                                            "end": 651,
                                            "fullWidth": 7,
                                            "width": 7,
                                            "left": {
                                                "kind": "IdentifierName",
                                                "fullStart": 644,
                                                "fullEnd": 648,
                                                "start": 644,
                                                "end": 647,
                                                "fullWidth": 4,
                                                "width": 3,
                                                "text": "idx",
                                                "value": "idx",
                                                "valueText": "idx",
                                                "hasTrailingTrivia": true,
                                                "trailingTrivia": [
                                                    {
                                                        "kind": "WhitespaceTrivia",
                                                        "text": " "
                                                    }
                                                ]
                                            },
                                            "operatorToken": {
                                                "kind": "GreaterThanToken",
                                                "fullStart": 648,
                                                "fullEnd": 650,
                                                "start": 648,
                                                "end": 649,
                                                "fullWidth": 2,
                                                "width": 1,
                                                "text": ">",
                                                "value": ">",
                                                "valueText": ">",
                                                "hasTrailingTrivia": true,
                                                "trailingTrivia": [
                                                    {
                                                        "kind": "WhitespaceTrivia",
                                                        "text": " "
                                                    }
                                                ]
                                            },
                                            "right": {
                                                "kind": "NumericLiteral",
                                                "fullStart": 650,
                                                "fullEnd": 651,
                                                "start": 650,
                                                "end": 651,
                                                "fullWidth": 1,
                                                "width": 1,
                                                "text": "1",
                                                "value": 1,
                                                "valueText": "1"
                                            }
                                        },
                                        "closeParenToken": {
                                            "kind": "CloseParenToken",
                                            "fullStart": 651,
                                            "fullEnd": 653,
                                            "start": 651,
                                            "end": 652,
                                            "fullWidth": 2,
                                            "width": 1,
                                            "text": ")",
                                            "value": ")",
                                            "valueText": ")",
                                            "hasTrailingTrivia": true,
                                            "trailingTrivia": [
                                                {
                                                    "kind": "WhitespaceTrivia",
                                                    "text": " "
                                                }
                                            ]
                                        },
                                        "statement": {
                                            "kind": "Block",
                                            "fullStart": 653,
                                            "fullEnd": 703,
                                            "start": 653,
                                            "end": 701,
                                            "fullWidth": 50,
                                            "width": 48,
                                            "openBraceToken": {
                                                "kind": "OpenBraceToken",
                                                "fullStart": 653,
                                                "fullEnd": 656,
                                                "start": 653,
                                                "end": 654,
                                                "fullWidth": 3,
                                                "width": 1,
                                                "text": "{",
                                                "value": "{",
                                                "valueText": "{",
                                                "hasTrailingTrivia": true,
                                                "hasTrailingNewLine": true,
                                                "trailingTrivia": [
                                                    {
                                                        "kind": "NewLineTrivia",
                                                        "text": "\r\n"
                                                    }
                                                ]
                                            },
                                            "statements": [
                                                {
                                                    "kind": "ExpressionStatement",
                                                    "fullStart": 656,
                                                    "fullEnd": 688,
                                                    "start": 672,
                                                    "end": 686,
                                                    "fullWidth": 32,
                                                    "width": 14,
                                                    "expression": {
                                                        "kind": "AssignmentExpression",
                                                        "fullStart": 656,
                                                        "fullEnd": 685,
                                                        "start": 672,
                                                        "end": 685,
                                                        "fullWidth": 29,
                                                        "width": 13,
                                                        "left": {
                                                            "kind": "IdentifierName",
                                                            "fullStart": 656,
                                                            "fullEnd": 679,
                                                            "start": 672,
                                                            "end": 678,
                                                            "fullWidth": 23,
                                                            "width": 6,
                                                            "text": "result",
                                                            "value": "result",
                                                            "valueText": "result",
                                                            "hasLeadingTrivia": true,
                                                            "hasTrailingTrivia": true,
                                                            "leadingTrivia": [
                                                                {
                                                                    "kind": "WhitespaceTrivia",
                                                                    "text": "                "
                                                                }
                                                            ],
                                                            "trailingTrivia": [
                                                                {
                                                                    "kind": "WhitespaceTrivia",
                                                                    "text": " "
                                                                }
                                                            ]
                                                        },
                                                        "operatorToken": {
                                                            "kind": "EqualsToken",
                                                            "fullStart": 679,
                                                            "fullEnd": 681,
                                                            "start": 679,
                                                            "end": 680,
                                                            "fullWidth": 2,
                                                            "width": 1,
                                                            "text": "=",
                                                            "value": "=",
                                                            "valueText": "=",
                                                            "hasTrailingTrivia": true,
                                                            "trailingTrivia": [
                                                                {
                                                                    "kind": "WhitespaceTrivia",
                                                                    "text": " "
                                                                }
                                                            ]
                                                        },
                                                        "right": {
                                                            "kind": "TrueKeyword",
                                                            "fullStart": 681,
                                                            "fullEnd": 685,
                                                            "start": 681,
                                                            "end": 685,
                                                            "fullWidth": 4,
                                                            "width": 4,
                                                            "text": "true",
                                                            "value": true,
                                                            "valueText": "true"
                                                        }
                                                    },
                                                    "semicolonToken": {
                                                        "kind": "SemicolonToken",
                                                        "fullStart": 685,
                                                        "fullEnd": 688,
                                                        "start": 685,
                                                        "end": 686,
                                                        "fullWidth": 3,
                                                        "width": 1,
                                                        "text": ";",
                                                        "value": ";",
                                                        "valueText": ";",
                                                        "hasTrailingTrivia": true,
                                                        "hasTrailingNewLine": true,
                                                        "trailingTrivia": [
                                                            {
                                                                "kind": "NewLineTrivia",
                                                                "text": "\r\n"
                                                            }
                                                        ]
                                                    }
                                                }
                                            ],
                                            "closeBraceToken": {
                                                "kind": "CloseBraceToken",
                                                "fullStart": 688,
                                                "fullEnd": 703,
                                                "start": 700,
                                                "end": 701,
                                                "fullWidth": 15,
                                                "width": 1,
                                                "text": "}",
                                                "value": "}",
                                                "valueText": "}",
                                                "hasLeadingTrivia": true,
                                                "hasTrailingTrivia": true,
                                                "hasTrailingNewLine": true,
                                                "leadingTrivia": [
                                                    {
                                                        "kind": "WhitespaceTrivia",
                                                        "text": "            "
                                                    }
                                                ],
                                                "trailingTrivia": [
                                                    {
                                                        "kind": "NewLineTrivia",
                                                        "text": "\r\n"
                                                    }
                                                ]
                                            }
                                        }
                                    },
                                    {
                                        "kind": "ReturnStatement",
                                        "fullStart": 703,
                                        "fullEnd": 733,
                                        "start": 715,
                                        "end": 731,
                                        "fullWidth": 30,
                                        "width": 16,
                                        "returnKeyword": {
                                            "kind": "ReturnKeyword",
                                            "fullStart": 703,
                                            "fullEnd": 722,
                                            "start": 715,
                                            "end": 721,
                                            "fullWidth": 19,
                                            "width": 6,
                                            "text": "return",
                                            "value": "return",
                                            "valueText": "return",
                                            "hasLeadingTrivia": true,
                                            "hasTrailingTrivia": true,
                                            "leadingTrivia": [
                                                {
                                                    "kind": "WhitespaceTrivia",
                                                    "text": "            "
                                                }
                                            ],
                                            "trailingTrivia": [
                                                {
                                                    "kind": "WhitespaceTrivia",
                                                    "text": " "
                                                }
                                            ]
                                        },
                                        "expression": {
                                            "kind": "GreaterThanExpression",
                                            "fullStart": 722,
                                            "fullEnd": 730,
                                            "start": 722,
                                            "end": 730,
                                            "fullWidth": 8,
                                            "width": 8,
                                            "left": {
                                                "kind": "IdentifierName",
                                                "fullStart": 722,
                                                "fullEnd": 726,
                                                "start": 722,
                                                "end": 725,
                                                "fullWidth": 4,
                                                "width": 3,
                                                "text": "val",
                                                "value": "val",
                                                "valueText": "val",
                                                "hasTrailingTrivia": true,
                                                "trailingTrivia": [
                                                    {
                                                        "kind": "WhitespaceTrivia",
                                                        "text": " "
                                                    }
                                                ]
                                            },
                                            "operatorToken": {
                                                "kind": "GreaterThanToken",
                                                "fullStart": 726,
                                                "fullEnd": 728,
                                                "start": 726,
                                                "end": 727,
                                                "fullWidth": 2,
                                                "width": 1,
                                                "text": ">",
                                                "value": ">",
                                                "valueText": ">",
                                                "hasTrailingTrivia": true,
                                                "trailingTrivia": [
                                                    {
                                                        "kind": "WhitespaceTrivia",
                                                        "text": " "
                                                    }
                                                ]
                                            },
                                            "right": {
                                                "kind": "NumericLiteral",
                                                "fullStart": 728,
                                                "fullEnd": 730,
                                                "start": 728,
                                                "end": 730,
                                                "fullWidth": 2,
                                                "width": 2,
                                                "text": "10",
                                                "value": 10,
                                                "valueText": "10"
                                            }
                                        },
                                        "semicolonToken": {
                                            "kind": "SemicolonToken",
                                            "fullStart": 730,
                                            "fullEnd": 733,
                                            "start": 730,
                                            "end": 731,
                                            "fullWidth": 3,
                                            "width": 1,
                                            "text": ";",
                                            "value": ";",
                                            "valueText": ";",
                                            "hasTrailingTrivia": true,
                                            "hasTrailingNewLine": true,
                                            "trailingTrivia": [
                                                {
                                                    "kind": "NewLineTrivia",
                                                    "text": "\r\n"
                                                }
                                            ]
                                        }
                                    }
                                ],
                                "closeBraceToken": {
                                    "kind": "CloseBraceToken",
                                    "fullStart": 733,
                                    "fullEnd": 744,
                                    "start": 741,
                                    "end": 742,
                                    "fullWidth": 11,
                                    "width": 1,
                                    "text": "}",
                                    "value": "}",
                                    "valueText": "}",
                                    "hasLeadingTrivia": true,
                                    "hasTrailingTrivia": true,
                                    "hasTrailingNewLine": true,
                                    "leadingTrivia": [
                                        {
                                            "kind": "WhitespaceTrivia",
                                            "text": "        "
                                        }
                                    ],
                                    "trailingTrivia": [
                                        {
                                            "kind": "NewLineTrivia",
                                            "text": "\r\n"
                                        }
                                    ]
                                }
                            }
                        },
                        {
                            "kind": "VariableStatement",
                            "fullStart": 744,
                            "fullEnd": 781,
                            "start": 754,
                            "end": 779,
                            "fullWidth": 37,
                            "width": 25,
                            "modifiers": [],
                            "variableDeclaration": {
                                "kind": "VariableDeclaration",
                                "fullStart": 744,
                                "fullEnd": 778,
                                "start": 754,
                                "end": 778,
                                "fullWidth": 34,
                                "width": 24,
                                "varKeyword": {
                                    "kind": "VarKeyword",
                                    "fullStart": 744,
                                    "fullEnd": 758,
                                    "start": 754,
                                    "end": 757,
                                    "fullWidth": 14,
                                    "width": 3,
                                    "text": "var",
                                    "value": "var",
                                    "valueText": "var",
                                    "hasLeadingTrivia": true,
                                    "hasLeadingNewLine": true,
                                    "hasTrailingTrivia": true,
                                    "leadingTrivia": [
                                        {
                                            "kind": "NewLineTrivia",
                                            "text": "\r\n"
                                        },
                                        {
                                            "kind": "WhitespaceTrivia",
                                            "text": "        "
                                        }
                                    ],
                                    "trailingTrivia": [
                                        {
                                            "kind": "WhitespaceTrivia",
                                            "text": " "
                                        }
                                    ]
                                },
                                "variableDeclarators": [
                                    {
                                        "kind": "VariableDeclarator",
                                        "fullStart": 758,
                                        "fullEnd": 778,
                                        "start": 758,
                                        "end": 778,
                                        "fullWidth": 20,
<<<<<<< HEAD
                                        "width": 20,
                                        "identifier": {
=======
                                        "propertyName": {
>>>>>>> 85e84683
                                            "kind": "IdentifierName",
                                            "fullStart": 758,
                                            "fullEnd": 762,
                                            "start": 758,
                                            "end": 761,
                                            "fullWidth": 4,
                                            "width": 3,
                                            "text": "obj",
                                            "value": "obj",
                                            "valueText": "obj",
                                            "hasTrailingTrivia": true,
                                            "trailingTrivia": [
                                                {
                                                    "kind": "WhitespaceTrivia",
                                                    "text": " "
                                                }
                                            ]
                                        },
                                        "equalsValueClause": {
                                            "kind": "EqualsValueClause",
                                            "fullStart": 762,
                                            "fullEnd": 778,
                                            "start": 762,
                                            "end": 778,
                                            "fullWidth": 16,
                                            "width": 16,
                                            "equalsToken": {
                                                "kind": "EqualsToken",
                                                "fullStart": 762,
                                                "fullEnd": 764,
                                                "start": 762,
                                                "end": 763,
                                                "fullWidth": 2,
                                                "width": 1,
                                                "text": "=",
                                                "value": "=",
                                                "valueText": "=",
                                                "hasTrailingTrivia": true,
                                                "trailingTrivia": [
                                                    {
                                                        "kind": "WhitespaceTrivia",
                                                        "text": " "
                                                    }
                                                ]
                                            },
                                            "value": {
                                                "kind": "ObjectLiteralExpression",
                                                "fullStart": 764,
                                                "fullEnd": 778,
                                                "start": 764,
                                                "end": 778,
                                                "fullWidth": 14,
                                                "width": 14,
                                                "openBraceToken": {
                                                    "kind": "OpenBraceToken",
                                                    "fullStart": 764,
                                                    "fullEnd": 766,
                                                    "start": 764,
                                                    "end": 765,
                                                    "fullWidth": 2,
                                                    "width": 1,
                                                    "text": "{",
                                                    "value": "{",
                                                    "valueText": "{",
                                                    "hasTrailingTrivia": true,
                                                    "trailingTrivia": [
                                                        {
                                                            "kind": "WhitespaceTrivia",
                                                            "text": " "
                                                        }
                                                    ]
                                                },
                                                "propertyAssignments": [
                                                    {
                                                        "kind": "SimplePropertyAssignment",
                                                        "fullStart": 766,
                                                        "fullEnd": 777,
                                                        "start": 766,
                                                        "end": 776,
                                                        "fullWidth": 11,
                                                        "width": 10,
                                                        "propertyName": {
                                                            "kind": "IdentifierName",
                                                            "fullStart": 766,
                                                            "fullEnd": 772,
                                                            "start": 766,
                                                            "end": 772,
                                                            "fullWidth": 6,
                                                            "width": 6,
                                                            "text": "length",
                                                            "value": "length",
                                                            "valueText": "length"
                                                        },
                                                        "colonToken": {
                                                            "kind": "ColonToken",
                                                            "fullStart": 772,
                                                            "fullEnd": 774,
                                                            "start": 772,
                                                            "end": 773,
                                                            "fullWidth": 2,
                                                            "width": 1,
                                                            "text": ":",
                                                            "value": ":",
                                                            "valueText": ":",
                                                            "hasTrailingTrivia": true,
                                                            "trailingTrivia": [
                                                                {
                                                                    "kind": "WhitespaceTrivia",
                                                                    "text": " "
                                                                }
                                                            ]
                                                        },
                                                        "expression": {
                                                            "kind": "NumericLiteral",
                                                            "fullStart": 774,
                                                            "fullEnd": 777,
                                                            "start": 774,
                                                            "end": 776,
                                                            "fullWidth": 3,
                                                            "width": 2,
                                                            "text": "20",
                                                            "value": 20,
                                                            "valueText": "20",
                                                            "hasTrailingTrivia": true,
                                                            "trailingTrivia": [
                                                                {
                                                                    "kind": "WhitespaceTrivia",
                                                                    "text": " "
                                                                }
                                                            ]
                                                        }
                                                    }
                                                ],
                                                "closeBraceToken": {
                                                    "kind": "CloseBraceToken",
                                                    "fullStart": 777,
                                                    "fullEnd": 778,
                                                    "start": 777,
                                                    "end": 778,
                                                    "fullWidth": 1,
                                                    "width": 1,
                                                    "text": "}",
                                                    "value": "}",
                                                    "valueText": "}"
                                                }
                                            }
                                        }
                                    }
                                ]
                            },
                            "semicolonToken": {
                                "kind": "SemicolonToken",
                                "fullStart": 778,
                                "fullEnd": 781,
                                "start": 778,
                                "end": 779,
                                "fullWidth": 3,
                                "width": 1,
                                "text": ";",
                                "value": ";",
                                "valueText": ";",
                                "hasTrailingTrivia": true,
                                "hasTrailingNewLine": true,
                                "trailingTrivia": [
                                    {
                                        "kind": "NewLineTrivia",
                                        "text": "\r\n"
                                    }
                                ]
                            }
                        },
                        {
                            "kind": "ExpressionStatement",
                            "fullStart": 781,
                            "fullEnd": 946,
                            "start": 791,
                            "end": 944,
                            "fullWidth": 165,
                            "width": 153,
                            "isIncrementallyUnusable": true,
                            "expression": {
                                "kind": "InvocationExpression",
                                "fullStart": 781,
                                "fullEnd": 943,
                                "start": 791,
                                "end": 943,
                                "fullWidth": 162,
                                "width": 152,
                                "isIncrementallyUnusable": true,
                                "expression": {
                                    "kind": "MemberAccessExpression",
                                    "fullStart": 781,
                                    "fullEnd": 812,
                                    "start": 791,
                                    "end": 812,
                                    "fullWidth": 31,
                                    "width": 21,
                                    "expression": {
                                        "kind": "IdentifierName",
                                        "fullStart": 781,
                                        "fullEnd": 797,
                                        "start": 791,
                                        "end": 797,
                                        "fullWidth": 16,
                                        "width": 6,
                                        "text": "Object",
                                        "value": "Object",
                                        "valueText": "Object",
                                        "hasLeadingTrivia": true,
                                        "hasLeadingNewLine": true,
                                        "leadingTrivia": [
                                            {
                                                "kind": "NewLineTrivia",
                                                "text": "\r\n"
                                            },
                                            {
                                                "kind": "WhitespaceTrivia",
                                                "text": "        "
                                            }
                                        ]
                                    },
                                    "dotToken": {
                                        "kind": "DotToken",
                                        "fullStart": 797,
                                        "fullEnd": 798,
                                        "start": 797,
                                        "end": 798,
                                        "fullWidth": 1,
                                        "width": 1,
                                        "text": ".",
                                        "value": ".",
                                        "valueText": "."
                                    },
                                    "name": {
                                        "kind": "IdentifierName",
                                        "fullStart": 798,
                                        "fullEnd": 812,
                                        "start": 798,
                                        "end": 812,
                                        "fullWidth": 14,
                                        "width": 14,
                                        "text": "defineProperty",
                                        "value": "defineProperty",
                                        "valueText": "defineProperty"
                                    }
                                },
                                "argumentList": {
                                    "kind": "ArgumentList",
                                    "fullStart": 812,
                                    "fullEnd": 943,
                                    "start": 812,
                                    "end": 943,
                                    "fullWidth": 131,
                                    "width": 131,
                                    "isIncrementallyUnusable": true,
                                    "openParenToken": {
                                        "kind": "OpenParenToken",
                                        "fullStart": 812,
                                        "fullEnd": 813,
                                        "start": 812,
                                        "end": 813,
                                        "fullWidth": 1,
                                        "width": 1,
                                        "text": "(",
                                        "value": "(",
                                        "valueText": "("
                                    },
                                    "arguments": [
                                        {
                                            "kind": "IdentifierName",
                                            "fullStart": 813,
                                            "fullEnd": 816,
                                            "start": 813,
                                            "end": 816,
                                            "fullWidth": 3,
                                            "width": 3,
                                            "text": "obj",
                                            "value": "obj",
                                            "valueText": "obj"
                                        },
                                        {
                                            "kind": "CommaToken",
                                            "fullStart": 816,
                                            "fullEnd": 818,
                                            "start": 816,
                                            "end": 817,
                                            "fullWidth": 2,
                                            "width": 1,
                                            "text": ",",
                                            "value": ",",
                                            "valueText": ",",
                                            "hasTrailingTrivia": true,
                                            "trailingTrivia": [
                                                {
                                                    "kind": "WhitespaceTrivia",
                                                    "text": " "
                                                }
                                            ]
                                        },
                                        {
                                            "kind": "StringLiteral",
                                            "fullStart": 818,
                                            "fullEnd": 821,
                                            "start": 818,
                                            "end": 821,
                                            "fullWidth": 3,
                                            "width": 3,
                                            "text": "\"0\"",
                                            "value": "0",
                                            "valueText": "0"
                                        },
                                        {
                                            "kind": "CommaToken",
                                            "fullStart": 821,
                                            "fullEnd": 823,
                                            "start": 821,
                                            "end": 822,
                                            "fullWidth": 2,
                                            "width": 1,
                                            "text": ",",
                                            "value": ",",
                                            "valueText": ",",
                                            "hasTrailingTrivia": true,
                                            "trailingTrivia": [
                                                {
                                                    "kind": "WhitespaceTrivia",
                                                    "text": " "
                                                }
                                            ]
                                        },
                                        {
                                            "kind": "ObjectLiteralExpression",
                                            "fullStart": 823,
                                            "fullEnd": 942,
                                            "start": 823,
                                            "end": 942,
                                            "fullWidth": 119,
                                            "width": 119,
                                            "isIncrementallyUnusable": true,
                                            "openBraceToken": {
                                                "kind": "OpenBraceToken",
                                                "fullStart": 823,
                                                "fullEnd": 826,
                                                "start": 823,
                                                "end": 824,
                                                "fullWidth": 3,
                                                "width": 1,
                                                "text": "{",
                                                "value": "{",
                                                "valueText": "{",
                                                "hasTrailingTrivia": true,
                                                "hasTrailingNewLine": true,
                                                "trailingTrivia": [
                                                    {
                                                        "kind": "NewLineTrivia",
                                                        "text": "\r\n"
                                                    }
                                                ]
                                            },
                                            "propertyAssignments": [
                                                {
                                                    "kind": "SimplePropertyAssignment",
                                                    "fullStart": 826,
                                                    "fullEnd": 898,
                                                    "start": 838,
                                                    "end": 898,
                                                    "fullWidth": 72,
                                                    "width": 60,
                                                    "isIncrementallyUnusable": true,
                                                    "propertyName": {
                                                        "kind": "IdentifierName",
                                                        "fullStart": 826,
                                                        "fullEnd": 841,
                                                        "start": 838,
                                                        "end": 841,
                                                        "fullWidth": 15,
                                                        "width": 3,
                                                        "text": "get",
                                                        "value": "get",
                                                        "valueText": "get",
                                                        "hasLeadingTrivia": true,
                                                        "leadingTrivia": [
                                                            {
                                                                "kind": "WhitespaceTrivia",
                                                                "text": "            "
                                                            }
                                                        ]
                                                    },
                                                    "colonToken": {
                                                        "kind": "ColonToken",
                                                        "fullStart": 841,
                                                        "fullEnd": 843,
                                                        "start": 841,
                                                        "end": 842,
                                                        "fullWidth": 2,
                                                        "width": 1,
                                                        "text": ":",
                                                        "value": ":",
                                                        "valueText": ":",
                                                        "hasTrailingTrivia": true,
                                                        "trailingTrivia": [
                                                            {
                                                                "kind": "WhitespaceTrivia",
                                                                "text": " "
                                                            }
                                                        ]
                                                    },
                                                    "expression": {
                                                        "kind": "FunctionExpression",
                                                        "fullStart": 843,
                                                        "fullEnd": 898,
                                                        "start": 843,
                                                        "end": 898,
                                                        "fullWidth": 55,
                                                        "width": 55,
                                                        "functionKeyword": {
                                                            "kind": "FunctionKeyword",
                                                            "fullStart": 843,
                                                            "fullEnd": 852,
                                                            "start": 843,
                                                            "end": 851,
                                                            "fullWidth": 9,
                                                            "width": 8,
                                                            "text": "function",
                                                            "value": "function",
                                                            "valueText": "function",
                                                            "hasTrailingTrivia": true,
                                                            "trailingTrivia": [
                                                                {
                                                                    "kind": "WhitespaceTrivia",
                                                                    "text": " "
                                                                }
                                                            ]
                                                        },
                                                        "callSignature": {
                                                            "kind": "CallSignature",
                                                            "fullStart": 852,
                                                            "fullEnd": 855,
                                                            "start": 852,
                                                            "end": 854,
                                                            "fullWidth": 3,
                                                            "width": 2,
                                                            "parameterList": {
                                                                "kind": "ParameterList",
                                                                "fullStart": 852,
                                                                "fullEnd": 855,
                                                                "start": 852,
                                                                "end": 854,
                                                                "fullWidth": 3,
                                                                "width": 2,
                                                                "openParenToken": {
                                                                    "kind": "OpenParenToken",
                                                                    "fullStart": 852,
                                                                    "fullEnd": 853,
                                                                    "start": 852,
                                                                    "end": 853,
                                                                    "fullWidth": 1,
                                                                    "width": 1,
                                                                    "text": "(",
                                                                    "value": "(",
                                                                    "valueText": "("
                                                                },
                                                                "parameters": [],
                                                                "closeParenToken": {
                                                                    "kind": "CloseParenToken",
                                                                    "fullStart": 853,
                                                                    "fullEnd": 855,
                                                                    "start": 853,
                                                                    "end": 854,
                                                                    "fullWidth": 2,
                                                                    "width": 1,
                                                                    "text": ")",
                                                                    "value": ")",
                                                                    "valueText": ")",
                                                                    "hasTrailingTrivia": true,
                                                                    "trailingTrivia": [
                                                                        {
                                                                            "kind": "WhitespaceTrivia",
                                                                            "text": " "
                                                                        }
                                                                    ]
                                                                }
                                                            }
                                                        },
                                                        "block": {
                                                            "kind": "Block",
                                                            "fullStart": 855,
                                                            "fullEnd": 898,
                                                            "start": 855,
                                                            "end": 898,
                                                            "fullWidth": 43,
                                                            "width": 43,
                                                            "openBraceToken": {
                                                                "kind": "OpenBraceToken",
                                                                "fullStart": 855,
                                                                "fullEnd": 858,
                                                                "start": 855,
                                                                "end": 856,
                                                                "fullWidth": 3,
                                                                "width": 1,
                                                                "text": "{",
                                                                "value": "{",
                                                                "valueText": "{",
                                                                "hasTrailingTrivia": true,
                                                                "hasTrailingNewLine": true,
                                                                "trailingTrivia": [
                                                                    {
                                                                        "kind": "NewLineTrivia",
                                                                        "text": "\r\n"
                                                                    }
                                                                ]
                                                            },
                                                            "statements": [
                                                                {
                                                                    "kind": "ReturnStatement",
                                                                    "fullStart": 858,
                                                                    "fullEnd": 885,
                                                                    "start": 874,
                                                                    "end": 883,
                                                                    "fullWidth": 27,
                                                                    "width": 9,
                                                                    "returnKeyword": {
                                                                        "kind": "ReturnKeyword",
                                                                        "fullStart": 858,
                                                                        "fullEnd": 881,
                                                                        "start": 874,
                                                                        "end": 880,
                                                                        "fullWidth": 23,
                                                                        "width": 6,
                                                                        "text": "return",
                                                                        "value": "return",
                                                                        "valueText": "return",
                                                                        "hasLeadingTrivia": true,
                                                                        "hasTrailingTrivia": true,
                                                                        "leadingTrivia": [
                                                                            {
                                                                                "kind": "WhitespaceTrivia",
                                                                                "text": "                "
                                                                            }
                                                                        ],
                                                                        "trailingTrivia": [
                                                                            {
                                                                                "kind": "WhitespaceTrivia",
                                                                                "text": " "
                                                                            }
                                                                        ]
                                                                    },
                                                                    "expression": {
                                                                        "kind": "NumericLiteral",
                                                                        "fullStart": 881,
                                                                        "fullEnd": 882,
                                                                        "start": 881,
                                                                        "end": 882,
                                                                        "fullWidth": 1,
                                                                        "width": 1,
                                                                        "text": "8",
                                                                        "value": 8,
                                                                        "valueText": "8"
                                                                    },
                                                                    "semicolonToken": {
                                                                        "kind": "SemicolonToken",
                                                                        "fullStart": 882,
                                                                        "fullEnd": 885,
                                                                        "start": 882,
                                                                        "end": 883,
                                                                        "fullWidth": 3,
                                                                        "width": 1,
                                                                        "text": ";",
                                                                        "value": ";",
                                                                        "valueText": ";",
                                                                        "hasTrailingTrivia": true,
                                                                        "hasTrailingNewLine": true,
                                                                        "trailingTrivia": [
                                                                            {
                                                                                "kind": "NewLineTrivia",
                                                                                "text": "\r\n"
                                                                            }
                                                                        ]
                                                                    }
                                                                }
                                                            ],
                                                            "closeBraceToken": {
                                                                "kind": "CloseBraceToken",
                                                                "fullStart": 885,
                                                                "fullEnd": 898,
                                                                "start": 897,
                                                                "end": 898,
                                                                "fullWidth": 13,
                                                                "width": 1,
                                                                "text": "}",
                                                                "value": "}",
                                                                "valueText": "}",
                                                                "hasLeadingTrivia": true,
                                                                "leadingTrivia": [
                                                                    {
                                                                        "kind": "WhitespaceTrivia",
                                                                        "text": "            "
                                                                    }
                                                                ]
                                                            }
                                                        }
                                                    }
                                                },
                                                {
                                                    "kind": "CommaToken",
                                                    "fullStart": 898,
                                                    "fullEnd": 901,
                                                    "start": 898,
                                                    "end": 899,
                                                    "fullWidth": 3,
                                                    "width": 1,
                                                    "text": ",",
                                                    "value": ",",
                                                    "valueText": ",",
                                                    "hasTrailingTrivia": true,
                                                    "hasTrailingNewLine": true,
                                                    "trailingTrivia": [
                                                        {
                                                            "kind": "NewLineTrivia",
                                                            "text": "\r\n"
                                                        }
                                                    ]
                                                },
                                                {
                                                    "kind": "SimplePropertyAssignment",
                                                    "fullStart": 901,
                                                    "fullEnd": 933,
                                                    "start": 913,
                                                    "end": 931,
                                                    "fullWidth": 32,
                                                    "width": 18,
                                                    "propertyName": {
                                                        "kind": "IdentifierName",
                                                        "fullStart": 901,
                                                        "fullEnd": 925,
                                                        "start": 913,
                                                        "end": 925,
                                                        "fullWidth": 24,
                                                        "width": 12,
                                                        "text": "configurable",
                                                        "value": "configurable",
                                                        "valueText": "configurable",
                                                        "hasLeadingTrivia": true,
                                                        "leadingTrivia": [
                                                            {
                                                                "kind": "WhitespaceTrivia",
                                                                "text": "            "
                                                            }
                                                        ]
                                                    },
                                                    "colonToken": {
                                                        "kind": "ColonToken",
                                                        "fullStart": 925,
                                                        "fullEnd": 927,
                                                        "start": 925,
                                                        "end": 926,
                                                        "fullWidth": 2,
                                                        "width": 1,
                                                        "text": ":",
                                                        "value": ":",
                                                        "valueText": ":",
                                                        "hasTrailingTrivia": true,
                                                        "trailingTrivia": [
                                                            {
                                                                "kind": "WhitespaceTrivia",
                                                                "text": " "
                                                            }
                                                        ]
                                                    },
                                                    "expression": {
                                                        "kind": "TrueKeyword",
                                                        "fullStart": 927,
                                                        "fullEnd": 933,
                                                        "start": 927,
                                                        "end": 931,
                                                        "fullWidth": 6,
                                                        "width": 4,
                                                        "text": "true",
                                                        "value": true,
                                                        "valueText": "true",
                                                        "hasTrailingTrivia": true,
                                                        "hasTrailingNewLine": true,
                                                        "trailingTrivia": [
                                                            {
                                                                "kind": "NewLineTrivia",
                                                                "text": "\r\n"
                                                            }
                                                        ]
                                                    }
                                                }
                                            ],
                                            "closeBraceToken": {
                                                "kind": "CloseBraceToken",
                                                "fullStart": 933,
                                                "fullEnd": 942,
                                                "start": 941,
                                                "end": 942,
                                                "fullWidth": 9,
                                                "width": 1,
                                                "text": "}",
                                                "value": "}",
                                                "valueText": "}",
                                                "hasLeadingTrivia": true,
                                                "leadingTrivia": [
                                                    {
                                                        "kind": "WhitespaceTrivia",
                                                        "text": "        "
                                                    }
                                                ]
                                            }
                                        }
                                    ],
                                    "closeParenToken": {
                                        "kind": "CloseParenToken",
                                        "fullStart": 942,
                                        "fullEnd": 943,
                                        "start": 942,
                                        "end": 943,
                                        "fullWidth": 1,
                                        "width": 1,
                                        "text": ")",
                                        "value": ")",
                                        "valueText": ")"
                                    }
                                }
                            },
                            "semicolonToken": {
                                "kind": "SemicolonToken",
                                "fullStart": 943,
                                "fullEnd": 946,
                                "start": 943,
                                "end": 944,
                                "fullWidth": 3,
                                "width": 1,
                                "text": ";",
                                "value": ";",
                                "valueText": ";",
                                "hasTrailingTrivia": true,
                                "hasTrailingNewLine": true,
                                "trailingTrivia": [
                                    {
                                        "kind": "NewLineTrivia",
                                        "text": "\r\n"
                                    }
                                ]
                            }
                        },
                        {
                            "kind": "ExpressionStatement",
                            "fullStart": 946,
                            "fullEnd": 1112,
                            "start": 956,
                            "end": 1110,
                            "fullWidth": 166,
                            "width": 154,
                            "isIncrementallyUnusable": true,
                            "expression": {
                                "kind": "InvocationExpression",
                                "fullStart": 946,
                                "fullEnd": 1109,
                                "start": 956,
                                "end": 1109,
                                "fullWidth": 163,
                                "width": 153,
                                "isIncrementallyUnusable": true,
                                "expression": {
                                    "kind": "MemberAccessExpression",
                                    "fullStart": 946,
                                    "fullEnd": 977,
                                    "start": 956,
                                    "end": 977,
                                    "fullWidth": 31,
                                    "width": 21,
                                    "expression": {
                                        "kind": "IdentifierName",
                                        "fullStart": 946,
                                        "fullEnd": 962,
                                        "start": 956,
                                        "end": 962,
                                        "fullWidth": 16,
                                        "width": 6,
                                        "text": "Object",
                                        "value": "Object",
                                        "valueText": "Object",
                                        "hasLeadingTrivia": true,
                                        "hasLeadingNewLine": true,
                                        "leadingTrivia": [
                                            {
                                                "kind": "NewLineTrivia",
                                                "text": "\r\n"
                                            },
                                            {
                                                "kind": "WhitespaceTrivia",
                                                "text": "        "
                                            }
                                        ]
                                    },
                                    "dotToken": {
                                        "kind": "DotToken",
                                        "fullStart": 962,
                                        "fullEnd": 963,
                                        "start": 962,
                                        "end": 963,
                                        "fullWidth": 1,
                                        "width": 1,
                                        "text": ".",
                                        "value": ".",
                                        "valueText": "."
                                    },
                                    "name": {
                                        "kind": "IdentifierName",
                                        "fullStart": 963,
                                        "fullEnd": 977,
                                        "start": 963,
                                        "end": 977,
                                        "fullWidth": 14,
                                        "width": 14,
                                        "text": "defineProperty",
                                        "value": "defineProperty",
                                        "valueText": "defineProperty"
                                    }
                                },
                                "argumentList": {
                                    "kind": "ArgumentList",
                                    "fullStart": 977,
                                    "fullEnd": 1109,
                                    "start": 977,
                                    "end": 1109,
                                    "fullWidth": 132,
                                    "width": 132,
                                    "isIncrementallyUnusable": true,
                                    "openParenToken": {
                                        "kind": "OpenParenToken",
                                        "fullStart": 977,
                                        "fullEnd": 978,
                                        "start": 977,
                                        "end": 978,
                                        "fullWidth": 1,
                                        "width": 1,
                                        "text": "(",
                                        "value": "(",
                                        "valueText": "("
                                    },
                                    "arguments": [
                                        {
                                            "kind": "IdentifierName",
                                            "fullStart": 978,
                                            "fullEnd": 981,
                                            "start": 978,
                                            "end": 981,
                                            "fullWidth": 3,
                                            "width": 3,
                                            "text": "obj",
                                            "value": "obj",
                                            "valueText": "obj"
                                        },
                                        {
                                            "kind": "CommaToken",
                                            "fullStart": 981,
                                            "fullEnd": 983,
                                            "start": 981,
                                            "end": 982,
                                            "fullWidth": 2,
                                            "width": 1,
                                            "text": ",",
                                            "value": ",",
                                            "valueText": ",",
                                            "hasTrailingTrivia": true,
                                            "trailingTrivia": [
                                                {
                                                    "kind": "WhitespaceTrivia",
                                                    "text": " "
                                                }
                                            ]
                                        },
                                        {
                                            "kind": "StringLiteral",
                                            "fullStart": 983,
                                            "fullEnd": 986,
                                            "start": 983,
                                            "end": 986,
                                            "fullWidth": 3,
                                            "width": 3,
                                            "text": "\"1\"",
                                            "value": "1",
                                            "valueText": "1"
                                        },
                                        {
                                            "kind": "CommaToken",
                                            "fullStart": 986,
                                            "fullEnd": 988,
                                            "start": 986,
                                            "end": 987,
                                            "fullWidth": 2,
                                            "width": 1,
                                            "text": ",",
                                            "value": ",",
                                            "valueText": ",",
                                            "hasTrailingTrivia": true,
                                            "trailingTrivia": [
                                                {
                                                    "kind": "WhitespaceTrivia",
                                                    "text": " "
                                                }
                                            ]
                                        },
                                        {
                                            "kind": "ObjectLiteralExpression",
                                            "fullStart": 988,
                                            "fullEnd": 1108,
                                            "start": 988,
                                            "end": 1108,
                                            "fullWidth": 120,
                                            "width": 120,
                                            "isIncrementallyUnusable": true,
                                            "openBraceToken": {
                                                "kind": "OpenBraceToken",
                                                "fullStart": 988,
                                                "fullEnd": 991,
                                                "start": 988,
                                                "end": 989,
                                                "fullWidth": 3,
                                                "width": 1,
                                                "text": "{",
                                                "value": "{",
                                                "valueText": "{",
                                                "hasTrailingTrivia": true,
                                                "hasTrailingNewLine": true,
                                                "trailingTrivia": [
                                                    {
                                                        "kind": "NewLineTrivia",
                                                        "text": "\r\n"
                                                    }
                                                ]
                                            },
                                            "propertyAssignments": [
                                                {
                                                    "kind": "SimplePropertyAssignment",
                                                    "fullStart": 991,
                                                    "fullEnd": 1064,
                                                    "start": 1003,
                                                    "end": 1064,
                                                    "fullWidth": 73,
                                                    "width": 61,
                                                    "isIncrementallyUnusable": true,
                                                    "propertyName": {
                                                        "kind": "IdentifierName",
                                                        "fullStart": 991,
                                                        "fullEnd": 1006,
                                                        "start": 1003,
                                                        "end": 1006,
                                                        "fullWidth": 15,
                                                        "width": 3,
                                                        "text": "get",
                                                        "value": "get",
                                                        "valueText": "get",
                                                        "hasLeadingTrivia": true,
                                                        "leadingTrivia": [
                                                            {
                                                                "kind": "WhitespaceTrivia",
                                                                "text": "            "
                                                            }
                                                        ]
                                                    },
                                                    "colonToken": {
                                                        "kind": "ColonToken",
                                                        "fullStart": 1006,
                                                        "fullEnd": 1008,
                                                        "start": 1006,
                                                        "end": 1007,
                                                        "fullWidth": 2,
                                                        "width": 1,
                                                        "text": ":",
                                                        "value": ":",
                                                        "valueText": ":",
                                                        "hasTrailingTrivia": true,
                                                        "trailingTrivia": [
                                                            {
                                                                "kind": "WhitespaceTrivia",
                                                                "text": " "
                                                            }
                                                        ]
                                                    },
                                                    "expression": {
                                                        "kind": "FunctionExpression",
                                                        "fullStart": 1008,
                                                        "fullEnd": 1064,
                                                        "start": 1008,
                                                        "end": 1064,
                                                        "fullWidth": 56,
                                                        "width": 56,
                                                        "functionKeyword": {
                                                            "kind": "FunctionKeyword",
                                                            "fullStart": 1008,
                                                            "fullEnd": 1017,
                                                            "start": 1008,
                                                            "end": 1016,
                                                            "fullWidth": 9,
                                                            "width": 8,
                                                            "text": "function",
                                                            "value": "function",
                                                            "valueText": "function",
                                                            "hasTrailingTrivia": true,
                                                            "trailingTrivia": [
                                                                {
                                                                    "kind": "WhitespaceTrivia",
                                                                    "text": " "
                                                                }
                                                            ]
                                                        },
                                                        "callSignature": {
                                                            "kind": "CallSignature",
                                                            "fullStart": 1017,
                                                            "fullEnd": 1020,
                                                            "start": 1017,
                                                            "end": 1019,
                                                            "fullWidth": 3,
                                                            "width": 2,
                                                            "parameterList": {
                                                                "kind": "ParameterList",
                                                                "fullStart": 1017,
                                                                "fullEnd": 1020,
                                                                "start": 1017,
                                                                "end": 1019,
                                                                "fullWidth": 3,
                                                                "width": 2,
                                                                "openParenToken": {
                                                                    "kind": "OpenParenToken",
                                                                    "fullStart": 1017,
                                                                    "fullEnd": 1018,
                                                                    "start": 1017,
                                                                    "end": 1018,
                                                                    "fullWidth": 1,
                                                                    "width": 1,
                                                                    "text": "(",
                                                                    "value": "(",
                                                                    "valueText": "("
                                                                },
                                                                "parameters": [],
                                                                "closeParenToken": {
                                                                    "kind": "CloseParenToken",
                                                                    "fullStart": 1018,
                                                                    "fullEnd": 1020,
                                                                    "start": 1018,
                                                                    "end": 1019,
                                                                    "fullWidth": 2,
                                                                    "width": 1,
                                                                    "text": ")",
                                                                    "value": ")",
                                                                    "valueText": ")",
                                                                    "hasTrailingTrivia": true,
                                                                    "trailingTrivia": [
                                                                        {
                                                                            "kind": "WhitespaceTrivia",
                                                                            "text": " "
                                                                        }
                                                                    ]
                                                                }
                                                            }
                                                        },
                                                        "block": {
                                                            "kind": "Block",
                                                            "fullStart": 1020,
                                                            "fullEnd": 1064,
                                                            "start": 1020,
                                                            "end": 1064,
                                                            "fullWidth": 44,
                                                            "width": 44,
                                                            "openBraceToken": {
                                                                "kind": "OpenBraceToken",
                                                                "fullStart": 1020,
                                                                "fullEnd": 1023,
                                                                "start": 1020,
                                                                "end": 1021,
                                                                "fullWidth": 3,
                                                                "width": 1,
                                                                "text": "{",
                                                                "value": "{",
                                                                "valueText": "{",
                                                                "hasTrailingTrivia": true,
                                                                "hasTrailingNewLine": true,
                                                                "trailingTrivia": [
                                                                    {
                                                                        "kind": "NewLineTrivia",
                                                                        "text": "\r\n"
                                                                    }
                                                                ]
                                                            },
                                                            "statements": [
                                                                {
                                                                    "kind": "ReturnStatement",
                                                                    "fullStart": 1023,
                                                                    "fullEnd": 1051,
                                                                    "start": 1039,
                                                                    "end": 1049,
                                                                    "fullWidth": 28,
                                                                    "width": 10,
                                                                    "returnKeyword": {
                                                                        "kind": "ReturnKeyword",
                                                                        "fullStart": 1023,
                                                                        "fullEnd": 1046,
                                                                        "start": 1039,
                                                                        "end": 1045,
                                                                        "fullWidth": 23,
                                                                        "width": 6,
                                                                        "text": "return",
                                                                        "value": "return",
                                                                        "valueText": "return",
                                                                        "hasLeadingTrivia": true,
                                                                        "hasTrailingTrivia": true,
                                                                        "leadingTrivia": [
                                                                            {
                                                                                "kind": "WhitespaceTrivia",
                                                                                "text": "                "
                                                                            }
                                                                        ],
                                                                        "trailingTrivia": [
                                                                            {
                                                                                "kind": "WhitespaceTrivia",
                                                                                "text": " "
                                                                            }
                                                                        ]
                                                                    },
                                                                    "expression": {
                                                                        "kind": "NumericLiteral",
                                                                        "fullStart": 1046,
                                                                        "fullEnd": 1048,
                                                                        "start": 1046,
                                                                        "end": 1048,
                                                                        "fullWidth": 2,
                                                                        "width": 2,
                                                                        "text": "11",
                                                                        "value": 11,
                                                                        "valueText": "11"
                                                                    },
                                                                    "semicolonToken": {
                                                                        "kind": "SemicolonToken",
                                                                        "fullStart": 1048,
                                                                        "fullEnd": 1051,
                                                                        "start": 1048,
                                                                        "end": 1049,
                                                                        "fullWidth": 3,
                                                                        "width": 1,
                                                                        "text": ";",
                                                                        "value": ";",
                                                                        "valueText": ";",
                                                                        "hasTrailingTrivia": true,
                                                                        "hasTrailingNewLine": true,
                                                                        "trailingTrivia": [
                                                                            {
                                                                                "kind": "NewLineTrivia",
                                                                                "text": "\r\n"
                                                                            }
                                                                        ]
                                                                    }
                                                                }
                                                            ],
                                                            "closeBraceToken": {
                                                                "kind": "CloseBraceToken",
                                                                "fullStart": 1051,
                                                                "fullEnd": 1064,
                                                                "start": 1063,
                                                                "end": 1064,
                                                                "fullWidth": 13,
                                                                "width": 1,
                                                                "text": "}",
                                                                "value": "}",
                                                                "valueText": "}",
                                                                "hasLeadingTrivia": true,
                                                                "leadingTrivia": [
                                                                    {
                                                                        "kind": "WhitespaceTrivia",
                                                                        "text": "            "
                                                                    }
                                                                ]
                                                            }
                                                        }
                                                    }
                                                },
                                                {
                                                    "kind": "CommaToken",
                                                    "fullStart": 1064,
                                                    "fullEnd": 1067,
                                                    "start": 1064,
                                                    "end": 1065,
                                                    "fullWidth": 3,
                                                    "width": 1,
                                                    "text": ",",
                                                    "value": ",",
                                                    "valueText": ",",
                                                    "hasTrailingTrivia": true,
                                                    "hasTrailingNewLine": true,
                                                    "trailingTrivia": [
                                                        {
                                                            "kind": "NewLineTrivia",
                                                            "text": "\r\n"
                                                        }
                                                    ]
                                                },
                                                {
                                                    "kind": "SimplePropertyAssignment",
                                                    "fullStart": 1067,
                                                    "fullEnd": 1099,
                                                    "start": 1079,
                                                    "end": 1097,
                                                    "fullWidth": 32,
                                                    "width": 18,
                                                    "propertyName": {
                                                        "kind": "IdentifierName",
                                                        "fullStart": 1067,
                                                        "fullEnd": 1091,
                                                        "start": 1079,
                                                        "end": 1091,
                                                        "fullWidth": 24,
                                                        "width": 12,
                                                        "text": "configurable",
                                                        "value": "configurable",
                                                        "valueText": "configurable",
                                                        "hasLeadingTrivia": true,
                                                        "leadingTrivia": [
                                                            {
                                                                "kind": "WhitespaceTrivia",
                                                                "text": "            "
                                                            }
                                                        ]
                                                    },
                                                    "colonToken": {
                                                        "kind": "ColonToken",
                                                        "fullStart": 1091,
                                                        "fullEnd": 1093,
                                                        "start": 1091,
                                                        "end": 1092,
                                                        "fullWidth": 2,
                                                        "width": 1,
                                                        "text": ":",
                                                        "value": ":",
                                                        "valueText": ":",
                                                        "hasTrailingTrivia": true,
                                                        "trailingTrivia": [
                                                            {
                                                                "kind": "WhitespaceTrivia",
                                                                "text": " "
                                                            }
                                                        ]
                                                    },
                                                    "expression": {
                                                        "kind": "TrueKeyword",
                                                        "fullStart": 1093,
                                                        "fullEnd": 1099,
                                                        "start": 1093,
                                                        "end": 1097,
                                                        "fullWidth": 6,
                                                        "width": 4,
                                                        "text": "true",
                                                        "value": true,
                                                        "valueText": "true",
                                                        "hasTrailingTrivia": true,
                                                        "hasTrailingNewLine": true,
                                                        "trailingTrivia": [
                                                            {
                                                                "kind": "NewLineTrivia",
                                                                "text": "\r\n"
                                                            }
                                                        ]
                                                    }
                                                }
                                            ],
                                            "closeBraceToken": {
                                                "kind": "CloseBraceToken",
                                                "fullStart": 1099,
                                                "fullEnd": 1108,
                                                "start": 1107,
                                                "end": 1108,
                                                "fullWidth": 9,
                                                "width": 1,
                                                "text": "}",
                                                "value": "}",
                                                "valueText": "}",
                                                "hasLeadingTrivia": true,
                                                "leadingTrivia": [
                                                    {
                                                        "kind": "WhitespaceTrivia",
                                                        "text": "        "
                                                    }
                                                ]
                                            }
                                        }
                                    ],
                                    "closeParenToken": {
                                        "kind": "CloseParenToken",
                                        "fullStart": 1108,
                                        "fullEnd": 1109,
                                        "start": 1108,
                                        "end": 1109,
                                        "fullWidth": 1,
                                        "width": 1,
                                        "text": ")",
                                        "value": ")",
                                        "valueText": ")"
                                    }
                                }
                            },
                            "semicolonToken": {
                                "kind": "SemicolonToken",
                                "fullStart": 1109,
                                "fullEnd": 1112,
                                "start": 1109,
                                "end": 1110,
                                "fullWidth": 3,
                                "width": 1,
                                "text": ";",
                                "value": ";",
                                "valueText": ";",
                                "hasTrailingTrivia": true,
                                "hasTrailingNewLine": true,
                                "trailingTrivia": [
                                    {
                                        "kind": "NewLineTrivia",
                                        "text": "\r\n"
                                    }
                                ]
                            }
                        },
                        {
                            "kind": "ExpressionStatement",
                            "fullStart": 1112,
                            "fullEnd": 1310,
                            "start": 1122,
                            "end": 1308,
                            "fullWidth": 198,
                            "width": 186,
                            "isIncrementallyUnusable": true,
                            "expression": {
                                "kind": "InvocationExpression",
                                "fullStart": 1112,
                                "fullEnd": 1307,
                                "start": 1122,
                                "end": 1307,
                                "fullWidth": 195,
                                "width": 185,
                                "isIncrementallyUnusable": true,
                                "expression": {
                                    "kind": "MemberAccessExpression",
                                    "fullStart": 1112,
                                    "fullEnd": 1143,
                                    "start": 1122,
                                    "end": 1143,
                                    "fullWidth": 31,
                                    "width": 21,
                                    "expression": {
                                        "kind": "IdentifierName",
                                        "fullStart": 1112,
                                        "fullEnd": 1128,
                                        "start": 1122,
                                        "end": 1128,
                                        "fullWidth": 16,
                                        "width": 6,
                                        "text": "Object",
                                        "value": "Object",
                                        "valueText": "Object",
                                        "hasLeadingTrivia": true,
                                        "hasLeadingNewLine": true,
                                        "leadingTrivia": [
                                            {
                                                "kind": "NewLineTrivia",
                                                "text": "\r\n"
                                            },
                                            {
                                                "kind": "WhitespaceTrivia",
                                                "text": "        "
                                            }
                                        ]
                                    },
                                    "dotToken": {
                                        "kind": "DotToken",
                                        "fullStart": 1128,
                                        "fullEnd": 1129,
                                        "start": 1128,
                                        "end": 1129,
                                        "fullWidth": 1,
                                        "width": 1,
                                        "text": ".",
                                        "value": ".",
                                        "valueText": "."
                                    },
                                    "name": {
                                        "kind": "IdentifierName",
                                        "fullStart": 1129,
                                        "fullEnd": 1143,
                                        "start": 1129,
                                        "end": 1143,
                                        "fullWidth": 14,
                                        "width": 14,
                                        "text": "defineProperty",
                                        "value": "defineProperty",
                                        "valueText": "defineProperty"
                                    }
                                },
                                "argumentList": {
                                    "kind": "ArgumentList",
                                    "fullStart": 1143,
                                    "fullEnd": 1307,
                                    "start": 1143,
                                    "end": 1307,
                                    "fullWidth": 164,
                                    "width": 164,
                                    "isIncrementallyUnusable": true,
                                    "openParenToken": {
                                        "kind": "OpenParenToken",
                                        "fullStart": 1143,
                                        "fullEnd": 1144,
                                        "start": 1143,
                                        "end": 1144,
                                        "fullWidth": 1,
                                        "width": 1,
                                        "text": "(",
                                        "value": "(",
                                        "valueText": "("
                                    },
                                    "arguments": [
                                        {
                                            "kind": "IdentifierName",
                                            "fullStart": 1144,
                                            "fullEnd": 1147,
                                            "start": 1144,
                                            "end": 1147,
                                            "fullWidth": 3,
                                            "width": 3,
                                            "text": "obj",
                                            "value": "obj",
                                            "valueText": "obj"
                                        },
                                        {
                                            "kind": "CommaToken",
                                            "fullStart": 1147,
                                            "fullEnd": 1149,
                                            "start": 1147,
                                            "end": 1148,
                                            "fullWidth": 2,
                                            "width": 1,
                                            "text": ",",
                                            "value": ",",
                                            "valueText": ",",
                                            "hasTrailingTrivia": true,
                                            "trailingTrivia": [
                                                {
                                                    "kind": "WhitespaceTrivia",
                                                    "text": " "
                                                }
                                            ]
                                        },
                                        {
                                            "kind": "StringLiteral",
                                            "fullStart": 1149,
                                            "fullEnd": 1152,
                                            "start": 1149,
                                            "end": 1152,
                                            "fullWidth": 3,
                                            "width": 3,
                                            "text": "\"2\"",
                                            "value": "2",
                                            "valueText": "2"
                                        },
                                        {
                                            "kind": "CommaToken",
                                            "fullStart": 1152,
                                            "fullEnd": 1154,
                                            "start": 1152,
                                            "end": 1153,
                                            "fullWidth": 2,
                                            "width": 1,
                                            "text": ",",
                                            "value": ",",
                                            "valueText": ",",
                                            "hasTrailingTrivia": true,
                                            "trailingTrivia": [
                                                {
                                                    "kind": "WhitespaceTrivia",
                                                    "text": " "
                                                }
                                            ]
                                        },
                                        {
                                            "kind": "ObjectLiteralExpression",
                                            "fullStart": 1154,
                                            "fullEnd": 1306,
                                            "start": 1154,
                                            "end": 1306,
                                            "fullWidth": 152,
                                            "width": 152,
                                            "isIncrementallyUnusable": true,
                                            "openBraceToken": {
                                                "kind": "OpenBraceToken",
                                                "fullStart": 1154,
                                                "fullEnd": 1157,
                                                "start": 1154,
                                                "end": 1155,
                                                "fullWidth": 3,
                                                "width": 1,
                                                "text": "{",
                                                "value": "{",
                                                "valueText": "{",
                                                "hasTrailingTrivia": true,
                                                "hasTrailingNewLine": true,
                                                "trailingTrivia": [
                                                    {
                                                        "kind": "NewLineTrivia",
                                                        "text": "\r\n"
                                                    }
                                                ]
                                            },
                                            "propertyAssignments": [
                                                {
                                                    "kind": "SimplePropertyAssignment",
                                                    "fullStart": 1157,
                                                    "fullEnd": 1262,
                                                    "start": 1169,
                                                    "end": 1262,
                                                    "fullWidth": 105,
                                                    "width": 93,
                                                    "isIncrementallyUnusable": true,
                                                    "propertyName": {
                                                        "kind": "IdentifierName",
                                                        "fullStart": 1157,
                                                        "fullEnd": 1172,
                                                        "start": 1169,
                                                        "end": 1172,
                                                        "fullWidth": 15,
                                                        "width": 3,
                                                        "text": "get",
                                                        "value": "get",
                                                        "valueText": "get",
                                                        "hasLeadingTrivia": true,
                                                        "leadingTrivia": [
                                                            {
                                                                "kind": "WhitespaceTrivia",
                                                                "text": "            "
                                                            }
                                                        ]
                                                    },
                                                    "colonToken": {
                                                        "kind": "ColonToken",
                                                        "fullStart": 1172,
                                                        "fullEnd": 1174,
                                                        "start": 1172,
                                                        "end": 1173,
                                                        "fullWidth": 2,
                                                        "width": 1,
                                                        "text": ":",
                                                        "value": ":",
                                                        "valueText": ":",
                                                        "hasTrailingTrivia": true,
                                                        "trailingTrivia": [
                                                            {
                                                                "kind": "WhitespaceTrivia",
                                                                "text": " "
                                                            }
                                                        ]
                                                    },
                                                    "expression": {
                                                        "kind": "FunctionExpression",
                                                        "fullStart": 1174,
                                                        "fullEnd": 1262,
                                                        "start": 1174,
                                                        "end": 1262,
                                                        "fullWidth": 88,
                                                        "width": 88,
                                                        "functionKeyword": {
                                                            "kind": "FunctionKeyword",
                                                            "fullStart": 1174,
                                                            "fullEnd": 1183,
                                                            "start": 1174,
                                                            "end": 1182,
                                                            "fullWidth": 9,
                                                            "width": 8,
                                                            "text": "function",
                                                            "value": "function",
                                                            "valueText": "function",
                                                            "hasTrailingTrivia": true,
                                                            "trailingTrivia": [
                                                                {
                                                                    "kind": "WhitespaceTrivia",
                                                                    "text": " "
                                                                }
                                                            ]
                                                        },
                                                        "callSignature": {
                                                            "kind": "CallSignature",
                                                            "fullStart": 1183,
                                                            "fullEnd": 1186,
                                                            "start": 1183,
                                                            "end": 1185,
                                                            "fullWidth": 3,
                                                            "width": 2,
                                                            "parameterList": {
                                                                "kind": "ParameterList",
                                                                "fullStart": 1183,
                                                                "fullEnd": 1186,
                                                                "start": 1183,
                                                                "end": 1185,
                                                                "fullWidth": 3,
                                                                "width": 2,
                                                                "openParenToken": {
                                                                    "kind": "OpenParenToken",
                                                                    "fullStart": 1183,
                                                                    "fullEnd": 1184,
                                                                    "start": 1183,
                                                                    "end": 1184,
                                                                    "fullWidth": 1,
                                                                    "width": 1,
                                                                    "text": "(",
                                                                    "value": "(",
                                                                    "valueText": "("
                                                                },
                                                                "parameters": [],
                                                                "closeParenToken": {
                                                                    "kind": "CloseParenToken",
                                                                    "fullStart": 1184,
                                                                    "fullEnd": 1186,
                                                                    "start": 1184,
                                                                    "end": 1185,
                                                                    "fullWidth": 2,
                                                                    "width": 1,
                                                                    "text": ")",
                                                                    "value": ")",
                                                                    "valueText": ")",
                                                                    "hasTrailingTrivia": true,
                                                                    "trailingTrivia": [
                                                                        {
                                                                            "kind": "WhitespaceTrivia",
                                                                            "text": " "
                                                                        }
                                                                    ]
                                                                }
                                                            }
                                                        },
                                                        "block": {
                                                            "kind": "Block",
                                                            "fullStart": 1186,
                                                            "fullEnd": 1262,
                                                            "start": 1186,
                                                            "end": 1262,
                                                            "fullWidth": 76,
                                                            "width": 76,
                                                            "openBraceToken": {
                                                                "kind": "OpenBraceToken",
                                                                "fullStart": 1186,
                                                                "fullEnd": 1189,
                                                                "start": 1186,
                                                                "end": 1187,
                                                                "fullWidth": 3,
                                                                "width": 1,
                                                                "text": "{",
                                                                "value": "{",
                                                                "valueText": "{",
                                                                "hasTrailingTrivia": true,
                                                                "hasTrailingNewLine": true,
                                                                "trailingTrivia": [
                                                                    {
                                                                        "kind": "NewLineTrivia",
                                                                        "text": "\r\n"
                                                                    }
                                                                ]
                                                            },
                                                            "statements": [
                                                                {
                                                                    "kind": "ExpressionStatement",
                                                                    "fullStart": 1189,
                                                                    "fullEnd": 1221,
                                                                    "start": 1205,
                                                                    "end": 1219,
                                                                    "fullWidth": 32,
                                                                    "width": 14,
                                                                    "expression": {
                                                                        "kind": "AssignmentExpression",
                                                                        "fullStart": 1189,
                                                                        "fullEnd": 1218,
                                                                        "start": 1205,
                                                                        "end": 1218,
                                                                        "fullWidth": 29,
                                                                        "width": 13,
                                                                        "left": {
                                                                            "kind": "IdentifierName",
                                                                            "fullStart": 1189,
                                                                            "fullEnd": 1212,
                                                                            "start": 1205,
                                                                            "end": 1211,
                                                                            "fullWidth": 23,
                                                                            "width": 6,
                                                                            "text": "result",
                                                                            "value": "result",
                                                                            "valueText": "result",
                                                                            "hasLeadingTrivia": true,
                                                                            "hasTrailingTrivia": true,
                                                                            "leadingTrivia": [
                                                                                {
                                                                                    "kind": "WhitespaceTrivia",
                                                                                    "text": "                "
                                                                                }
                                                                            ],
                                                                            "trailingTrivia": [
                                                                                {
                                                                                    "kind": "WhitespaceTrivia",
                                                                                    "text": " "
                                                                                }
                                                                            ]
                                                                        },
                                                                        "operatorToken": {
                                                                            "kind": "EqualsToken",
                                                                            "fullStart": 1212,
                                                                            "fullEnd": 1214,
                                                                            "start": 1212,
                                                                            "end": 1213,
                                                                            "fullWidth": 2,
                                                                            "width": 1,
                                                                            "text": "=",
                                                                            "value": "=",
                                                                            "valueText": "=",
                                                                            "hasTrailingTrivia": true,
                                                                            "trailingTrivia": [
                                                                                {
                                                                                    "kind": "WhitespaceTrivia",
                                                                                    "text": " "
                                                                                }
                                                                            ]
                                                                        },
                                                                        "right": {
                                                                            "kind": "TrueKeyword",
                                                                            "fullStart": 1214,
                                                                            "fullEnd": 1218,
                                                                            "start": 1214,
                                                                            "end": 1218,
                                                                            "fullWidth": 4,
                                                                            "width": 4,
                                                                            "text": "true",
                                                                            "value": true,
                                                                            "valueText": "true"
                                                                        }
                                                                    },
                                                                    "semicolonToken": {
                                                                        "kind": "SemicolonToken",
                                                                        "fullStart": 1218,
                                                                        "fullEnd": 1221,
                                                                        "start": 1218,
                                                                        "end": 1219,
                                                                        "fullWidth": 3,
                                                                        "width": 1,
                                                                        "text": ";",
                                                                        "value": ";",
                                                                        "valueText": ";",
                                                                        "hasTrailingTrivia": true,
                                                                        "hasTrailingNewLine": true,
                                                                        "trailingTrivia": [
                                                                            {
                                                                                "kind": "NewLineTrivia",
                                                                                "text": "\r\n"
                                                                            }
                                                                        ]
                                                                    }
                                                                },
                                                                {
                                                                    "kind": "ReturnStatement",
                                                                    "fullStart": 1221,
                                                                    "fullEnd": 1249,
                                                                    "start": 1237,
                                                                    "end": 1247,
                                                                    "fullWidth": 28,
                                                                    "width": 10,
                                                                    "returnKeyword": {
                                                                        "kind": "ReturnKeyword",
                                                                        "fullStart": 1221,
                                                                        "fullEnd": 1244,
                                                                        "start": 1237,
                                                                        "end": 1243,
                                                                        "fullWidth": 23,
                                                                        "width": 6,
                                                                        "text": "return",
                                                                        "value": "return",
                                                                        "valueText": "return",
                                                                        "hasLeadingTrivia": true,
                                                                        "hasTrailingTrivia": true,
                                                                        "leadingTrivia": [
                                                                            {
                                                                                "kind": "WhitespaceTrivia",
                                                                                "text": "                "
                                                                            }
                                                                        ],
                                                                        "trailingTrivia": [
                                                                            {
                                                                                "kind": "WhitespaceTrivia",
                                                                                "text": " "
                                                                            }
                                                                        ]
                                                                    },
                                                                    "expression": {
                                                                        "kind": "NumericLiteral",
                                                                        "fullStart": 1244,
                                                                        "fullEnd": 1246,
                                                                        "start": 1244,
                                                                        "end": 1246,
                                                                        "fullWidth": 2,
                                                                        "width": 2,
                                                                        "text": "11",
                                                                        "value": 11,
                                                                        "valueText": "11"
                                                                    },
                                                                    "semicolonToken": {
                                                                        "kind": "SemicolonToken",
                                                                        "fullStart": 1246,
                                                                        "fullEnd": 1249,
                                                                        "start": 1246,
                                                                        "end": 1247,
                                                                        "fullWidth": 3,
                                                                        "width": 1,
                                                                        "text": ";",
                                                                        "value": ";",
                                                                        "valueText": ";",
                                                                        "hasTrailingTrivia": true,
                                                                        "hasTrailingNewLine": true,
                                                                        "trailingTrivia": [
                                                                            {
                                                                                "kind": "NewLineTrivia",
                                                                                "text": "\r\n"
                                                                            }
                                                                        ]
                                                                    }
                                                                }
                                                            ],
                                                            "closeBraceToken": {
                                                                "kind": "CloseBraceToken",
                                                                "fullStart": 1249,
                                                                "fullEnd": 1262,
                                                                "start": 1261,
                                                                "end": 1262,
                                                                "fullWidth": 13,
                                                                "width": 1,
                                                                "text": "}",
                                                                "value": "}",
                                                                "valueText": "}",
                                                                "hasLeadingTrivia": true,
                                                                "leadingTrivia": [
                                                                    {
                                                                        "kind": "WhitespaceTrivia",
                                                                        "text": "            "
                                                                    }
                                                                ]
                                                            }
                                                        }
                                                    }
                                                },
                                                {
                                                    "kind": "CommaToken",
                                                    "fullStart": 1262,
                                                    "fullEnd": 1265,
                                                    "start": 1262,
                                                    "end": 1263,
                                                    "fullWidth": 3,
                                                    "width": 1,
                                                    "text": ",",
                                                    "value": ",",
                                                    "valueText": ",",
                                                    "hasTrailingTrivia": true,
                                                    "hasTrailingNewLine": true,
                                                    "trailingTrivia": [
                                                        {
                                                            "kind": "NewLineTrivia",
                                                            "text": "\r\n"
                                                        }
                                                    ]
                                                },
                                                {
                                                    "kind": "SimplePropertyAssignment",
                                                    "fullStart": 1265,
                                                    "fullEnd": 1297,
                                                    "start": 1277,
                                                    "end": 1295,
                                                    "fullWidth": 32,
                                                    "width": 18,
                                                    "propertyName": {
                                                        "kind": "IdentifierName",
                                                        "fullStart": 1265,
                                                        "fullEnd": 1289,
                                                        "start": 1277,
                                                        "end": 1289,
                                                        "fullWidth": 24,
                                                        "width": 12,
                                                        "text": "configurable",
                                                        "value": "configurable",
                                                        "valueText": "configurable",
                                                        "hasLeadingTrivia": true,
                                                        "leadingTrivia": [
                                                            {
                                                                "kind": "WhitespaceTrivia",
                                                                "text": "            "
                                                            }
                                                        ]
                                                    },
                                                    "colonToken": {
                                                        "kind": "ColonToken",
                                                        "fullStart": 1289,
                                                        "fullEnd": 1291,
                                                        "start": 1289,
                                                        "end": 1290,
                                                        "fullWidth": 2,
                                                        "width": 1,
                                                        "text": ":",
                                                        "value": ":",
                                                        "valueText": ":",
                                                        "hasTrailingTrivia": true,
                                                        "trailingTrivia": [
                                                            {
                                                                "kind": "WhitespaceTrivia",
                                                                "text": " "
                                                            }
                                                        ]
                                                    },
                                                    "expression": {
                                                        "kind": "TrueKeyword",
                                                        "fullStart": 1291,
                                                        "fullEnd": 1297,
                                                        "start": 1291,
                                                        "end": 1295,
                                                        "fullWidth": 6,
                                                        "width": 4,
                                                        "text": "true",
                                                        "value": true,
                                                        "valueText": "true",
                                                        "hasTrailingTrivia": true,
                                                        "hasTrailingNewLine": true,
                                                        "trailingTrivia": [
                                                            {
                                                                "kind": "NewLineTrivia",
                                                                "text": "\r\n"
                                                            }
                                                        ]
                                                    }
                                                }
                                            ],
                                            "closeBraceToken": {
                                                "kind": "CloseBraceToken",
                                                "fullStart": 1297,
                                                "fullEnd": 1306,
                                                "start": 1305,
                                                "end": 1306,
                                                "fullWidth": 9,
                                                "width": 1,
                                                "text": "}",
                                                "value": "}",
                                                "valueText": "}",
                                                "hasLeadingTrivia": true,
                                                "leadingTrivia": [
                                                    {
                                                        "kind": "WhitespaceTrivia",
                                                        "text": "        "
                                                    }
                                                ]
                                            }
                                        }
                                    ],
                                    "closeParenToken": {
                                        "kind": "CloseParenToken",
                                        "fullStart": 1306,
                                        "fullEnd": 1307,
                                        "start": 1306,
                                        "end": 1307,
                                        "fullWidth": 1,
                                        "width": 1,
                                        "text": ")",
                                        "value": ")",
                                        "valueText": ")"
                                    }
                                }
                            },
                            "semicolonToken": {
                                "kind": "SemicolonToken",
                                "fullStart": 1307,
                                "fullEnd": 1310,
                                "start": 1307,
                                "end": 1308,
                                "fullWidth": 3,
                                "width": 1,
                                "text": ";",
                                "value": ";",
                                "valueText": ";",
                                "hasTrailingTrivia": true,
                                "hasTrailingNewLine": true,
                                "trailingTrivia": [
                                    {
                                        "kind": "NewLineTrivia",
                                        "text": "\r\n"
                                    }
                                ]
                            }
                        },
                        {
                            "kind": "ReturnStatement",
                            "fullStart": 1310,
                            "fullEnd": 1383,
                            "start": 1320,
                            "end": 1381,
                            "fullWidth": 73,
                            "width": 61,
                            "returnKeyword": {
                                "kind": "ReturnKeyword",
                                "fullStart": 1310,
                                "fullEnd": 1327,
                                "start": 1320,
                                "end": 1326,
                                "fullWidth": 17,
                                "width": 6,
                                "text": "return",
                                "value": "return",
                                "valueText": "return",
                                "hasLeadingTrivia": true,
                                "hasLeadingNewLine": true,
                                "hasTrailingTrivia": true,
                                "leadingTrivia": [
                                    {
                                        "kind": "NewLineTrivia",
                                        "text": "\r\n"
                                    },
                                    {
                                        "kind": "WhitespaceTrivia",
                                        "text": "        "
                                    }
                                ],
                                "trailingTrivia": [
                                    {
                                        "kind": "WhitespaceTrivia",
                                        "text": " "
                                    }
                                ]
                            },
                            "expression": {
                                "kind": "LogicalAndExpression",
                                "fullStart": 1327,
                                "fullEnd": 1380,
                                "start": 1327,
                                "end": 1380,
                                "fullWidth": 53,
                                "width": 53,
                                "left": {
                                    "kind": "InvocationExpression",
                                    "fullStart": 1327,
                                    "fullEnd": 1370,
                                    "start": 1327,
                                    "end": 1369,
                                    "fullWidth": 43,
                                    "width": 42,
                                    "expression": {
                                        "kind": "MemberAccessExpression",
                                        "fullStart": 1327,
                                        "fullEnd": 1352,
                                        "start": 1327,
                                        "end": 1352,
                                        "fullWidth": 25,
                                        "width": 25,
                                        "expression": {
                                            "kind": "MemberAccessExpression",
                                            "fullStart": 1327,
                                            "fullEnd": 1347,
                                            "start": 1327,
                                            "end": 1347,
                                            "fullWidth": 20,
                                            "width": 20,
                                            "expression": {
                                                "kind": "MemberAccessExpression",
                                                "fullStart": 1327,
                                                "fullEnd": 1342,
                                                "start": 1327,
                                                "end": 1342,
                                                "fullWidth": 15,
                                                "width": 15,
                                                "expression": {
                                                    "kind": "IdentifierName",
                                                    "fullStart": 1327,
                                                    "fullEnd": 1332,
                                                    "start": 1327,
                                                    "end": 1332,
                                                    "fullWidth": 5,
                                                    "width": 5,
                                                    "text": "Array",
                                                    "value": "Array",
                                                    "valueText": "Array"
                                                },
                                                "dotToken": {
                                                    "kind": "DotToken",
                                                    "fullStart": 1332,
                                                    "fullEnd": 1333,
                                                    "start": 1332,
                                                    "end": 1333,
                                                    "fullWidth": 1,
                                                    "width": 1,
                                                    "text": ".",
                                                    "value": ".",
                                                    "valueText": "."
                                                },
                                                "name": {
                                                    "kind": "IdentifierName",
                                                    "fullStart": 1333,
                                                    "fullEnd": 1342,
                                                    "start": 1333,
                                                    "end": 1342,
                                                    "fullWidth": 9,
                                                    "width": 9,
                                                    "text": "prototype",
                                                    "value": "prototype",
                                                    "valueText": "prototype"
                                                }
                                            },
                                            "dotToken": {
                                                "kind": "DotToken",
                                                "fullStart": 1342,
                                                "fullEnd": 1343,
                                                "start": 1342,
                                                "end": 1343,
                                                "fullWidth": 1,
                                                "width": 1,
                                                "text": ".",
                                                "value": ".",
                                                "valueText": "."
                                            },
                                            "name": {
                                                "kind": "IdentifierName",
                                                "fullStart": 1343,
                                                "fullEnd": 1347,
                                                "start": 1343,
                                                "end": 1347,
                                                "fullWidth": 4,
                                                "width": 4,
                                                "text": "some",
                                                "value": "some",
                                                "valueText": "some"
                                            }
                                        },
                                        "dotToken": {
                                            "kind": "DotToken",
                                            "fullStart": 1347,
                                            "fullEnd": 1348,
                                            "start": 1347,
                                            "end": 1348,
                                            "fullWidth": 1,
                                            "width": 1,
                                            "text": ".",
                                            "value": ".",
                                            "valueText": "."
                                        },
                                        "name": {
                                            "kind": "IdentifierName",
                                            "fullStart": 1348,
                                            "fullEnd": 1352,
                                            "start": 1348,
                                            "end": 1352,
                                            "fullWidth": 4,
                                            "width": 4,
                                            "text": "call",
                                            "value": "call",
                                            "valueText": "call"
                                        }
                                    },
                                    "argumentList": {
                                        "kind": "ArgumentList",
                                        "fullStart": 1352,
                                        "fullEnd": 1370,
                                        "start": 1352,
                                        "end": 1369,
                                        "fullWidth": 18,
                                        "width": 17,
                                        "openParenToken": {
                                            "kind": "OpenParenToken",
                                            "fullStart": 1352,
                                            "fullEnd": 1353,
                                            "start": 1352,
                                            "end": 1353,
                                            "fullWidth": 1,
                                            "width": 1,
                                            "text": "(",
                                            "value": "(",
                                            "valueText": "("
                                        },
                                        "arguments": [
                                            {
                                                "kind": "IdentifierName",
                                                "fullStart": 1353,
                                                "fullEnd": 1356,
                                                "start": 1353,
                                                "end": 1356,
                                                "fullWidth": 3,
                                                "width": 3,
                                                "text": "obj",
                                                "value": "obj",
                                                "valueText": "obj"
                                            },
                                            {
                                                "kind": "CommaToken",
                                                "fullStart": 1356,
                                                "fullEnd": 1358,
                                                "start": 1356,
                                                "end": 1357,
                                                "fullWidth": 2,
                                                "width": 1,
                                                "text": ",",
                                                "value": ",",
                                                "valueText": ",",
                                                "hasTrailingTrivia": true,
                                                "trailingTrivia": [
                                                    {
                                                        "kind": "WhitespaceTrivia",
                                                        "text": " "
                                                    }
                                                ]
                                            },
                                            {
                                                "kind": "IdentifierName",
                                                "fullStart": 1358,
                                                "fullEnd": 1368,
                                                "start": 1358,
                                                "end": 1368,
                                                "fullWidth": 10,
                                                "width": 10,
                                                "text": "callbackfn",
                                                "value": "callbackfn",
                                                "valueText": "callbackfn"
                                            }
                                        ],
                                        "closeParenToken": {
                                            "kind": "CloseParenToken",
                                            "fullStart": 1368,
                                            "fullEnd": 1370,
                                            "start": 1368,
                                            "end": 1369,
                                            "fullWidth": 2,
                                            "width": 1,
                                            "text": ")",
                                            "value": ")",
                                            "valueText": ")",
                                            "hasTrailingTrivia": true,
                                            "trailingTrivia": [
                                                {
                                                    "kind": "WhitespaceTrivia",
                                                    "text": " "
                                                }
                                            ]
                                        }
                                    }
                                },
                                "operatorToken": {
                                    "kind": "AmpersandAmpersandToken",
                                    "fullStart": 1370,
                                    "fullEnd": 1373,
                                    "start": 1370,
                                    "end": 1372,
                                    "fullWidth": 3,
                                    "width": 2,
                                    "text": "&&",
                                    "value": "&&",
                                    "valueText": "&&",
                                    "hasTrailingTrivia": true,
                                    "trailingTrivia": [
                                        {
                                            "kind": "WhitespaceTrivia",
                                            "text": " "
                                        }
                                    ]
                                },
                                "right": {
                                    "kind": "LogicalNotExpression",
                                    "fullStart": 1373,
                                    "fullEnd": 1380,
                                    "start": 1373,
                                    "end": 1380,
                                    "fullWidth": 7,
                                    "width": 7,
                                    "operatorToken": {
                                        "kind": "ExclamationToken",
                                        "fullStart": 1373,
                                        "fullEnd": 1374,
                                        "start": 1373,
                                        "end": 1374,
                                        "fullWidth": 1,
                                        "width": 1,
                                        "text": "!",
                                        "value": "!",
                                        "valueText": "!"
                                    },
                                    "operand": {
                                        "kind": "IdentifierName",
                                        "fullStart": 1374,
                                        "fullEnd": 1380,
                                        "start": 1374,
                                        "end": 1380,
                                        "fullWidth": 6,
                                        "width": 6,
                                        "text": "result",
                                        "value": "result",
                                        "valueText": "result"
                                    }
                                }
                            },
                            "semicolonToken": {
                                "kind": "SemicolonToken",
                                "fullStart": 1380,
                                "fullEnd": 1383,
                                "start": 1380,
                                "end": 1381,
                                "fullWidth": 3,
                                "width": 1,
                                "text": ";",
                                "value": ";",
                                "valueText": ";",
                                "hasTrailingTrivia": true,
                                "hasTrailingNewLine": true,
                                "trailingTrivia": [
                                    {
                                        "kind": "NewLineTrivia",
                                        "text": "\r\n"
                                    }
                                ]
                            }
                        }
                    ],
                    "closeBraceToken": {
                        "kind": "CloseBraceToken",
                        "fullStart": 1383,
                        "fullEnd": 1390,
                        "start": 1387,
                        "end": 1388,
                        "fullWidth": 7,
                        "width": 1,
                        "text": "}",
                        "value": "}",
                        "valueText": "}",
                        "hasLeadingTrivia": true,
                        "hasTrailingTrivia": true,
                        "hasTrailingNewLine": true,
                        "leadingTrivia": [
                            {
                                "kind": "WhitespaceTrivia",
                                "text": "    "
                            }
                        ],
                        "trailingTrivia": [
                            {
                                "kind": "NewLineTrivia",
                                "text": "\r\n"
                            }
                        ]
                    }
                }
            },
            {
                "kind": "ExpressionStatement",
                "fullStart": 1390,
                "fullEnd": 1414,
                "start": 1390,
                "end": 1412,
                "fullWidth": 24,
                "width": 22,
                "expression": {
                    "kind": "InvocationExpression",
                    "fullStart": 1390,
                    "fullEnd": 1411,
                    "start": 1390,
                    "end": 1411,
                    "fullWidth": 21,
                    "width": 21,
                    "expression": {
                        "kind": "IdentifierName",
                        "fullStart": 1390,
                        "fullEnd": 1401,
                        "start": 1390,
                        "end": 1401,
                        "fullWidth": 11,
                        "width": 11,
                        "text": "runTestCase",
                        "value": "runTestCase",
                        "valueText": "runTestCase"
                    },
                    "argumentList": {
                        "kind": "ArgumentList",
                        "fullStart": 1401,
                        "fullEnd": 1411,
                        "start": 1401,
                        "end": 1411,
                        "fullWidth": 10,
                        "width": 10,
                        "openParenToken": {
                            "kind": "OpenParenToken",
                            "fullStart": 1401,
                            "fullEnd": 1402,
                            "start": 1401,
                            "end": 1402,
                            "fullWidth": 1,
                            "width": 1,
                            "text": "(",
                            "value": "(",
                            "valueText": "("
                        },
                        "arguments": [
                            {
                                "kind": "IdentifierName",
                                "fullStart": 1402,
                                "fullEnd": 1410,
                                "start": 1402,
                                "end": 1410,
                                "fullWidth": 8,
                                "width": 8,
                                "text": "testcase",
                                "value": "testcase",
                                "valueText": "testcase"
                            }
                        ],
                        "closeParenToken": {
                            "kind": "CloseParenToken",
                            "fullStart": 1410,
                            "fullEnd": 1411,
                            "start": 1410,
                            "end": 1411,
                            "fullWidth": 1,
                            "width": 1,
                            "text": ")",
                            "value": ")",
                            "valueText": ")"
                        }
                    }
                },
                "semicolonToken": {
                    "kind": "SemicolonToken",
                    "fullStart": 1411,
                    "fullEnd": 1414,
                    "start": 1411,
                    "end": 1412,
                    "fullWidth": 3,
                    "width": 1,
                    "text": ";",
                    "value": ";",
                    "valueText": ";",
                    "hasTrailingTrivia": true,
                    "hasTrailingNewLine": true,
                    "trailingTrivia": [
                        {
                            "kind": "NewLineTrivia",
                            "text": "\r\n"
                        }
                    ]
                }
            }
        ],
        "endOfFileToken": {
            "kind": "EndOfFileToken",
            "fullStart": 1414,
            "fullEnd": 1414,
            "start": 1414,
            "end": 1414,
            "fullWidth": 0,
            "width": 0,
            "text": ""
        }
    },
    "lineMap": {
        "lineStarts": [
            0,
            67,
            152,
            232,
            308,
            380,
            385,
            446,
            521,
            526,
            528,
            530,
            553,
            582,
            628,
            656,
            688,
            703,
            733,
            744,
            746,
            781,
            783,
            826,
            858,
            885,
            901,
            933,
            946,
            948,
            991,
            1023,
            1051,
            1067,
            1099,
            1112,
            1114,
            1157,
            1189,
            1221,
            1249,
            1265,
            1297,
            1310,
            1312,
            1383,
            1390,
            1414
        ],
        "length": 1414
    }
}<|MERGE_RESOLUTION|>--- conflicted
+++ resolved
@@ -247,12 +247,8 @@
                                         "start": 565,
                                         "end": 579,
                                         "fullWidth": 14,
-<<<<<<< HEAD
                                         "width": 14,
-                                        "identifier": {
-=======
                                         "propertyName": {
->>>>>>> 85e84683
                                             "kind": "IdentifierName",
                                             "fullStart": 565,
                                             "fullEnd": 572,
@@ -1044,12 +1040,8 @@
                                         "start": 758,
                                         "end": 778,
                                         "fullWidth": 20,
-<<<<<<< HEAD
                                         "width": 20,
-                                        "identifier": {
-=======
                                         "propertyName": {
->>>>>>> 85e84683
                                             "kind": "IdentifierName",
                                             "fullStart": 758,
                                             "fullEnd": 762,
