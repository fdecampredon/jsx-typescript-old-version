{
    "isDeclaration": false,
    "languageVersion": "EcmaScript5",
    "parseOptions": {
        "allowAutomaticSemicolonInsertion": true
    },
    "sourceUnit": {
        "kind": "SourceUnit",
        "fullStart": 0,
        "fullEnd": 1187,
        "start": 587,
        "end": 1187,
        "fullWidth": 1187,
        "width": 600,
        "isIncrementallyUnusable": true,
        "moduleElements": [
            {
                "kind": "FunctionDeclaration",
                "fullStart": 0,
                "fullEnd": 1163,
                "start": 587,
                "end": 1161,
                "fullWidth": 1163,
                "width": 574,
                "modifiers": [],
                "functionKeyword": {
                    "kind": "FunctionKeyword",
                    "fullStart": 0,
                    "fullEnd": 596,
                    "start": 587,
                    "end": 595,
                    "fullWidth": 596,
                    "width": 8,
                    "text": "function",
                    "value": "function",
                    "valueText": "function",
                    "hasLeadingTrivia": true,
                    "hasLeadingComment": true,
                    "hasLeadingNewLine": true,
                    "hasTrailingTrivia": true,
                    "leadingTrivia": [
                        {
                            "kind": "SingleLineCommentTrivia",
                            "text": "/// Copyright (c) 2012 Ecma International.  All rights reserved. "
                        },
                        {
                            "kind": "NewLineTrivia",
                            "text": "\r\n"
                        },
                        {
                            "kind": "SingleLineCommentTrivia",
                            "text": "/// Ecma International makes this code available under the terms and conditions set"
                        },
                        {
                            "kind": "NewLineTrivia",
                            "text": "\r\n"
                        },
                        {
                            "kind": "SingleLineCommentTrivia",
                            "text": "/// forth on http://hg.ecmascript.org/tests/test262/raw-file/tip/LICENSE (the "
                        },
                        {
                            "kind": "NewLineTrivia",
                            "text": "\r\n"
                        },
                        {
                            "kind": "SingleLineCommentTrivia",
                            "text": "/// \"Use Terms\").   Any redistribution of this code must retain the above "
                        },
                        {
                            "kind": "NewLineTrivia",
                            "text": "\r\n"
                        },
                        {
                            "kind": "SingleLineCommentTrivia",
                            "text": "/// copyright and this notice and otherwise comply with the Use Terms."
                        },
                        {
                            "kind": "NewLineTrivia",
                            "text": "\r\n"
                        },
                        {
                            "kind": "MultiLineCommentTrivia",
                            "text": "/**\r\n * @path ch15/15.4/15.4.4/15.4.4.17/15.4.4.17-2-3.js\r\n * @description Array.prototype.some - 'length' is an own data property that overrides an inherited data property on an Array-like object\r\n */"
                        },
                        {
                            "kind": "NewLineTrivia",
                            "text": "\r\n"
                        },
                        {
                            "kind": "NewLineTrivia",
                            "text": "\r\n"
                        },
                        {
                            "kind": "NewLineTrivia",
                            "text": "\r\n"
                        }
                    ],
                    "trailingTrivia": [
                        {
                            "kind": "WhitespaceTrivia",
                            "text": " "
                        }
                    ]
                },
                "identifier": {
                    "kind": "IdentifierName",
                    "fullStart": 596,
                    "fullEnd": 604,
                    "start": 596,
                    "end": 604,
                    "fullWidth": 8,
                    "width": 8,
                    "text": "testcase",
                    "value": "testcase",
                    "valueText": "testcase"
                },
                "callSignature": {
                    "kind": "CallSignature",
                    "fullStart": 604,
                    "fullEnd": 607,
                    "start": 604,
                    "end": 606,
                    "fullWidth": 3,
                    "width": 2,
                    "parameterList": {
                        "kind": "ParameterList",
                        "fullStart": 604,
                        "fullEnd": 607,
                        "start": 604,
                        "end": 606,
                        "fullWidth": 3,
                        "width": 2,
                        "openParenToken": {
                            "kind": "OpenParenToken",
                            "fullStart": 604,
                            "fullEnd": 605,
                            "start": 604,
                            "end": 605,
                            "fullWidth": 1,
                            "width": 1,
                            "text": "(",
                            "value": "(",
                            "valueText": "("
                        },
                        "parameters": [],
                        "closeParenToken": {
                            "kind": "CloseParenToken",
                            "fullStart": 605,
                            "fullEnd": 607,
                            "start": 605,
                            "end": 606,
                            "fullWidth": 2,
                            "width": 1,
                            "text": ")",
                            "value": ")",
                            "valueText": ")",
                            "hasTrailingTrivia": true,
                            "trailingTrivia": [
                                {
                                    "kind": "WhitespaceTrivia",
                                    "text": " "
                                }
                            ]
                        }
                    }
                },
                "block": {
                    "kind": "Block",
                    "fullStart": 607,
                    "fullEnd": 1163,
                    "start": 607,
                    "end": 1161,
                    "fullWidth": 556,
                    "width": 554,
                    "openBraceToken": {
                        "kind": "OpenBraceToken",
                        "fullStart": 607,
                        "fullEnd": 610,
                        "start": 607,
                        "end": 608,
                        "fullWidth": 3,
                        "width": 1,
                        "text": "{",
                        "value": "{",
                        "valueText": "{",
                        "hasTrailingTrivia": true,
                        "hasTrailingNewLine": true,
                        "trailingTrivia": [
                            {
                                "kind": "NewLineTrivia",
                                "text": "\r\n"
                            }
                        ]
                    },
                    "statements": [
                        {
                            "kind": "FunctionDeclaration",
                            "fullStart": 610,
                            "fullEnd": 698,
                            "start": 618,
                            "end": 696,
                            "fullWidth": 88,
                            "width": 78,
                            "modifiers": [],
                            "functionKeyword": {
                                "kind": "FunctionKeyword",
                                "fullStart": 610,
                                "fullEnd": 627,
                                "start": 618,
                                "end": 626,
                                "fullWidth": 17,
                                "width": 8,
                                "text": "function",
                                "value": "function",
                                "valueText": "function",
                                "hasLeadingTrivia": true,
                                "hasTrailingTrivia": true,
                                "leadingTrivia": [
                                    {
                                        "kind": "WhitespaceTrivia",
                                        "text": "        "
                                    }
                                ],
                                "trailingTrivia": [
                                    {
                                        "kind": "WhitespaceTrivia",
                                        "text": " "
                                    }
                                ]
                            },
                            "identifier": {
                                "kind": "IdentifierName",
                                "fullStart": 627,
                                "fullEnd": 638,
                                "start": 627,
                                "end": 638,
                                "fullWidth": 11,
                                "width": 11,
                                "text": "callbackfn1",
                                "value": "callbackfn1",
                                "valueText": "callbackfn1"
                            },
                            "callSignature": {
                                "kind": "CallSignature",
                                "fullStart": 638,
                                "fullEnd": 654,
                                "start": 638,
                                "end": 653,
                                "fullWidth": 16,
                                "width": 15,
                                "parameterList": {
                                    "kind": "ParameterList",
                                    "fullStart": 638,
                                    "fullEnd": 654,
                                    "start": 638,
                                    "end": 653,
                                    "fullWidth": 16,
                                    "width": 15,
                                    "openParenToken": {
                                        "kind": "OpenParenToken",
                                        "fullStart": 638,
                                        "fullEnd": 639,
                                        "start": 638,
                                        "end": 639,
                                        "fullWidth": 1,
                                        "width": 1,
                                        "text": "(",
                                        "value": "(",
                                        "valueText": "("
                                    },
                                    "parameters": [
                                        {
                                            "kind": "Parameter",
                                            "fullStart": 639,
                                            "fullEnd": 642,
                                            "start": 639,
                                            "end": 642,
                                            "fullWidth": 3,
<<<<<<< HEAD
                                            "width": 3,
=======
                                            "modifiers": [],
>>>>>>> e3c38734
                                            "identifier": {
                                                "kind": "IdentifierName",
                                                "fullStart": 639,
                                                "fullEnd": 642,
                                                "start": 639,
                                                "end": 642,
                                                "fullWidth": 3,
                                                "width": 3,
                                                "text": "val",
                                                "value": "val",
                                                "valueText": "val"
                                            }
                                        },
                                        {
                                            "kind": "CommaToken",
                                            "fullStart": 642,
                                            "fullEnd": 644,
                                            "start": 642,
                                            "end": 643,
                                            "fullWidth": 2,
                                            "width": 1,
                                            "text": ",",
                                            "value": ",",
                                            "valueText": ",",
                                            "hasTrailingTrivia": true,
                                            "trailingTrivia": [
                                                {
                                                    "kind": "WhitespaceTrivia",
                                                    "text": " "
                                                }
                                            ]
                                        },
                                        {
                                            "kind": "Parameter",
                                            "fullStart": 644,
                                            "fullEnd": 647,
                                            "start": 644,
                                            "end": 647,
                                            "fullWidth": 3,
<<<<<<< HEAD
                                            "width": 3,
=======
                                            "modifiers": [],
>>>>>>> e3c38734
                                            "identifier": {
                                                "kind": "IdentifierName",
                                                "fullStart": 644,
                                                "fullEnd": 647,
                                                "start": 644,
                                                "end": 647,
                                                "fullWidth": 3,
                                                "width": 3,
                                                "text": "idx",
                                                "value": "idx",
                                                "valueText": "idx"
                                            }
                                        },
                                        {
                                            "kind": "CommaToken",
                                            "fullStart": 647,
                                            "fullEnd": 649,
                                            "start": 647,
                                            "end": 648,
                                            "fullWidth": 2,
                                            "width": 1,
                                            "text": ",",
                                            "value": ",",
                                            "valueText": ",",
                                            "hasTrailingTrivia": true,
                                            "trailingTrivia": [
                                                {
                                                    "kind": "WhitespaceTrivia",
                                                    "text": " "
                                                }
                                            ]
                                        },
                                        {
                                            "kind": "Parameter",
                                            "fullStart": 649,
                                            "fullEnd": 652,
                                            "start": 649,
                                            "end": 652,
                                            "fullWidth": 3,
<<<<<<< HEAD
                                            "width": 3,
=======
                                            "modifiers": [],
>>>>>>> e3c38734
                                            "identifier": {
                                                "kind": "IdentifierName",
                                                "fullStart": 649,
                                                "fullEnd": 652,
                                                "start": 649,
                                                "end": 652,
                                                "fullWidth": 3,
                                                "width": 3,
                                                "text": "obj",
                                                "value": "obj",
                                                "valueText": "obj"
                                            }
                                        }
                                    ],
                                    "closeParenToken": {
                                        "kind": "CloseParenToken",
                                        "fullStart": 652,
                                        "fullEnd": 654,
                                        "start": 652,
                                        "end": 653,
                                        "fullWidth": 2,
                                        "width": 1,
                                        "text": ")",
                                        "value": ")",
                                        "valueText": ")",
                                        "hasTrailingTrivia": true,
                                        "trailingTrivia": [
                                            {
                                                "kind": "WhitespaceTrivia",
                                                "text": " "
                                            }
                                        ]
                                    }
                                }
                            },
                            "block": {
                                "kind": "Block",
                                "fullStart": 654,
                                "fullEnd": 698,
                                "start": 654,
                                "end": 696,
                                "fullWidth": 44,
                                "width": 42,
                                "openBraceToken": {
                                    "kind": "OpenBraceToken",
                                    "fullStart": 654,
                                    "fullEnd": 657,
                                    "start": 654,
                                    "end": 655,
                                    "fullWidth": 3,
                                    "width": 1,
                                    "text": "{",
                                    "value": "{",
                                    "valueText": "{",
                                    "hasTrailingTrivia": true,
                                    "hasTrailingNewLine": true,
                                    "trailingTrivia": [
                                        {
                                            "kind": "NewLineTrivia",
                                            "text": "\r\n"
                                        }
                                    ]
                                },
                                "statements": [
                                    {
                                        "kind": "ReturnStatement",
                                        "fullStart": 657,
                                        "fullEnd": 687,
                                        "start": 669,
                                        "end": 685,
                                        "fullWidth": 30,
                                        "width": 16,
                                        "returnKeyword": {
                                            "kind": "ReturnKeyword",
                                            "fullStart": 657,
                                            "fullEnd": 676,
                                            "start": 669,
                                            "end": 675,
                                            "fullWidth": 19,
                                            "width": 6,
                                            "text": "return",
                                            "value": "return",
                                            "valueText": "return",
                                            "hasLeadingTrivia": true,
                                            "hasTrailingTrivia": true,
                                            "leadingTrivia": [
                                                {
                                                    "kind": "WhitespaceTrivia",
                                                    "text": "            "
                                                }
                                            ],
                                            "trailingTrivia": [
                                                {
                                                    "kind": "WhitespaceTrivia",
                                                    "text": " "
                                                }
                                            ]
                                        },
                                        "expression": {
                                            "kind": "GreaterThanExpression",
                                            "fullStart": 676,
                                            "fullEnd": 684,
                                            "start": 676,
                                            "end": 684,
                                            "fullWidth": 8,
                                            "width": 8,
                                            "left": {
                                                "kind": "IdentifierName",
                                                "fullStart": 676,
                                                "fullEnd": 680,
                                                "start": 676,
                                                "end": 679,
                                                "fullWidth": 4,
                                                "width": 3,
                                                "text": "val",
                                                "value": "val",
                                                "valueText": "val",
                                                "hasTrailingTrivia": true,
                                                "trailingTrivia": [
                                                    {
                                                        "kind": "WhitespaceTrivia",
                                                        "text": " "
                                                    }
                                                ]
                                            },
                                            "operatorToken": {
                                                "kind": "GreaterThanToken",
                                                "fullStart": 680,
                                                "fullEnd": 682,
                                                "start": 680,
                                                "end": 681,
                                                "fullWidth": 2,
                                                "width": 1,
                                                "text": ">",
                                                "value": ">",
                                                "valueText": ">",
                                                "hasTrailingTrivia": true,
                                                "trailingTrivia": [
                                                    {
                                                        "kind": "WhitespaceTrivia",
                                                        "text": " "
                                                    }
                                                ]
                                            },
                                            "right": {
                                                "kind": "NumericLiteral",
                                                "fullStart": 682,
                                                "fullEnd": 684,
                                                "start": 682,
                                                "end": 684,
                                                "fullWidth": 2,
                                                "width": 2,
                                                "text": "10",
                                                "value": 10,
                                                "valueText": "10"
                                            }
                                        },
                                        "semicolonToken": {
                                            "kind": "SemicolonToken",
                                            "fullStart": 684,
                                            "fullEnd": 687,
                                            "start": 684,
                                            "end": 685,
                                            "fullWidth": 3,
                                            "width": 1,
                                            "text": ";",
                                            "value": ";",
                                            "valueText": ";",
                                            "hasTrailingTrivia": true,
                                            "hasTrailingNewLine": true,
                                            "trailingTrivia": [
                                                {
                                                    "kind": "NewLineTrivia",
                                                    "text": "\r\n"
                                                }
                                            ]
                                        }
                                    }
                                ],
                                "closeBraceToken": {
                                    "kind": "CloseBraceToken",
                                    "fullStart": 687,
                                    "fullEnd": 698,
                                    "start": 695,
                                    "end": 696,
                                    "fullWidth": 11,
                                    "width": 1,
                                    "text": "}",
                                    "value": "}",
                                    "valueText": "}",
                                    "hasLeadingTrivia": true,
                                    "hasTrailingTrivia": true,
                                    "hasTrailingNewLine": true,
                                    "leadingTrivia": [
                                        {
                                            "kind": "WhitespaceTrivia",
                                            "text": "        "
                                        }
                                    ],
                                    "trailingTrivia": [
                                        {
                                            "kind": "NewLineTrivia",
                                            "text": "\r\n"
                                        }
                                    ]
                                }
                            }
                        },
                        {
                            "kind": "FunctionDeclaration",
                            "fullStart": 698,
                            "fullEnd": 788,
                            "start": 708,
                            "end": 786,
                            "fullWidth": 90,
                            "width": 78,
                            "modifiers": [],
                            "functionKeyword": {
                                "kind": "FunctionKeyword",
                                "fullStart": 698,
                                "fullEnd": 717,
                                "start": 708,
                                "end": 716,
                                "fullWidth": 19,
                                "width": 8,
                                "text": "function",
                                "value": "function",
                                "valueText": "function",
                                "hasLeadingTrivia": true,
                                "hasLeadingNewLine": true,
                                "hasTrailingTrivia": true,
                                "leadingTrivia": [
                                    {
                                        "kind": "NewLineTrivia",
                                        "text": "\r\n"
                                    },
                                    {
                                        "kind": "WhitespaceTrivia",
                                        "text": "        "
                                    }
                                ],
                                "trailingTrivia": [
                                    {
                                        "kind": "WhitespaceTrivia",
                                        "text": " "
                                    }
                                ]
                            },
                            "identifier": {
                                "kind": "IdentifierName",
                                "fullStart": 717,
                                "fullEnd": 728,
                                "start": 717,
                                "end": 728,
                                "fullWidth": 11,
                                "width": 11,
                                "text": "callbackfn2",
                                "value": "callbackfn2",
                                "valueText": "callbackfn2"
                            },
                            "callSignature": {
                                "kind": "CallSignature",
                                "fullStart": 728,
                                "fullEnd": 744,
                                "start": 728,
                                "end": 743,
                                "fullWidth": 16,
                                "width": 15,
                                "parameterList": {
                                    "kind": "ParameterList",
                                    "fullStart": 728,
                                    "fullEnd": 744,
                                    "start": 728,
                                    "end": 743,
                                    "fullWidth": 16,
                                    "width": 15,
                                    "openParenToken": {
                                        "kind": "OpenParenToken",
                                        "fullStart": 728,
                                        "fullEnd": 729,
                                        "start": 728,
                                        "end": 729,
                                        "fullWidth": 1,
                                        "width": 1,
                                        "text": "(",
                                        "value": "(",
                                        "valueText": "("
                                    },
                                    "parameters": [
                                        {
                                            "kind": "Parameter",
                                            "fullStart": 729,
                                            "fullEnd": 732,
                                            "start": 729,
                                            "end": 732,
                                            "fullWidth": 3,
<<<<<<< HEAD
                                            "width": 3,
=======
                                            "modifiers": [],
>>>>>>> e3c38734
                                            "identifier": {
                                                "kind": "IdentifierName",
                                                "fullStart": 729,
                                                "fullEnd": 732,
                                                "start": 729,
                                                "end": 732,
                                                "fullWidth": 3,
                                                "width": 3,
                                                "text": "val",
                                                "value": "val",
                                                "valueText": "val"
                                            }
                                        },
                                        {
                                            "kind": "CommaToken",
                                            "fullStart": 732,
                                            "fullEnd": 734,
                                            "start": 732,
                                            "end": 733,
                                            "fullWidth": 2,
                                            "width": 1,
                                            "text": ",",
                                            "value": ",",
                                            "valueText": ",",
                                            "hasTrailingTrivia": true,
                                            "trailingTrivia": [
                                                {
                                                    "kind": "WhitespaceTrivia",
                                                    "text": " "
                                                }
                                            ]
                                        },
                                        {
                                            "kind": "Parameter",
                                            "fullStart": 734,
                                            "fullEnd": 737,
                                            "start": 734,
                                            "end": 737,
                                            "fullWidth": 3,
<<<<<<< HEAD
                                            "width": 3,
=======
                                            "modifiers": [],
>>>>>>> e3c38734
                                            "identifier": {
                                                "kind": "IdentifierName",
                                                "fullStart": 734,
                                                "fullEnd": 737,
                                                "start": 734,
                                                "end": 737,
                                                "fullWidth": 3,
                                                "width": 3,
                                                "text": "idx",
                                                "value": "idx",
                                                "valueText": "idx"
                                            }
                                        },
                                        {
                                            "kind": "CommaToken",
                                            "fullStart": 737,
                                            "fullEnd": 739,
                                            "start": 737,
                                            "end": 738,
                                            "fullWidth": 2,
                                            "width": 1,
                                            "text": ",",
                                            "value": ",",
                                            "valueText": ",",
                                            "hasTrailingTrivia": true,
                                            "trailingTrivia": [
                                                {
                                                    "kind": "WhitespaceTrivia",
                                                    "text": " "
                                                }
                                            ]
                                        },
                                        {
                                            "kind": "Parameter",
                                            "fullStart": 739,
                                            "fullEnd": 742,
                                            "start": 739,
                                            "end": 742,
                                            "fullWidth": 3,
<<<<<<< HEAD
                                            "width": 3,
=======
                                            "modifiers": [],
>>>>>>> e3c38734
                                            "identifier": {
                                                "kind": "IdentifierName",
                                                "fullStart": 739,
                                                "fullEnd": 742,
                                                "start": 739,
                                                "end": 742,
                                                "fullWidth": 3,
                                                "width": 3,
                                                "text": "obj",
                                                "value": "obj",
                                                "valueText": "obj"
                                            }
                                        }
                                    ],
                                    "closeParenToken": {
                                        "kind": "CloseParenToken",
                                        "fullStart": 742,
                                        "fullEnd": 744,
                                        "start": 742,
                                        "end": 743,
                                        "fullWidth": 2,
                                        "width": 1,
                                        "text": ")",
                                        "value": ")",
                                        "valueText": ")",
                                        "hasTrailingTrivia": true,
                                        "trailingTrivia": [
                                            {
                                                "kind": "WhitespaceTrivia",
                                                "text": " "
                                            }
                                        ]
                                    }
                                }
                            },
                            "block": {
                                "kind": "Block",
                                "fullStart": 744,
                                "fullEnd": 788,
                                "start": 744,
                                "end": 786,
                                "fullWidth": 44,
                                "width": 42,
                                "openBraceToken": {
                                    "kind": "OpenBraceToken",
                                    "fullStart": 744,
                                    "fullEnd": 747,
                                    "start": 744,
                                    "end": 745,
                                    "fullWidth": 3,
                                    "width": 1,
                                    "text": "{",
                                    "value": "{",
                                    "valueText": "{",
                                    "hasTrailingTrivia": true,
                                    "hasTrailingNewLine": true,
                                    "trailingTrivia": [
                                        {
                                            "kind": "NewLineTrivia",
                                            "text": "\r\n"
                                        }
                                    ]
                                },
                                "statements": [
                                    {
                                        "kind": "ReturnStatement",
                                        "fullStart": 747,
                                        "fullEnd": 777,
                                        "start": 759,
                                        "end": 775,
                                        "fullWidth": 30,
                                        "width": 16,
                                        "returnKeyword": {
                                            "kind": "ReturnKeyword",
                                            "fullStart": 747,
                                            "fullEnd": 766,
                                            "start": 759,
                                            "end": 765,
                                            "fullWidth": 19,
                                            "width": 6,
                                            "text": "return",
                                            "value": "return",
                                            "valueText": "return",
                                            "hasLeadingTrivia": true,
                                            "hasTrailingTrivia": true,
                                            "leadingTrivia": [
                                                {
                                                    "kind": "WhitespaceTrivia",
                                                    "text": "            "
                                                }
                                            ],
                                            "trailingTrivia": [
                                                {
                                                    "kind": "WhitespaceTrivia",
                                                    "text": " "
                                                }
                                            ]
                                        },
                                        "expression": {
                                            "kind": "GreaterThanExpression",
                                            "fullStart": 766,
                                            "fullEnd": 774,
                                            "start": 766,
                                            "end": 774,
                                            "fullWidth": 8,
                                            "width": 8,
                                            "left": {
                                                "kind": "IdentifierName",
                                                "fullStart": 766,
                                                "fullEnd": 770,
                                                "start": 766,
                                                "end": 769,
                                                "fullWidth": 4,
                                                "width": 3,
                                                "text": "val",
                                                "value": "val",
                                                "valueText": "val",
                                                "hasTrailingTrivia": true,
                                                "trailingTrivia": [
                                                    {
                                                        "kind": "WhitespaceTrivia",
                                                        "text": " "
                                                    }
                                                ]
                                            },
                                            "operatorToken": {
                                                "kind": "GreaterThanToken",
                                                "fullStart": 770,
                                                "fullEnd": 772,
                                                "start": 770,
                                                "end": 771,
                                                "fullWidth": 2,
                                                "width": 1,
                                                "text": ">",
                                                "value": ">",
                                                "valueText": ">",
                                                "hasTrailingTrivia": true,
                                                "trailingTrivia": [
                                                    {
                                                        "kind": "WhitespaceTrivia",
                                                        "text": " "
                                                    }
                                                ]
                                            },
                                            "right": {
                                                "kind": "NumericLiteral",
                                                "fullStart": 772,
                                                "fullEnd": 774,
                                                "start": 772,
                                                "end": 774,
                                                "fullWidth": 2,
                                                "width": 2,
                                                "text": "11",
                                                "value": 11,
                                                "valueText": "11"
                                            }
                                        },
                                        "semicolonToken": {
                                            "kind": "SemicolonToken",
                                            "fullStart": 774,
                                            "fullEnd": 777,
                                            "start": 774,
                                            "end": 775,
                                            "fullWidth": 3,
                                            "width": 1,
                                            "text": ";",
                                            "value": ";",
                                            "valueText": ";",
                                            "hasTrailingTrivia": true,
                                            "hasTrailingNewLine": true,
                                            "trailingTrivia": [
                                                {
                                                    "kind": "NewLineTrivia",
                                                    "text": "\r\n"
                                                }
                                            ]
                                        }
                                    }
                                ],
                                "closeBraceToken": {
                                    "kind": "CloseBraceToken",
                                    "fullStart": 777,
                                    "fullEnd": 788,
                                    "start": 785,
                                    "end": 786,
                                    "fullWidth": 11,
                                    "width": 1,
                                    "text": "}",
                                    "value": "}",
                                    "valueText": "}",
                                    "hasLeadingTrivia": true,
                                    "hasTrailingTrivia": true,
                                    "hasTrailingNewLine": true,
                                    "leadingTrivia": [
                                        {
                                            "kind": "WhitespaceTrivia",
                                            "text": "        "
                                        }
                                    ],
                                    "trailingTrivia": [
                                        {
                                            "kind": "NewLineTrivia",
                                            "text": "\r\n"
                                        }
                                    ]
                                }
                            }
                        },
                        {
                            "kind": "VariableStatement",
                            "fullStart": 788,
                            "fullEnd": 826,
                            "start": 798,
                            "end": 824,
                            "fullWidth": 38,
                            "width": 26,
                            "modifiers": [],
                            "variableDeclaration": {
                                "kind": "VariableDeclaration",
                                "fullStart": 788,
                                "fullEnd": 823,
                                "start": 798,
                                "end": 823,
                                "fullWidth": 35,
                                "width": 25,
                                "varKeyword": {
                                    "kind": "VarKeyword",
                                    "fullStart": 788,
                                    "fullEnd": 802,
                                    "start": 798,
                                    "end": 801,
                                    "fullWidth": 14,
                                    "width": 3,
                                    "text": "var",
                                    "value": "var",
                                    "valueText": "var",
                                    "hasLeadingTrivia": true,
                                    "hasLeadingNewLine": true,
                                    "hasTrailingTrivia": true,
                                    "leadingTrivia": [
                                        {
                                            "kind": "NewLineTrivia",
                                            "text": "\r\n"
                                        },
                                        {
                                            "kind": "WhitespaceTrivia",
                                            "text": "        "
                                        }
                                    ],
                                    "trailingTrivia": [
                                        {
                                            "kind": "WhitespaceTrivia",
                                            "text": " "
                                        }
                                    ]
                                },
                                "variableDeclarators": [
                                    {
                                        "kind": "VariableDeclarator",
                                        "fullStart": 802,
                                        "fullEnd": 823,
                                        "start": 802,
                                        "end": 823,
                                        "fullWidth": 21,
                                        "width": 21,
                                        "identifier": {
                                            "kind": "IdentifierName",
                                            "fullStart": 802,
                                            "fullEnd": 808,
                                            "start": 802,
                                            "end": 807,
                                            "fullWidth": 6,
                                            "width": 5,
                                            "text": "proto",
                                            "value": "proto",
                                            "valueText": "proto",
                                            "hasTrailingTrivia": true,
                                            "trailingTrivia": [
                                                {
                                                    "kind": "WhitespaceTrivia",
                                                    "text": " "
                                                }
                                            ]
                                        },
                                        "equalsValueClause": {
                                            "kind": "EqualsValueClause",
                                            "fullStart": 808,
                                            "fullEnd": 823,
                                            "start": 808,
                                            "end": 823,
                                            "fullWidth": 15,
                                            "width": 15,
                                            "equalsToken": {
                                                "kind": "EqualsToken",
                                                "fullStart": 808,
                                                "fullEnd": 810,
                                                "start": 808,
                                                "end": 809,
                                                "fullWidth": 2,
                                                "width": 1,
                                                "text": "=",
                                                "value": "=",
                                                "valueText": "=",
                                                "hasTrailingTrivia": true,
                                                "trailingTrivia": [
                                                    {
                                                        "kind": "WhitespaceTrivia",
                                                        "text": " "
                                                    }
                                                ]
                                            },
                                            "value": {
                                                "kind": "ObjectLiteralExpression",
                                                "fullStart": 810,
                                                "fullEnd": 823,
                                                "start": 810,
                                                "end": 823,
                                                "fullWidth": 13,
                                                "width": 13,
                                                "openBraceToken": {
                                                    "kind": "OpenBraceToken",
                                                    "fullStart": 810,
                                                    "fullEnd": 812,
                                                    "start": 810,
                                                    "end": 811,
                                                    "fullWidth": 2,
                                                    "width": 1,
                                                    "text": "{",
                                                    "value": "{",
                                                    "valueText": "{",
                                                    "hasTrailingTrivia": true,
                                                    "trailingTrivia": [
                                                        {
                                                            "kind": "WhitespaceTrivia",
                                                            "text": " "
                                                        }
                                                    ]
                                                },
                                                "propertyAssignments": [
                                                    {
                                                        "kind": "SimplePropertyAssignment",
                                                        "fullStart": 812,
                                                        "fullEnd": 822,
                                                        "start": 812,
                                                        "end": 821,
                                                        "fullWidth": 10,
                                                        "width": 9,
                                                        "propertyName": {
                                                            "kind": "IdentifierName",
                                                            "fullStart": 812,
                                                            "fullEnd": 818,
                                                            "start": 812,
                                                            "end": 818,
                                                            "fullWidth": 6,
                                                            "width": 6,
                                                            "text": "length",
                                                            "value": "length",
                                                            "valueText": "length"
                                                        },
                                                        "colonToken": {
                                                            "kind": "ColonToken",
                                                            "fullStart": 818,
                                                            "fullEnd": 820,
                                                            "start": 818,
                                                            "end": 819,
                                                            "fullWidth": 2,
                                                            "width": 1,
                                                            "text": ":",
                                                            "value": ":",
                                                            "valueText": ":",
                                                            "hasTrailingTrivia": true,
                                                            "trailingTrivia": [
                                                                {
                                                                    "kind": "WhitespaceTrivia",
                                                                    "text": " "
                                                                }
                                                            ]
                                                        },
                                                        "expression": {
                                                            "kind": "NumericLiteral",
                                                            "fullStart": 820,
                                                            "fullEnd": 822,
                                                            "start": 820,
                                                            "end": 821,
                                                            "fullWidth": 2,
                                                            "width": 1,
                                                            "text": "3",
                                                            "value": 3,
                                                            "valueText": "3",
                                                            "hasTrailingTrivia": true,
                                                            "trailingTrivia": [
                                                                {
                                                                    "kind": "WhitespaceTrivia",
                                                                    "text": " "
                                                                }
                                                            ]
                                                        }
                                                    }
                                                ],
                                                "closeBraceToken": {
                                                    "kind": "CloseBraceToken",
                                                    "fullStart": 822,
                                                    "fullEnd": 823,
                                                    "start": 822,
                                                    "end": 823,
                                                    "fullWidth": 1,
                                                    "width": 1,
                                                    "text": "}",
                                                    "value": "}",
                                                    "valueText": "}"
                                                }
                                            }
                                        }
                                    }
                                ]
                            },
                            "semicolonToken": {
                                "kind": "SemicolonToken",
                                "fullStart": 823,
                                "fullEnd": 826,
                                "start": 823,
                                "end": 824,
                                "fullWidth": 3,
                                "width": 1,
                                "text": ";",
                                "value": ";",
                                "valueText": ";",
                                "hasTrailingTrivia": true,
                                "hasTrailingNewLine": true,
                                "trailingTrivia": [
                                    {
                                        "kind": "NewLineTrivia",
                                        "text": "\r\n"
                                    }
                                ]
                            }
                        },
                        {
                            "kind": "VariableStatement",
                            "fullStart": 826,
                            "fullEnd": 864,
                            "start": 836,
                            "end": 862,
                            "fullWidth": 38,
                            "width": 26,
                            "modifiers": [],
                            "variableDeclaration": {
                                "kind": "VariableDeclaration",
                                "fullStart": 826,
                                "fullEnd": 861,
                                "start": 836,
                                "end": 861,
                                "fullWidth": 35,
                                "width": 25,
                                "varKeyword": {
                                    "kind": "VarKeyword",
                                    "fullStart": 826,
                                    "fullEnd": 840,
                                    "start": 836,
                                    "end": 839,
                                    "fullWidth": 14,
                                    "width": 3,
                                    "text": "var",
                                    "value": "var",
                                    "valueText": "var",
                                    "hasLeadingTrivia": true,
                                    "hasLeadingNewLine": true,
                                    "hasTrailingTrivia": true,
                                    "leadingTrivia": [
                                        {
                                            "kind": "NewLineTrivia",
                                            "text": "\r\n"
                                        },
                                        {
                                            "kind": "WhitespaceTrivia",
                                            "text": "        "
                                        }
                                    ],
                                    "trailingTrivia": [
                                        {
                                            "kind": "WhitespaceTrivia",
                                            "text": " "
                                        }
                                    ]
                                },
                                "variableDeclarators": [
                                    {
                                        "kind": "VariableDeclarator",
                                        "fullStart": 840,
                                        "fullEnd": 861,
                                        "start": 840,
                                        "end": 861,
                                        "fullWidth": 21,
                                        "width": 21,
                                        "identifier": {
                                            "kind": "IdentifierName",
                                            "fullStart": 840,
                                            "fullEnd": 844,
                                            "start": 840,
                                            "end": 843,
                                            "fullWidth": 4,
                                            "width": 3,
                                            "text": "Con",
                                            "value": "Con",
                                            "valueText": "Con",
                                            "hasTrailingTrivia": true,
                                            "trailingTrivia": [
                                                {
                                                    "kind": "WhitespaceTrivia",
                                                    "text": " "
                                                }
                                            ]
                                        },
                                        "equalsValueClause": {
                                            "kind": "EqualsValueClause",
                                            "fullStart": 844,
                                            "fullEnd": 861,
                                            "start": 844,
                                            "end": 861,
                                            "fullWidth": 17,
                                            "width": 17,
                                            "equalsToken": {
                                                "kind": "EqualsToken",
                                                "fullStart": 844,
                                                "fullEnd": 846,
                                                "start": 844,
                                                "end": 845,
                                                "fullWidth": 2,
                                                "width": 1,
                                                "text": "=",
                                                "value": "=",
                                                "valueText": "=",
                                                "hasTrailingTrivia": true,
                                                "trailingTrivia": [
                                                    {
                                                        "kind": "WhitespaceTrivia",
                                                        "text": " "
                                                    }
                                                ]
                                            },
                                            "value": {
                                                "kind": "FunctionExpression",
                                                "fullStart": 846,
                                                "fullEnd": 861,
                                                "start": 846,
                                                "end": 861,
                                                "fullWidth": 15,
                                                "width": 15,
                                                "functionKeyword": {
                                                    "kind": "FunctionKeyword",
                                                    "fullStart": 846,
                                                    "fullEnd": 855,
                                                    "start": 846,
                                                    "end": 854,
                                                    "fullWidth": 9,
                                                    "width": 8,
                                                    "text": "function",
                                                    "value": "function",
                                                    "valueText": "function",
                                                    "hasTrailingTrivia": true,
                                                    "trailingTrivia": [
                                                        {
                                                            "kind": "WhitespaceTrivia",
                                                            "text": " "
                                                        }
                                                    ]
                                                },
                                                "callSignature": {
                                                    "kind": "CallSignature",
                                                    "fullStart": 855,
                                                    "fullEnd": 858,
                                                    "start": 855,
                                                    "end": 857,
                                                    "fullWidth": 3,
                                                    "width": 2,
                                                    "parameterList": {
                                                        "kind": "ParameterList",
                                                        "fullStart": 855,
                                                        "fullEnd": 858,
                                                        "start": 855,
                                                        "end": 857,
                                                        "fullWidth": 3,
                                                        "width": 2,
                                                        "openParenToken": {
                                                            "kind": "OpenParenToken",
                                                            "fullStart": 855,
                                                            "fullEnd": 856,
                                                            "start": 855,
                                                            "end": 856,
                                                            "fullWidth": 1,
                                                            "width": 1,
                                                            "text": "(",
                                                            "value": "(",
                                                            "valueText": "("
                                                        },
                                                        "parameters": [],
                                                        "closeParenToken": {
                                                            "kind": "CloseParenToken",
                                                            "fullStart": 856,
                                                            "fullEnd": 858,
                                                            "start": 856,
                                                            "end": 857,
                                                            "fullWidth": 2,
                                                            "width": 1,
                                                            "text": ")",
                                                            "value": ")",
                                                            "valueText": ")",
                                                            "hasTrailingTrivia": true,
                                                            "trailingTrivia": [
                                                                {
                                                                    "kind": "WhitespaceTrivia",
                                                                    "text": " "
                                                                }
                                                            ]
                                                        }
                                                    }
                                                },
                                                "block": {
                                                    "kind": "Block",
                                                    "fullStart": 858,
                                                    "fullEnd": 861,
                                                    "start": 858,
                                                    "end": 861,
                                                    "fullWidth": 3,
                                                    "width": 3,
                                                    "openBraceToken": {
                                                        "kind": "OpenBraceToken",
                                                        "fullStart": 858,
                                                        "fullEnd": 860,
                                                        "start": 858,
                                                        "end": 859,
                                                        "fullWidth": 2,
                                                        "width": 1,
                                                        "text": "{",
                                                        "value": "{",
                                                        "valueText": "{",
                                                        "hasTrailingTrivia": true,
                                                        "trailingTrivia": [
                                                            {
                                                                "kind": "WhitespaceTrivia",
                                                                "text": " "
                                                            }
                                                        ]
                                                    },
                                                    "statements": [],
                                                    "closeBraceToken": {
                                                        "kind": "CloseBraceToken",
                                                        "fullStart": 860,
                                                        "fullEnd": 861,
                                                        "start": 860,
                                                        "end": 861,
                                                        "fullWidth": 1,
                                                        "width": 1,
                                                        "text": "}",
                                                        "value": "}",
                                                        "valueText": "}"
                                                    }
                                                }
                                            }
                                        }
                                    }
                                ]
                            },
                            "semicolonToken": {
                                "kind": "SemicolonToken",
                                "fullStart": 861,
                                "fullEnd": 864,
                                "start": 861,
                                "end": 862,
                                "fullWidth": 3,
                                "width": 1,
                                "text": ";",
                                "value": ";",
                                "valueText": ";",
                                "hasTrailingTrivia": true,
                                "hasTrailingNewLine": true,
                                "trailingTrivia": [
                                    {
                                        "kind": "NewLineTrivia",
                                        "text": "\r\n"
                                    }
                                ]
                            }
                        },
                        {
                            "kind": "ExpressionStatement",
                            "fullStart": 864,
                            "fullEnd": 896,
                            "start": 872,
                            "end": 894,
                            "fullWidth": 32,
                            "width": 22,
                            "expression": {
                                "kind": "AssignmentExpression",
                                "fullStart": 864,
                                "fullEnd": 893,
                                "start": 872,
                                "end": 893,
                                "fullWidth": 29,
                                "width": 21,
                                "left": {
                                    "kind": "MemberAccessExpression",
                                    "fullStart": 864,
                                    "fullEnd": 886,
                                    "start": 872,
                                    "end": 885,
                                    "fullWidth": 22,
                                    "width": 13,
                                    "expression": {
                                        "kind": "IdentifierName",
                                        "fullStart": 864,
                                        "fullEnd": 875,
                                        "start": 872,
                                        "end": 875,
                                        "fullWidth": 11,
                                        "width": 3,
                                        "text": "Con",
                                        "value": "Con",
                                        "valueText": "Con",
                                        "hasLeadingTrivia": true,
                                        "leadingTrivia": [
                                            {
                                                "kind": "WhitespaceTrivia",
                                                "text": "        "
                                            }
                                        ]
                                    },
                                    "dotToken": {
                                        "kind": "DotToken",
                                        "fullStart": 875,
                                        "fullEnd": 876,
                                        "start": 875,
                                        "end": 876,
                                        "fullWidth": 1,
                                        "width": 1,
                                        "text": ".",
                                        "value": ".",
                                        "valueText": "."
                                    },
                                    "name": {
                                        "kind": "IdentifierName",
                                        "fullStart": 876,
                                        "fullEnd": 886,
                                        "start": 876,
                                        "end": 885,
                                        "fullWidth": 10,
                                        "width": 9,
                                        "text": "prototype",
                                        "value": "prototype",
                                        "valueText": "prototype",
                                        "hasTrailingTrivia": true,
                                        "trailingTrivia": [
                                            {
                                                "kind": "WhitespaceTrivia",
                                                "text": " "
                                            }
                                        ]
                                    }
                                },
                                "operatorToken": {
                                    "kind": "EqualsToken",
                                    "fullStart": 886,
                                    "fullEnd": 888,
                                    "start": 886,
                                    "end": 887,
                                    "fullWidth": 2,
                                    "width": 1,
                                    "text": "=",
                                    "value": "=",
                                    "valueText": "=",
                                    "hasTrailingTrivia": true,
                                    "trailingTrivia": [
                                        {
                                            "kind": "WhitespaceTrivia",
                                            "text": " "
                                        }
                                    ]
                                },
                                "right": {
                                    "kind": "IdentifierName",
                                    "fullStart": 888,
                                    "fullEnd": 893,
                                    "start": 888,
                                    "end": 893,
                                    "fullWidth": 5,
                                    "width": 5,
                                    "text": "proto",
                                    "value": "proto",
                                    "valueText": "proto"
                                }
                            },
                            "semicolonToken": {
                                "kind": "SemicolonToken",
                                "fullStart": 893,
                                "fullEnd": 896,
                                "start": 893,
                                "end": 894,
                                "fullWidth": 3,
                                "width": 1,
                                "text": ";",
                                "value": ";",
                                "valueText": ";",
                                "hasTrailingTrivia": true,
                                "hasTrailingNewLine": true,
                                "trailingTrivia": [
                                    {
                                        "kind": "NewLineTrivia",
                                        "text": "\r\n"
                                    }
                                ]
                            }
                        },
                        {
                            "kind": "VariableStatement",
                            "fullStart": 896,
                            "fullEnd": 930,
                            "start": 906,
                            "end": 928,
                            "fullWidth": 34,
                            "width": 22,
                            "modifiers": [],
                            "variableDeclaration": {
                                "kind": "VariableDeclaration",
                                "fullStart": 896,
                                "fullEnd": 927,
                                "start": 906,
                                "end": 927,
                                "fullWidth": 31,
                                "width": 21,
                                "varKeyword": {
                                    "kind": "VarKeyword",
                                    "fullStart": 896,
                                    "fullEnd": 910,
                                    "start": 906,
                                    "end": 909,
                                    "fullWidth": 14,
                                    "width": 3,
                                    "text": "var",
                                    "value": "var",
                                    "valueText": "var",
                                    "hasLeadingTrivia": true,
                                    "hasLeadingNewLine": true,
                                    "hasTrailingTrivia": true,
                                    "leadingTrivia": [
                                        {
                                            "kind": "NewLineTrivia",
                                            "text": "\r\n"
                                        },
                                        {
                                            "kind": "WhitespaceTrivia",
                                            "text": "        "
                                        }
                                    ],
                                    "trailingTrivia": [
                                        {
                                            "kind": "WhitespaceTrivia",
                                            "text": " "
                                        }
                                    ]
                                },
                                "variableDeclarators": [
                                    {
                                        "kind": "VariableDeclarator",
                                        "fullStart": 910,
                                        "fullEnd": 927,
                                        "start": 910,
                                        "end": 927,
                                        "fullWidth": 17,
                                        "width": 17,
                                        "identifier": {
                                            "kind": "IdentifierName",
                                            "fullStart": 910,
                                            "fullEnd": 916,
                                            "start": 910,
                                            "end": 915,
                                            "fullWidth": 6,
                                            "width": 5,
                                            "text": "child",
                                            "value": "child",
                                            "valueText": "child",
                                            "hasTrailingTrivia": true,
                                            "trailingTrivia": [
                                                {
                                                    "kind": "WhitespaceTrivia",
                                                    "text": " "
                                                }
                                            ]
                                        },
                                        "equalsValueClause": {
                                            "kind": "EqualsValueClause",
                                            "fullStart": 916,
                                            "fullEnd": 927,
                                            "start": 916,
                                            "end": 927,
                                            "fullWidth": 11,
                                            "width": 11,
                                            "equalsToken": {
                                                "kind": "EqualsToken",
                                                "fullStart": 916,
                                                "fullEnd": 918,
                                                "start": 916,
                                                "end": 917,
                                                "fullWidth": 2,
                                                "width": 1,
                                                "text": "=",
                                                "value": "=",
                                                "valueText": "=",
                                                "hasTrailingTrivia": true,
                                                "trailingTrivia": [
                                                    {
                                                        "kind": "WhitespaceTrivia",
                                                        "text": " "
                                                    }
                                                ]
                                            },
                                            "value": {
                                                "kind": "ObjectCreationExpression",
                                                "fullStart": 918,
                                                "fullEnd": 927,
                                                "start": 918,
                                                "end": 927,
                                                "fullWidth": 9,
                                                "width": 9,
                                                "newKeyword": {
                                                    "kind": "NewKeyword",
                                                    "fullStart": 918,
                                                    "fullEnd": 922,
                                                    "start": 918,
                                                    "end": 921,
                                                    "fullWidth": 4,
                                                    "width": 3,
                                                    "text": "new",
                                                    "value": "new",
                                                    "valueText": "new",
                                                    "hasTrailingTrivia": true,
                                                    "trailingTrivia": [
                                                        {
                                                            "kind": "WhitespaceTrivia",
                                                            "text": " "
                                                        }
                                                    ]
                                                },
                                                "expression": {
                                                    "kind": "IdentifierName",
                                                    "fullStart": 922,
                                                    "fullEnd": 925,
                                                    "start": 922,
                                                    "end": 925,
                                                    "fullWidth": 3,
                                                    "width": 3,
                                                    "text": "Con",
                                                    "value": "Con",
                                                    "valueText": "Con"
                                                },
                                                "argumentList": {
                                                    "kind": "ArgumentList",
                                                    "fullStart": 925,
                                                    "fullEnd": 927,
                                                    "start": 925,
                                                    "end": 927,
                                                    "fullWidth": 2,
                                                    "width": 2,
                                                    "openParenToken": {
                                                        "kind": "OpenParenToken",
                                                        "fullStart": 925,
                                                        "fullEnd": 926,
                                                        "start": 925,
                                                        "end": 926,
                                                        "fullWidth": 1,
                                                        "width": 1,
                                                        "text": "(",
                                                        "value": "(",
                                                        "valueText": "("
                                                    },
                                                    "arguments": [],
                                                    "closeParenToken": {
                                                        "kind": "CloseParenToken",
                                                        "fullStart": 926,
                                                        "fullEnd": 927,
                                                        "start": 926,
                                                        "end": 927,
                                                        "fullWidth": 1,
                                                        "width": 1,
                                                        "text": ")",
                                                        "value": ")",
                                                        "valueText": ")"
                                                    }
                                                }
                                            }
                                        }
                                    }
                                ]
                            },
                            "semicolonToken": {
                                "kind": "SemicolonToken",
                                "fullStart": 927,
                                "fullEnd": 930,
                                "start": 927,
                                "end": 928,
                                "fullWidth": 3,
                                "width": 1,
                                "text": ";",
                                "value": ";",
                                "valueText": ";",
                                "hasTrailingTrivia": true,
                                "hasTrailingNewLine": true,
                                "trailingTrivia": [
                                    {
                                        "kind": "NewLineTrivia",
                                        "text": "\r\n"
                                    }
                                ]
                            }
                        },
                        {
                            "kind": "ExpressionStatement",
                            "fullStart": 930,
                            "fullEnd": 957,
                            "start": 938,
                            "end": 955,
                            "fullWidth": 27,
                            "width": 17,
                            "expression": {
                                "kind": "AssignmentExpression",
                                "fullStart": 930,
                                "fullEnd": 954,
                                "start": 938,
                                "end": 954,
                                "fullWidth": 24,
                                "width": 16,
                                "left": {
                                    "kind": "MemberAccessExpression",
                                    "fullStart": 930,
                                    "fullEnd": 951,
                                    "start": 938,
                                    "end": 950,
                                    "fullWidth": 21,
                                    "width": 12,
                                    "expression": {
                                        "kind": "IdentifierName",
                                        "fullStart": 930,
                                        "fullEnd": 943,
                                        "start": 938,
                                        "end": 943,
                                        "fullWidth": 13,
                                        "width": 5,
                                        "text": "child",
                                        "value": "child",
                                        "valueText": "child",
                                        "hasLeadingTrivia": true,
                                        "leadingTrivia": [
                                            {
                                                "kind": "WhitespaceTrivia",
                                                "text": "        "
                                            }
                                        ]
                                    },
                                    "dotToken": {
                                        "kind": "DotToken",
                                        "fullStart": 943,
                                        "fullEnd": 944,
                                        "start": 943,
                                        "end": 944,
                                        "fullWidth": 1,
                                        "width": 1,
                                        "text": ".",
                                        "value": ".",
                                        "valueText": "."
                                    },
                                    "name": {
                                        "kind": "IdentifierName",
                                        "fullStart": 944,
                                        "fullEnd": 951,
                                        "start": 944,
                                        "end": 950,
                                        "fullWidth": 7,
                                        "width": 6,
                                        "text": "length",
                                        "value": "length",
                                        "valueText": "length",
                                        "hasTrailingTrivia": true,
                                        "trailingTrivia": [
                                            {
                                                "kind": "WhitespaceTrivia",
                                                "text": " "
                                            }
                                        ]
                                    }
                                },
                                "operatorToken": {
                                    "kind": "EqualsToken",
                                    "fullStart": 951,
                                    "fullEnd": 953,
                                    "start": 951,
                                    "end": 952,
                                    "fullWidth": 2,
                                    "width": 1,
                                    "text": "=",
                                    "value": "=",
                                    "valueText": "=",
                                    "hasTrailingTrivia": true,
                                    "trailingTrivia": [
                                        {
                                            "kind": "WhitespaceTrivia",
                                            "text": " "
                                        }
                                    ]
                                },
                                "right": {
                                    "kind": "NumericLiteral",
                                    "fullStart": 953,
                                    "fullEnd": 954,
                                    "start": 953,
                                    "end": 954,
                                    "fullWidth": 1,
                                    "width": 1,
                                    "text": "2",
                                    "value": 2,
                                    "valueText": "2"
                                }
                            },
                            "semicolonToken": {
                                "kind": "SemicolonToken",
                                "fullStart": 954,
                                "fullEnd": 957,
                                "start": 954,
                                "end": 955,
                                "fullWidth": 3,
                                "width": 1,
                                "text": ";",
                                "value": ";",
                                "valueText": ";",
                                "hasTrailingTrivia": true,
                                "hasTrailingNewLine": true,
                                "trailingTrivia": [
                                    {
                                        "kind": "NewLineTrivia",
                                        "text": "\r\n"
                                    }
                                ]
                            }
                        },
                        {
                            "kind": "ExpressionStatement",
                            "fullStart": 957,
                            "fullEnd": 980,
                            "start": 965,
                            "end": 978,
                            "fullWidth": 23,
                            "width": 13,
                            "expression": {
                                "kind": "AssignmentExpression",
                                "fullStart": 957,
                                "fullEnd": 977,
                                "start": 965,
                                "end": 977,
                                "fullWidth": 20,
                                "width": 12,
                                "left": {
                                    "kind": "ElementAccessExpression",
                                    "fullStart": 957,
                                    "fullEnd": 974,
                                    "start": 965,
                                    "end": 973,
                                    "fullWidth": 17,
                                    "width": 8,
                                    "expression": {
                                        "kind": "IdentifierName",
                                        "fullStart": 957,
                                        "fullEnd": 970,
                                        "start": 965,
                                        "end": 970,
                                        "fullWidth": 13,
                                        "width": 5,
                                        "text": "child",
                                        "value": "child",
                                        "valueText": "child",
                                        "hasLeadingTrivia": true,
                                        "leadingTrivia": [
                                            {
                                                "kind": "WhitespaceTrivia",
                                                "text": "        "
                                            }
                                        ]
                                    },
                                    "openBracketToken": {
                                        "kind": "OpenBracketToken",
                                        "fullStart": 970,
                                        "fullEnd": 971,
                                        "start": 970,
                                        "end": 971,
                                        "fullWidth": 1,
                                        "width": 1,
                                        "text": "[",
                                        "value": "[",
                                        "valueText": "["
                                    },
                                    "argumentExpression": {
                                        "kind": "NumericLiteral",
                                        "fullStart": 971,
                                        "fullEnd": 972,
                                        "start": 971,
                                        "end": 972,
                                        "fullWidth": 1,
                                        "width": 1,
                                        "text": "0",
                                        "value": 0,
                                        "valueText": "0"
                                    },
                                    "closeBracketToken": {
                                        "kind": "CloseBracketToken",
                                        "fullStart": 972,
                                        "fullEnd": 974,
                                        "start": 972,
                                        "end": 973,
                                        "fullWidth": 2,
                                        "width": 1,
                                        "text": "]",
                                        "value": "]",
                                        "valueText": "]",
                                        "hasTrailingTrivia": true,
                                        "trailingTrivia": [
                                            {
                                                "kind": "WhitespaceTrivia",
                                                "text": " "
                                            }
                                        ]
                                    }
                                },
                                "operatorToken": {
                                    "kind": "EqualsToken",
                                    "fullStart": 974,
                                    "fullEnd": 976,
                                    "start": 974,
                                    "end": 975,
                                    "fullWidth": 2,
                                    "width": 1,
                                    "text": "=",
                                    "value": "=",
                                    "valueText": "=",
                                    "hasTrailingTrivia": true,
                                    "trailingTrivia": [
                                        {
                                            "kind": "WhitespaceTrivia",
                                            "text": " "
                                        }
                                    ]
                                },
                                "right": {
                                    "kind": "NumericLiteral",
                                    "fullStart": 976,
                                    "fullEnd": 977,
                                    "start": 976,
                                    "end": 977,
                                    "fullWidth": 1,
                                    "width": 1,
                                    "text": "9",
                                    "value": 9,
                                    "valueText": "9"
                                }
                            },
                            "semicolonToken": {
                                "kind": "SemicolonToken",
                                "fullStart": 977,
                                "fullEnd": 980,
                                "start": 977,
                                "end": 978,
                                "fullWidth": 3,
                                "width": 1,
                                "text": ";",
                                "value": ";",
                                "valueText": ";",
                                "hasTrailingTrivia": true,
                                "hasTrailingNewLine": true,
                                "trailingTrivia": [
                                    {
                                        "kind": "NewLineTrivia",
                                        "text": "\r\n"
                                    }
                                ]
                            }
                        },
                        {
                            "kind": "ExpressionStatement",
                            "fullStart": 980,
                            "fullEnd": 1004,
                            "start": 988,
                            "end": 1002,
                            "fullWidth": 24,
                            "width": 14,
                            "expression": {
                                "kind": "AssignmentExpression",
                                "fullStart": 980,
                                "fullEnd": 1001,
                                "start": 988,
                                "end": 1001,
                                "fullWidth": 21,
                                "width": 13,
                                "left": {
                                    "kind": "ElementAccessExpression",
                                    "fullStart": 980,
                                    "fullEnd": 997,
                                    "start": 988,
                                    "end": 996,
                                    "fullWidth": 17,
                                    "width": 8,
                                    "expression": {
                                        "kind": "IdentifierName",
                                        "fullStart": 980,
                                        "fullEnd": 993,
                                        "start": 988,
                                        "end": 993,
                                        "fullWidth": 13,
                                        "width": 5,
                                        "text": "child",
                                        "value": "child",
                                        "valueText": "child",
                                        "hasLeadingTrivia": true,
                                        "leadingTrivia": [
                                            {
                                                "kind": "WhitespaceTrivia",
                                                "text": "        "
                                            }
                                        ]
                                    },
                                    "openBracketToken": {
                                        "kind": "OpenBracketToken",
                                        "fullStart": 993,
                                        "fullEnd": 994,
                                        "start": 993,
                                        "end": 994,
                                        "fullWidth": 1,
                                        "width": 1,
                                        "text": "[",
                                        "value": "[",
                                        "valueText": "["
                                    },
                                    "argumentExpression": {
                                        "kind": "NumericLiteral",
                                        "fullStart": 994,
                                        "fullEnd": 995,
                                        "start": 994,
                                        "end": 995,
                                        "fullWidth": 1,
                                        "width": 1,
                                        "text": "1",
                                        "value": 1,
                                        "valueText": "1"
                                    },
                                    "closeBracketToken": {
                                        "kind": "CloseBracketToken",
                                        "fullStart": 995,
                                        "fullEnd": 997,
                                        "start": 995,
                                        "end": 996,
                                        "fullWidth": 2,
                                        "width": 1,
                                        "text": "]",
                                        "value": "]",
                                        "valueText": "]",
                                        "hasTrailingTrivia": true,
                                        "trailingTrivia": [
                                            {
                                                "kind": "WhitespaceTrivia",
                                                "text": " "
                                            }
                                        ]
                                    }
                                },
                                "operatorToken": {
                                    "kind": "EqualsToken",
                                    "fullStart": 997,
                                    "fullEnd": 999,
                                    "start": 997,
                                    "end": 998,
                                    "fullWidth": 2,
                                    "width": 1,
                                    "text": "=",
                                    "value": "=",
                                    "valueText": "=",
                                    "hasTrailingTrivia": true,
                                    "trailingTrivia": [
                                        {
                                            "kind": "WhitespaceTrivia",
                                            "text": " "
                                        }
                                    ]
                                },
                                "right": {
                                    "kind": "NumericLiteral",
                                    "fullStart": 999,
                                    "fullEnd": 1001,
                                    "start": 999,
                                    "end": 1001,
                                    "fullWidth": 2,
                                    "width": 2,
                                    "text": "11",
                                    "value": 11,
                                    "valueText": "11"
                                }
                            },
                            "semicolonToken": {
                                "kind": "SemicolonToken",
                                "fullStart": 1001,
                                "fullEnd": 1004,
                                "start": 1001,
                                "end": 1002,
                                "fullWidth": 3,
                                "width": 1,
                                "text": ";",
                                "value": ";",
                                "valueText": ";",
                                "hasTrailingTrivia": true,
                                "hasTrailingNewLine": true,
                                "trailingTrivia": [
                                    {
                                        "kind": "NewLineTrivia",
                                        "text": "\r\n"
                                    }
                                ]
                            }
                        },
                        {
                            "kind": "ExpressionStatement",
                            "fullStart": 1004,
                            "fullEnd": 1028,
                            "start": 1012,
                            "end": 1026,
                            "fullWidth": 24,
                            "width": 14,
                            "expression": {
                                "kind": "AssignmentExpression",
                                "fullStart": 1004,
                                "fullEnd": 1025,
                                "start": 1012,
                                "end": 1025,
                                "fullWidth": 21,
                                "width": 13,
                                "left": {
                                    "kind": "ElementAccessExpression",
                                    "fullStart": 1004,
                                    "fullEnd": 1021,
                                    "start": 1012,
                                    "end": 1020,
                                    "fullWidth": 17,
                                    "width": 8,
                                    "expression": {
                                        "kind": "IdentifierName",
                                        "fullStart": 1004,
                                        "fullEnd": 1017,
                                        "start": 1012,
                                        "end": 1017,
                                        "fullWidth": 13,
                                        "width": 5,
                                        "text": "child",
                                        "value": "child",
                                        "valueText": "child",
                                        "hasLeadingTrivia": true,
                                        "leadingTrivia": [
                                            {
                                                "kind": "WhitespaceTrivia",
                                                "text": "        "
                                            }
                                        ]
                                    },
                                    "openBracketToken": {
                                        "kind": "OpenBracketToken",
                                        "fullStart": 1017,
                                        "fullEnd": 1018,
                                        "start": 1017,
                                        "end": 1018,
                                        "fullWidth": 1,
                                        "width": 1,
                                        "text": "[",
                                        "value": "[",
                                        "valueText": "["
                                    },
                                    "argumentExpression": {
                                        "kind": "NumericLiteral",
                                        "fullStart": 1018,
                                        "fullEnd": 1019,
                                        "start": 1018,
                                        "end": 1019,
                                        "fullWidth": 1,
                                        "width": 1,
                                        "text": "2",
                                        "value": 2,
                                        "valueText": "2"
                                    },
                                    "closeBracketToken": {
                                        "kind": "CloseBracketToken",
                                        "fullStart": 1019,
                                        "fullEnd": 1021,
                                        "start": 1019,
                                        "end": 1020,
                                        "fullWidth": 2,
                                        "width": 1,
                                        "text": "]",
                                        "value": "]",
                                        "valueText": "]",
                                        "hasTrailingTrivia": true,
                                        "trailingTrivia": [
                                            {
                                                "kind": "WhitespaceTrivia",
                                                "text": " "
                                            }
                                        ]
                                    }
                                },
                                "operatorToken": {
                                    "kind": "EqualsToken",
                                    "fullStart": 1021,
                                    "fullEnd": 1023,
                                    "start": 1021,
                                    "end": 1022,
                                    "fullWidth": 2,
                                    "width": 1,
                                    "text": "=",
                                    "value": "=",
                                    "valueText": "=",
                                    "hasTrailingTrivia": true,
                                    "trailingTrivia": [
                                        {
                                            "kind": "WhitespaceTrivia",
                                            "text": " "
                                        }
                                    ]
                                },
                                "right": {
                                    "kind": "NumericLiteral",
                                    "fullStart": 1023,
                                    "fullEnd": 1025,
                                    "start": 1023,
                                    "end": 1025,
                                    "fullWidth": 2,
                                    "width": 2,
                                    "text": "12",
                                    "value": 12,
                                    "valueText": "12"
                                }
                            },
                            "semicolonToken": {
                                "kind": "SemicolonToken",
                                "fullStart": 1025,
                                "fullEnd": 1028,
                                "start": 1025,
                                "end": 1026,
                                "fullWidth": 3,
                                "width": 1,
                                "text": ";",
                                "value": ";",
                                "valueText": ";",
                                "hasTrailingTrivia": true,
                                "hasTrailingNewLine": true,
                                "trailingTrivia": [
                                    {
                                        "kind": "NewLineTrivia",
                                        "text": "\r\n"
                                    }
                                ]
                            }
                        },
                        {
                            "kind": "ReturnStatement",
                            "fullStart": 1028,
                            "fullEnd": 1156,
                            "start": 1038,
                            "end": 1154,
                            "fullWidth": 128,
                            "width": 116,
                            "returnKeyword": {
                                "kind": "ReturnKeyword",
                                "fullStart": 1028,
                                "fullEnd": 1045,
                                "start": 1038,
                                "end": 1044,
                                "fullWidth": 17,
                                "width": 6,
                                "text": "return",
                                "value": "return",
                                "valueText": "return",
                                "hasLeadingTrivia": true,
                                "hasLeadingNewLine": true,
                                "hasTrailingTrivia": true,
                                "leadingTrivia": [
                                    {
                                        "kind": "NewLineTrivia",
                                        "text": "\r\n"
                                    },
                                    {
                                        "kind": "WhitespaceTrivia",
                                        "text": "        "
                                    }
                                ],
                                "trailingTrivia": [
                                    {
                                        "kind": "WhitespaceTrivia",
                                        "text": " "
                                    }
                                ]
                            },
                            "expression": {
                                "kind": "LogicalAndExpression",
                                "fullStart": 1045,
                                "fullEnd": 1153,
                                "start": 1045,
                                "end": 1153,
                                "fullWidth": 108,
                                "width": 108,
                                "left": {
                                    "kind": "InvocationExpression",
                                    "fullStart": 1045,
                                    "fullEnd": 1091,
                                    "start": 1045,
                                    "end": 1090,
                                    "fullWidth": 46,
                                    "width": 45,
                                    "expression": {
                                        "kind": "MemberAccessExpression",
                                        "fullStart": 1045,
                                        "fullEnd": 1070,
                                        "start": 1045,
                                        "end": 1070,
                                        "fullWidth": 25,
                                        "width": 25,
                                        "expression": {
                                            "kind": "MemberAccessExpression",
                                            "fullStart": 1045,
                                            "fullEnd": 1065,
                                            "start": 1045,
                                            "end": 1065,
                                            "fullWidth": 20,
                                            "width": 20,
                                            "expression": {
                                                "kind": "MemberAccessExpression",
                                                "fullStart": 1045,
                                                "fullEnd": 1060,
                                                "start": 1045,
                                                "end": 1060,
                                                "fullWidth": 15,
                                                "width": 15,
                                                "expression": {
                                                    "kind": "IdentifierName",
                                                    "fullStart": 1045,
                                                    "fullEnd": 1050,
                                                    "start": 1045,
                                                    "end": 1050,
                                                    "fullWidth": 5,
                                                    "width": 5,
                                                    "text": "Array",
                                                    "value": "Array",
                                                    "valueText": "Array"
                                                },
                                                "dotToken": {
                                                    "kind": "DotToken",
                                                    "fullStart": 1050,
                                                    "fullEnd": 1051,
                                                    "start": 1050,
                                                    "end": 1051,
                                                    "fullWidth": 1,
                                                    "width": 1,
                                                    "text": ".",
                                                    "value": ".",
                                                    "valueText": "."
                                                },
                                                "name": {
                                                    "kind": "IdentifierName",
                                                    "fullStart": 1051,
                                                    "fullEnd": 1060,
                                                    "start": 1051,
                                                    "end": 1060,
                                                    "fullWidth": 9,
                                                    "width": 9,
                                                    "text": "prototype",
                                                    "value": "prototype",
                                                    "valueText": "prototype"
                                                }
                                            },
                                            "dotToken": {
                                                "kind": "DotToken",
                                                "fullStart": 1060,
                                                "fullEnd": 1061,
                                                "start": 1060,
                                                "end": 1061,
                                                "fullWidth": 1,
                                                "width": 1,
                                                "text": ".",
                                                "value": ".",
                                                "valueText": "."
                                            },
                                            "name": {
                                                "kind": "IdentifierName",
                                                "fullStart": 1061,
                                                "fullEnd": 1065,
                                                "start": 1061,
                                                "end": 1065,
                                                "fullWidth": 4,
                                                "width": 4,
                                                "text": "some",
                                                "value": "some",
                                                "valueText": "some"
                                            }
                                        },
                                        "dotToken": {
                                            "kind": "DotToken",
                                            "fullStart": 1065,
                                            "fullEnd": 1066,
                                            "start": 1065,
                                            "end": 1066,
                                            "fullWidth": 1,
                                            "width": 1,
                                            "text": ".",
                                            "value": ".",
                                            "valueText": "."
                                        },
                                        "name": {
                                            "kind": "IdentifierName",
                                            "fullStart": 1066,
                                            "fullEnd": 1070,
                                            "start": 1066,
                                            "end": 1070,
                                            "fullWidth": 4,
                                            "width": 4,
                                            "text": "call",
                                            "value": "call",
                                            "valueText": "call"
                                        }
                                    },
                                    "argumentList": {
                                        "kind": "ArgumentList",
                                        "fullStart": 1070,
                                        "fullEnd": 1091,
                                        "start": 1070,
                                        "end": 1090,
                                        "fullWidth": 21,
                                        "width": 20,
                                        "openParenToken": {
                                            "kind": "OpenParenToken",
                                            "fullStart": 1070,
                                            "fullEnd": 1071,
                                            "start": 1070,
                                            "end": 1071,
                                            "fullWidth": 1,
                                            "width": 1,
                                            "text": "(",
                                            "value": "(",
                                            "valueText": "("
                                        },
                                        "arguments": [
                                            {
                                                "kind": "IdentifierName",
                                                "fullStart": 1071,
                                                "fullEnd": 1076,
                                                "start": 1071,
                                                "end": 1076,
                                                "fullWidth": 5,
                                                "width": 5,
                                                "text": "child",
                                                "value": "child",
                                                "valueText": "child"
                                            },
                                            {
                                                "kind": "CommaToken",
                                                "fullStart": 1076,
                                                "fullEnd": 1078,
                                                "start": 1076,
                                                "end": 1077,
                                                "fullWidth": 2,
                                                "width": 1,
                                                "text": ",",
                                                "value": ",",
                                                "valueText": ",",
                                                "hasTrailingTrivia": true,
                                                "trailingTrivia": [
                                                    {
                                                        "kind": "WhitespaceTrivia",
                                                        "text": " "
                                                    }
                                                ]
                                            },
                                            {
                                                "kind": "IdentifierName",
                                                "fullStart": 1078,
                                                "fullEnd": 1089,
                                                "start": 1078,
                                                "end": 1089,
                                                "fullWidth": 11,
                                                "width": 11,
                                                "text": "callbackfn1",
                                                "value": "callbackfn1",
                                                "valueText": "callbackfn1"
                                            }
                                        ],
                                        "closeParenToken": {
                                            "kind": "CloseParenToken",
                                            "fullStart": 1089,
                                            "fullEnd": 1091,
                                            "start": 1089,
                                            "end": 1090,
                                            "fullWidth": 2,
                                            "width": 1,
                                            "text": ")",
                                            "value": ")",
                                            "valueText": ")",
                                            "hasTrailingTrivia": true,
                                            "trailingTrivia": [
                                                {
                                                    "kind": "WhitespaceTrivia",
                                                    "text": " "
                                                }
                                            ]
                                        }
                                    }
                                },
                                "operatorToken": {
                                    "kind": "AmpersandAmpersandToken",
                                    "fullStart": 1091,
                                    "fullEnd": 1095,
                                    "start": 1091,
                                    "end": 1093,
                                    "fullWidth": 4,
                                    "width": 2,
                                    "text": "&&",
                                    "value": "&&",
                                    "valueText": "&&",
                                    "hasTrailingTrivia": true,
                                    "hasTrailingNewLine": true,
                                    "trailingTrivia": [
                                        {
                                            "kind": "NewLineTrivia",
                                            "text": "\r\n"
                                        }
                                    ]
                                },
                                "right": {
                                    "kind": "LogicalNotExpression",
                                    "fullStart": 1095,
                                    "fullEnd": 1153,
                                    "start": 1107,
                                    "end": 1153,
                                    "fullWidth": 58,
                                    "width": 46,
                                    "operatorToken": {
                                        "kind": "ExclamationToken",
                                        "fullStart": 1095,
                                        "fullEnd": 1108,
                                        "start": 1107,
                                        "end": 1108,
                                        "fullWidth": 13,
                                        "width": 1,
                                        "text": "!",
                                        "value": "!",
                                        "valueText": "!",
                                        "hasLeadingTrivia": true,
                                        "leadingTrivia": [
                                            {
                                                "kind": "WhitespaceTrivia",
                                                "text": "            "
                                            }
                                        ]
                                    },
                                    "operand": {
                                        "kind": "InvocationExpression",
                                        "fullStart": 1108,
                                        "fullEnd": 1153,
                                        "start": 1108,
                                        "end": 1153,
                                        "fullWidth": 45,
                                        "width": 45,
                                        "expression": {
                                            "kind": "MemberAccessExpression",
                                            "fullStart": 1108,
                                            "fullEnd": 1133,
                                            "start": 1108,
                                            "end": 1133,
                                            "fullWidth": 25,
                                            "width": 25,
                                            "expression": {
                                                "kind": "MemberAccessExpression",
                                                "fullStart": 1108,
                                                "fullEnd": 1128,
                                                "start": 1108,
                                                "end": 1128,
                                                "fullWidth": 20,
                                                "width": 20,
                                                "expression": {
                                                    "kind": "MemberAccessExpression",
                                                    "fullStart": 1108,
                                                    "fullEnd": 1123,
                                                    "start": 1108,
                                                    "end": 1123,
                                                    "fullWidth": 15,
                                                    "width": 15,
                                                    "expression": {
                                                        "kind": "IdentifierName",
                                                        "fullStart": 1108,
                                                        "fullEnd": 1113,
                                                        "start": 1108,
                                                        "end": 1113,
                                                        "fullWidth": 5,
                                                        "width": 5,
                                                        "text": "Array",
                                                        "value": "Array",
                                                        "valueText": "Array"
                                                    },
                                                    "dotToken": {
                                                        "kind": "DotToken",
                                                        "fullStart": 1113,
                                                        "fullEnd": 1114,
                                                        "start": 1113,
                                                        "end": 1114,
                                                        "fullWidth": 1,
                                                        "width": 1,
                                                        "text": ".",
                                                        "value": ".",
                                                        "valueText": "."
                                                    },
                                                    "name": {
                                                        "kind": "IdentifierName",
                                                        "fullStart": 1114,
                                                        "fullEnd": 1123,
                                                        "start": 1114,
                                                        "end": 1123,
                                                        "fullWidth": 9,
                                                        "width": 9,
                                                        "text": "prototype",
                                                        "value": "prototype",
                                                        "valueText": "prototype"
                                                    }
                                                },
                                                "dotToken": {
                                                    "kind": "DotToken",
                                                    "fullStart": 1123,
                                                    "fullEnd": 1124,
                                                    "start": 1123,
                                                    "end": 1124,
                                                    "fullWidth": 1,
                                                    "width": 1,
                                                    "text": ".",
                                                    "value": ".",
                                                    "valueText": "."
                                                },
                                                "name": {
                                                    "kind": "IdentifierName",
                                                    "fullStart": 1124,
                                                    "fullEnd": 1128,
                                                    "start": 1124,
                                                    "end": 1128,
                                                    "fullWidth": 4,
                                                    "width": 4,
                                                    "text": "some",
                                                    "value": "some",
                                                    "valueText": "some"
                                                }
                                            },
                                            "dotToken": {
                                                "kind": "DotToken",
                                                "fullStart": 1128,
                                                "fullEnd": 1129,
                                                "start": 1128,
                                                "end": 1129,
                                                "fullWidth": 1,
                                                "width": 1,
                                                "text": ".",
                                                "value": ".",
                                                "valueText": "."
                                            },
                                            "name": {
                                                "kind": "IdentifierName",
                                                "fullStart": 1129,
                                                "fullEnd": 1133,
                                                "start": 1129,
                                                "end": 1133,
                                                "fullWidth": 4,
                                                "width": 4,
                                                "text": "call",
                                                "value": "call",
                                                "valueText": "call"
                                            }
                                        },
                                        "argumentList": {
                                            "kind": "ArgumentList",
                                            "fullStart": 1133,
                                            "fullEnd": 1153,
                                            "start": 1133,
                                            "end": 1153,
                                            "fullWidth": 20,
                                            "width": 20,
                                            "openParenToken": {
                                                "kind": "OpenParenToken",
                                                "fullStart": 1133,
                                                "fullEnd": 1134,
                                                "start": 1133,
                                                "end": 1134,
                                                "fullWidth": 1,
                                                "width": 1,
                                                "text": "(",
                                                "value": "(",
                                                "valueText": "("
                                            },
                                            "arguments": [
                                                {
                                                    "kind": "IdentifierName",
                                                    "fullStart": 1134,
                                                    "fullEnd": 1139,
                                                    "start": 1134,
                                                    "end": 1139,
                                                    "fullWidth": 5,
                                                    "width": 5,
                                                    "text": "child",
                                                    "value": "child",
                                                    "valueText": "child"
                                                },
                                                {
                                                    "kind": "CommaToken",
                                                    "fullStart": 1139,
                                                    "fullEnd": 1141,
                                                    "start": 1139,
                                                    "end": 1140,
                                                    "fullWidth": 2,
                                                    "width": 1,
                                                    "text": ",",
                                                    "value": ",",
                                                    "valueText": ",",
                                                    "hasTrailingTrivia": true,
                                                    "trailingTrivia": [
                                                        {
                                                            "kind": "WhitespaceTrivia",
                                                            "text": " "
                                                        }
                                                    ]
                                                },
                                                {
                                                    "kind": "IdentifierName",
                                                    "fullStart": 1141,
                                                    "fullEnd": 1152,
                                                    "start": 1141,
                                                    "end": 1152,
                                                    "fullWidth": 11,
                                                    "width": 11,
                                                    "text": "callbackfn2",
                                                    "value": "callbackfn2",
                                                    "valueText": "callbackfn2"
                                                }
                                            ],
                                            "closeParenToken": {
                                                "kind": "CloseParenToken",
                                                "fullStart": 1152,
                                                "fullEnd": 1153,
                                                "start": 1152,
                                                "end": 1153,
                                                "fullWidth": 1,
                                                "width": 1,
                                                "text": ")",
                                                "value": ")",
                                                "valueText": ")"
                                            }
                                        }
                                    }
                                }
                            },
                            "semicolonToken": {
                                "kind": "SemicolonToken",
                                "fullStart": 1153,
                                "fullEnd": 1156,
                                "start": 1153,
                                "end": 1154,
                                "fullWidth": 3,
                                "width": 1,
                                "text": ";",
                                "value": ";",
                                "valueText": ";",
                                "hasTrailingTrivia": true,
                                "hasTrailingNewLine": true,
                                "trailingTrivia": [
                                    {
                                        "kind": "NewLineTrivia",
                                        "text": "\r\n"
                                    }
                                ]
                            }
                        }
                    ],
                    "closeBraceToken": {
                        "kind": "CloseBraceToken",
                        "fullStart": 1156,
                        "fullEnd": 1163,
                        "start": 1160,
                        "end": 1161,
                        "fullWidth": 7,
                        "width": 1,
                        "text": "}",
                        "value": "}",
                        "valueText": "}",
                        "hasLeadingTrivia": true,
                        "hasTrailingTrivia": true,
                        "hasTrailingNewLine": true,
                        "leadingTrivia": [
                            {
                                "kind": "WhitespaceTrivia",
                                "text": "    "
                            }
                        ],
                        "trailingTrivia": [
                            {
                                "kind": "NewLineTrivia",
                                "text": "\r\n"
                            }
                        ]
                    }
                }
            },
            {
                "kind": "ExpressionStatement",
                "fullStart": 1163,
                "fullEnd": 1187,
                "start": 1163,
                "end": 1185,
                "fullWidth": 24,
                "width": 22,
                "expression": {
                    "kind": "InvocationExpression",
                    "fullStart": 1163,
                    "fullEnd": 1184,
                    "start": 1163,
                    "end": 1184,
                    "fullWidth": 21,
                    "width": 21,
                    "expression": {
                        "kind": "IdentifierName",
                        "fullStart": 1163,
                        "fullEnd": 1174,
                        "start": 1163,
                        "end": 1174,
                        "fullWidth": 11,
                        "width": 11,
                        "text": "runTestCase",
                        "value": "runTestCase",
                        "valueText": "runTestCase"
                    },
                    "argumentList": {
                        "kind": "ArgumentList",
                        "fullStart": 1174,
                        "fullEnd": 1184,
                        "start": 1174,
                        "end": 1184,
                        "fullWidth": 10,
                        "width": 10,
                        "openParenToken": {
                            "kind": "OpenParenToken",
                            "fullStart": 1174,
                            "fullEnd": 1175,
                            "start": 1174,
                            "end": 1175,
                            "fullWidth": 1,
                            "width": 1,
                            "text": "(",
                            "value": "(",
                            "valueText": "("
                        },
                        "arguments": [
                            {
                                "kind": "IdentifierName",
                                "fullStart": 1175,
                                "fullEnd": 1183,
                                "start": 1175,
                                "end": 1183,
                                "fullWidth": 8,
                                "width": 8,
                                "text": "testcase",
                                "value": "testcase",
                                "valueText": "testcase"
                            }
                        ],
                        "closeParenToken": {
                            "kind": "CloseParenToken",
                            "fullStart": 1183,
                            "fullEnd": 1184,
                            "start": 1183,
                            "end": 1184,
                            "fullWidth": 1,
                            "width": 1,
                            "text": ")",
                            "value": ")",
                            "valueText": ")"
                        }
                    }
                },
                "semicolonToken": {
                    "kind": "SemicolonToken",
                    "fullStart": 1184,
                    "fullEnd": 1187,
                    "start": 1184,
                    "end": 1185,
                    "fullWidth": 3,
                    "width": 1,
                    "text": ";",
                    "value": ";",
                    "valueText": ";",
                    "hasTrailingTrivia": true,
                    "hasTrailingNewLine": true,
                    "trailingTrivia": [
                        {
                            "kind": "NewLineTrivia",
                            "text": "\r\n"
                        }
                    ]
                }
            }
        ],
        "endOfFileToken": {
            "kind": "EndOfFileToken",
            "fullStart": 1187,
            "fullEnd": 1187,
            "start": 1187,
            "end": 1187,
            "fullWidth": 0,
            "width": 0,
            "text": ""
        }
    },
    "lineMap": {
        "lineStarts": [
            0,
            67,
            152,
            232,
            308,
            380,
            385,
            439,
            578,
            583,
            585,
            587,
            610,
            657,
            687,
            698,
            700,
            747,
            777,
            788,
            790,
            826,
            828,
            864,
            896,
            898,
            930,
            957,
            980,
            1004,
            1028,
            1030,
            1095,
            1156,
            1163,
            1187
        ],
        "length": 1187
    }
}<|MERGE_RESOLUTION|>--- conflicted
+++ resolved
@@ -277,11 +277,8 @@
                                             "start": 639,
                                             "end": 642,
                                             "fullWidth": 3,
-<<<<<<< HEAD
                                             "width": 3,
-=======
                                             "modifiers": [],
->>>>>>> e3c38734
                                             "identifier": {
                                                 "kind": "IdentifierName",
                                                 "fullStart": 639,
@@ -321,11 +318,8 @@
                                             "start": 644,
                                             "end": 647,
                                             "fullWidth": 3,
-<<<<<<< HEAD
                                             "width": 3,
-=======
                                             "modifiers": [],
->>>>>>> e3c38734
                                             "identifier": {
                                                 "kind": "IdentifierName",
                                                 "fullStart": 644,
@@ -365,11 +359,8 @@
                                             "start": 649,
                                             "end": 652,
                                             "fullWidth": 3,
-<<<<<<< HEAD
                                             "width": 3,
-=======
                                             "modifiers": [],
->>>>>>> e3c38734
                                             "identifier": {
                                                 "kind": "IdentifierName",
                                                 "fullStart": 649,
@@ -666,11 +657,8 @@
                                             "start": 729,
                                             "end": 732,
                                             "fullWidth": 3,
-<<<<<<< HEAD
                                             "width": 3,
-=======
                                             "modifiers": [],
->>>>>>> e3c38734
                                             "identifier": {
                                                 "kind": "IdentifierName",
                                                 "fullStart": 729,
@@ -710,11 +698,8 @@
                                             "start": 734,
                                             "end": 737,
                                             "fullWidth": 3,
-<<<<<<< HEAD
                                             "width": 3,
-=======
                                             "modifiers": [],
->>>>>>> e3c38734
                                             "identifier": {
                                                 "kind": "IdentifierName",
                                                 "fullStart": 734,
@@ -754,11 +739,8 @@
                                             "start": 739,
                                             "end": 742,
                                             "fullWidth": 3,
-<<<<<<< HEAD
                                             "width": 3,
-=======
                                             "modifiers": [],
->>>>>>> e3c38734
                                             "identifier": {
                                                 "kind": "IdentifierName",
                                                 "fullStart": 739,
