--- conflicted
+++ resolved
@@ -1005,12 +1005,8 @@
                                         "start": 802,
                                         "end": 823,
                                         "fullWidth": 21,
-<<<<<<< HEAD
                                         "width": 21,
-                                        "identifier": {
-=======
                                         "propertyName": {
->>>>>>> 85e84683
                                             "kind": "IdentifierName",
                                             "fullStart": 802,
                                             "fullEnd": 808,
@@ -1238,12 +1234,8 @@
                                         "start": 840,
                                         "end": 861,
                                         "fullWidth": 21,
-<<<<<<< HEAD
                                         "width": 21,
-                                        "identifier": {
-=======
                                         "propertyName": {
->>>>>>> 85e84683
                                             "kind": "IdentifierName",
                                             "fullStart": 840,
                                             "fullEnd": 844,
@@ -1617,12 +1609,8 @@
                                         "start": 910,
                                         "end": 927,
                                         "fullWidth": 17,
-<<<<<<< HEAD
                                         "width": 17,
-                                        "identifier": {
-=======
                                         "propertyName": {
->>>>>>> 85e84683
                                             "kind": "IdentifierName",
                                             "fullStart": 910,
                                             "fullEnd": 916,
