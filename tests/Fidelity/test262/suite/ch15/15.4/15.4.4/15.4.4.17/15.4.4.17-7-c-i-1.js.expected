--- conflicted
+++ resolved
@@ -250,12 +250,8 @@
                                         "start": 598,
                                         "end": 609,
                                         "fullWidth": 11,
-<<<<<<< HEAD
                                         "width": 11,
-                                        "identifier": {
-=======
                                         "propertyName": {
->>>>>>> 85e84683
                                             "kind": "IdentifierName",
                                             "fullStart": 598,
                                             "fullEnd": 605,
@@ -1046,12 +1042,8 @@
                                         "start": 797,
                                         "end": 829,
                                         "fullWidth": 32,
-<<<<<<< HEAD
                                         "width": 32,
-                                        "identifier": {
-=======
                                         "propertyName": {
->>>>>>> 85e84683
                                             "kind": "IdentifierName",
                                             "fullStart": 797,
                                             "fullEnd": 801,
