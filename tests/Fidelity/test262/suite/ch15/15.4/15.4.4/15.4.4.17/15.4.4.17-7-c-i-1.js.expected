--- conflicted
+++ resolved
@@ -444,11 +444,8 @@
                                             "start": 642,
                                             "end": 645,
                                             "fullWidth": 3,
-<<<<<<< HEAD
                                             "width": 3,
-=======
                                             "modifiers": [],
->>>>>>> e3c38734
                                             "identifier": {
                                                 "kind": "IdentifierName",
                                                 "fullStart": 642,
@@ -488,11 +485,8 @@
                                             "start": 647,
                                             "end": 650,
                                             "fullWidth": 3,
-<<<<<<< HEAD
                                             "width": 3,
-=======
                                             "modifiers": [],
->>>>>>> e3c38734
                                             "identifier": {
                                                 "kind": "IdentifierName",
                                                 "fullStart": 647,
@@ -532,11 +526,8 @@
                                             "start": 652,
                                             "end": 655,
                                             "fullWidth": 3,
-<<<<<<< HEAD
                                             "width": 3,
-=======
                                             "modifiers": [],
->>>>>>> e3c38734
                                             "identifier": {
                                                 "kind": "IdentifierName",
                                                 "fullStart": 652,
