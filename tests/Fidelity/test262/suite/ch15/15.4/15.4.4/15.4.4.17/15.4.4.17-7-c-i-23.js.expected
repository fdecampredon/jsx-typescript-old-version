{
    "isDeclaration": false,
    "languageVersion": "EcmaScript5",
    "parseOptions": {
        "allowAutomaticSemicolonInsertion": true
    },
    "sourceUnit": {
        "kind": "SourceUnit",
        "fullStart": 0,
        "fullEnd": 1122,
        "start": 555,
        "end": 1122,
        "fullWidth": 1122,
        "width": 567,
        "isIncrementallyUnusable": true,
        "moduleElements": [
            {
                "kind": "FunctionDeclaration",
                "fullStart": 0,
                "fullEnd": 1098,
                "start": 555,
                "end": 1096,
                "fullWidth": 1098,
                "width": 541,
                "modifiers": [],
                "functionKeyword": {
                    "kind": "FunctionKeyword",
                    "fullStart": 0,
                    "fullEnd": 564,
                    "start": 555,
                    "end": 563,
                    "fullWidth": 564,
                    "width": 8,
                    "text": "function",
                    "value": "function",
                    "valueText": "function",
                    "hasLeadingTrivia": true,
                    "hasLeadingComment": true,
                    "hasLeadingNewLine": true,
                    "hasTrailingTrivia": true,
                    "leadingTrivia": [
                        {
                            "kind": "SingleLineCommentTrivia",
                            "text": "/// Copyright (c) 2012 Ecma International.  All rights reserved. "
                        },
                        {
                            "kind": "NewLineTrivia",
                            "text": "\r\n"
                        },
                        {
                            "kind": "SingleLineCommentTrivia",
                            "text": "/// Ecma International makes this code available under the terms and conditions set"
                        },
                        {
                            "kind": "NewLineTrivia",
                            "text": "\r\n"
                        },
                        {
                            "kind": "SingleLineCommentTrivia",
                            "text": "/// forth on http://hg.ecmascript.org/tests/test262/raw-file/tip/LICENSE (the "
                        },
                        {
                            "kind": "NewLineTrivia",
                            "text": "\r\n"
                        },
                        {
                            "kind": "SingleLineCommentTrivia",
                            "text": "/// \"Use Terms\").   Any redistribution of this code must retain the above "
                        },
                        {
                            "kind": "NewLineTrivia",
                            "text": "\r\n"
                        },
                        {
                            "kind": "SingleLineCommentTrivia",
                            "text": "/// copyright and this notice and otherwise comply with the Use Terms."
                        },
                        {
                            "kind": "NewLineTrivia",
                            "text": "\r\n"
                        },
                        {
                            "kind": "MultiLineCommentTrivia",
                            "text": "/**\r\n * @path ch15/15.4/15.4.4/15.4.4.17/15.4.4.17-7-c-i-23.js\r\n * @description Array.prototype.some - This object is an global object which contains index property\r\n */"
                        },
                        {
                            "kind": "NewLineTrivia",
                            "text": "\r\n"
                        },
                        {
                            "kind": "NewLineTrivia",
                            "text": "\r\n"
                        },
                        {
                            "kind": "NewLineTrivia",
                            "text": "\r\n"
                        }
                    ],
                    "trailingTrivia": [
                        {
                            "kind": "WhitespaceTrivia",
                            "text": " "
                        }
                    ]
                },
                "identifier": {
                    "kind": "IdentifierName",
                    "fullStart": 564,
                    "fullEnd": 572,
                    "start": 564,
                    "end": 572,
                    "fullWidth": 8,
                    "width": 8,
                    "text": "testcase",
                    "value": "testcase",
                    "valueText": "testcase"
                },
                "callSignature": {
                    "kind": "CallSignature",
                    "fullStart": 572,
                    "fullEnd": 575,
                    "start": 572,
                    "end": 574,
                    "fullWidth": 3,
                    "width": 2,
                    "parameterList": {
                        "kind": "ParameterList",
                        "fullStart": 572,
                        "fullEnd": 575,
                        "start": 572,
                        "end": 574,
                        "fullWidth": 3,
                        "width": 2,
                        "openParenToken": {
                            "kind": "OpenParenToken",
                            "fullStart": 572,
                            "fullEnd": 573,
                            "start": 572,
                            "end": 573,
                            "fullWidth": 1,
                            "width": 1,
                            "text": "(",
                            "value": "(",
                            "valueText": "("
                        },
                        "parameters": [],
                        "closeParenToken": {
                            "kind": "CloseParenToken",
                            "fullStart": 573,
                            "fullEnd": 575,
                            "start": 573,
                            "end": 574,
                            "fullWidth": 2,
                            "width": 1,
                            "text": ")",
                            "value": ")",
                            "valueText": ")",
                            "hasTrailingTrivia": true,
                            "trailingTrivia": [
                                {
                                    "kind": "WhitespaceTrivia",
                                    "text": " "
                                }
                            ]
                        }
                    }
                },
                "block": {
                    "kind": "Block",
                    "fullStart": 575,
                    "fullEnd": 1098,
                    "start": 575,
                    "end": 1096,
                    "fullWidth": 523,
                    "width": 521,
                    "openBraceToken": {
                        "kind": "OpenBraceToken",
                        "fullStart": 575,
                        "fullEnd": 578,
                        "start": 575,
                        "end": 576,
                        "fullWidth": 3,
                        "width": 1,
                        "text": "{",
                        "value": "{",
                        "valueText": "{",
                        "hasTrailingTrivia": true,
                        "hasTrailingNewLine": true,
                        "trailingTrivia": [
                            {
                                "kind": "NewLineTrivia",
                                "text": "\r\n"
                            }
                        ]
                    },
                    "statements": [
                        {
                            "kind": "FunctionDeclaration",
                            "fullStart": 578,
                            "fullEnd": 745,
                            "start": 588,
                            "end": 743,
                            "fullWidth": 167,
                            "width": 155,
                            "modifiers": [],
                            "functionKeyword": {
                                "kind": "FunctionKeyword",
                                "fullStart": 578,
                                "fullEnd": 597,
                                "start": 588,
                                "end": 596,
                                "fullWidth": 19,
                                "width": 8,
                                "text": "function",
                                "value": "function",
                                "valueText": "function",
                                "hasLeadingTrivia": true,
                                "hasLeadingNewLine": true,
                                "hasTrailingTrivia": true,
                                "leadingTrivia": [
                                    {
                                        "kind": "NewLineTrivia",
                                        "text": "\r\n"
                                    },
                                    {
                                        "kind": "WhitespaceTrivia",
                                        "text": "        "
                                    }
                                ],
                                "trailingTrivia": [
                                    {
                                        "kind": "WhitespaceTrivia",
                                        "text": " "
                                    }
                                ]
                            },
                            "identifier": {
                                "kind": "IdentifierName",
                                "fullStart": 597,
                                "fullEnd": 607,
                                "start": 597,
                                "end": 607,
                                "fullWidth": 10,
                                "width": 10,
                                "text": "callbackfn",
                                "value": "callbackfn",
                                "valueText": "callbackfn"
                            },
                            "callSignature": {
                                "kind": "CallSignature",
                                "fullStart": 607,
                                "fullEnd": 623,
                                "start": 607,
                                "end": 622,
                                "fullWidth": 16,
                                "width": 15,
                                "parameterList": {
                                    "kind": "ParameterList",
                                    "fullStart": 607,
                                    "fullEnd": 623,
                                    "start": 607,
                                    "end": 622,
                                    "fullWidth": 16,
                                    "width": 15,
                                    "openParenToken": {
                                        "kind": "OpenParenToken",
                                        "fullStart": 607,
                                        "fullEnd": 608,
                                        "start": 607,
                                        "end": 608,
                                        "fullWidth": 1,
                                        "width": 1,
                                        "text": "(",
                                        "value": "(",
                                        "valueText": "("
                                    },
                                    "parameters": [
                                        {
                                            "kind": "Parameter",
                                            "fullStart": 608,
                                            "fullEnd": 611,
                                            "start": 608,
                                            "end": 611,
                                            "fullWidth": 3,
                                            "width": 3,
                                            "modifiers": [],
                                            "identifier": {
                                                "kind": "IdentifierName",
                                                "fullStart": 608,
                                                "fullEnd": 611,
                                                "start": 608,
                                                "end": 611,
                                                "fullWidth": 3,
                                                "width": 3,
                                                "text": "val",
                                                "value": "val",
                                                "valueText": "val"
                                            }
                                        },
                                        {
                                            "kind": "CommaToken",
                                            "fullStart": 611,
                                            "fullEnd": 613,
                                            "start": 611,
                                            "end": 612,
                                            "fullWidth": 2,
                                            "width": 1,
                                            "text": ",",
                                            "value": ",",
                                            "valueText": ",",
                                            "hasTrailingTrivia": true,
                                            "trailingTrivia": [
                                                {
                                                    "kind": "WhitespaceTrivia",
                                                    "text": " "
                                                }
                                            ]
                                        },
                                        {
                                            "kind": "Parameter",
                                            "fullStart": 613,
                                            "fullEnd": 616,
                                            "start": 613,
                                            "end": 616,
                                            "fullWidth": 3,
                                            "width": 3,
                                            "modifiers": [],
                                            "identifier": {
                                                "kind": "IdentifierName",
                                                "fullStart": 613,
                                                "fullEnd": 616,
                                                "start": 613,
                                                "end": 616,
                                                "fullWidth": 3,
                                                "width": 3,
                                                "text": "idx",
                                                "value": "idx",
                                                "valueText": "idx"
                                            }
                                        },
                                        {
                                            "kind": "CommaToken",
                                            "fullStart": 616,
                                            "fullEnd": 618,
                                            "start": 616,
                                            "end": 617,
                                            "fullWidth": 2,
                                            "width": 1,
                                            "text": ",",
                                            "value": ",",
                                            "valueText": ",",
                                            "hasTrailingTrivia": true,
                                            "trailingTrivia": [
                                                {
                                                    "kind": "WhitespaceTrivia",
                                                    "text": " "
                                                }
                                            ]
                                        },
                                        {
                                            "kind": "Parameter",
                                            "fullStart": 618,
                                            "fullEnd": 621,
                                            "start": 618,
                                            "end": 621,
                                            "fullWidth": 3,
                                            "width": 3,
                                            "modifiers": [],
                                            "identifier": {
                                                "kind": "IdentifierName",
                                                "fullStart": 618,
                                                "fullEnd": 621,
                                                "start": 618,
                                                "end": 621,
                                                "fullWidth": 3,
                                                "width": 3,
                                                "text": "obj",
                                                "value": "obj",
                                                "valueText": "obj"
                                            }
                                        }
                                    ],
                                    "closeParenToken": {
                                        "kind": "CloseParenToken",
                                        "fullStart": 621,
                                        "fullEnd": 623,
                                        "start": 621,
                                        "end": 622,
                                        "fullWidth": 2,
                                        "width": 1,
                                        "text": ")",
                                        "value": ")",
                                        "valueText": ")",
                                        "hasTrailingTrivia": true,
                                        "trailingTrivia": [
                                            {
                                                "kind": "WhitespaceTrivia",
                                                "text": " "
                                            }
                                        ]
                                    }
                                }
                            },
                            "block": {
                                "kind": "Block",
                                "fullStart": 623,
                                "fullEnd": 745,
                                "start": 623,
                                "end": 743,
                                "fullWidth": 122,
                                "width": 120,
                                "openBraceToken": {
                                    "kind": "OpenBraceToken",
                                    "fullStart": 623,
                                    "fullEnd": 626,
                                    "start": 623,
                                    "end": 624,
                                    "fullWidth": 3,
                                    "width": 1,
                                    "text": "{",
                                    "value": "{",
                                    "valueText": "{",
                                    "hasTrailingTrivia": true,
                                    "hasTrailingNewLine": true,
                                    "trailingTrivia": [
                                        {
                                            "kind": "NewLineTrivia",
                                            "text": "\r\n"
                                        }
                                    ]
                                },
                                "statements": [
                                    {
                                        "kind": "IfStatement",
                                        "fullStart": 626,
                                        "fullEnd": 707,
                                        "start": 638,
                                        "end": 705,
                                        "fullWidth": 81,
                                        "width": 67,
                                        "ifKeyword": {
                                            "kind": "IfKeyword",
                                            "fullStart": 626,
                                            "fullEnd": 641,
                                            "start": 638,
                                            "end": 640,
                                            "fullWidth": 15,
                                            "width": 2,
                                            "text": "if",
                                            "value": "if",
                                            "valueText": "if",
                                            "hasLeadingTrivia": true,
                                            "hasTrailingTrivia": true,
                                            "leadingTrivia": [
                                                {
                                                    "kind": "WhitespaceTrivia",
                                                    "text": "            "
                                                }
                                            ],
                                            "trailingTrivia": [
                                                {
                                                    "kind": "WhitespaceTrivia",
                                                    "text": " "
                                                }
                                            ]
                                        },
                                        "openParenToken": {
                                            "kind": "OpenParenToken",
                                            "fullStart": 641,
                                            "fullEnd": 642,
                                            "start": 641,
                                            "end": 642,
                                            "fullWidth": 1,
                                            "width": 1,
                                            "text": "(",
                                            "value": "(",
                                            "valueText": "("
                                        },
                                        "condition": {
                                            "kind": "EqualsExpression",
                                            "fullStart": 642,
                                            "fullEnd": 651,
                                            "start": 642,
                                            "end": 651,
                                            "fullWidth": 9,
                                            "width": 9,
                                            "left": {
                                                "kind": "IdentifierName",
                                                "fullStart": 642,
                                                "fullEnd": 646,
                                                "start": 642,
                                                "end": 645,
                                                "fullWidth": 4,
                                                "width": 3,
                                                "text": "idx",
                                                "value": "idx",
                                                "valueText": "idx",
                                                "hasTrailingTrivia": true,
                                                "trailingTrivia": [
                                                    {
                                                        "kind": "WhitespaceTrivia",
                                                        "text": " "
                                                    }
                                                ]
                                            },
                                            "operatorToken": {
                                                "kind": "EqualsEqualsEqualsToken",
                                                "fullStart": 646,
                                                "fullEnd": 650,
                                                "start": 646,
                                                "end": 649,
                                                "fullWidth": 4,
                                                "width": 3,
                                                "text": "===",
                                                "value": "===",
                                                "valueText": "===",
                                                "hasTrailingTrivia": true,
                                                "trailingTrivia": [
                                                    {
                                                        "kind": "WhitespaceTrivia",
                                                        "text": " "
                                                    }
                                                ]
                                            },
                                            "right": {
                                                "kind": "NumericLiteral",
                                                "fullStart": 650,
                                                "fullEnd": 651,
                                                "start": 650,
                                                "end": 651,
                                                "fullWidth": 1,
                                                "width": 1,
                                                "text": "0",
                                                "value": 0,
                                                "valueText": "0"
                                            }
                                        },
                                        "closeParenToken": {
                                            "kind": "CloseParenToken",
                                            "fullStart": 651,
                                            "fullEnd": 653,
                                            "start": 651,
                                            "end": 652,
                                            "fullWidth": 2,
                                            "width": 1,
                                            "text": ")",
                                            "value": ")",
                                            "valueText": ")",
                                            "hasTrailingTrivia": true,
                                            "trailingTrivia": [
                                                {
                                                    "kind": "WhitespaceTrivia",
                                                    "text": " "
                                                }
                                            ]
                                        },
                                        "statement": {
                                            "kind": "Block",
                                            "fullStart": 653,
                                            "fullEnd": 707,
                                            "start": 653,
                                            "end": 705,
                                            "fullWidth": 54,
                                            "width": 52,
                                            "openBraceToken": {
                                                "kind": "OpenBraceToken",
                                                "fullStart": 653,
                                                "fullEnd": 656,
                                                "start": 653,
                                                "end": 654,
                                                "fullWidth": 3,
                                                "width": 1,
                                                "text": "{",
                                                "value": "{",
                                                "valueText": "{",
                                                "hasTrailingTrivia": true,
                                                "hasTrailingNewLine": true,
                                                "trailingTrivia": [
                                                    {
                                                        "kind": "NewLineTrivia",
                                                        "text": "\r\n"
                                                    }
                                                ]
                                            },
                                            "statements": [
                                                {
                                                    "kind": "ReturnStatement",
                                                    "fullStart": 656,
                                                    "fullEnd": 692,
                                                    "start": 672,
                                                    "end": 690,
                                                    "fullWidth": 36,
                                                    "width": 18,
                                                    "returnKeyword": {
                                                        "kind": "ReturnKeyword",
                                                        "fullStart": 656,
                                                        "fullEnd": 679,
                                                        "start": 672,
                                                        "end": 678,
                                                        "fullWidth": 23,
                                                        "width": 6,
                                                        "text": "return",
                                                        "value": "return",
                                                        "valueText": "return",
                                                        "hasLeadingTrivia": true,
                                                        "hasTrailingTrivia": true,
                                                        "leadingTrivia": [
                                                            {
                                                                "kind": "WhitespaceTrivia",
                                                                "text": "                "
                                                            }
                                                        ],
                                                        "trailingTrivia": [
                                                            {
                                                                "kind": "WhitespaceTrivia",
                                                                "text": " "
                                                            }
                                                        ]
                                                    },
                                                    "expression": {
                                                        "kind": "EqualsExpression",
                                                        "fullStart": 679,
                                                        "fullEnd": 689,
                                                        "start": 679,
                                                        "end": 689,
                                                        "fullWidth": 10,
                                                        "width": 10,
                                                        "left": {
                                                            "kind": "IdentifierName",
                                                            "fullStart": 679,
                                                            "fullEnd": 683,
                                                            "start": 679,
                                                            "end": 682,
                                                            "fullWidth": 4,
                                                            "width": 3,
                                                            "text": "val",
                                                            "value": "val",
                                                            "valueText": "val",
                                                            "hasTrailingTrivia": true,
                                                            "trailingTrivia": [
                                                                {
                                                                    "kind": "WhitespaceTrivia",
                                                                    "text": " "
                                                                }
                                                            ]
                                                        },
                                                        "operatorToken": {
                                                            "kind": "EqualsEqualsEqualsToken",
                                                            "fullStart": 683,
                                                            "fullEnd": 687,
                                                            "start": 683,
                                                            "end": 686,
                                                            "fullWidth": 4,
                                                            "width": 3,
                                                            "text": "===",
                                                            "value": "===",
                                                            "valueText": "===",
                                                            "hasTrailingTrivia": true,
                                                            "trailingTrivia": [
                                                                {
                                                                    "kind": "WhitespaceTrivia",
                                                                    "text": " "
                                                                }
                                                            ]
                                                        },
                                                        "right": {
                                                            "kind": "NumericLiteral",
                                                            "fullStart": 687,
                                                            "fullEnd": 689,
                                                            "start": 687,
                                                            "end": 689,
                                                            "fullWidth": 2,
                                                            "width": 2,
                                                            "text": "11",
                                                            "value": 11,
                                                            "valueText": "11"
                                                        }
                                                    },
                                                    "semicolonToken": {
                                                        "kind": "SemicolonToken",
                                                        "fullStart": 689,
                                                        "fullEnd": 692,
                                                        "start": 689,
                                                        "end": 690,
                                                        "fullWidth": 3,
                                                        "width": 1,
                                                        "text": ";",
                                                        "value": ";",
                                                        "valueText": ";",
                                                        "hasTrailingTrivia": true,
                                                        "hasTrailingNewLine": true,
                                                        "trailingTrivia": [
                                                            {
                                                                "kind": "NewLineTrivia",
                                                                "text": "\r\n"
                                                            }
                                                        ]
                                                    }
                                                }
                                            ],
                                            "closeBraceToken": {
                                                "kind": "CloseBraceToken",
                                                "fullStart": 692,
                                                "fullEnd": 707,
                                                "start": 704,
                                                "end": 705,
                                                "fullWidth": 15,
                                                "width": 1,
                                                "text": "}",
                                                "value": "}",
                                                "valueText": "}",
                                                "hasLeadingTrivia": true,
                                                "hasTrailingTrivia": true,
                                                "hasTrailingNewLine": true,
                                                "leadingTrivia": [
                                                    {
                                                        "kind": "WhitespaceTrivia",
                                                        "text": "            "
                                                    }
                                                ],
                                                "trailingTrivia": [
                                                    {
                                                        "kind": "NewLineTrivia",
                                                        "text": "\r\n"
                                                    }
                                                ]
                                            }
                                        }
                                    },
                                    {
                                        "kind": "ReturnStatement",
                                        "fullStart": 707,
                                        "fullEnd": 734,
                                        "start": 719,
                                        "end": 732,
                                        "fullWidth": 27,
                                        "width": 13,
                                        "returnKeyword": {
                                            "kind": "ReturnKeyword",
                                            "fullStart": 707,
                                            "fullEnd": 726,
                                            "start": 719,
                                            "end": 725,
                                            "fullWidth": 19,
                                            "width": 6,
                                            "text": "return",
                                            "value": "return",
                                            "valueText": "return",
                                            "hasLeadingTrivia": true,
                                            "hasTrailingTrivia": true,
                                            "leadingTrivia": [
                                                {
                                                    "kind": "WhitespaceTrivia",
                                                    "text": "            "
                                                }
                                            ],
                                            "trailingTrivia": [
                                                {
                                                    "kind": "WhitespaceTrivia",
                                                    "text": " "
                                                }
                                            ]
                                        },
                                        "expression": {
                                            "kind": "FalseKeyword",
                                            "fullStart": 726,
                                            "fullEnd": 731,
                                            "start": 726,
                                            "end": 731,
                                            "fullWidth": 5,
                                            "width": 5,
                                            "text": "false",
                                            "value": false,
                                            "valueText": "false"
                                        },
                                        "semicolonToken": {
                                            "kind": "SemicolonToken",
                                            "fullStart": 731,
                                            "fullEnd": 734,
                                            "start": 731,
                                            "end": 732,
                                            "fullWidth": 3,
                                            "width": 1,
                                            "text": ";",
                                            "value": ";",
                                            "valueText": ";",
                                            "hasTrailingTrivia": true,
                                            "hasTrailingNewLine": true,
                                            "trailingTrivia": [
                                                {
                                                    "kind": "NewLineTrivia",
                                                    "text": "\r\n"
                                                }
                                            ]
                                        }
                                    }
                                ],
                                "closeBraceToken": {
                                    "kind": "CloseBraceToken",
                                    "fullStart": 734,
                                    "fullEnd": 745,
                                    "start": 742,
                                    "end": 743,
                                    "fullWidth": 11,
                                    "width": 1,
                                    "text": "}",
                                    "value": "}",
                                    "valueText": "}",
                                    "hasLeadingTrivia": true,
                                    "hasTrailingTrivia": true,
                                    "hasTrailingNewLine": true,
                                    "leadingTrivia": [
                                        {
                                            "kind": "WhitespaceTrivia",
                                            "text": "        "
                                        }
                                    ],
                                    "trailingTrivia": [
                                        {
                                            "kind": "NewLineTrivia",
                                            "text": "\r\n"
                                        }
                                    ]
                                }
                            }
                        },
                        {
                            "kind": "TryStatement",
                            "fullStart": 745,
                            "fullEnd": 1091,
                            "start": 755,
                            "end": 1089,
                            "fullWidth": 346,
                            "width": 334,
                            "tryKeyword": {
                                "kind": "TryKeyword",
                                "fullStart": 745,
                                "fullEnd": 759,
                                "start": 755,
                                "end": 758,
                                "fullWidth": 14,
                                "width": 3,
                                "text": "try",
                                "value": "try",
                                "valueText": "try",
                                "hasLeadingTrivia": true,
                                "hasLeadingNewLine": true,
                                "hasTrailingTrivia": true,
                                "leadingTrivia": [
                                    {
                                        "kind": "NewLineTrivia",
                                        "text": "\r\n"
                                    },
                                    {
                                        "kind": "WhitespaceTrivia",
                                        "text": "        "
                                    }
                                ],
                                "trailingTrivia": [
                                    {
                                        "kind": "WhitespaceTrivia",
                                        "text": " "
                                    }
                                ]
                            },
                            "block": {
                                "kind": "Block",
                                "fullStart": 759,
                                "fullEnd": 981,
                                "start": 759,
                                "end": 980,
                                "fullWidth": 222,
                                "width": 221,
                                "openBraceToken": {
                                    "kind": "OpenBraceToken",
                                    "fullStart": 759,
                                    "fullEnd": 762,
                                    "start": 759,
                                    "end": 760,
                                    "fullWidth": 3,
                                    "width": 1,
                                    "text": "{",
                                    "value": "{",
                                    "valueText": "{",
                                    "hasTrailingTrivia": true,
                                    "hasTrailingNewLine": true,
                                    "trailingTrivia": [
                                        {
                                            "kind": "NewLineTrivia",
                                            "text": "\r\n"
                                        }
                                    ]
                                },
                                "statements": [
                                    {
                                        "kind": "VariableStatement",
                                        "fullStart": 762,
                                        "fullEnd": 813,
                                        "start": 774,
                                        "end": 811,
                                        "fullWidth": 51,
                                        "width": 37,
                                        "modifiers": [],
                                        "variableDeclaration": {
                                            "kind": "VariableDeclaration",
                                            "fullStart": 762,
                                            "fullEnd": 810,
                                            "start": 774,
                                            "end": 810,
                                            "fullWidth": 48,
                                            "width": 36,
                                            "varKeyword": {
                                                "kind": "VarKeyword",
                                                "fullStart": 762,
                                                "fullEnd": 778,
                                                "start": 774,
                                                "end": 777,
                                                "fullWidth": 16,
                                                "width": 3,
                                                "text": "var",
                                                "value": "var",
                                                "valueText": "var",
                                                "hasLeadingTrivia": true,
                                                "hasTrailingTrivia": true,
                                                "leadingTrivia": [
                                                    {
                                                        "kind": "WhitespaceTrivia",
                                                        "text": "            "
                                                    }
                                                ],
                                                "trailingTrivia": [
                                                    {
                                                        "kind": "WhitespaceTrivia",
                                                        "text": " "
                                                    }
                                                ]
                                            },
                                            "variableDeclarators": [
                                                {
                                                    "kind": "VariableDeclarator",
                                                    "fullStart": 778,
                                                    "fullEnd": 810,
                                                    "start": 778,
                                                    "end": 810,
                                                    "fullWidth": 32,
<<<<<<< HEAD
                                                    "width": 32,
                                                    "identifier": {
=======
                                                    "propertyName": {
>>>>>>> 85e84683
                                                        "kind": "IdentifierName",
                                                        "fullStart": 778,
                                                        "fullEnd": 785,
                                                        "start": 778,
                                                        "end": 784,
                                                        "fullWidth": 7,
                                                        "width": 6,
                                                        "text": "oldLen",
                                                        "value": "oldLen",
                                                        "valueText": "oldLen",
                                                        "hasTrailingTrivia": true,
                                                        "trailingTrivia": [
                                                            {
                                                                "kind": "WhitespaceTrivia",
                                                                "text": " "
                                                            }
                                                        ]
                                                    },
                                                    "equalsValueClause": {
                                                        "kind": "EqualsValueClause",
                                                        "fullStart": 785,
                                                        "fullEnd": 810,
                                                        "start": 785,
                                                        "end": 810,
                                                        "fullWidth": 25,
                                                        "width": 25,
                                                        "equalsToken": {
                                                            "kind": "EqualsToken",
                                                            "fullStart": 785,
                                                            "fullEnd": 787,
                                                            "start": 785,
                                                            "end": 786,
                                                            "fullWidth": 2,
                                                            "width": 1,
                                                            "text": "=",
                                                            "value": "=",
                                                            "valueText": "=",
                                                            "hasTrailingTrivia": true,
                                                            "trailingTrivia": [
                                                                {
                                                                    "kind": "WhitespaceTrivia",
                                                                    "text": " "
                                                                }
                                                            ]
                                                        },
                                                        "value": {
                                                            "kind": "MemberAccessExpression",
                                                            "fullStart": 787,
                                                            "fullEnd": 810,
                                                            "start": 787,
                                                            "end": 810,
                                                            "fullWidth": 23,
                                                            "width": 23,
                                                            "expression": {
                                                                "kind": "InvocationExpression",
                                                                "fullStart": 787,
                                                                "fullEnd": 803,
                                                                "start": 787,
                                                                "end": 803,
                                                                "fullWidth": 16,
                                                                "width": 16,
                                                                "expression": {
                                                                    "kind": "IdentifierName",
                                                                    "fullStart": 787,
                                                                    "fullEnd": 801,
                                                                    "start": 787,
                                                                    "end": 801,
                                                                    "fullWidth": 14,
                                                                    "width": 14,
                                                                    "text": "fnGlobalObject",
                                                                    "value": "fnGlobalObject",
                                                                    "valueText": "fnGlobalObject"
                                                                },
                                                                "argumentList": {
                                                                    "kind": "ArgumentList",
                                                                    "fullStart": 801,
                                                                    "fullEnd": 803,
                                                                    "start": 801,
                                                                    "end": 803,
                                                                    "fullWidth": 2,
                                                                    "width": 2,
                                                                    "openParenToken": {
                                                                        "kind": "OpenParenToken",
                                                                        "fullStart": 801,
                                                                        "fullEnd": 802,
                                                                        "start": 801,
                                                                        "end": 802,
                                                                        "fullWidth": 1,
                                                                        "width": 1,
                                                                        "text": "(",
                                                                        "value": "(",
                                                                        "valueText": "("
                                                                    },
                                                                    "arguments": [],
                                                                    "closeParenToken": {
                                                                        "kind": "CloseParenToken",
                                                                        "fullStart": 802,
                                                                        "fullEnd": 803,
                                                                        "start": 802,
                                                                        "end": 803,
                                                                        "fullWidth": 1,
                                                                        "width": 1,
                                                                        "text": ")",
                                                                        "value": ")",
                                                                        "valueText": ")"
                                                                    }
                                                                }
                                                            },
                                                            "dotToken": {
                                                                "kind": "DotToken",
                                                                "fullStart": 803,
                                                                "fullEnd": 804,
                                                                "start": 803,
                                                                "end": 804,
                                                                "fullWidth": 1,
                                                                "width": 1,
                                                                "text": ".",
                                                                "value": ".",
                                                                "valueText": "."
                                                            },
                                                            "name": {
                                                                "kind": "IdentifierName",
                                                                "fullStart": 804,
                                                                "fullEnd": 810,
                                                                "start": 804,
                                                                "end": 810,
                                                                "fullWidth": 6,
                                                                "width": 6,
                                                                "text": "length",
                                                                "value": "length",
                                                                "valueText": "length"
                                                            }
                                                        }
                                                    }
                                                }
                                            ]
                                        },
                                        "semicolonToken": {
                                            "kind": "SemicolonToken",
                                            "fullStart": 810,
                                            "fullEnd": 813,
                                            "start": 810,
                                            "end": 811,
                                            "fullWidth": 3,
                                            "width": 1,
                                            "text": ";",
                                            "value": ";",
                                            "valueText": ";",
                                            "hasTrailingTrivia": true,
                                            "hasTrailingNewLine": true,
                                            "trailingTrivia": [
                                                {
                                                    "kind": "NewLineTrivia",
                                                    "text": "\r\n"
                                                }
                                            ]
                                        }
                                    },
                                    {
                                        "kind": "ExpressionStatement",
                                        "fullStart": 813,
                                        "fullEnd": 852,
                                        "start": 825,
                                        "end": 850,
                                        "fullWidth": 39,
                                        "width": 25,
                                        "expression": {
                                            "kind": "AssignmentExpression",
                                            "fullStart": 813,
                                            "fullEnd": 849,
                                            "start": 825,
                                            "end": 849,
                                            "fullWidth": 36,
                                            "width": 24,
                                            "left": {
                                                "kind": "ElementAccessExpression",
                                                "fullStart": 813,
                                                "fullEnd": 845,
                                                "start": 825,
                                                "end": 844,
                                                "fullWidth": 32,
                                                "width": 19,
                                                "expression": {
                                                    "kind": "InvocationExpression",
                                                    "fullStart": 813,
                                                    "fullEnd": 841,
                                                    "start": 825,
                                                    "end": 841,
                                                    "fullWidth": 28,
                                                    "width": 16,
                                                    "expression": {
                                                        "kind": "IdentifierName",
                                                        "fullStart": 813,
                                                        "fullEnd": 839,
                                                        "start": 825,
                                                        "end": 839,
                                                        "fullWidth": 26,
                                                        "width": 14,
                                                        "text": "fnGlobalObject",
                                                        "value": "fnGlobalObject",
                                                        "valueText": "fnGlobalObject",
                                                        "hasLeadingTrivia": true,
                                                        "leadingTrivia": [
                                                            {
                                                                "kind": "WhitespaceTrivia",
                                                                "text": "            "
                                                            }
                                                        ]
                                                    },
                                                    "argumentList": {
                                                        "kind": "ArgumentList",
                                                        "fullStart": 839,
                                                        "fullEnd": 841,
                                                        "start": 839,
                                                        "end": 841,
                                                        "fullWidth": 2,
                                                        "width": 2,
                                                        "openParenToken": {
                                                            "kind": "OpenParenToken",
                                                            "fullStart": 839,
                                                            "fullEnd": 840,
                                                            "start": 839,
                                                            "end": 840,
                                                            "fullWidth": 1,
                                                            "width": 1,
                                                            "text": "(",
                                                            "value": "(",
                                                            "valueText": "("
                                                        },
                                                        "arguments": [],
                                                        "closeParenToken": {
                                                            "kind": "CloseParenToken",
                                                            "fullStart": 840,
                                                            "fullEnd": 841,
                                                            "start": 840,
                                                            "end": 841,
                                                            "fullWidth": 1,
                                                            "width": 1,
                                                            "text": ")",
                                                            "value": ")",
                                                            "valueText": ")"
                                                        }
                                                    }
                                                },
                                                "openBracketToken": {
                                                    "kind": "OpenBracketToken",
                                                    "fullStart": 841,
                                                    "fullEnd": 842,
                                                    "start": 841,
                                                    "end": 842,
                                                    "fullWidth": 1,
                                                    "width": 1,
                                                    "text": "[",
                                                    "value": "[",
                                                    "valueText": "["
                                                },
                                                "argumentExpression": {
                                                    "kind": "NumericLiteral",
                                                    "fullStart": 842,
                                                    "fullEnd": 843,
                                                    "start": 842,
                                                    "end": 843,
                                                    "fullWidth": 1,
                                                    "width": 1,
                                                    "text": "0",
                                                    "value": 0,
                                                    "valueText": "0"
                                                },
                                                "closeBracketToken": {
                                                    "kind": "CloseBracketToken",
                                                    "fullStart": 843,
                                                    "fullEnd": 845,
                                                    "start": 843,
                                                    "end": 844,
                                                    "fullWidth": 2,
                                                    "width": 1,
                                                    "text": "]",
                                                    "value": "]",
                                                    "valueText": "]",
                                                    "hasTrailingTrivia": true,
                                                    "trailingTrivia": [
                                                        {
                                                            "kind": "WhitespaceTrivia",
                                                            "text": " "
                                                        }
                                                    ]
                                                }
                                            },
                                            "operatorToken": {
                                                "kind": "EqualsToken",
                                                "fullStart": 845,
                                                "fullEnd": 847,
                                                "start": 845,
                                                "end": 846,
                                                "fullWidth": 2,
                                                "width": 1,
                                                "text": "=",
                                                "value": "=",
                                                "valueText": "=",
                                                "hasTrailingTrivia": true,
                                                "trailingTrivia": [
                                                    {
                                                        "kind": "WhitespaceTrivia",
                                                        "text": " "
                                                    }
                                                ]
                                            },
                                            "right": {
                                                "kind": "NumericLiteral",
                                                "fullStart": 847,
                                                "fullEnd": 849,
                                                "start": 847,
                                                "end": 849,
                                                "fullWidth": 2,
                                                "width": 2,
                                                "text": "11",
                                                "value": 11,
                                                "valueText": "11"
                                            }
                                        },
                                        "semicolonToken": {
                                            "kind": "SemicolonToken",
                                            "fullStart": 849,
                                            "fullEnd": 852,
                                            "start": 849,
                                            "end": 850,
                                            "fullWidth": 3,
                                            "width": 1,
                                            "text": ";",
                                            "value": ";",
                                            "valueText": ";",
                                            "hasTrailingTrivia": true,
                                            "hasTrailingNewLine": true,
                                            "trailingTrivia": [
                                                {
                                                    "kind": "NewLineTrivia",
                                                    "text": "\r\n"
                                                }
                                            ]
                                        }
                                    },
                                    {
                                        "kind": "ExpressionStatement",
                                        "fullStart": 852,
                                        "fullEnd": 894,
                                        "start": 864,
                                        "end": 892,
                                        "fullWidth": 42,
                                        "width": 28,
                                        "expression": {
                                            "kind": "AssignmentExpression",
                                            "fullStart": 852,
                                            "fullEnd": 891,
                                            "start": 864,
                                            "end": 891,
                                            "fullWidth": 39,
                                            "width": 27,
                                            "left": {
                                                "kind": "MemberAccessExpression",
                                                "fullStart": 852,
                                                "fullEnd": 888,
                                                "start": 864,
                                                "end": 887,
                                                "fullWidth": 36,
                                                "width": 23,
                                                "expression": {
                                                    "kind": "InvocationExpression",
                                                    "fullStart": 852,
                                                    "fullEnd": 880,
                                                    "start": 864,
                                                    "end": 880,
                                                    "fullWidth": 28,
                                                    "width": 16,
                                                    "expression": {
                                                        "kind": "IdentifierName",
                                                        "fullStart": 852,
                                                        "fullEnd": 878,
                                                        "start": 864,
                                                        "end": 878,
                                                        "fullWidth": 26,
                                                        "width": 14,
                                                        "text": "fnGlobalObject",
                                                        "value": "fnGlobalObject",
                                                        "valueText": "fnGlobalObject",
                                                        "hasLeadingTrivia": true,
                                                        "leadingTrivia": [
                                                            {
                                                                "kind": "WhitespaceTrivia",
                                                                "text": "            "
                                                            }
                                                        ]
                                                    },
                                                    "argumentList": {
                                                        "kind": "ArgumentList",
                                                        "fullStart": 878,
                                                        "fullEnd": 880,
                                                        "start": 878,
                                                        "end": 880,
                                                        "fullWidth": 2,
                                                        "width": 2,
                                                        "openParenToken": {
                                                            "kind": "OpenParenToken",
                                                            "fullStart": 878,
                                                            "fullEnd": 879,
                                                            "start": 878,
                                                            "end": 879,
                                                            "fullWidth": 1,
                                                            "width": 1,
                                                            "text": "(",
                                                            "value": "(",
                                                            "valueText": "("
                                                        },
                                                        "arguments": [],
                                                        "closeParenToken": {
                                                            "kind": "CloseParenToken",
                                                            "fullStart": 879,
                                                            "fullEnd": 880,
                                                            "start": 879,
                                                            "end": 880,
                                                            "fullWidth": 1,
                                                            "width": 1,
                                                            "text": ")",
                                                            "value": ")",
                                                            "valueText": ")"
                                                        }
                                                    }
                                                },
                                                "dotToken": {
                                                    "kind": "DotToken",
                                                    "fullStart": 880,
                                                    "fullEnd": 881,
                                                    "start": 880,
                                                    "end": 881,
                                                    "fullWidth": 1,
                                                    "width": 1,
                                                    "text": ".",
                                                    "value": ".",
                                                    "valueText": "."
                                                },
                                                "name": {
                                                    "kind": "IdentifierName",
                                                    "fullStart": 881,
                                                    "fullEnd": 888,
                                                    "start": 881,
                                                    "end": 887,
                                                    "fullWidth": 7,
                                                    "width": 6,
                                                    "text": "length",
                                                    "value": "length",
                                                    "valueText": "length",
                                                    "hasTrailingTrivia": true,
                                                    "trailingTrivia": [
                                                        {
                                                            "kind": "WhitespaceTrivia",
                                                            "text": " "
                                                        }
                                                    ]
                                                }
                                            },
                                            "operatorToken": {
                                                "kind": "EqualsToken",
                                                "fullStart": 888,
                                                "fullEnd": 890,
                                                "start": 888,
                                                "end": 889,
                                                "fullWidth": 2,
                                                "width": 1,
                                                "text": "=",
                                                "value": "=",
                                                "valueText": "=",
                                                "hasTrailingTrivia": true,
                                                "trailingTrivia": [
                                                    {
                                                        "kind": "WhitespaceTrivia",
                                                        "text": " "
                                                    }
                                                ]
                                            },
                                            "right": {
                                                "kind": "NumericLiteral",
                                                "fullStart": 890,
                                                "fullEnd": 891,
                                                "start": 890,
                                                "end": 891,
                                                "fullWidth": 1,
                                                "width": 1,
                                                "text": "1",
                                                "value": 1,
                                                "valueText": "1"
                                            }
                                        },
                                        "semicolonToken": {
                                            "kind": "SemicolonToken",
                                            "fullStart": 891,
                                            "fullEnd": 894,
                                            "start": 891,
                                            "end": 892,
                                            "fullWidth": 3,
                                            "width": 1,
                                            "text": ";",
                                            "value": ";",
                                            "valueText": ";",
                                            "hasTrailingTrivia": true,
                                            "hasTrailingNewLine": true,
                                            "trailingTrivia": [
                                                {
                                                    "kind": "NewLineTrivia",
                                                    "text": "\r\n"
                                                }
                                            ]
                                        }
                                    },
                                    {
                                        "kind": "ReturnStatement",
                                        "fullStart": 894,
                                        "fullEnd": 971,
                                        "start": 906,
                                        "end": 969,
                                        "fullWidth": 77,
                                        "width": 63,
                                        "returnKeyword": {
                                            "kind": "ReturnKeyword",
                                            "fullStart": 894,
                                            "fullEnd": 913,
                                            "start": 906,
                                            "end": 912,
                                            "fullWidth": 19,
                                            "width": 6,
                                            "text": "return",
                                            "value": "return",
                                            "valueText": "return",
                                            "hasLeadingTrivia": true,
                                            "hasTrailingTrivia": true,
                                            "leadingTrivia": [
                                                {
                                                    "kind": "WhitespaceTrivia",
                                                    "text": "            "
                                                }
                                            ],
                                            "trailingTrivia": [
                                                {
                                                    "kind": "WhitespaceTrivia",
                                                    "text": " "
                                                }
                                            ]
                                        },
                                        "expression": {
                                            "kind": "InvocationExpression",
                                            "fullStart": 913,
                                            "fullEnd": 968,
                                            "start": 913,
                                            "end": 968,
                                            "fullWidth": 55,
                                            "width": 55,
                                            "expression": {
                                                "kind": "MemberAccessExpression",
                                                "fullStart": 913,
                                                "fullEnd": 938,
                                                "start": 913,
                                                "end": 938,
                                                "fullWidth": 25,
                                                "width": 25,
                                                "expression": {
                                                    "kind": "MemberAccessExpression",
                                                    "fullStart": 913,
                                                    "fullEnd": 933,
                                                    "start": 913,
                                                    "end": 933,
                                                    "fullWidth": 20,
                                                    "width": 20,
                                                    "expression": {
                                                        "kind": "MemberAccessExpression",
                                                        "fullStart": 913,
                                                        "fullEnd": 928,
                                                        "start": 913,
                                                        "end": 928,
                                                        "fullWidth": 15,
                                                        "width": 15,
                                                        "expression": {
                                                            "kind": "IdentifierName",
                                                            "fullStart": 913,
                                                            "fullEnd": 918,
                                                            "start": 913,
                                                            "end": 918,
                                                            "fullWidth": 5,
                                                            "width": 5,
                                                            "text": "Array",
                                                            "value": "Array",
                                                            "valueText": "Array"
                                                        },
                                                        "dotToken": {
                                                            "kind": "DotToken",
                                                            "fullStart": 918,
                                                            "fullEnd": 919,
                                                            "start": 918,
                                                            "end": 919,
                                                            "fullWidth": 1,
                                                            "width": 1,
                                                            "text": ".",
                                                            "value": ".",
                                                            "valueText": "."
                                                        },
                                                        "name": {
                                                            "kind": "IdentifierName",
                                                            "fullStart": 919,
                                                            "fullEnd": 928,
                                                            "start": 919,
                                                            "end": 928,
                                                            "fullWidth": 9,
                                                            "width": 9,
                                                            "text": "prototype",
                                                            "value": "prototype",
                                                            "valueText": "prototype"
                                                        }
                                                    },
                                                    "dotToken": {
                                                        "kind": "DotToken",
                                                        "fullStart": 928,
                                                        "fullEnd": 929,
                                                        "start": 928,
                                                        "end": 929,
                                                        "fullWidth": 1,
                                                        "width": 1,
                                                        "text": ".",
                                                        "value": ".",
                                                        "valueText": "."
                                                    },
                                                    "name": {
                                                        "kind": "IdentifierName",
                                                        "fullStart": 929,
                                                        "fullEnd": 933,
                                                        "start": 929,
                                                        "end": 933,
                                                        "fullWidth": 4,
                                                        "width": 4,
                                                        "text": "some",
                                                        "value": "some",
                                                        "valueText": "some"
                                                    }
                                                },
                                                "dotToken": {
                                                    "kind": "DotToken",
                                                    "fullStart": 933,
                                                    "fullEnd": 934,
                                                    "start": 933,
                                                    "end": 934,
                                                    "fullWidth": 1,
                                                    "width": 1,
                                                    "text": ".",
                                                    "value": ".",
                                                    "valueText": "."
                                                },
                                                "name": {
                                                    "kind": "IdentifierName",
                                                    "fullStart": 934,
                                                    "fullEnd": 938,
                                                    "start": 934,
                                                    "end": 938,
                                                    "fullWidth": 4,
                                                    "width": 4,
                                                    "text": "call",
                                                    "value": "call",
                                                    "valueText": "call"
                                                }
                                            },
                                            "argumentList": {
                                                "kind": "ArgumentList",
                                                "fullStart": 938,
                                                "fullEnd": 968,
                                                "start": 938,
                                                "end": 968,
                                                "fullWidth": 30,
                                                "width": 30,
                                                "openParenToken": {
                                                    "kind": "OpenParenToken",
                                                    "fullStart": 938,
                                                    "fullEnd": 939,
                                                    "start": 938,
                                                    "end": 939,
                                                    "fullWidth": 1,
                                                    "width": 1,
                                                    "text": "(",
                                                    "value": "(",
                                                    "valueText": "("
                                                },
                                                "arguments": [
                                                    {
                                                        "kind": "InvocationExpression",
                                                        "fullStart": 939,
                                                        "fullEnd": 955,
                                                        "start": 939,
                                                        "end": 955,
                                                        "fullWidth": 16,
                                                        "width": 16,
                                                        "expression": {
                                                            "kind": "IdentifierName",
                                                            "fullStart": 939,
                                                            "fullEnd": 953,
                                                            "start": 939,
                                                            "end": 953,
                                                            "fullWidth": 14,
                                                            "width": 14,
                                                            "text": "fnGlobalObject",
                                                            "value": "fnGlobalObject",
                                                            "valueText": "fnGlobalObject"
                                                        },
                                                        "argumentList": {
                                                            "kind": "ArgumentList",
                                                            "fullStart": 953,
                                                            "fullEnd": 955,
                                                            "start": 953,
                                                            "end": 955,
                                                            "fullWidth": 2,
                                                            "width": 2,
                                                            "openParenToken": {
                                                                "kind": "OpenParenToken",
                                                                "fullStart": 953,
                                                                "fullEnd": 954,
                                                                "start": 953,
                                                                "end": 954,
                                                                "fullWidth": 1,
                                                                "width": 1,
                                                                "text": "(",
                                                                "value": "(",
                                                                "valueText": "("
                                                            },
                                                            "arguments": [],
                                                            "closeParenToken": {
                                                                "kind": "CloseParenToken",
                                                                "fullStart": 954,
                                                                "fullEnd": 955,
                                                                "start": 954,
                                                                "end": 955,
                                                                "fullWidth": 1,
                                                                "width": 1,
                                                                "text": ")",
                                                                "value": ")",
                                                                "valueText": ")"
                                                            }
                                                        }
                                                    },
                                                    {
                                                        "kind": "CommaToken",
                                                        "fullStart": 955,
                                                        "fullEnd": 957,
                                                        "start": 955,
                                                        "end": 956,
                                                        "fullWidth": 2,
                                                        "width": 1,
                                                        "text": ",",
                                                        "value": ",",
                                                        "valueText": ",",
                                                        "hasTrailingTrivia": true,
                                                        "trailingTrivia": [
                                                            {
                                                                "kind": "WhitespaceTrivia",
                                                                "text": " "
                                                            }
                                                        ]
                                                    },
                                                    {
                                                        "kind": "IdentifierName",
                                                        "fullStart": 957,
                                                        "fullEnd": 967,
                                                        "start": 957,
                                                        "end": 967,
                                                        "fullWidth": 10,
                                                        "width": 10,
                                                        "text": "callbackfn",
                                                        "value": "callbackfn",
                                                        "valueText": "callbackfn"
                                                    }
                                                ],
                                                "closeParenToken": {
                                                    "kind": "CloseParenToken",
                                                    "fullStart": 967,
                                                    "fullEnd": 968,
                                                    "start": 967,
                                                    "end": 968,
                                                    "fullWidth": 1,
                                                    "width": 1,
                                                    "text": ")",
                                                    "value": ")",
                                                    "valueText": ")"
                                                }
                                            }
                                        },
                                        "semicolonToken": {
                                            "kind": "SemicolonToken",
                                            "fullStart": 968,
                                            "fullEnd": 971,
                                            "start": 968,
                                            "end": 969,
                                            "fullWidth": 3,
                                            "width": 1,
                                            "text": ";",
                                            "value": ";",
                                            "valueText": ";",
                                            "hasTrailingTrivia": true,
                                            "hasTrailingNewLine": true,
                                            "trailingTrivia": [
                                                {
                                                    "kind": "NewLineTrivia",
                                                    "text": "\r\n"
                                                }
                                            ]
                                        }
                                    }
                                ],
                                "closeBraceToken": {
                                    "kind": "CloseBraceToken",
                                    "fullStart": 971,
                                    "fullEnd": 981,
                                    "start": 979,
                                    "end": 980,
                                    "fullWidth": 10,
                                    "width": 1,
                                    "text": "}",
                                    "value": "}",
                                    "valueText": "}",
                                    "hasLeadingTrivia": true,
                                    "hasTrailingTrivia": true,
                                    "leadingTrivia": [
                                        {
                                            "kind": "WhitespaceTrivia",
                                            "text": "        "
                                        }
                                    ],
                                    "trailingTrivia": [
                                        {
                                            "kind": "WhitespaceTrivia",
                                            "text": " "
                                        }
                                    ]
                                }
                            },
                            "finallyClause": {
                                "kind": "FinallyClause",
                                "fullStart": 981,
                                "fullEnd": 1091,
                                "start": 981,
                                "end": 1089,
                                "fullWidth": 110,
                                "width": 108,
                                "finallyKeyword": {
                                    "kind": "FinallyKeyword",
                                    "fullStart": 981,
                                    "fullEnd": 989,
                                    "start": 981,
                                    "end": 988,
                                    "fullWidth": 8,
                                    "width": 7,
                                    "text": "finally",
                                    "value": "finally",
                                    "valueText": "finally",
                                    "hasTrailingTrivia": true,
                                    "trailingTrivia": [
                                        {
                                            "kind": "WhitespaceTrivia",
                                            "text": " "
                                        }
                                    ]
                                },
                                "block": {
                                    "kind": "Block",
                                    "fullStart": 989,
                                    "fullEnd": 1091,
                                    "start": 989,
                                    "end": 1089,
                                    "fullWidth": 102,
                                    "width": 100,
                                    "openBraceToken": {
                                        "kind": "OpenBraceToken",
                                        "fullStart": 989,
                                        "fullEnd": 992,
                                        "start": 989,
                                        "end": 990,
                                        "fullWidth": 3,
                                        "width": 1,
                                        "text": "{",
                                        "value": "{",
                                        "valueText": "{",
                                        "hasTrailingTrivia": true,
                                        "hasTrailingNewLine": true,
                                        "trailingTrivia": [
                                            {
                                                "kind": "NewLineTrivia",
                                                "text": "\r\n"
                                            }
                                        ]
                                    },
                                    "statements": [
                                        {
                                            "kind": "ExpressionStatement",
                                            "fullStart": 992,
                                            "fullEnd": 1033,
                                            "start": 1004,
                                            "end": 1031,
                                            "fullWidth": 41,
                                            "width": 27,
                                            "expression": {
                                                "kind": "DeleteExpression",
                                                "fullStart": 992,
                                                "fullEnd": 1030,
                                                "start": 1004,
                                                "end": 1030,
                                                "fullWidth": 38,
                                                "width": 26,
                                                "deleteKeyword": {
                                                    "kind": "DeleteKeyword",
                                                    "fullStart": 992,
                                                    "fullEnd": 1011,
                                                    "start": 1004,
                                                    "end": 1010,
                                                    "fullWidth": 19,
                                                    "width": 6,
                                                    "text": "delete",
                                                    "value": "delete",
                                                    "valueText": "delete",
                                                    "hasLeadingTrivia": true,
                                                    "hasTrailingTrivia": true,
                                                    "leadingTrivia": [
                                                        {
                                                            "kind": "WhitespaceTrivia",
                                                            "text": "            "
                                                        }
                                                    ],
                                                    "trailingTrivia": [
                                                        {
                                                            "kind": "WhitespaceTrivia",
                                                            "text": " "
                                                        }
                                                    ]
                                                },
                                                "expression": {
                                                    "kind": "ElementAccessExpression",
                                                    "fullStart": 1011,
                                                    "fullEnd": 1030,
                                                    "start": 1011,
                                                    "end": 1030,
                                                    "fullWidth": 19,
                                                    "width": 19,
                                                    "expression": {
                                                        "kind": "InvocationExpression",
                                                        "fullStart": 1011,
                                                        "fullEnd": 1027,
                                                        "start": 1011,
                                                        "end": 1027,
                                                        "fullWidth": 16,
                                                        "width": 16,
                                                        "expression": {
                                                            "kind": "IdentifierName",
                                                            "fullStart": 1011,
                                                            "fullEnd": 1025,
                                                            "start": 1011,
                                                            "end": 1025,
                                                            "fullWidth": 14,
                                                            "width": 14,
                                                            "text": "fnGlobalObject",
                                                            "value": "fnGlobalObject",
                                                            "valueText": "fnGlobalObject"
                                                        },
                                                        "argumentList": {
                                                            "kind": "ArgumentList",
                                                            "fullStart": 1025,
                                                            "fullEnd": 1027,
                                                            "start": 1025,
                                                            "end": 1027,
                                                            "fullWidth": 2,
                                                            "width": 2,
                                                            "openParenToken": {
                                                                "kind": "OpenParenToken",
                                                                "fullStart": 1025,
                                                                "fullEnd": 1026,
                                                                "start": 1025,
                                                                "end": 1026,
                                                                "fullWidth": 1,
                                                                "width": 1,
                                                                "text": "(",
                                                                "value": "(",
                                                                "valueText": "("
                                                            },
                                                            "arguments": [],
                                                            "closeParenToken": {
                                                                "kind": "CloseParenToken",
                                                                "fullStart": 1026,
                                                                "fullEnd": 1027,
                                                                "start": 1026,
                                                                "end": 1027,
                                                                "fullWidth": 1,
                                                                "width": 1,
                                                                "text": ")",
                                                                "value": ")",
                                                                "valueText": ")"
                                                            }
                                                        }
                                                    },
                                                    "openBracketToken": {
                                                        "kind": "OpenBracketToken",
                                                        "fullStart": 1027,
                                                        "fullEnd": 1028,
                                                        "start": 1027,
                                                        "end": 1028,
                                                        "fullWidth": 1,
                                                        "width": 1,
                                                        "text": "[",
                                                        "value": "[",
                                                        "valueText": "["
                                                    },
                                                    "argumentExpression": {
                                                        "kind": "NumericLiteral",
                                                        "fullStart": 1028,
                                                        "fullEnd": 1029,
                                                        "start": 1028,
                                                        "end": 1029,
                                                        "fullWidth": 1,
                                                        "width": 1,
                                                        "text": "0",
                                                        "value": 0,
                                                        "valueText": "0"
                                                    },
                                                    "closeBracketToken": {
                                                        "kind": "CloseBracketToken",
                                                        "fullStart": 1029,
                                                        "fullEnd": 1030,
                                                        "start": 1029,
                                                        "end": 1030,
                                                        "fullWidth": 1,
                                                        "width": 1,
                                                        "text": "]",
                                                        "value": "]",
                                                        "valueText": "]"
                                                    }
                                                }
                                            },
                                            "semicolonToken": {
                                                "kind": "SemicolonToken",
                                                "fullStart": 1030,
                                                "fullEnd": 1033,
                                                "start": 1030,
                                                "end": 1031,
                                                "fullWidth": 3,
                                                "width": 1,
                                                "text": ";",
                                                "value": ";",
                                                "valueText": ";",
                                                "hasTrailingTrivia": true,
                                                "hasTrailingNewLine": true,
                                                "trailingTrivia": [
                                                    {
                                                        "kind": "NewLineTrivia",
                                                        "text": "\r\n"
                                                    }
                                                ]
                                            }
                                        },
                                        {
                                            "kind": "ExpressionStatement",
                                            "fullStart": 1033,
                                            "fullEnd": 1080,
                                            "start": 1045,
                                            "end": 1078,
                                            "fullWidth": 47,
                                            "width": 33,
                                            "expression": {
                                                "kind": "AssignmentExpression",
                                                "fullStart": 1033,
                                                "fullEnd": 1077,
                                                "start": 1045,
                                                "end": 1077,
                                                "fullWidth": 44,
                                                "width": 32,
                                                "left": {
                                                    "kind": "MemberAccessExpression",
                                                    "fullStart": 1033,
                                                    "fullEnd": 1069,
                                                    "start": 1045,
                                                    "end": 1068,
                                                    "fullWidth": 36,
                                                    "width": 23,
                                                    "expression": {
                                                        "kind": "InvocationExpression",
                                                        "fullStart": 1033,
                                                        "fullEnd": 1061,
                                                        "start": 1045,
                                                        "end": 1061,
                                                        "fullWidth": 28,
                                                        "width": 16,
                                                        "expression": {
                                                            "kind": "IdentifierName",
                                                            "fullStart": 1033,
                                                            "fullEnd": 1059,
                                                            "start": 1045,
                                                            "end": 1059,
                                                            "fullWidth": 26,
                                                            "width": 14,
                                                            "text": "fnGlobalObject",
                                                            "value": "fnGlobalObject",
                                                            "valueText": "fnGlobalObject",
                                                            "hasLeadingTrivia": true,
                                                            "leadingTrivia": [
                                                                {
                                                                    "kind": "WhitespaceTrivia",
                                                                    "text": "            "
                                                                }
                                                            ]
                                                        },
                                                        "argumentList": {
                                                            "kind": "ArgumentList",
                                                            "fullStart": 1059,
                                                            "fullEnd": 1061,
                                                            "start": 1059,
                                                            "end": 1061,
                                                            "fullWidth": 2,
                                                            "width": 2,
                                                            "openParenToken": {
                                                                "kind": "OpenParenToken",
                                                                "fullStart": 1059,
                                                                "fullEnd": 1060,
                                                                "start": 1059,
                                                                "end": 1060,
                                                                "fullWidth": 1,
                                                                "width": 1,
                                                                "text": "(",
                                                                "value": "(",
                                                                "valueText": "("
                                                            },
                                                            "arguments": [],
                                                            "closeParenToken": {
                                                                "kind": "CloseParenToken",
                                                                "fullStart": 1060,
                                                                "fullEnd": 1061,
                                                                "start": 1060,
                                                                "end": 1061,
                                                                "fullWidth": 1,
                                                                "width": 1,
                                                                "text": ")",
                                                                "value": ")",
                                                                "valueText": ")"
                                                            }
                                                        }
                                                    },
                                                    "dotToken": {
                                                        "kind": "DotToken",
                                                        "fullStart": 1061,
                                                        "fullEnd": 1062,
                                                        "start": 1061,
                                                        "end": 1062,
                                                        "fullWidth": 1,
                                                        "width": 1,
                                                        "text": ".",
                                                        "value": ".",
                                                        "valueText": "."
                                                    },
                                                    "name": {
                                                        "kind": "IdentifierName",
                                                        "fullStart": 1062,
                                                        "fullEnd": 1069,
                                                        "start": 1062,
                                                        "end": 1068,
                                                        "fullWidth": 7,
                                                        "width": 6,
                                                        "text": "length",
                                                        "value": "length",
                                                        "valueText": "length",
                                                        "hasTrailingTrivia": true,
                                                        "trailingTrivia": [
                                                            {
                                                                "kind": "WhitespaceTrivia",
                                                                "text": " "
                                                            }
                                                        ]
                                                    }
                                                },
                                                "operatorToken": {
                                                    "kind": "EqualsToken",
                                                    "fullStart": 1069,
                                                    "fullEnd": 1071,
                                                    "start": 1069,
                                                    "end": 1070,
                                                    "fullWidth": 2,
                                                    "width": 1,
                                                    "text": "=",
                                                    "value": "=",
                                                    "valueText": "=",
                                                    "hasTrailingTrivia": true,
                                                    "trailingTrivia": [
                                                        {
                                                            "kind": "WhitespaceTrivia",
                                                            "text": " "
                                                        }
                                                    ]
                                                },
                                                "right": {
                                                    "kind": "IdentifierName",
                                                    "fullStart": 1071,
                                                    "fullEnd": 1077,
                                                    "start": 1071,
                                                    "end": 1077,
                                                    "fullWidth": 6,
                                                    "width": 6,
                                                    "text": "oldLen",
                                                    "value": "oldLen",
                                                    "valueText": "oldLen"
                                                }
                                            },
                                            "semicolonToken": {
                                                "kind": "SemicolonToken",
                                                "fullStart": 1077,
                                                "fullEnd": 1080,
                                                "start": 1077,
                                                "end": 1078,
                                                "fullWidth": 3,
                                                "width": 1,
                                                "text": ";",
                                                "value": ";",
                                                "valueText": ";",
                                                "hasTrailingTrivia": true,
                                                "hasTrailingNewLine": true,
                                                "trailingTrivia": [
                                                    {
                                                        "kind": "NewLineTrivia",
                                                        "text": "\r\n"
                                                    }
                                                ]
                                            }
                                        }
                                    ],
                                    "closeBraceToken": {
                                        "kind": "CloseBraceToken",
                                        "fullStart": 1080,
                                        "fullEnd": 1091,
                                        "start": 1088,
                                        "end": 1089,
                                        "fullWidth": 11,
                                        "width": 1,
                                        "text": "}",
                                        "value": "}",
                                        "valueText": "}",
                                        "hasLeadingTrivia": true,
                                        "hasTrailingTrivia": true,
                                        "hasTrailingNewLine": true,
                                        "leadingTrivia": [
                                            {
                                                "kind": "WhitespaceTrivia",
                                                "text": "        "
                                            }
                                        ],
                                        "trailingTrivia": [
                                            {
                                                "kind": "NewLineTrivia",
                                                "text": "\r\n"
                                            }
                                        ]
                                    }
                                }
                            }
                        }
                    ],
                    "closeBraceToken": {
                        "kind": "CloseBraceToken",
                        "fullStart": 1091,
                        "fullEnd": 1098,
                        "start": 1095,
                        "end": 1096,
                        "fullWidth": 7,
                        "width": 1,
                        "text": "}",
                        "value": "}",
                        "valueText": "}",
                        "hasLeadingTrivia": true,
                        "hasTrailingTrivia": true,
                        "hasTrailingNewLine": true,
                        "leadingTrivia": [
                            {
                                "kind": "WhitespaceTrivia",
                                "text": "    "
                            }
                        ],
                        "trailingTrivia": [
                            {
                                "kind": "NewLineTrivia",
                                "text": "\r\n"
                            }
                        ]
                    }
                }
            },
            {
                "kind": "ExpressionStatement",
                "fullStart": 1098,
                "fullEnd": 1122,
                "start": 1098,
                "end": 1120,
                "fullWidth": 24,
                "width": 22,
                "expression": {
                    "kind": "InvocationExpression",
                    "fullStart": 1098,
                    "fullEnd": 1119,
                    "start": 1098,
                    "end": 1119,
                    "fullWidth": 21,
                    "width": 21,
                    "expression": {
                        "kind": "IdentifierName",
                        "fullStart": 1098,
                        "fullEnd": 1109,
                        "start": 1098,
                        "end": 1109,
                        "fullWidth": 11,
                        "width": 11,
                        "text": "runTestCase",
                        "value": "runTestCase",
                        "valueText": "runTestCase"
                    },
                    "argumentList": {
                        "kind": "ArgumentList",
                        "fullStart": 1109,
                        "fullEnd": 1119,
                        "start": 1109,
                        "end": 1119,
                        "fullWidth": 10,
                        "width": 10,
                        "openParenToken": {
                            "kind": "OpenParenToken",
                            "fullStart": 1109,
                            "fullEnd": 1110,
                            "start": 1109,
                            "end": 1110,
                            "fullWidth": 1,
                            "width": 1,
                            "text": "(",
                            "value": "(",
                            "valueText": "("
                        },
                        "arguments": [
                            {
                                "kind": "IdentifierName",
                                "fullStart": 1110,
                                "fullEnd": 1118,
                                "start": 1110,
                                "end": 1118,
                                "fullWidth": 8,
                                "width": 8,
                                "text": "testcase",
                                "value": "testcase",
                                "valueText": "testcase"
                            }
                        ],
                        "closeParenToken": {
                            "kind": "CloseParenToken",
                            "fullStart": 1118,
                            "fullEnd": 1119,
                            "start": 1118,
                            "end": 1119,
                            "fullWidth": 1,
                            "width": 1,
                            "text": ")",
                            "value": ")",
                            "valueText": ")"
                        }
                    }
                },
                "semicolonToken": {
                    "kind": "SemicolonToken",
                    "fullStart": 1119,
                    "fullEnd": 1122,
                    "start": 1119,
                    "end": 1120,
                    "fullWidth": 3,
                    "width": 1,
                    "text": ";",
                    "value": ";",
                    "valueText": ";",
                    "hasTrailingTrivia": true,
                    "hasTrailingNewLine": true,
                    "trailingTrivia": [
                        {
                            "kind": "NewLineTrivia",
                            "text": "\r\n"
                        }
                    ]
                }
            }
        ],
        "endOfFileToken": {
            "kind": "EndOfFileToken",
            "fullStart": 1122,
            "fullEnd": 1122,
            "start": 1122,
            "end": 1122,
            "fullWidth": 0,
            "width": 0,
            "text": ""
        }
    },
    "lineMap": {
        "lineStarts": [
            0,
            67,
            152,
            232,
            308,
            380,
            385,
            444,
            546,
            551,
            553,
            555,
            578,
            580,
            626,
            656,
            692,
            707,
            734,
            745,
            747,
            762,
            813,
            852,
            894,
            971,
            992,
            1033,
            1080,
            1091,
            1098,
            1122
        ],
        "length": 1122
    }
}<|MERGE_RESOLUTION|>--- conflicted
+++ resolved
@@ -943,12 +943,8 @@
                                                     "start": 778,
                                                     "end": 810,
                                                     "fullWidth": 32,
-<<<<<<< HEAD
                                                     "width": 32,
-                                                    "identifier": {
-=======
                                                     "propertyName": {
->>>>>>> 85e84683
                                                         "kind": "IdentifierName",
                                                         "fullStart": 778,
                                                         "fullEnd": 785,
