--- conflicted
+++ resolved
@@ -625,12 +625,8 @@
                                         "start": 648,
                                         "end": 670,
                                         "fullWidth": 22,
-<<<<<<< HEAD
                                         "width": 22,
-                                        "identifier": {
-=======
                                         "propertyName": {
->>>>>>> 85e84683
                                             "kind": "IdentifierName",
                                             "fullStart": 648,
                                             "fullEnd": 652,
