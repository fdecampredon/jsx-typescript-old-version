{
    "isDeclaration": false,
    "languageVersion": "EcmaScript5",
    "parseOptions": {
        "allowAutomaticSemicolonInsertion": true
    },
    "sourceUnit": {
        "kind": "SourceUnit",
        "fullStart": 0,
        "fullEnd": 775,
        "start": 508,
        "end": 775,
        "fullWidth": 775,
        "width": 267,
        "isIncrementallyUnusable": true,
        "moduleElements": [
            {
                "kind": "FunctionDeclaration",
                "fullStart": 0,
                "fullEnd": 751,
                "start": 508,
                "end": 749,
                "fullWidth": 751,
                "width": 241,
                "modifiers": [],
                "functionKeyword": {
                    "kind": "FunctionKeyword",
                    "fullStart": 0,
                    "fullEnd": 517,
                    "start": 508,
                    "end": 516,
                    "fullWidth": 517,
                    "width": 8,
                    "text": "function",
                    "value": "function",
                    "valueText": "function",
                    "hasLeadingTrivia": true,
                    "hasLeadingComment": true,
                    "hasLeadingNewLine": true,
                    "hasTrailingTrivia": true,
                    "leadingTrivia": [
                        {
                            "kind": "SingleLineCommentTrivia",
                            "text": "/// Copyright (c) 2012 Ecma International.  All rights reserved. "
                        },
                        {
                            "kind": "NewLineTrivia",
                            "text": "\r\n"
                        },
                        {
                            "kind": "SingleLineCommentTrivia",
                            "text": "/// Ecma International makes this code available under the terms and conditions set"
                        },
                        {
                            "kind": "NewLineTrivia",
                            "text": "\r\n"
                        },
                        {
                            "kind": "SingleLineCommentTrivia",
                            "text": "/// forth on http://hg.ecmascript.org/tests/test262/raw-file/tip/LICENSE (the "
                        },
                        {
                            "kind": "NewLineTrivia",
                            "text": "\r\n"
                        },
                        {
                            "kind": "SingleLineCommentTrivia",
                            "text": "/// \"Use Terms\").   Any redistribution of this code must retain the above "
                        },
                        {
                            "kind": "NewLineTrivia",
                            "text": "\r\n"
                        },
                        {
                            "kind": "SingleLineCommentTrivia",
                            "text": "/// copyright and this notice and otherwise comply with the Use Terms."
                        },
                        {
                            "kind": "NewLineTrivia",
                            "text": "\r\n"
                        },
                        {
                            "kind": "MultiLineCommentTrivia",
                            "text": "/**\r\n * @path ch15/15.4/15.4.4/15.4.4.17/15.4.4.17-5-6.js\r\n * @description Array.prototype.some - thisArg is function\r\n */"
                        },
                        {
                            "kind": "NewLineTrivia",
                            "text": "\r\n"
                        },
                        {
                            "kind": "NewLineTrivia",
                            "text": "\r\n"
                        },
                        {
                            "kind": "NewLineTrivia",
                            "text": "\r\n"
                        }
                    ],
                    "trailingTrivia": [
                        {
                            "kind": "WhitespaceTrivia",
                            "text": " "
                        }
                    ]
                },
                "identifier": {
                    "kind": "IdentifierName",
                    "fullStart": 517,
                    "fullEnd": 525,
                    "start": 517,
                    "end": 525,
                    "fullWidth": 8,
                    "width": 8,
                    "text": "testcase",
                    "value": "testcase",
                    "valueText": "testcase"
                },
                "callSignature": {
                    "kind": "CallSignature",
                    "fullStart": 525,
                    "fullEnd": 528,
                    "start": 525,
                    "end": 527,
                    "fullWidth": 3,
                    "width": 2,
                    "parameterList": {
                        "kind": "ParameterList",
                        "fullStart": 525,
                        "fullEnd": 528,
                        "start": 525,
                        "end": 527,
                        "fullWidth": 3,
                        "width": 2,
                        "openParenToken": {
                            "kind": "OpenParenToken",
                            "fullStart": 525,
                            "fullEnd": 526,
                            "start": 525,
                            "end": 526,
                            "fullWidth": 1,
                            "width": 1,
                            "text": "(",
                            "value": "(",
                            "valueText": "("
                        },
                        "parameters": [],
                        "closeParenToken": {
                            "kind": "CloseParenToken",
                            "fullStart": 526,
                            "fullEnd": 528,
                            "start": 526,
                            "end": 527,
                            "fullWidth": 2,
                            "width": 1,
                            "text": ")",
                            "value": ")",
                            "valueText": ")",
                            "hasTrailingTrivia": true,
                            "trailingTrivia": [
                                {
                                    "kind": "WhitespaceTrivia",
                                    "text": " "
                                }
                            ]
                        }
                    }
                },
                "block": {
                    "kind": "Block",
                    "fullStart": 528,
                    "fullEnd": 751,
                    "start": 528,
                    "end": 749,
                    "fullWidth": 223,
                    "width": 221,
                    "openBraceToken": {
                        "kind": "OpenBraceToken",
                        "fullStart": 528,
                        "fullEnd": 531,
                        "start": 528,
                        "end": 529,
                        "fullWidth": 3,
                        "width": 1,
                        "text": "{",
                        "value": "{",
                        "valueText": "{",
                        "hasTrailingTrivia": true,
                        "hasTrailingNewLine": true,
                        "trailingTrivia": [
                            {
                                "kind": "NewLineTrivia",
                                "text": "\r\n"
                            }
                        ]
                    },
                    "statements": [
                        {
                            "kind": "VariableStatement",
                            "fullStart": 531,
                            "fullEnd": 551,
                            "start": 533,
                            "end": 549,
                            "fullWidth": 20,
                            "width": 16,
                            "modifiers": [],
                            "variableDeclaration": {
                                "kind": "VariableDeclaration",
                                "fullStart": 531,
                                "fullEnd": 548,
                                "start": 533,
                                "end": 548,
                                "fullWidth": 17,
                                "width": 15,
                                "varKeyword": {
                                    "kind": "VarKeyword",
                                    "fullStart": 531,
                                    "fullEnd": 537,
                                    "start": 533,
                                    "end": 536,
                                    "fullWidth": 6,
                                    "width": 3,
                                    "text": "var",
                                    "value": "var",
                                    "valueText": "var",
                                    "hasLeadingTrivia": true,
                                    "hasTrailingTrivia": true,
                                    "leadingTrivia": [
                                        {
                                            "kind": "WhitespaceTrivia",
                                            "text": "  "
                                        }
                                    ],
                                    "trailingTrivia": [
                                        {
                                            "kind": "WhitespaceTrivia",
                                            "text": " "
                                        }
                                    ]
                                },
                                "variableDeclarators": [
                                    {
                                        "kind": "VariableDeclarator",
                                        "fullStart": 537,
                                        "fullEnd": 548,
                                        "start": 537,
                                        "end": 548,
                                        "fullWidth": 11,
                                        "width": 11,
                                        "identifier": {
                                            "kind": "IdentifierName",
                                            "fullStart": 537,
                                            "fullEnd": 541,
                                            "start": 537,
                                            "end": 540,
                                            "fullWidth": 4,
                                            "width": 3,
                                            "text": "res",
                                            "value": "res",
                                            "valueText": "res",
                                            "hasTrailingTrivia": true,
                                            "trailingTrivia": [
                                                {
                                                    "kind": "WhitespaceTrivia",
                                                    "text": " "
                                                }
                                            ]
                                        },
                                        "equalsValueClause": {
                                            "kind": "EqualsValueClause",
                                            "fullStart": 541,
                                            "fullEnd": 548,
                                            "start": 541,
                                            "end": 548,
                                            "fullWidth": 7,
                                            "width": 7,
                                            "equalsToken": {
                                                "kind": "EqualsToken",
                                                "fullStart": 541,
                                                "fullEnd": 543,
                                                "start": 541,
                                                "end": 542,
                                                "fullWidth": 2,
                                                "width": 1,
                                                "text": "=",
                                                "value": "=",
                                                "valueText": "=",
                                                "hasTrailingTrivia": true,
                                                "trailingTrivia": [
                                                    {
                                                        "kind": "WhitespaceTrivia",
                                                        "text": " "
                                                    }
                                                ]
                                            },
                                            "value": {
                                                "kind": "FalseKeyword",
                                                "fullStart": 543,
                                                "fullEnd": 548,
                                                "start": 543,
                                                "end": 548,
                                                "fullWidth": 5,
                                                "width": 5,
                                                "text": "false",
                                                "value": false,
                                                "valueText": "false"
                                            }
                                        }
                                    }
                                ]
                            },
                            "semicolonToken": {
                                "kind": "SemicolonToken",
                                "fullStart": 548,
                                "fullEnd": 551,
                                "start": 548,
                                "end": 549,
                                "fullWidth": 3,
                                "width": 1,
                                "text": ";",
                                "value": ";",
                                "valueText": ";",
                                "hasTrailingTrivia": true,
                                "hasTrailingNewLine": true,
                                "trailingTrivia": [
                                    {
                                        "kind": "NewLineTrivia",
                                        "text": "\r\n"
                                    }
                                ]
                            }
                        },
                        {
                            "kind": "FunctionDeclaration",
                            "fullStart": 551,
                            "fullEnd": 621,
                            "start": 553,
                            "end": 619,
                            "fullWidth": 70,
                            "width": 66,
                            "modifiers": [],
                            "functionKeyword": {
                                "kind": "FunctionKeyword",
                                "fullStart": 551,
                                "fullEnd": 562,
                                "start": 553,
                                "end": 561,
                                "fullWidth": 11,
                                "width": 8,
                                "text": "function",
                                "value": "function",
                                "valueText": "function",
                                "hasLeadingTrivia": true,
                                "hasTrailingTrivia": true,
                                "leadingTrivia": [
                                    {
                                        "kind": "WhitespaceTrivia",
                                        "text": "  "
                                    }
                                ],
                                "trailingTrivia": [
                                    {
                                        "kind": "WhitespaceTrivia",
                                        "text": " "
                                    }
                                ]
                            },
                            "identifier": {
                                "kind": "IdentifierName",
                                "fullStart": 562,
                                "fullEnd": 572,
                                "start": 562,
                                "end": 572,
                                "fullWidth": 10,
                                "width": 10,
                                "text": "callbackfn",
                                "value": "callbackfn",
                                "valueText": "callbackfn"
                            },
                            "callSignature": {
                                "kind": "CallSignature",
                                "fullStart": 572,
                                "fullEnd": 589,
                                "start": 572,
                                "end": 587,
                                "fullWidth": 17,
                                "width": 15,
                                "parameterList": {
                                    "kind": "ParameterList",
                                    "fullStart": 572,
                                    "fullEnd": 589,
                                    "start": 572,
                                    "end": 587,
                                    "fullWidth": 17,
                                    "width": 15,
                                    "openParenToken": {
                                        "kind": "OpenParenToken",
                                        "fullStart": 572,
                                        "fullEnd": 573,
                                        "start": 572,
                                        "end": 573,
                                        "fullWidth": 1,
                                        "width": 1,
                                        "text": "(",
                                        "value": "(",
                                        "valueText": "("
                                    },
                                    "parameters": [
                                        {
                                            "kind": "Parameter",
                                            "fullStart": 573,
                                            "fullEnd": 576,
                                            "start": 573,
                                            "end": 576,
                                            "fullWidth": 3,
<<<<<<< HEAD
                                            "width": 3,
=======
                                            "modifiers": [],
>>>>>>> e3c38734
                                            "identifier": {
                                                "kind": "IdentifierName",
                                                "fullStart": 573,
                                                "fullEnd": 576,
                                                "start": 573,
                                                "end": 576,
                                                "fullWidth": 3,
                                                "width": 3,
                                                "text": "val",
                                                "value": "val",
                                                "valueText": "val"
                                            }
                                        },
                                        {
                                            "kind": "CommaToken",
                                            "fullStart": 576,
                                            "fullEnd": 578,
                                            "start": 576,
                                            "end": 577,
                                            "fullWidth": 2,
                                            "width": 1,
                                            "text": ",",
                                            "value": ",",
                                            "valueText": ",",
                                            "hasTrailingTrivia": true,
                                            "trailingTrivia": [
                                                {
                                                    "kind": "WhitespaceTrivia",
                                                    "text": " "
                                                }
                                            ]
                                        },
                                        {
                                            "kind": "Parameter",
                                            "fullStart": 578,
                                            "fullEnd": 581,
                                            "start": 578,
                                            "end": 581,
                                            "fullWidth": 3,
<<<<<<< HEAD
                                            "width": 3,
=======
                                            "modifiers": [],
>>>>>>> e3c38734
                                            "identifier": {
                                                "kind": "IdentifierName",
                                                "fullStart": 578,
                                                "fullEnd": 581,
                                                "start": 578,
                                                "end": 581,
                                                "fullWidth": 3,
                                                "width": 3,
                                                "text": "idx",
                                                "value": "idx",
                                                "valueText": "idx"
                                            }
                                        },
                                        {
                                            "kind": "CommaToken",
                                            "fullStart": 581,
                                            "fullEnd": 583,
                                            "start": 581,
                                            "end": 582,
                                            "fullWidth": 2,
                                            "width": 1,
                                            "text": ",",
                                            "value": ",",
                                            "valueText": ",",
                                            "hasTrailingTrivia": true,
                                            "trailingTrivia": [
                                                {
                                                    "kind": "WhitespaceTrivia",
                                                    "text": " "
                                                }
                                            ]
                                        },
                                        {
                                            "kind": "Parameter",
                                            "fullStart": 583,
                                            "fullEnd": 586,
                                            "start": 583,
                                            "end": 586,
                                            "fullWidth": 3,
<<<<<<< HEAD
                                            "width": 3,
=======
                                            "modifiers": [],
>>>>>>> e3c38734
                                            "identifier": {
                                                "kind": "IdentifierName",
                                                "fullStart": 583,
                                                "fullEnd": 586,
                                                "start": 583,
                                                "end": 586,
                                                "fullWidth": 3,
                                                "width": 3,
                                                "text": "obj",
                                                "value": "obj",
                                                "valueText": "obj"
                                            }
                                        }
                                    ],
                                    "closeParenToken": {
                                        "kind": "CloseParenToken",
                                        "fullStart": 586,
                                        "fullEnd": 589,
                                        "start": 586,
                                        "end": 587,
                                        "fullWidth": 3,
                                        "width": 1,
                                        "text": ")",
                                        "value": ")",
                                        "valueText": ")",
                                        "hasTrailingTrivia": true,
                                        "hasTrailingNewLine": true,
                                        "trailingTrivia": [
                                            {
                                                "kind": "NewLineTrivia",
                                                "text": "\r\n"
                                            }
                                        ]
                                    }
                                }
                            },
                            "block": {
                                "kind": "Block",
                                "fullStart": 589,
                                "fullEnd": 621,
                                "start": 591,
                                "end": 619,
                                "fullWidth": 32,
                                "width": 28,
                                "openBraceToken": {
                                    "kind": "OpenBraceToken",
                                    "fullStart": 589,
                                    "fullEnd": 594,
                                    "start": 591,
                                    "end": 592,
                                    "fullWidth": 5,
                                    "width": 1,
                                    "text": "{",
                                    "value": "{",
                                    "valueText": "{",
                                    "hasLeadingTrivia": true,
                                    "hasTrailingTrivia": true,
                                    "hasTrailingNewLine": true,
                                    "leadingTrivia": [
                                        {
                                            "kind": "WhitespaceTrivia",
                                            "text": "  "
                                        }
                                    ],
                                    "trailingTrivia": [
                                        {
                                            "kind": "NewLineTrivia",
                                            "text": "\r\n"
                                        }
                                    ]
                                },
                                "statements": [
                                    {
                                        "kind": "ReturnStatement",
                                        "fullStart": 594,
                                        "fullEnd": 616,
                                        "start": 598,
                                        "end": 614,
                                        "fullWidth": 22,
                                        "width": 16,
                                        "returnKeyword": {
                                            "kind": "ReturnKeyword",
                                            "fullStart": 594,
                                            "fullEnd": 605,
                                            "start": 598,
                                            "end": 604,
                                            "fullWidth": 11,
                                            "width": 6,
                                            "text": "return",
                                            "value": "return",
                                            "valueText": "return",
                                            "hasLeadingTrivia": true,
                                            "hasTrailingTrivia": true,
                                            "leadingTrivia": [
                                                {
                                                    "kind": "WhitespaceTrivia",
                                                    "text": "    "
                                                }
                                            ],
                                            "trailingTrivia": [
                                                {
                                                    "kind": "WhitespaceTrivia",
                                                    "text": " "
                                                }
                                            ]
                                        },
                                        "expression": {
                                            "kind": "MemberAccessExpression",
                                            "fullStart": 605,
                                            "fullEnd": 613,
                                            "start": 605,
                                            "end": 613,
                                            "fullWidth": 8,
                                            "width": 8,
                                            "expression": {
                                                "kind": "ThisKeyword",
                                                "fullStart": 605,
                                                "fullEnd": 609,
                                                "start": 605,
                                                "end": 609,
                                                "fullWidth": 4,
                                                "width": 4,
                                                "text": "this",
                                                "value": "this",
                                                "valueText": "this"
                                            },
                                            "dotToken": {
                                                "kind": "DotToken",
                                                "fullStart": 609,
                                                "fullEnd": 610,
                                                "start": 609,
                                                "end": 610,
                                                "fullWidth": 1,
                                                "width": 1,
                                                "text": ".",
                                                "value": ".",
                                                "valueText": "."
                                            },
                                            "name": {
                                                "kind": "IdentifierName",
                                                "fullStart": 610,
                                                "fullEnd": 613,
                                                "start": 610,
                                                "end": 613,
                                                "fullWidth": 3,
                                                "width": 3,
                                                "text": "res",
                                                "value": "res",
                                                "valueText": "res"
                                            }
                                        },
                                        "semicolonToken": {
                                            "kind": "SemicolonToken",
                                            "fullStart": 613,
                                            "fullEnd": 616,
                                            "start": 613,
                                            "end": 614,
                                            "fullWidth": 3,
                                            "width": 1,
                                            "text": ";",
                                            "value": ";",
                                            "valueText": ";",
                                            "hasTrailingTrivia": true,
                                            "hasTrailingNewLine": true,
                                            "trailingTrivia": [
                                                {
                                                    "kind": "NewLineTrivia",
                                                    "text": "\r\n"
                                                }
                                            ]
                                        }
                                    }
                                ],
                                "closeBraceToken": {
                                    "kind": "CloseBraceToken",
                                    "fullStart": 616,
                                    "fullEnd": 621,
                                    "start": 618,
                                    "end": 619,
                                    "fullWidth": 5,
                                    "width": 1,
                                    "text": "}",
                                    "value": "}",
                                    "valueText": "}",
                                    "hasLeadingTrivia": true,
                                    "hasTrailingTrivia": true,
                                    "hasTrailingNewLine": true,
                                    "leadingTrivia": [
                                        {
                                            "kind": "WhitespaceTrivia",
                                            "text": "  "
                                        }
                                    ],
                                    "trailingTrivia": [
                                        {
                                            "kind": "NewLineTrivia",
                                            "text": "\r\n"
                                        }
                                    ]
                                }
                            }
                        },
                        {
                            "kind": "FunctionDeclaration",
                            "fullStart": 621,
                            "fullEnd": 643,
                            "start": 625,
                            "end": 641,
                            "fullWidth": 22,
                            "width": 16,
                            "modifiers": [],
                            "functionKeyword": {
                                "kind": "FunctionKeyword",
                                "fullStart": 621,
                                "fullEnd": 634,
                                "start": 625,
                                "end": 633,
                                "fullWidth": 13,
                                "width": 8,
                                "text": "function",
                                "value": "function",
                                "valueText": "function",
                                "hasLeadingTrivia": true,
                                "hasLeadingNewLine": true,
                                "hasTrailingTrivia": true,
                                "leadingTrivia": [
                                    {
                                        "kind": "NewLineTrivia",
                                        "text": "\r\n"
                                    },
                                    {
                                        "kind": "WhitespaceTrivia",
                                        "text": "  "
                                    }
                                ],
                                "trailingTrivia": [
                                    {
                                        "kind": "WhitespaceTrivia",
                                        "text": " "
                                    }
                                ]
                            },
                            "identifier": {
                                "kind": "IdentifierName",
                                "fullStart": 634,
                                "fullEnd": 637,
                                "start": 634,
                                "end": 637,
                                "fullWidth": 3,
                                "width": 3,
                                "text": "foo",
                                "value": "foo",
                                "valueText": "foo"
                            },
                            "callSignature": {
                                "kind": "CallSignature",
                                "fullStart": 637,
                                "fullEnd": 639,
                                "start": 637,
                                "end": 639,
                                "fullWidth": 2,
                                "width": 2,
                                "parameterList": {
                                    "kind": "ParameterList",
                                    "fullStart": 637,
                                    "fullEnd": 639,
                                    "start": 637,
                                    "end": 639,
                                    "fullWidth": 2,
                                    "width": 2,
                                    "openParenToken": {
                                        "kind": "OpenParenToken",
                                        "fullStart": 637,
                                        "fullEnd": 638,
                                        "start": 637,
                                        "end": 638,
                                        "fullWidth": 1,
                                        "width": 1,
                                        "text": "(",
                                        "value": "(",
                                        "valueText": "("
                                    },
                                    "parameters": [],
                                    "closeParenToken": {
                                        "kind": "CloseParenToken",
                                        "fullStart": 638,
                                        "fullEnd": 639,
                                        "start": 638,
                                        "end": 639,
                                        "fullWidth": 1,
                                        "width": 1,
                                        "text": ")",
                                        "value": ")",
                                        "valueText": ")"
                                    }
                                }
                            },
                            "block": {
                                "kind": "Block",
                                "fullStart": 639,
                                "fullEnd": 643,
                                "start": 639,
                                "end": 641,
                                "fullWidth": 4,
                                "width": 2,
                                "openBraceToken": {
                                    "kind": "OpenBraceToken",
                                    "fullStart": 639,
                                    "fullEnd": 640,
                                    "start": 639,
                                    "end": 640,
                                    "fullWidth": 1,
                                    "width": 1,
                                    "text": "{",
                                    "value": "{",
                                    "valueText": "{"
                                },
                                "statements": [],
                                "closeBraceToken": {
                                    "kind": "CloseBraceToken",
                                    "fullStart": 640,
                                    "fullEnd": 643,
                                    "start": 640,
                                    "end": 641,
                                    "fullWidth": 3,
                                    "width": 1,
                                    "text": "}",
                                    "value": "}",
                                    "valueText": "}",
                                    "hasTrailingTrivia": true,
                                    "hasTrailingNewLine": true,
                                    "trailingTrivia": [
                                        {
                                            "kind": "NewLineTrivia",
                                            "text": "\r\n"
                                        }
                                    ]
                                }
                            }
                        },
                        {
                            "kind": "ExpressionStatement",
                            "fullStart": 643,
                            "fullEnd": 662,
                            "start": 645,
                            "end": 660,
                            "fullWidth": 19,
                            "width": 15,
                            "expression": {
                                "kind": "AssignmentExpression",
                                "fullStart": 643,
                                "fullEnd": 659,
                                "start": 645,
                                "end": 659,
                                "fullWidth": 16,
                                "width": 14,
                                "left": {
                                    "kind": "MemberAccessExpression",
                                    "fullStart": 643,
                                    "fullEnd": 653,
                                    "start": 645,
                                    "end": 652,
                                    "fullWidth": 10,
                                    "width": 7,
                                    "expression": {
                                        "kind": "IdentifierName",
                                        "fullStart": 643,
                                        "fullEnd": 648,
                                        "start": 645,
                                        "end": 648,
                                        "fullWidth": 5,
                                        "width": 3,
                                        "text": "foo",
                                        "value": "foo",
                                        "valueText": "foo",
                                        "hasLeadingTrivia": true,
                                        "leadingTrivia": [
                                            {
                                                "kind": "WhitespaceTrivia",
                                                "text": "  "
                                            }
                                        ]
                                    },
                                    "dotToken": {
                                        "kind": "DotToken",
                                        "fullStart": 648,
                                        "fullEnd": 649,
                                        "start": 648,
                                        "end": 649,
                                        "fullWidth": 1,
                                        "width": 1,
                                        "text": ".",
                                        "value": ".",
                                        "valueText": "."
                                    },
                                    "name": {
                                        "kind": "IdentifierName",
                                        "fullStart": 649,
                                        "fullEnd": 653,
                                        "start": 649,
                                        "end": 652,
                                        "fullWidth": 4,
                                        "width": 3,
                                        "text": "res",
                                        "value": "res",
                                        "valueText": "res",
                                        "hasTrailingTrivia": true,
                                        "trailingTrivia": [
                                            {
                                                "kind": "WhitespaceTrivia",
                                                "text": " "
                                            }
                                        ]
                                    }
                                },
                                "operatorToken": {
                                    "kind": "EqualsToken",
                                    "fullStart": 653,
                                    "fullEnd": 655,
                                    "start": 653,
                                    "end": 654,
                                    "fullWidth": 2,
                                    "width": 1,
                                    "text": "=",
                                    "value": "=",
                                    "valueText": "=",
                                    "hasTrailingTrivia": true,
                                    "trailingTrivia": [
                                        {
                                            "kind": "WhitespaceTrivia",
                                            "text": " "
                                        }
                                    ]
                                },
                                "right": {
                                    "kind": "TrueKeyword",
                                    "fullStart": 655,
                                    "fullEnd": 659,
                                    "start": 655,
                                    "end": 659,
                                    "fullWidth": 4,
                                    "width": 4,
                                    "text": "true",
                                    "value": true,
                                    "valueText": "true"
                                }
                            },
                            "semicolonToken": {
                                "kind": "SemicolonToken",
                                "fullStart": 659,
                                "fullEnd": 662,
                                "start": 659,
                                "end": 660,
                                "fullWidth": 3,
                                "width": 1,
                                "text": ";",
                                "value": ";",
                                "valueText": ";",
                                "hasTrailingTrivia": true,
                                "hasTrailingNewLine": true,
                                "trailingTrivia": [
                                    {
                                        "kind": "NewLineTrivia",
                                        "text": "\r\n"
                                    }
                                ]
                            }
                        },
                        {
                            "kind": "VariableStatement",
                            "fullStart": 662,
                            "fullEnd": 680,
                            "start": 664,
                            "end": 678,
                            "fullWidth": 18,
                            "width": 14,
                            "modifiers": [],
                            "variableDeclaration": {
                                "kind": "VariableDeclaration",
                                "fullStart": 662,
                                "fullEnd": 677,
                                "start": 664,
                                "end": 677,
                                "fullWidth": 15,
                                "width": 13,
                                "varKeyword": {
                                    "kind": "VarKeyword",
                                    "fullStart": 662,
                                    "fullEnd": 668,
                                    "start": 664,
                                    "end": 667,
                                    "fullWidth": 6,
                                    "width": 3,
                                    "text": "var",
                                    "value": "var",
                                    "valueText": "var",
                                    "hasLeadingTrivia": true,
                                    "hasTrailingTrivia": true,
                                    "leadingTrivia": [
                                        {
                                            "kind": "WhitespaceTrivia",
                                            "text": "  "
                                        }
                                    ],
                                    "trailingTrivia": [
                                        {
                                            "kind": "WhitespaceTrivia",
                                            "text": " "
                                        }
                                    ]
                                },
                                "variableDeclarators": [
                                    {
                                        "kind": "VariableDeclarator",
                                        "fullStart": 668,
                                        "fullEnd": 677,
                                        "start": 668,
                                        "end": 677,
                                        "fullWidth": 9,
                                        "width": 9,
                                        "identifier": {
                                            "kind": "IdentifierName",
                                            "fullStart": 668,
                                            "fullEnd": 672,
                                            "start": 668,
                                            "end": 671,
                                            "fullWidth": 4,
                                            "width": 3,
                                            "text": "arr",
                                            "value": "arr",
                                            "valueText": "arr",
                                            "hasTrailingTrivia": true,
                                            "trailingTrivia": [
                                                {
                                                    "kind": "WhitespaceTrivia",
                                                    "text": " "
                                                }
                                            ]
                                        },
                                        "equalsValueClause": {
                                            "kind": "EqualsValueClause",
                                            "fullStart": 672,
                                            "fullEnd": 677,
                                            "start": 672,
                                            "end": 677,
                                            "fullWidth": 5,
                                            "width": 5,
                                            "equalsToken": {
                                                "kind": "EqualsToken",
                                                "fullStart": 672,
                                                "fullEnd": 674,
                                                "start": 672,
                                                "end": 673,
                                                "fullWidth": 2,
                                                "width": 1,
                                                "text": "=",
                                                "value": "=",
                                                "valueText": "=",
                                                "hasTrailingTrivia": true,
                                                "trailingTrivia": [
                                                    {
                                                        "kind": "WhitespaceTrivia",
                                                        "text": " "
                                                    }
                                                ]
                                            },
                                            "value": {
                                                "kind": "ArrayLiteralExpression",
                                                "fullStart": 674,
                                                "fullEnd": 677,
                                                "start": 674,
                                                "end": 677,
                                                "fullWidth": 3,
                                                "width": 3,
                                                "openBracketToken": {
                                                    "kind": "OpenBracketToken",
                                                    "fullStart": 674,
                                                    "fullEnd": 675,
                                                    "start": 674,
                                                    "end": 675,
                                                    "fullWidth": 1,
                                                    "width": 1,
                                                    "text": "[",
                                                    "value": "[",
                                                    "valueText": "["
                                                },
                                                "expressions": [
                                                    {
                                                        "kind": "NumericLiteral",
                                                        "fullStart": 675,
                                                        "fullEnd": 676,
                                                        "start": 675,
                                                        "end": 676,
                                                        "fullWidth": 1,
                                                        "width": 1,
                                                        "text": "1",
                                                        "value": 1,
                                                        "valueText": "1"
                                                    }
                                                ],
                                                "closeBracketToken": {
                                                    "kind": "CloseBracketToken",
                                                    "fullStart": 676,
                                                    "fullEnd": 677,
                                                    "start": 676,
                                                    "end": 677,
                                                    "fullWidth": 1,
                                                    "width": 1,
                                                    "text": "]",
                                                    "value": "]",
                                                    "valueText": "]"
                                                }
                                            }
                                        }
                                    }
                                ]
                            },
                            "semicolonToken": {
                                "kind": "SemicolonToken",
                                "fullStart": 677,
                                "fullEnd": 680,
                                "start": 677,
                                "end": 678,
                                "fullWidth": 3,
                                "width": 1,
                                "text": ";",
                                "value": ";",
                                "valueText": ";",
                                "hasTrailingTrivia": true,
                                "hasTrailingNewLine": true,
                                "trailingTrivia": [
                                    {
                                        "kind": "NewLineTrivia",
                                        "text": "\r\n"
                                    }
                                ]
                            }
                        },
                        {
                            "kind": "IfStatement",
                            "fullStart": 680,
                            "fullEnd": 745,
                            "start": 684,
                            "end": 739,
                            "fullWidth": 65,
                            "width": 55,
                            "ifKeyword": {
                                "kind": "IfKeyword",
                                "fullStart": 680,
                                "fullEnd": 686,
                                "start": 684,
                                "end": 686,
                                "fullWidth": 6,
                                "width": 2,
                                "text": "if",
                                "value": "if",
                                "valueText": "if",
                                "hasLeadingTrivia": true,
                                "hasLeadingNewLine": true,
                                "leadingTrivia": [
                                    {
                                        "kind": "NewLineTrivia",
                                        "text": "\r\n"
                                    },
                                    {
                                        "kind": "WhitespaceTrivia",
                                        "text": "  "
                                    }
                                ]
                            },
                            "openParenToken": {
                                "kind": "OpenParenToken",
                                "fullStart": 686,
                                "fullEnd": 687,
                                "start": 686,
                                "end": 687,
                                "fullWidth": 1,
                                "width": 1,
                                "text": "(",
                                "value": "(",
                                "valueText": "("
                            },
                            "condition": {
                                "kind": "EqualsExpression",
                                "fullStart": 687,
                                "fullEnd": 720,
                                "start": 687,
                                "end": 720,
                                "fullWidth": 33,
                                "width": 33,
                                "left": {
                                    "kind": "InvocationExpression",
                                    "fullStart": 687,
                                    "fullEnd": 712,
                                    "start": 687,
                                    "end": 711,
                                    "fullWidth": 25,
                                    "width": 24,
                                    "expression": {
                                        "kind": "MemberAccessExpression",
                                        "fullStart": 687,
                                        "fullEnd": 695,
                                        "start": 687,
                                        "end": 695,
                                        "fullWidth": 8,
                                        "width": 8,
                                        "expression": {
                                            "kind": "IdentifierName",
                                            "fullStart": 687,
                                            "fullEnd": 690,
                                            "start": 687,
                                            "end": 690,
                                            "fullWidth": 3,
                                            "width": 3,
                                            "text": "arr",
                                            "value": "arr",
                                            "valueText": "arr"
                                        },
                                        "dotToken": {
                                            "kind": "DotToken",
                                            "fullStart": 690,
                                            "fullEnd": 691,
                                            "start": 690,
                                            "end": 691,
                                            "fullWidth": 1,
                                            "width": 1,
                                            "text": ".",
                                            "value": ".",
                                            "valueText": "."
                                        },
                                        "name": {
                                            "kind": "IdentifierName",
                                            "fullStart": 691,
                                            "fullEnd": 695,
                                            "start": 691,
                                            "end": 695,
                                            "fullWidth": 4,
                                            "width": 4,
                                            "text": "some",
                                            "value": "some",
                                            "valueText": "some"
                                        }
                                    },
                                    "argumentList": {
                                        "kind": "ArgumentList",
                                        "fullStart": 695,
                                        "fullEnd": 712,
                                        "start": 695,
                                        "end": 711,
                                        "fullWidth": 17,
                                        "width": 16,
                                        "openParenToken": {
                                            "kind": "OpenParenToken",
                                            "fullStart": 695,
                                            "fullEnd": 696,
                                            "start": 695,
                                            "end": 696,
                                            "fullWidth": 1,
                                            "width": 1,
                                            "text": "(",
                                            "value": "(",
                                            "valueText": "("
                                        },
                                        "arguments": [
                                            {
                                                "kind": "IdentifierName",
                                                "fullStart": 696,
                                                "fullEnd": 706,
                                                "start": 696,
                                                "end": 706,
                                                "fullWidth": 10,
                                                "width": 10,
                                                "text": "callbackfn",
                                                "value": "callbackfn",
                                                "valueText": "callbackfn"
                                            },
                                            {
                                                "kind": "CommaToken",
                                                "fullStart": 706,
                                                "fullEnd": 707,
                                                "start": 706,
                                                "end": 707,
                                                "fullWidth": 1,
                                                "width": 1,
                                                "text": ",",
                                                "value": ",",
                                                "valueText": ","
                                            },
                                            {
                                                "kind": "IdentifierName",
                                                "fullStart": 707,
                                                "fullEnd": 710,
                                                "start": 707,
                                                "end": 710,
                                                "fullWidth": 3,
                                                "width": 3,
                                                "text": "foo",
                                                "value": "foo",
                                                "valueText": "foo"
                                            }
                                        ],
                                        "closeParenToken": {
                                            "kind": "CloseParenToken",
                                            "fullStart": 710,
                                            "fullEnd": 712,
                                            "start": 710,
                                            "end": 711,
                                            "fullWidth": 2,
                                            "width": 1,
                                            "text": ")",
                                            "value": ")",
                                            "valueText": ")",
                                            "hasTrailingTrivia": true,
                                            "trailingTrivia": [
                                                {
                                                    "kind": "WhitespaceTrivia",
                                                    "text": " "
                                                }
                                            ]
                                        }
                                    }
                                },
                                "operatorToken": {
                                    "kind": "EqualsEqualsEqualsToken",
                                    "fullStart": 712,
                                    "fullEnd": 716,
                                    "start": 712,
                                    "end": 715,
                                    "fullWidth": 4,
                                    "width": 3,
                                    "text": "===",
                                    "value": "===",
                                    "valueText": "===",
                                    "hasTrailingTrivia": true,
                                    "trailingTrivia": [
                                        {
                                            "kind": "WhitespaceTrivia",
                                            "text": " "
                                        }
                                    ]
                                },
                                "right": {
                                    "kind": "TrueKeyword",
                                    "fullStart": 716,
                                    "fullEnd": 720,
                                    "start": 716,
                                    "end": 720,
                                    "fullWidth": 4,
                                    "width": 4,
                                    "text": "true",
                                    "value": true,
                                    "valueText": "true"
                                }
                            },
                            "closeParenToken": {
                                "kind": "CloseParenToken",
                                "fullStart": 720,
                                "fullEnd": 723,
                                "start": 720,
                                "end": 721,
                                "fullWidth": 3,
                                "width": 1,
                                "text": ")",
                                "value": ")",
                                "valueText": ")",
                                "hasTrailingTrivia": true,
                                "hasTrailingNewLine": true,
                                "trailingTrivia": [
                                    {
                                        "kind": "NewLineTrivia",
                                        "text": "\r\n"
                                    }
                                ]
                            },
                            "statement": {
                                "kind": "ReturnStatement",
                                "fullStart": 723,
                                "fullEnd": 745,
                                "start": 727,
                                "end": 739,
                                "fullWidth": 22,
                                "width": 12,
                                "returnKeyword": {
                                    "kind": "ReturnKeyword",
                                    "fullStart": 723,
                                    "fullEnd": 734,
                                    "start": 727,
                                    "end": 733,
                                    "fullWidth": 11,
                                    "width": 6,
                                    "text": "return",
                                    "value": "return",
                                    "valueText": "return",
                                    "hasLeadingTrivia": true,
                                    "hasTrailingTrivia": true,
                                    "leadingTrivia": [
                                        {
                                            "kind": "WhitespaceTrivia",
                                            "text": "    "
                                        }
                                    ],
                                    "trailingTrivia": [
                                        {
                                            "kind": "WhitespaceTrivia",
                                            "text": " "
                                        }
                                    ]
                                },
                                "expression": {
                                    "kind": "TrueKeyword",
                                    "fullStart": 734,
                                    "fullEnd": 738,
                                    "start": 734,
                                    "end": 738,
                                    "fullWidth": 4,
                                    "width": 4,
                                    "text": "true",
                                    "value": true,
                                    "valueText": "true"
                                },
                                "semicolonToken": {
                                    "kind": "SemicolonToken",
                                    "fullStart": 738,
                                    "fullEnd": 745,
                                    "start": 738,
                                    "end": 739,
                                    "fullWidth": 7,
                                    "width": 1,
                                    "text": ";",
                                    "value": ";",
                                    "valueText": ";",
                                    "hasTrailingTrivia": true,
                                    "hasTrailingNewLine": true,
                                    "trailingTrivia": [
                                        {
                                            "kind": "WhitespaceTrivia",
                                            "text": "    "
                                        },
                                        {
                                            "kind": "NewLineTrivia",
                                            "text": "\r\n"
                                        }
                                    ]
                                }
                            }
                        }
                    ],
                    "closeBraceToken": {
                        "kind": "CloseBraceToken",
                        "fullStart": 745,
                        "fullEnd": 751,
                        "start": 748,
                        "end": 749,
                        "fullWidth": 6,
                        "width": 1,
                        "text": "}",
                        "value": "}",
                        "valueText": "}",
                        "hasLeadingTrivia": true,
                        "hasLeadingNewLine": true,
                        "hasTrailingTrivia": true,
                        "hasTrailingNewLine": true,
                        "leadingTrivia": [
                            {
                                "kind": "NewLineTrivia",
                                "text": "\r\n"
                            },
                            {
                                "kind": "WhitespaceTrivia",
                                "text": " "
                            }
                        ],
                        "trailingTrivia": [
                            {
                                "kind": "NewLineTrivia",
                                "text": "\r\n"
                            }
                        ]
                    }
                }
            },
            {
                "kind": "ExpressionStatement",
                "fullStart": 751,
                "fullEnd": 775,
                "start": 751,
                "end": 773,
                "fullWidth": 24,
                "width": 22,
                "expression": {
                    "kind": "InvocationExpression",
                    "fullStart": 751,
                    "fullEnd": 772,
                    "start": 751,
                    "end": 772,
                    "fullWidth": 21,
                    "width": 21,
                    "expression": {
                        "kind": "IdentifierName",
                        "fullStart": 751,
                        "fullEnd": 762,
                        "start": 751,
                        "end": 762,
                        "fullWidth": 11,
                        "width": 11,
                        "text": "runTestCase",
                        "value": "runTestCase",
                        "valueText": "runTestCase"
                    },
                    "argumentList": {
                        "kind": "ArgumentList",
                        "fullStart": 762,
                        "fullEnd": 772,
                        "start": 762,
                        "end": 772,
                        "fullWidth": 10,
                        "width": 10,
                        "openParenToken": {
                            "kind": "OpenParenToken",
                            "fullStart": 762,
                            "fullEnd": 763,
                            "start": 762,
                            "end": 763,
                            "fullWidth": 1,
                            "width": 1,
                            "text": "(",
                            "value": "(",
                            "valueText": "("
                        },
                        "arguments": [
                            {
                                "kind": "IdentifierName",
                                "fullStart": 763,
                                "fullEnd": 771,
                                "start": 763,
                                "end": 771,
                                "fullWidth": 8,
                                "width": 8,
                                "text": "testcase",
                                "value": "testcase",
                                "valueText": "testcase"
                            }
                        ],
                        "closeParenToken": {
                            "kind": "CloseParenToken",
                            "fullStart": 771,
                            "fullEnd": 772,
                            "start": 771,
                            "end": 772,
                            "fullWidth": 1,
                            "width": 1,
                            "text": ")",
                            "value": ")",
                            "valueText": ")"
                        }
                    }
                },
                "semicolonToken": {
                    "kind": "SemicolonToken",
                    "fullStart": 772,
                    "fullEnd": 775,
                    "start": 772,
                    "end": 773,
                    "fullWidth": 3,
                    "width": 1,
                    "text": ";",
                    "value": ";",
                    "valueText": ";",
                    "hasTrailingTrivia": true,
                    "hasTrailingNewLine": true,
                    "trailingTrivia": [
                        {
                            "kind": "NewLineTrivia",
                            "text": "\r\n"
                        }
                    ]
                }
            }
        ],
        "endOfFileToken": {
            "kind": "EndOfFileToken",
            "fullStart": 775,
            "fullEnd": 775,
            "start": 775,
            "end": 775,
            "fullWidth": 0,
            "width": 0,
            "text": ""
        }
    },
    "lineMap": {
        "lineStarts": [
            0,
            67,
            152,
            232,
            308,
            380,
            385,
            439,
            499,
            504,
            506,
            508,
            531,
            551,
            589,
            594,
            616,
            621,
            623,
            643,
            662,
            680,
            682,
            723,
            745,
            747,
            751,
            775
        ],
        "length": 775
    }
}<|MERGE_RESOLUTION|>--- conflicted
+++ resolved
@@ -412,11 +412,8 @@
                                             "start": 573,
                                             "end": 576,
                                             "fullWidth": 3,
-<<<<<<< HEAD
                                             "width": 3,
-=======
                                             "modifiers": [],
->>>>>>> e3c38734
                                             "identifier": {
                                                 "kind": "IdentifierName",
                                                 "fullStart": 573,
@@ -456,11 +453,8 @@
                                             "start": 578,
                                             "end": 581,
                                             "fullWidth": 3,
-<<<<<<< HEAD
                                             "width": 3,
-=======
                                             "modifiers": [],
->>>>>>> e3c38734
                                             "identifier": {
                                                 "kind": "IdentifierName",
                                                 "fullStart": 578,
@@ -500,11 +494,8 @@
                                             "start": 583,
                                             "end": 586,
                                             "fullWidth": 3,
-<<<<<<< HEAD
                                             "width": 3,
-=======
                                             "modifiers": [],
->>>>>>> e3c38734
                                             "identifier": {
                                                 "kind": "IdentifierName",
                                                 "fullStart": 583,
