--- conflicted
+++ resolved
@@ -279,11 +279,8 @@
                                             "start": 658,
                                             "end": 661,
                                             "fullWidth": 3,
-<<<<<<< HEAD
                                             "width": 3,
-=======
                                             "modifiers": [],
->>>>>>> e3c38734
                                             "identifier": {
                                                 "kind": "IdentifierName",
                                                 "fullStart": 658,
@@ -323,11 +320,8 @@
                                             "start": 663,
                                             "end": 666,
                                             "fullWidth": 3,
-<<<<<<< HEAD
                                             "width": 3,
-=======
                                             "modifiers": [],
->>>>>>> e3c38734
                                             "identifier": {
                                                 "kind": "IdentifierName",
                                                 "fullStart": 663,
@@ -367,11 +361,8 @@
                                             "start": 668,
                                             "end": 671,
                                             "fullWidth": 3,
-<<<<<<< HEAD
                                             "width": 3,
-=======
                                             "modifiers": [],
->>>>>>> e3c38734
                                             "identifier": {
                                                 "kind": "IdentifierName",
                                                 "fullStart": 668,
