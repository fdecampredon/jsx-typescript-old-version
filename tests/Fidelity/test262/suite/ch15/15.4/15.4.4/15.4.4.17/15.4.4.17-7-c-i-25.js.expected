--- conflicted
+++ resolved
@@ -282,11 +282,8 @@
                                             "start": 683,
                                             "end": 686,
                                             "fullWidth": 3,
-<<<<<<< HEAD
                                             "width": 3,
-=======
                                             "modifiers": [],
->>>>>>> e3c38734
                                             "identifier": {
                                                 "kind": "IdentifierName",
                                                 "fullStart": 683,
@@ -326,11 +323,8 @@
                                             "start": 688,
                                             "end": 691,
                                             "fullWidth": 3,
-<<<<<<< HEAD
                                             "width": 3,
-=======
                                             "modifiers": [],
->>>>>>> e3c38734
                                             "identifier": {
                                                 "kind": "IdentifierName",
                                                 "fullStart": 688,
@@ -370,11 +364,8 @@
                                             "start": 693,
                                             "end": 696,
                                             "fullWidth": 3,
-<<<<<<< HEAD
                                             "width": 3,
-=======
                                             "modifiers": [],
->>>>>>> e3c38734
                                             "identifier": {
                                                 "kind": "IdentifierName",
                                                 "fullStart": 693,
@@ -999,11 +990,8 @@
                                                                 "start": 851,
                                                                 "end": 852,
                                                                 "fullWidth": 1,
-<<<<<<< HEAD
                                                                 "width": 1,
-=======
                                                                 "modifiers": [],
->>>>>>> e3c38734
                                                                 "identifier": {
                                                                     "kind": "IdentifierName",
                                                                     "fullStart": 851,
@@ -1043,11 +1031,8 @@
                                                                 "start": 854,
                                                                 "end": 855,
                                                                 "fullWidth": 1,
-<<<<<<< HEAD
                                                                 "width": 1,
-=======
                                                                 "modifiers": [],
->>>>>>> e3c38734
                                                                 "identifier": {
                                                                     "kind": "IdentifierName",
                                                                     "fullStart": 854,
