--- conflicted
+++ resolved
@@ -250,12 +250,8 @@
                                         "start": 670,
                                         "end": 689,
                                         "fullWidth": 19,
-<<<<<<< HEAD
                                         "width": 19,
-                                        "identifier": {
-=======
                                         "propertyName": {
->>>>>>> 85e84683
                                             "kind": "IdentifierName",
                                             "fullStart": 670,
                                             "fullEnd": 682,
@@ -389,12 +385,8 @@
                                         "start": 704,
                                         "end": 724,
                                         "fullWidth": 20,
-<<<<<<< HEAD
                                         "width": 20,
-                                        "identifier": {
-=======
                                         "propertyName": {
->>>>>>> 85e84683
                                             "kind": "IdentifierName",
                                             "fullStart": 704,
                                             "fullEnd": 717,
@@ -528,12 +520,8 @@
                                         "start": 739,
                                         "end": 758,
                                         "fullWidth": 19,
-<<<<<<< HEAD
                                         "width": 19,
-                                        "identifier": {
-=======
                                         "propertyName": {
->>>>>>> 85e84683
                                             "kind": "IdentifierName",
                                             "fullStart": 739,
                                             "fullEnd": 751,
@@ -2405,12 +2393,8 @@
                                         "start": 1233,
                                         "end": 1338,
                                         "fullWidth": 105,
-<<<<<<< HEAD
                                         "width": 105,
-                                        "identifier": {
-=======
                                         "propertyName": {
->>>>>>> 85e84683
                                             "kind": "IdentifierName",
                                             "fullStart": 1233,
                                             "fullEnd": 1238,
