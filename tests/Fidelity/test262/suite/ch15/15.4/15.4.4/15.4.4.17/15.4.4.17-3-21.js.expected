--- conflicted
+++ resolved
@@ -1005,12 +1005,8 @@
                                         "start": 822,
                                         "end": 846,
                                         "fullWidth": 24,
-<<<<<<< HEAD
                                         "width": 24,
-                                        "identifier": {
-=======
                                         "propertyName": {
->>>>>>> 85e84683
                                             "kind": "IdentifierName",
                                             "fullStart": 822,
                                             "fullEnd": 839,
@@ -1144,12 +1140,8 @@
                                         "start": 861,
                                         "end": 884,
                                         "fullWidth": 23,
-<<<<<<< HEAD
                                         "width": 23,
-                                        "identifier": {
-=======
                                         "propertyName": {
->>>>>>> 85e84683
                                             "kind": "IdentifierName",
                                             "fullStart": 861,
                                             "fullEnd": 877,
@@ -1288,12 +1280,8 @@
                                         "start": 901,
                                         "end": 1292,
                                         "fullWidth": 391,
-<<<<<<< HEAD
                                         "width": 391,
-                                        "identifier": {
-=======
                                         "propertyName": {
->>>>>>> 85e84683
                                             "kind": "IdentifierName",
                                             "fullStart": 901,
                                             "fullEnd": 905,
