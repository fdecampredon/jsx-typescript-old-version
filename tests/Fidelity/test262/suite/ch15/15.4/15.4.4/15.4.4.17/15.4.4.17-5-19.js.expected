{
    "isDeclaration": false,
    "languageVersion": "EcmaScript5",
    "parseOptions": {
        "allowAutomaticSemicolonInsertion": true
    },
    "sourceUnit": {
        "kind": "SourceUnit",
        "fullStart": 0,
        "fullEnd": 827,
        "start": 533,
        "end": 827,
        "fullWidth": 827,
        "width": 294,
        "isIncrementallyUnusable": true,
        "moduleElements": [
            {
                "kind": "FunctionDeclaration",
                "fullStart": 0,
                "fullEnd": 803,
                "start": 533,
                "end": 801,
                "fullWidth": 803,
                "width": 268,
                "modifiers": [],
                "functionKeyword": {
                    "kind": "FunctionKeyword",
                    "fullStart": 0,
                    "fullEnd": 542,
                    "start": 533,
                    "end": 541,
                    "fullWidth": 542,
                    "width": 8,
                    "text": "function",
                    "value": "function",
                    "valueText": "function",
                    "hasLeadingTrivia": true,
                    "hasLeadingComment": true,
                    "hasLeadingNewLine": true,
                    "hasTrailingTrivia": true,
                    "leadingTrivia": [
                        {
                            "kind": "SingleLineCommentTrivia",
                            "text": "/// Copyright (c) 2012 Ecma International.  All rights reserved. "
                        },
                        {
                            "kind": "NewLineTrivia",
                            "text": "\r\n"
                        },
                        {
                            "kind": "SingleLineCommentTrivia",
                            "text": "/// Ecma International makes this code available under the terms and conditions set"
                        },
                        {
                            "kind": "NewLineTrivia",
                            "text": "\r\n"
                        },
                        {
                            "kind": "SingleLineCommentTrivia",
                            "text": "/// forth on http://hg.ecmascript.org/tests/test262/raw-file/tip/LICENSE (the "
                        },
                        {
                            "kind": "NewLineTrivia",
                            "text": "\r\n"
                        },
                        {
                            "kind": "SingleLineCommentTrivia",
                            "text": "/// \"Use Terms\").   Any redistribution of this code must retain the above "
                        },
                        {
                            "kind": "NewLineTrivia",
                            "text": "\r\n"
                        },
                        {
                            "kind": "SingleLineCommentTrivia",
                            "text": "/// copyright and this notice and otherwise comply with the Use Terms."
                        },
                        {
                            "kind": "NewLineTrivia",
                            "text": "\r\n"
                        },
                        {
                            "kind": "MultiLineCommentTrivia",
                            "text": "/**\r\n * @path ch15/15.4/15.4.4/15.4.4.17/15.4.4.17-5-19.js\r\n * @description Array.prototype.some - the Arguments object can be used as thisArg\r\n */"
                        },
                        {
                            "kind": "NewLineTrivia",
                            "text": "\r\n"
                        },
                        {
                            "kind": "NewLineTrivia",
                            "text": "\r\n"
                        },
                        {
                            "kind": "NewLineTrivia",
                            "text": "\r\n"
                        }
                    ],
                    "trailingTrivia": [
                        {
                            "kind": "WhitespaceTrivia",
                            "text": " "
                        }
                    ]
                },
                "identifier": {
                    "kind": "IdentifierName",
                    "fullStart": 542,
                    "fullEnd": 550,
                    "start": 542,
                    "end": 550,
                    "fullWidth": 8,
                    "width": 8,
                    "text": "testcase",
                    "value": "testcase",
                    "valueText": "testcase"
                },
                "callSignature": {
                    "kind": "CallSignature",
                    "fullStart": 550,
                    "fullEnd": 553,
                    "start": 550,
                    "end": 552,
                    "fullWidth": 3,
                    "width": 2,
                    "parameterList": {
                        "kind": "ParameterList",
                        "fullStart": 550,
                        "fullEnd": 553,
                        "start": 550,
                        "end": 552,
                        "fullWidth": 3,
                        "width": 2,
                        "openParenToken": {
                            "kind": "OpenParenToken",
                            "fullStart": 550,
                            "fullEnd": 551,
                            "start": 550,
                            "end": 551,
                            "fullWidth": 1,
                            "width": 1,
                            "text": "(",
                            "value": "(",
                            "valueText": "("
                        },
                        "parameters": [],
                        "closeParenToken": {
                            "kind": "CloseParenToken",
                            "fullStart": 551,
                            "fullEnd": 553,
                            "start": 551,
                            "end": 552,
                            "fullWidth": 2,
                            "width": 1,
                            "text": ")",
                            "value": ")",
                            "valueText": ")",
                            "hasTrailingTrivia": true,
                            "trailingTrivia": [
                                {
                                    "kind": "WhitespaceTrivia",
                                    "text": " "
                                }
                            ]
                        }
                    }
                },
                "block": {
                    "kind": "Block",
                    "fullStart": 553,
                    "fullEnd": 803,
                    "start": 553,
                    "end": 801,
                    "fullWidth": 250,
                    "width": 248,
                    "openBraceToken": {
                        "kind": "OpenBraceToken",
                        "fullStart": 553,
                        "fullEnd": 556,
                        "start": 553,
                        "end": 554,
                        "fullWidth": 3,
                        "width": 1,
                        "text": "{",
                        "value": "{",
                        "valueText": "{",
                        "hasTrailingTrivia": true,
                        "hasTrailingNewLine": true,
                        "trailingTrivia": [
                            {
                                "kind": "NewLineTrivia",
                                "text": "\r\n"
                            }
                        ]
                    },
                    "statements": [
                        {
                            "kind": "VariableStatement",
                            "fullStart": 556,
                            "fullEnd": 576,
                            "start": 566,
                            "end": 574,
                            "fullWidth": 20,
                            "width": 8,
                            "modifiers": [],
                            "variableDeclaration": {
                                "kind": "VariableDeclaration",
                                "fullStart": 556,
                                "fullEnd": 573,
                                "start": 566,
                                "end": 573,
                                "fullWidth": 17,
                                "width": 7,
                                "varKeyword": {
                                    "kind": "VarKeyword",
                                    "fullStart": 556,
                                    "fullEnd": 570,
                                    "start": 566,
                                    "end": 569,
                                    "fullWidth": 14,
                                    "width": 3,
                                    "text": "var",
                                    "value": "var",
                                    "valueText": "var",
                                    "hasLeadingTrivia": true,
                                    "hasLeadingNewLine": true,
                                    "hasTrailingTrivia": true,
                                    "leadingTrivia": [
                                        {
                                            "kind": "NewLineTrivia",
                                            "text": "\r\n"
                                        },
                                        {
                                            "kind": "WhitespaceTrivia",
                                            "text": "        "
                                        }
                                    ],
                                    "trailingTrivia": [
                                        {
                                            "kind": "WhitespaceTrivia",
                                            "text": " "
                                        }
                                    ]
                                },
                                "variableDeclarators": [
                                    {
                                        "kind": "VariableDeclarator",
                                        "fullStart": 570,
                                        "fullEnd": 573,
                                        "start": 570,
                                        "end": 573,
                                        "fullWidth": 3,
                                        "width": 3,
                                        "identifier": {
                                            "kind": "IdentifierName",
                                            "fullStart": 570,
                                            "fullEnd": 573,
                                            "start": 570,
                                            "end": 573,
                                            "fullWidth": 3,
                                            "width": 3,
                                            "text": "arg",
                                            "value": "arg",
                                            "valueText": "arg"
                                        }
                                    }
                                ]
                            },
                            "semicolonToken": {
                                "kind": "SemicolonToken",
                                "fullStart": 573,
                                "fullEnd": 576,
                                "start": 573,
                                "end": 574,
                                "fullWidth": 3,
                                "width": 1,
                                "text": ";",
                                "value": ";",
                                "valueText": ";",
                                "hasTrailingTrivia": true,
                                "hasTrailingNewLine": true,
                                "trailingTrivia": [
                                    {
                                        "kind": "NewLineTrivia",
                                        "text": "\r\n"
                                    }
                                ]
                            }
                        },
                        {
                            "kind": "FunctionDeclaration",
                            "fullStart": 576,
                            "fullEnd": 669,
                            "start": 586,
                            "end": 667,
                            "fullWidth": 93,
                            "width": 81,
                            "modifiers": [],
                            "functionKeyword": {
                                "kind": "FunctionKeyword",
                                "fullStart": 576,
                                "fullEnd": 595,
                                "start": 586,
                                "end": 594,
                                "fullWidth": 19,
                                "width": 8,
                                "text": "function",
                                "value": "function",
                                "valueText": "function",
                                "hasLeadingTrivia": true,
                                "hasLeadingNewLine": true,
                                "hasTrailingTrivia": true,
                                "leadingTrivia": [
                                    {
                                        "kind": "NewLineTrivia",
                                        "text": "\r\n"
                                    },
                                    {
                                        "kind": "WhitespaceTrivia",
                                        "text": "        "
                                    }
                                ],
                                "trailingTrivia": [
                                    {
                                        "kind": "WhitespaceTrivia",
                                        "text": " "
                                    }
                                ]
                            },
                            "identifier": {
                                "kind": "IdentifierName",
                                "fullStart": 595,
                                "fullEnd": 605,
                                "start": 595,
                                "end": 605,
                                "fullWidth": 10,
                                "width": 10,
                                "text": "callbackfn",
                                "value": "callbackfn",
                                "valueText": "callbackfn"
                            },
                            "callSignature": {
                                "kind": "CallSignature",
                                "fullStart": 605,
                                "fullEnd": 621,
                                "start": 605,
                                "end": 620,
                                "fullWidth": 16,
                                "width": 15,
                                "parameterList": {
                                    "kind": "ParameterList",
                                    "fullStart": 605,
                                    "fullEnd": 621,
                                    "start": 605,
                                    "end": 620,
                                    "fullWidth": 16,
                                    "width": 15,
                                    "openParenToken": {
                                        "kind": "OpenParenToken",
                                        "fullStart": 605,
                                        "fullEnd": 606,
                                        "start": 605,
                                        "end": 606,
                                        "fullWidth": 1,
                                        "width": 1,
                                        "text": "(",
                                        "value": "(",
                                        "valueText": "("
                                    },
                                    "parameters": [
                                        {
                                            "kind": "Parameter",
                                            "fullStart": 606,
                                            "fullEnd": 609,
                                            "start": 606,
                                            "end": 609,
                                            "fullWidth": 3,
<<<<<<< HEAD
                                            "width": 3,
=======
                                            "modifiers": [],
>>>>>>> e3c38734
                                            "identifier": {
                                                "kind": "IdentifierName",
                                                "fullStart": 606,
                                                "fullEnd": 609,
                                                "start": 606,
                                                "end": 609,
                                                "fullWidth": 3,
                                                "width": 3,
                                                "text": "val",
                                                "value": "val",
                                                "valueText": "val"
                                            }
                                        },
                                        {
                                            "kind": "CommaToken",
                                            "fullStart": 609,
                                            "fullEnd": 611,
                                            "start": 609,
                                            "end": 610,
                                            "fullWidth": 2,
                                            "width": 1,
                                            "text": ",",
                                            "value": ",",
                                            "valueText": ",",
                                            "hasTrailingTrivia": true,
                                            "trailingTrivia": [
                                                {
                                                    "kind": "WhitespaceTrivia",
                                                    "text": " "
                                                }
                                            ]
                                        },
                                        {
                                            "kind": "Parameter",
                                            "fullStart": 611,
                                            "fullEnd": 614,
                                            "start": 611,
                                            "end": 614,
                                            "fullWidth": 3,
<<<<<<< HEAD
                                            "width": 3,
=======
                                            "modifiers": [],
>>>>>>> e3c38734
                                            "identifier": {
                                                "kind": "IdentifierName",
                                                "fullStart": 611,
                                                "fullEnd": 614,
                                                "start": 611,
                                                "end": 614,
                                                "fullWidth": 3,
                                                "width": 3,
                                                "text": "idx",
                                                "value": "idx",
                                                "valueText": "idx"
                                            }
                                        },
                                        {
                                            "kind": "CommaToken",
                                            "fullStart": 614,
                                            "fullEnd": 616,
                                            "start": 614,
                                            "end": 615,
                                            "fullWidth": 2,
                                            "width": 1,
                                            "text": ",",
                                            "value": ",",
                                            "valueText": ",",
                                            "hasTrailingTrivia": true,
                                            "trailingTrivia": [
                                                {
                                                    "kind": "WhitespaceTrivia",
                                                    "text": " "
                                                }
                                            ]
                                        },
                                        {
                                            "kind": "Parameter",
                                            "fullStart": 616,
                                            "fullEnd": 619,
                                            "start": 616,
                                            "end": 619,
                                            "fullWidth": 3,
<<<<<<< HEAD
                                            "width": 3,
=======
                                            "modifiers": [],
>>>>>>> e3c38734
                                            "identifier": {
                                                "kind": "IdentifierName",
                                                "fullStart": 616,
                                                "fullEnd": 619,
                                                "start": 616,
                                                "end": 619,
                                                "fullWidth": 3,
                                                "width": 3,
                                                "text": "obj",
                                                "value": "obj",
                                                "valueText": "obj"
                                            }
                                        }
                                    ],
                                    "closeParenToken": {
                                        "kind": "CloseParenToken",
                                        "fullStart": 619,
                                        "fullEnd": 621,
                                        "start": 619,
                                        "end": 620,
                                        "fullWidth": 2,
                                        "width": 1,
                                        "text": ")",
                                        "value": ")",
                                        "valueText": ")",
                                        "hasTrailingTrivia": true,
                                        "trailingTrivia": [
                                            {
                                                "kind": "WhitespaceTrivia",
                                                "text": " "
                                            }
                                        ]
                                    }
                                }
                            },
                            "block": {
                                "kind": "Block",
                                "fullStart": 621,
                                "fullEnd": 669,
                                "start": 621,
                                "end": 667,
                                "fullWidth": 48,
                                "width": 46,
                                "openBraceToken": {
                                    "kind": "OpenBraceToken",
                                    "fullStart": 621,
                                    "fullEnd": 624,
                                    "start": 621,
                                    "end": 622,
                                    "fullWidth": 3,
                                    "width": 1,
                                    "text": "{",
                                    "value": "{",
                                    "valueText": "{",
                                    "hasTrailingTrivia": true,
                                    "hasTrailingNewLine": true,
                                    "trailingTrivia": [
                                        {
                                            "kind": "NewLineTrivia",
                                            "text": "\r\n"
                                        }
                                    ]
                                },
                                "statements": [
                                    {
                                        "kind": "ReturnStatement",
                                        "fullStart": 624,
                                        "fullEnd": 658,
                                        "start": 636,
                                        "end": 656,
                                        "fullWidth": 34,
                                        "width": 20,
                                        "returnKeyword": {
                                            "kind": "ReturnKeyword",
                                            "fullStart": 624,
                                            "fullEnd": 643,
                                            "start": 636,
                                            "end": 642,
                                            "fullWidth": 19,
                                            "width": 6,
                                            "text": "return",
                                            "value": "return",
                                            "valueText": "return",
                                            "hasLeadingTrivia": true,
                                            "hasTrailingTrivia": true,
                                            "leadingTrivia": [
                                                {
                                                    "kind": "WhitespaceTrivia",
                                                    "text": "            "
                                                }
                                            ],
                                            "trailingTrivia": [
                                                {
                                                    "kind": "WhitespaceTrivia",
                                                    "text": " "
                                                }
                                            ]
                                        },
                                        "expression": {
                                            "kind": "EqualsExpression",
                                            "fullStart": 643,
                                            "fullEnd": 655,
                                            "start": 643,
                                            "end": 655,
                                            "fullWidth": 12,
                                            "width": 12,
                                            "left": {
                                                "kind": "ThisKeyword",
                                                "fullStart": 643,
                                                "fullEnd": 648,
                                                "start": 643,
                                                "end": 647,
                                                "fullWidth": 5,
                                                "width": 4,
                                                "text": "this",
                                                "value": "this",
                                                "valueText": "this",
                                                "hasTrailingTrivia": true,
                                                "trailingTrivia": [
                                                    {
                                                        "kind": "WhitespaceTrivia",
                                                        "text": " "
                                                    }
                                                ]
                                            },
                                            "operatorToken": {
                                                "kind": "EqualsEqualsEqualsToken",
                                                "fullStart": 648,
                                                "fullEnd": 652,
                                                "start": 648,
                                                "end": 651,
                                                "fullWidth": 4,
                                                "width": 3,
                                                "text": "===",
                                                "value": "===",
                                                "valueText": "===",
                                                "hasTrailingTrivia": true,
                                                "trailingTrivia": [
                                                    {
                                                        "kind": "WhitespaceTrivia",
                                                        "text": " "
                                                    }
                                                ]
                                            },
                                            "right": {
                                                "kind": "IdentifierName",
                                                "fullStart": 652,
                                                "fullEnd": 655,
                                                "start": 652,
                                                "end": 655,
                                                "fullWidth": 3,
                                                "width": 3,
                                                "text": "arg",
                                                "value": "arg",
                                                "valueText": "arg"
                                            }
                                        },
                                        "semicolonToken": {
                                            "kind": "SemicolonToken",
                                            "fullStart": 655,
                                            "fullEnd": 658,
                                            "start": 655,
                                            "end": 656,
                                            "fullWidth": 3,
                                            "width": 1,
                                            "text": ";",
                                            "value": ";",
                                            "valueText": ";",
                                            "hasTrailingTrivia": true,
                                            "hasTrailingNewLine": true,
                                            "trailingTrivia": [
                                                {
                                                    "kind": "NewLineTrivia",
                                                    "text": "\r\n"
                                                }
                                            ]
                                        }
                                    }
                                ],
                                "closeBraceToken": {
                                    "kind": "CloseBraceToken",
                                    "fullStart": 658,
                                    "fullEnd": 669,
                                    "start": 666,
                                    "end": 667,
                                    "fullWidth": 11,
                                    "width": 1,
                                    "text": "}",
                                    "value": "}",
                                    "valueText": "}",
                                    "hasLeadingTrivia": true,
                                    "hasTrailingTrivia": true,
                                    "hasTrailingNewLine": true,
                                    "leadingTrivia": [
                                        {
                                            "kind": "WhitespaceTrivia",
                                            "text": "        "
                                        }
                                    ],
                                    "trailingTrivia": [
                                        {
                                            "kind": "NewLineTrivia",
                                            "text": "\r\n"
                                        }
                                    ]
                                }
                            }
                        },
                        {
                            "kind": "ExpressionStatement",
                            "fullStart": 669,
                            "fullEnd": 750,
                            "start": 679,
                            "end": 748,
                            "fullWidth": 81,
                            "width": 69,
                            "expression": {
                                "kind": "ParenthesizedExpression",
                                "fullStart": 669,
                                "fullEnd": 747,
                                "start": 679,
                                "end": 747,
                                "fullWidth": 78,
                                "width": 68,
                                "openParenToken": {
                                    "kind": "OpenParenToken",
                                    "fullStart": 669,
                                    "fullEnd": 680,
                                    "start": 679,
                                    "end": 680,
                                    "fullWidth": 11,
                                    "width": 1,
                                    "text": "(",
                                    "value": "(",
                                    "valueText": "(",
                                    "hasLeadingTrivia": true,
                                    "hasLeadingNewLine": true,
                                    "leadingTrivia": [
                                        {
                                            "kind": "NewLineTrivia",
                                            "text": "\r\n"
                                        },
                                        {
                                            "kind": "WhitespaceTrivia",
                                            "text": "        "
                                        }
                                    ]
                                },
                                "expression": {
                                    "kind": "InvocationExpression",
                                    "fullStart": 680,
                                    "fullEnd": 746,
                                    "start": 680,
                                    "end": 746,
                                    "fullWidth": 66,
                                    "width": 66,
                                    "expression": {
                                        "kind": "FunctionExpression",
                                        "fullStart": 680,
                                        "fullEnd": 737,
                                        "start": 680,
                                        "end": 737,
                                        "fullWidth": 57,
                                        "width": 57,
                                        "functionKeyword": {
                                            "kind": "FunctionKeyword",
                                            "fullStart": 680,
                                            "fullEnd": 689,
                                            "start": 680,
                                            "end": 688,
                                            "fullWidth": 9,
                                            "width": 8,
                                            "text": "function",
                                            "value": "function",
                                            "valueText": "function",
                                            "hasTrailingTrivia": true,
                                            "trailingTrivia": [
                                                {
                                                    "kind": "WhitespaceTrivia",
                                                    "text": " "
                                                }
                                            ]
                                        },
                                        "identifier": {
                                            "kind": "IdentifierName",
                                            "fullStart": 689,
                                            "fullEnd": 692,
                                            "start": 689,
                                            "end": 692,
                                            "fullWidth": 3,
                                            "width": 3,
                                            "text": "fun",
                                            "value": "fun",
                                            "valueText": "fun"
                                        },
                                        "callSignature": {
                                            "kind": "CallSignature",
                                            "fullStart": 692,
                                            "fullEnd": 695,
                                            "start": 692,
                                            "end": 694,
                                            "fullWidth": 3,
                                            "width": 2,
                                            "parameterList": {
                                                "kind": "ParameterList",
                                                "fullStart": 692,
                                                "fullEnd": 695,
                                                "start": 692,
                                                "end": 694,
                                                "fullWidth": 3,
                                                "width": 2,
                                                "openParenToken": {
                                                    "kind": "OpenParenToken",
                                                    "fullStart": 692,
                                                    "fullEnd": 693,
                                                    "start": 692,
                                                    "end": 693,
                                                    "fullWidth": 1,
                                                    "width": 1,
                                                    "text": "(",
                                                    "value": "(",
                                                    "valueText": "("
                                                },
                                                "parameters": [],
                                                "closeParenToken": {
                                                    "kind": "CloseParenToken",
                                                    "fullStart": 693,
                                                    "fullEnd": 695,
                                                    "start": 693,
                                                    "end": 694,
                                                    "fullWidth": 2,
                                                    "width": 1,
                                                    "text": ")",
                                                    "value": ")",
                                                    "valueText": ")",
                                                    "hasTrailingTrivia": true,
                                                    "trailingTrivia": [
                                                        {
                                                            "kind": "WhitespaceTrivia",
                                                            "text": " "
                                                        }
                                                    ]
                                                }
                                            }
                                        },
                                        "block": {
                                            "kind": "Block",
                                            "fullStart": 695,
                                            "fullEnd": 737,
                                            "start": 695,
                                            "end": 737,
                                            "fullWidth": 42,
                                            "width": 42,
                                            "openBraceToken": {
                                                "kind": "OpenBraceToken",
                                                "fullStart": 695,
                                                "fullEnd": 698,
                                                "start": 695,
                                                "end": 696,
                                                "fullWidth": 3,
                                                "width": 1,
                                                "text": "{",
                                                "value": "{",
                                                "valueText": "{",
                                                "hasTrailingTrivia": true,
                                                "hasTrailingNewLine": true,
                                                "trailingTrivia": [
                                                    {
                                                        "kind": "NewLineTrivia",
                                                        "text": "\r\n"
                                                    }
                                                ]
                                            },
                                            "statements": [
                                                {
                                                    "kind": "ExpressionStatement",
                                                    "fullStart": 698,
                                                    "fullEnd": 728,
                                                    "start": 710,
                                                    "end": 726,
                                                    "fullWidth": 30,
                                                    "width": 16,
                                                    "expression": {
                                                        "kind": "AssignmentExpression",
                                                        "fullStart": 698,
                                                        "fullEnd": 725,
                                                        "start": 710,
                                                        "end": 725,
                                                        "fullWidth": 27,
                                                        "width": 15,
                                                        "left": {
                                                            "kind": "IdentifierName",
                                                            "fullStart": 698,
                                                            "fullEnd": 714,
                                                            "start": 710,
                                                            "end": 713,
                                                            "fullWidth": 16,
                                                            "width": 3,
                                                            "text": "arg",
                                                            "value": "arg",
                                                            "valueText": "arg",
                                                            "hasLeadingTrivia": true,
                                                            "hasTrailingTrivia": true,
                                                            "leadingTrivia": [
                                                                {
                                                                    "kind": "WhitespaceTrivia",
                                                                    "text": "            "
                                                                }
                                                            ],
                                                            "trailingTrivia": [
                                                                {
                                                                    "kind": "WhitespaceTrivia",
                                                                    "text": " "
                                                                }
                                                            ]
                                                        },
                                                        "operatorToken": {
                                                            "kind": "EqualsToken",
                                                            "fullStart": 714,
                                                            "fullEnd": 716,
                                                            "start": 714,
                                                            "end": 715,
                                                            "fullWidth": 2,
                                                            "width": 1,
                                                            "text": "=",
                                                            "value": "=",
                                                            "valueText": "=",
                                                            "hasTrailingTrivia": true,
                                                            "trailingTrivia": [
                                                                {
                                                                    "kind": "WhitespaceTrivia",
                                                                    "text": " "
                                                                }
                                                            ]
                                                        },
                                                        "right": {
                                                            "kind": "IdentifierName",
                                                            "fullStart": 716,
                                                            "fullEnd": 725,
                                                            "start": 716,
                                                            "end": 725,
                                                            "fullWidth": 9,
                                                            "width": 9,
                                                            "text": "arguments",
                                                            "value": "arguments",
                                                            "valueText": "arguments"
                                                        }
                                                    },
                                                    "semicolonToken": {
                                                        "kind": "SemicolonToken",
                                                        "fullStart": 725,
                                                        "fullEnd": 728,
                                                        "start": 725,
                                                        "end": 726,
                                                        "fullWidth": 3,
                                                        "width": 1,
                                                        "text": ";",
                                                        "value": ";",
                                                        "valueText": ";",
                                                        "hasTrailingTrivia": true,
                                                        "hasTrailingNewLine": true,
                                                        "trailingTrivia": [
                                                            {
                                                                "kind": "NewLineTrivia",
                                                                "text": "\r\n"
                                                            }
                                                        ]
                                                    }
                                                }
                                            ],
                                            "closeBraceToken": {
                                                "kind": "CloseBraceToken",
                                                "fullStart": 728,
                                                "fullEnd": 737,
                                                "start": 736,
                                                "end": 737,
                                                "fullWidth": 9,
                                                "width": 1,
                                                "text": "}",
                                                "value": "}",
                                                "valueText": "}",
                                                "hasLeadingTrivia": true,
                                                "leadingTrivia": [
                                                    {
                                                        "kind": "WhitespaceTrivia",
                                                        "text": "        "
                                                    }
                                                ]
                                            }
                                        }
                                    },
                                    "argumentList": {
                                        "kind": "ArgumentList",
                                        "fullStart": 737,
                                        "fullEnd": 746,
                                        "start": 737,
                                        "end": 746,
                                        "fullWidth": 9,
                                        "width": 9,
                                        "openParenToken": {
                                            "kind": "OpenParenToken",
                                            "fullStart": 737,
                                            "fullEnd": 738,
                                            "start": 737,
                                            "end": 738,
                                            "fullWidth": 1,
                                            "width": 1,
                                            "text": "(",
                                            "value": "(",
                                            "valueText": "("
                                        },
                                        "arguments": [
                                            {
                                                "kind": "NumericLiteral",
                                                "fullStart": 738,
                                                "fullEnd": 739,
                                                "start": 738,
                                                "end": 739,
                                                "fullWidth": 1,
                                                "width": 1,
                                                "text": "1",
                                                "value": 1,
                                                "valueText": "1"
                                            },
                                            {
                                                "kind": "CommaToken",
                                                "fullStart": 739,
                                                "fullEnd": 741,
                                                "start": 739,
                                                "end": 740,
                                                "fullWidth": 2,
                                                "width": 1,
                                                "text": ",",
                                                "value": ",",
                                                "valueText": ",",
                                                "hasTrailingTrivia": true,
                                                "trailingTrivia": [
                                                    {
                                                        "kind": "WhitespaceTrivia",
                                                        "text": " "
                                                    }
                                                ]
                                            },
                                            {
                                                "kind": "NumericLiteral",
                                                "fullStart": 741,
                                                "fullEnd": 742,
                                                "start": 741,
                                                "end": 742,
                                                "fullWidth": 1,
                                                "width": 1,
                                                "text": "2",
                                                "value": 2,
                                                "valueText": "2"
                                            },
                                            {
                                                "kind": "CommaToken",
                                                "fullStart": 742,
                                                "fullEnd": 744,
                                                "start": 742,
                                                "end": 743,
                                                "fullWidth": 2,
                                                "width": 1,
                                                "text": ",",
                                                "value": ",",
                                                "valueText": ",",
                                                "hasTrailingTrivia": true,
                                                "trailingTrivia": [
                                                    {
                                                        "kind": "WhitespaceTrivia",
                                                        "text": " "
                                                    }
                                                ]
                                            },
                                            {
                                                "kind": "NumericLiteral",
                                                "fullStart": 744,
                                                "fullEnd": 745,
                                                "start": 744,
                                                "end": 745,
                                                "fullWidth": 1,
                                                "width": 1,
                                                "text": "3",
                                                "value": 3,
                                                "valueText": "3"
                                            }
                                        ],
                                        "closeParenToken": {
                                            "kind": "CloseParenToken",
                                            "fullStart": 745,
                                            "fullEnd": 746,
                                            "start": 745,
                                            "end": 746,
                                            "fullWidth": 1,
                                            "width": 1,
                                            "text": ")",
                                            "value": ")",
                                            "valueText": ")"
                                        }
                                    }
                                },
                                "closeParenToken": {
                                    "kind": "CloseParenToken",
                                    "fullStart": 746,
                                    "fullEnd": 747,
                                    "start": 746,
                                    "end": 747,
                                    "fullWidth": 1,
                                    "width": 1,
                                    "text": ")",
                                    "value": ")",
                                    "valueText": ")"
                                }
                            },
                            "semicolonToken": {
                                "kind": "SemicolonToken",
                                "fullStart": 747,
                                "fullEnd": 750,
                                "start": 747,
                                "end": 748,
                                "fullWidth": 3,
                                "width": 1,
                                "text": ";",
                                "value": ";",
                                "valueText": ";",
                                "hasTrailingTrivia": true,
                                "hasTrailingNewLine": true,
                                "trailingTrivia": [
                                    {
                                        "kind": "NewLineTrivia",
                                        "text": "\r\n"
                                    }
                                ]
                            }
                        },
                        {
                            "kind": "ReturnStatement",
                            "fullStart": 750,
                            "fullEnd": 796,
                            "start": 760,
                            "end": 794,
                            "fullWidth": 46,
                            "width": 34,
                            "returnKeyword": {
                                "kind": "ReturnKeyword",
                                "fullStart": 750,
                                "fullEnd": 767,
                                "start": 760,
                                "end": 766,
                                "fullWidth": 17,
                                "width": 6,
                                "text": "return",
                                "value": "return",
                                "valueText": "return",
                                "hasLeadingTrivia": true,
                                "hasLeadingNewLine": true,
                                "hasTrailingTrivia": true,
                                "leadingTrivia": [
                                    {
                                        "kind": "NewLineTrivia",
                                        "text": "\r\n"
                                    },
                                    {
                                        "kind": "WhitespaceTrivia",
                                        "text": "        "
                                    }
                                ],
                                "trailingTrivia": [
                                    {
                                        "kind": "WhitespaceTrivia",
                                        "text": " "
                                    }
                                ]
                            },
                            "expression": {
                                "kind": "InvocationExpression",
                                "fullStart": 767,
                                "fullEnd": 793,
                                "start": 767,
                                "end": 793,
                                "fullWidth": 26,
                                "width": 26,
                                "expression": {
                                    "kind": "MemberAccessExpression",
                                    "fullStart": 767,
                                    "fullEnd": 776,
                                    "start": 767,
                                    "end": 776,
                                    "fullWidth": 9,
                                    "width": 9,
                                    "expression": {
                                        "kind": "ArrayLiteralExpression",
                                        "fullStart": 767,
                                        "fullEnd": 771,
                                        "start": 767,
                                        "end": 771,
                                        "fullWidth": 4,
                                        "width": 4,
                                        "openBracketToken": {
                                            "kind": "OpenBracketToken",
                                            "fullStart": 767,
                                            "fullEnd": 768,
                                            "start": 767,
                                            "end": 768,
                                            "fullWidth": 1,
                                            "width": 1,
                                            "text": "[",
                                            "value": "[",
                                            "valueText": "["
                                        },
                                        "expressions": [
                                            {
                                                "kind": "NumericLiteral",
                                                "fullStart": 768,
                                                "fullEnd": 770,
                                                "start": 768,
                                                "end": 770,
                                                "fullWidth": 2,
                                                "width": 2,
                                                "text": "11",
                                                "value": 11,
                                                "valueText": "11"
                                            }
                                        ],
                                        "closeBracketToken": {
                                            "kind": "CloseBracketToken",
                                            "fullStart": 770,
                                            "fullEnd": 771,
                                            "start": 770,
                                            "end": 771,
                                            "fullWidth": 1,
                                            "width": 1,
                                            "text": "]",
                                            "value": "]",
                                            "valueText": "]"
                                        }
                                    },
                                    "dotToken": {
                                        "kind": "DotToken",
                                        "fullStart": 771,
                                        "fullEnd": 772,
                                        "start": 771,
                                        "end": 772,
                                        "fullWidth": 1,
                                        "width": 1,
                                        "text": ".",
                                        "value": ".",
                                        "valueText": "."
                                    },
                                    "name": {
                                        "kind": "IdentifierName",
                                        "fullStart": 772,
                                        "fullEnd": 776,
                                        "start": 772,
                                        "end": 776,
                                        "fullWidth": 4,
                                        "width": 4,
                                        "text": "some",
                                        "value": "some",
                                        "valueText": "some"
                                    }
                                },
                                "argumentList": {
                                    "kind": "ArgumentList",
                                    "fullStart": 776,
                                    "fullEnd": 793,
                                    "start": 776,
                                    "end": 793,
                                    "fullWidth": 17,
                                    "width": 17,
                                    "openParenToken": {
                                        "kind": "OpenParenToken",
                                        "fullStart": 776,
                                        "fullEnd": 777,
                                        "start": 776,
                                        "end": 777,
                                        "fullWidth": 1,
                                        "width": 1,
                                        "text": "(",
                                        "value": "(",
                                        "valueText": "("
                                    },
                                    "arguments": [
                                        {
                                            "kind": "IdentifierName",
                                            "fullStart": 777,
                                            "fullEnd": 787,
                                            "start": 777,
                                            "end": 787,
                                            "fullWidth": 10,
                                            "width": 10,
                                            "text": "callbackfn",
                                            "value": "callbackfn",
                                            "valueText": "callbackfn"
                                        },
                                        {
                                            "kind": "CommaToken",
                                            "fullStart": 787,
                                            "fullEnd": 789,
                                            "start": 787,
                                            "end": 788,
                                            "fullWidth": 2,
                                            "width": 1,
                                            "text": ",",
                                            "value": ",",
                                            "valueText": ",",
                                            "hasTrailingTrivia": true,
                                            "trailingTrivia": [
                                                {
                                                    "kind": "WhitespaceTrivia",
                                                    "text": " "
                                                }
                                            ]
                                        },
                                        {
                                            "kind": "IdentifierName",
                                            "fullStart": 789,
                                            "fullEnd": 792,
                                            "start": 789,
                                            "end": 792,
                                            "fullWidth": 3,
                                            "width": 3,
                                            "text": "arg",
                                            "value": "arg",
                                            "valueText": "arg"
                                        }
                                    ],
                                    "closeParenToken": {
                                        "kind": "CloseParenToken",
                                        "fullStart": 792,
                                        "fullEnd": 793,
                                        "start": 792,
                                        "end": 793,
                                        "fullWidth": 1,
                                        "width": 1,
                                        "text": ")",
                                        "value": ")",
                                        "valueText": ")"
                                    }
                                }
                            },
                            "semicolonToken": {
                                "kind": "SemicolonToken",
                                "fullStart": 793,
                                "fullEnd": 796,
                                "start": 793,
                                "end": 794,
                                "fullWidth": 3,
                                "width": 1,
                                "text": ";",
                                "value": ";",
                                "valueText": ";",
                                "hasTrailingTrivia": true,
                                "hasTrailingNewLine": true,
                                "trailingTrivia": [
                                    {
                                        "kind": "NewLineTrivia",
                                        "text": "\r\n"
                                    }
                                ]
                            }
                        }
                    ],
                    "closeBraceToken": {
                        "kind": "CloseBraceToken",
                        "fullStart": 796,
                        "fullEnd": 803,
                        "start": 800,
                        "end": 801,
                        "fullWidth": 7,
                        "width": 1,
                        "text": "}",
                        "value": "}",
                        "valueText": "}",
                        "hasLeadingTrivia": true,
                        "hasTrailingTrivia": true,
                        "hasTrailingNewLine": true,
                        "leadingTrivia": [
                            {
                                "kind": "WhitespaceTrivia",
                                "text": "    "
                            }
                        ],
                        "trailingTrivia": [
                            {
                                "kind": "NewLineTrivia",
                                "text": "\r\n"
                            }
                        ]
                    }
                }
            },
            {
                "kind": "ExpressionStatement",
                "fullStart": 803,
                "fullEnd": 827,
                "start": 803,
                "end": 825,
                "fullWidth": 24,
                "width": 22,
                "expression": {
                    "kind": "InvocationExpression",
                    "fullStart": 803,
                    "fullEnd": 824,
                    "start": 803,
                    "end": 824,
                    "fullWidth": 21,
                    "width": 21,
                    "expression": {
                        "kind": "IdentifierName",
                        "fullStart": 803,
                        "fullEnd": 814,
                        "start": 803,
                        "end": 814,
                        "fullWidth": 11,
                        "width": 11,
                        "text": "runTestCase",
                        "value": "runTestCase",
                        "valueText": "runTestCase"
                    },
                    "argumentList": {
                        "kind": "ArgumentList",
                        "fullStart": 814,
                        "fullEnd": 824,
                        "start": 814,
                        "end": 824,
                        "fullWidth": 10,
                        "width": 10,
                        "openParenToken": {
                            "kind": "OpenParenToken",
                            "fullStart": 814,
                            "fullEnd": 815,
                            "start": 814,
                            "end": 815,
                            "fullWidth": 1,
                            "width": 1,
                            "text": "(",
                            "value": "(",
                            "valueText": "("
                        },
                        "arguments": [
                            {
                                "kind": "IdentifierName",
                                "fullStart": 815,
                                "fullEnd": 823,
                                "start": 815,
                                "end": 823,
                                "fullWidth": 8,
                                "width": 8,
                                "text": "testcase",
                                "value": "testcase",
                                "valueText": "testcase"
                            }
                        ],
                        "closeParenToken": {
                            "kind": "CloseParenToken",
                            "fullStart": 823,
                            "fullEnd": 824,
                            "start": 823,
                            "end": 824,
                            "fullWidth": 1,
                            "width": 1,
                            "text": ")",
                            "value": ")",
                            "valueText": ")"
                        }
                    }
                },
                "semicolonToken": {
                    "kind": "SemicolonToken",
                    "fullStart": 824,
                    "fullEnd": 827,
                    "start": 824,
                    "end": 825,
                    "fullWidth": 3,
                    "width": 1,
                    "text": ";",
                    "value": ";",
                    "valueText": ";",
                    "hasTrailingTrivia": true,
                    "hasTrailingNewLine": true,
                    "trailingTrivia": [
                        {
                            "kind": "NewLineTrivia",
                            "text": "\r\n"
                        }
                    ]
                }
            }
        ],
        "endOfFileToken": {
            "kind": "EndOfFileToken",
            "fullStart": 827,
            "fullEnd": 827,
            "start": 827,
            "end": 827,
            "fullWidth": 0,
            "width": 0,
            "text": ""
        }
    },
    "lineMap": {
        "lineStarts": [
            0,
            67,
            152,
            232,
            308,
            380,
            385,
            440,
            524,
            529,
            531,
            533,
            556,
            558,
            576,
            578,
            624,
            658,
            669,
            671,
            698,
            728,
            750,
            752,
            796,
            803,
            827
        ],
        "length": 827
    }
}<|MERGE_RESOLUTION|>--- conflicted
+++ resolved
@@ -375,11 +375,8 @@
                                             "start": 606,
                                             "end": 609,
                                             "fullWidth": 3,
-<<<<<<< HEAD
                                             "width": 3,
-=======
                                             "modifiers": [],
->>>>>>> e3c38734
                                             "identifier": {
                                                 "kind": "IdentifierName",
                                                 "fullStart": 606,
@@ -419,11 +416,8 @@
                                             "start": 611,
                                             "end": 614,
                                             "fullWidth": 3,
-<<<<<<< HEAD
                                             "width": 3,
-=======
                                             "modifiers": [],
->>>>>>> e3c38734
                                             "identifier": {
                                                 "kind": "IdentifierName",
                                                 "fullStart": 611,
@@ -463,11 +457,8 @@
                                             "start": 616,
                                             "end": 619,
                                             "fullWidth": 3,
-<<<<<<< HEAD
                                             "width": 3,
-=======
                                             "modifiers": [],
->>>>>>> e3c38734
                                             "identifier": {
                                                 "kind": "IdentifierName",
                                                 "fullStart": 616,
