{
    "isDeclaration": false,
    "languageVersion": "EcmaScript5",
    "parseOptions": {
        "allowAutomaticSemicolonInsertion": true
    },
    "sourceUnit": {
        "kind": "SourceUnit",
        "fullStart": 0,
        "fullEnd": 822,
        "start": 510,
        "end": 822,
        "fullWidth": 822,
        "width": 312,
        "isIncrementallyUnusable": true,
        "moduleElements": [
            {
                "kind": "FunctionDeclaration",
                "fullStart": 0,
                "fullEnd": 798,
                "start": 510,
                "end": 796,
                "fullWidth": 798,
                "width": 286,
                "modifiers": [],
                "functionKeyword": {
                    "kind": "FunctionKeyword",
                    "fullStart": 0,
                    "fullEnd": 519,
                    "start": 510,
                    "end": 518,
                    "fullWidth": 519,
                    "width": 8,
                    "text": "function",
                    "value": "function",
                    "valueText": "function",
                    "hasLeadingTrivia": true,
                    "hasLeadingComment": true,
                    "hasLeadingNewLine": true,
                    "hasTrailingTrivia": true,
                    "leadingTrivia": [
                        {
                            "kind": "SingleLineCommentTrivia",
                            "text": "/// Copyright (c) 2012 Ecma International.  All rights reserved. "
                        },
                        {
                            "kind": "NewLineTrivia",
                            "text": "\r\n"
                        },
                        {
                            "kind": "SingleLineCommentTrivia",
                            "text": "/// Ecma International makes this code available under the terms and conditions set"
                        },
                        {
                            "kind": "NewLineTrivia",
                            "text": "\r\n"
                        },
                        {
                            "kind": "SingleLineCommentTrivia",
                            "text": "/// forth on http://hg.ecmascript.org/tests/test262/raw-file/tip/LICENSE (the "
                        },
                        {
                            "kind": "NewLineTrivia",
                            "text": "\r\n"
                        },
                        {
                            "kind": "SingleLineCommentTrivia",
                            "text": "/// \"Use Terms\").   Any redistribution of this code must retain the above "
                        },
                        {
                            "kind": "NewLineTrivia",
                            "text": "\r\n"
                        },
                        {
                            "kind": "SingleLineCommentTrivia",
                            "text": "/// copyright and this notice and otherwise comply with the Use Terms."
                        },
                        {
                            "kind": "NewLineTrivia",
                            "text": "\r\n"
                        },
                        {
                            "kind": "MultiLineCommentTrivia",
                            "text": "/**\r\n * @path ch15/15.4/15.4.4/15.4.4.17/15.4.4.17-8-13.js\r\n * @description Array.prototype.some doesn't visit expandos\r\n */"
                        },
                        {
                            "kind": "NewLineTrivia",
                            "text": "\r\n"
                        },
                        {
                            "kind": "NewLineTrivia",
                            "text": "\r\n"
                        },
                        {
                            "kind": "NewLineTrivia",
                            "text": "\r\n"
                        }
                    ],
                    "trailingTrivia": [
                        {
                            "kind": "WhitespaceTrivia",
                            "text": " "
                        }
                    ]
                },
                "identifier": {
                    "kind": "IdentifierName",
                    "fullStart": 519,
                    "fullEnd": 527,
                    "start": 519,
                    "end": 527,
                    "fullWidth": 8,
                    "width": 8,
                    "text": "testcase",
                    "value": "testcase",
                    "valueText": "testcase"
                },
                "callSignature": {
                    "kind": "CallSignature",
                    "fullStart": 527,
                    "fullEnd": 530,
                    "start": 527,
                    "end": 529,
                    "fullWidth": 3,
                    "width": 2,
                    "parameterList": {
                        "kind": "ParameterList",
                        "fullStart": 527,
                        "fullEnd": 530,
                        "start": 527,
                        "end": 529,
                        "fullWidth": 3,
                        "width": 2,
                        "openParenToken": {
                            "kind": "OpenParenToken",
                            "fullStart": 527,
                            "fullEnd": 528,
                            "start": 527,
                            "end": 528,
                            "fullWidth": 1,
                            "width": 1,
                            "text": "(",
                            "value": "(",
                            "valueText": "("
                        },
                        "parameters": [],
                        "closeParenToken": {
                            "kind": "CloseParenToken",
                            "fullStart": 528,
                            "fullEnd": 530,
                            "start": 528,
                            "end": 529,
                            "fullWidth": 2,
                            "width": 1,
                            "text": ")",
                            "value": ")",
                            "valueText": ")",
                            "hasTrailingTrivia": true,
                            "trailingTrivia": [
                                {
                                    "kind": "WhitespaceTrivia",
                                    "text": " "
                                }
                            ]
                        }
                    }
                },
                "block": {
                    "kind": "Block",
                    "fullStart": 530,
                    "fullEnd": 798,
                    "start": 530,
                    "end": 796,
                    "fullWidth": 268,
                    "width": 266,
                    "openBraceToken": {
                        "kind": "OpenBraceToken",
                        "fullStart": 530,
                        "fullEnd": 534,
                        "start": 530,
                        "end": 531,
                        "fullWidth": 4,
                        "width": 1,
                        "text": "{",
                        "value": "{",
                        "valueText": "{",
                        "hasTrailingTrivia": true,
                        "hasTrailingNewLine": true,
                        "trailingTrivia": [
                            {
                                "kind": "WhitespaceTrivia",
                                "text": " "
                            },
                            {
                                "kind": "NewLineTrivia",
                                "text": "\r\n"
                            }
                        ]
                    },
                    "statements": [
                        {
                            "kind": "VariableStatement",
                            "fullStart": 534,
                            "fullEnd": 557,
                            "start": 539,
                            "end": 555,
                            "fullWidth": 23,
                            "width": 16,
                            "modifiers": [],
                            "variableDeclaration": {
                                "kind": "VariableDeclaration",
                                "fullStart": 534,
                                "fullEnd": 554,
                                "start": 539,
                                "end": 554,
                                "fullWidth": 20,
                                "width": 15,
                                "varKeyword": {
                                    "kind": "VarKeyword",
                                    "fullStart": 534,
                                    "fullEnd": 543,
                                    "start": 539,
                                    "end": 542,
                                    "fullWidth": 9,
                                    "width": 3,
                                    "text": "var",
                                    "value": "var",
                                    "valueText": "var",
                                    "hasLeadingTrivia": true,
                                    "hasLeadingNewLine": true,
                                    "hasTrailingTrivia": true,
                                    "leadingTrivia": [
                                        {
                                            "kind": "WhitespaceTrivia",
                                            "text": " "
                                        },
                                        {
                                            "kind": "NewLineTrivia",
                                            "text": "\r\n"
                                        },
                                        {
                                            "kind": "WhitespaceTrivia",
                                            "text": "  "
                                        }
                                    ],
                                    "trailingTrivia": [
                                        {
                                            "kind": "WhitespaceTrivia",
                                            "text": " "
                                        }
                                    ]
                                },
                                "variableDeclarators": [
                                    {
                                        "kind": "VariableDeclarator",
                                        "fullStart": 543,
                                        "fullEnd": 554,
                                        "start": 543,
                                        "end": 554,
                                        "fullWidth": 11,
                                        "width": 11,
                                        "identifier": {
                                            "kind": "IdentifierName",
                                            "fullStart": 543,
                                            "fullEnd": 551,
                                            "start": 543,
                                            "end": 550,
                                            "fullWidth": 8,
                                            "width": 7,
                                            "text": "callCnt",
                                            "value": "callCnt",
                                            "valueText": "callCnt",
                                            "hasTrailingTrivia": true,
                                            "trailingTrivia": [
                                                {
                                                    "kind": "WhitespaceTrivia",
                                                    "text": " "
                                                }
                                            ]
                                        },
                                        "equalsValueClause": {
                                            "kind": "EqualsValueClause",
                                            "fullStart": 551,
                                            "fullEnd": 554,
                                            "start": 551,
                                            "end": 554,
                                            "fullWidth": 3,
                                            "width": 3,
                                            "equalsToken": {
                                                "kind": "EqualsToken",
                                                "fullStart": 551,
                                                "fullEnd": 553,
                                                "start": 551,
                                                "end": 552,
                                                "fullWidth": 2,
                                                "width": 1,
                                                "text": "=",
                                                "value": "=",
                                                "valueText": "=",
                                                "hasTrailingTrivia": true,
                                                "trailingTrivia": [
                                                    {
                                                        "kind": "WhitespaceTrivia",
                                                        "text": " "
                                                    }
                                                ]
                                            },
                                            "value": {
                                                "kind": "NumericLiteral",
                                                "fullStart": 553,
                                                "fullEnd": 554,
                                                "start": 553,
                                                "end": 554,
                                                "fullWidth": 1,
                                                "width": 1,
                                                "text": "0",
                                                "value": 0,
                                                "valueText": "0"
                                            }
                                        }
                                    }
                                ]
                            },
                            "semicolonToken": {
                                "kind": "SemicolonToken",
                                "fullStart": 554,
                                "fullEnd": 557,
                                "start": 554,
                                "end": 555,
                                "fullWidth": 3,
                                "width": 1,
                                "text": ";",
                                "value": ";",
                                "valueText": ";",
                                "hasTrailingTrivia": true,
                                "hasTrailingNewLine": true,
                                "trailingTrivia": [
                                    {
                                        "kind": "NewLineTrivia",
                                        "text": "\r\n"
                                    }
                                ]
                            }
                        },
                        {
                            "kind": "FunctionDeclaration",
                            "fullStart": 557,
                            "fullEnd": 640,
                            "start": 559,
                            "end": 638,
                            "fullWidth": 83,
                            "width": 79,
                            "modifiers": [],
                            "functionKeyword": {
                                "kind": "FunctionKeyword",
                                "fullStart": 557,
                                "fullEnd": 568,
                                "start": 559,
                                "end": 567,
                                "fullWidth": 11,
                                "width": 8,
                                "text": "function",
                                "value": "function",
                                "valueText": "function",
                                "hasLeadingTrivia": true,
                                "hasTrailingTrivia": true,
                                "leadingTrivia": [
                                    {
                                        "kind": "WhitespaceTrivia",
                                        "text": "  "
                                    }
                                ],
                                "trailingTrivia": [
                                    {
                                        "kind": "WhitespaceTrivia",
                                        "text": " "
                                    }
                                ]
                            },
                            "identifier": {
                                "kind": "IdentifierName",
                                "fullStart": 568,
                                "fullEnd": 578,
                                "start": 568,
                                "end": 578,
                                "fullWidth": 10,
                                "width": 10,
                                "text": "callbackfn",
                                "value": "callbackfn",
                                "valueText": "callbackfn"
                            },
                            "callSignature": {
                                "kind": "CallSignature",
                                "fullStart": 578,
                                "fullEnd": 595,
                                "start": 578,
                                "end": 593,
                                "fullWidth": 17,
                                "width": 15,
                                "parameterList": {
                                    "kind": "ParameterList",
                                    "fullStart": 578,
                                    "fullEnd": 595,
                                    "start": 578,
                                    "end": 593,
                                    "fullWidth": 17,
                                    "width": 15,
                                    "openParenToken": {
                                        "kind": "OpenParenToken",
                                        "fullStart": 578,
                                        "fullEnd": 579,
                                        "start": 578,
                                        "end": 579,
                                        "fullWidth": 1,
                                        "width": 1,
                                        "text": "(",
                                        "value": "(",
                                        "valueText": "("
                                    },
                                    "parameters": [
                                        {
                                            "kind": "Parameter",
                                            "fullStart": 579,
                                            "fullEnd": 582,
                                            "start": 579,
                                            "end": 582,
                                            "fullWidth": 3,
<<<<<<< HEAD
                                            "width": 3,
=======
                                            "modifiers": [],
>>>>>>> e3c38734
                                            "identifier": {
                                                "kind": "IdentifierName",
                                                "fullStart": 579,
                                                "fullEnd": 582,
                                                "start": 579,
                                                "end": 582,
                                                "fullWidth": 3,
                                                "width": 3,
                                                "text": "val",
                                                "value": "val",
                                                "valueText": "val"
                                            }
                                        },
                                        {
                                            "kind": "CommaToken",
                                            "fullStart": 582,
                                            "fullEnd": 584,
                                            "start": 582,
                                            "end": 583,
                                            "fullWidth": 2,
                                            "width": 1,
                                            "text": ",",
                                            "value": ",",
                                            "valueText": ",",
                                            "hasTrailingTrivia": true,
                                            "trailingTrivia": [
                                                {
                                                    "kind": "WhitespaceTrivia",
                                                    "text": " "
                                                }
                                            ]
                                        },
                                        {
                                            "kind": "Parameter",
                                            "fullStart": 584,
                                            "fullEnd": 587,
                                            "start": 584,
                                            "end": 587,
                                            "fullWidth": 3,
<<<<<<< HEAD
                                            "width": 3,
=======
                                            "modifiers": [],
>>>>>>> e3c38734
                                            "identifier": {
                                                "kind": "IdentifierName",
                                                "fullStart": 584,
                                                "fullEnd": 587,
                                                "start": 584,
                                                "end": 587,
                                                "fullWidth": 3,
                                                "width": 3,
                                                "text": "idx",
                                                "value": "idx",
                                                "valueText": "idx"
                                            }
                                        },
                                        {
                                            "kind": "CommaToken",
                                            "fullStart": 587,
                                            "fullEnd": 589,
                                            "start": 587,
                                            "end": 588,
                                            "fullWidth": 2,
                                            "width": 1,
                                            "text": ",",
                                            "value": ",",
                                            "valueText": ",",
                                            "hasTrailingTrivia": true,
                                            "trailingTrivia": [
                                                {
                                                    "kind": "WhitespaceTrivia",
                                                    "text": " "
                                                }
                                            ]
                                        },
                                        {
                                            "kind": "Parameter",
                                            "fullStart": 589,
                                            "fullEnd": 592,
                                            "start": 589,
                                            "end": 592,
                                            "fullWidth": 3,
<<<<<<< HEAD
                                            "width": 3,
=======
                                            "modifiers": [],
>>>>>>> e3c38734
                                            "identifier": {
                                                "kind": "IdentifierName",
                                                "fullStart": 589,
                                                "fullEnd": 592,
                                                "start": 589,
                                                "end": 592,
                                                "fullWidth": 3,
                                                "width": 3,
                                                "text": "obj",
                                                "value": "obj",
                                                "valueText": "obj"
                                            }
                                        }
                                    ],
                                    "closeParenToken": {
                                        "kind": "CloseParenToken",
                                        "fullStart": 592,
                                        "fullEnd": 595,
                                        "start": 592,
                                        "end": 593,
                                        "fullWidth": 3,
                                        "width": 1,
                                        "text": ")",
                                        "value": ")",
                                        "valueText": ")",
                                        "hasTrailingTrivia": true,
                                        "hasTrailingNewLine": true,
                                        "trailingTrivia": [
                                            {
                                                "kind": "NewLineTrivia",
                                                "text": "\r\n"
                                            }
                                        ]
                                    }
                                }
                            },
                            "block": {
                                "kind": "Block",
                                "fullStart": 595,
                                "fullEnd": 640,
                                "start": 597,
                                "end": 638,
                                "fullWidth": 45,
                                "width": 41,
                                "openBraceToken": {
                                    "kind": "OpenBraceToken",
                                    "fullStart": 595,
                                    "fullEnd": 600,
                                    "start": 597,
                                    "end": 598,
                                    "fullWidth": 5,
                                    "width": 1,
                                    "text": "{",
                                    "value": "{",
                                    "valueText": "{",
                                    "hasLeadingTrivia": true,
                                    "hasTrailingTrivia": true,
                                    "hasTrailingNewLine": true,
                                    "leadingTrivia": [
                                        {
                                            "kind": "WhitespaceTrivia",
                                            "text": "  "
                                        }
                                    ],
                                    "trailingTrivia": [
                                        {
                                            "kind": "NewLineTrivia",
                                            "text": "\r\n"
                                        }
                                    ]
                                },
                                "statements": [
                                    {
                                        "kind": "ExpressionStatement",
                                        "fullStart": 600,
                                        "fullEnd": 616,
                                        "start": 604,
                                        "end": 614,
                                        "fullWidth": 16,
                                        "width": 10,
                                        "expression": {
                                            "kind": "PostIncrementExpression",
                                            "fullStart": 600,
                                            "fullEnd": 613,
                                            "start": 604,
                                            "end": 613,
                                            "fullWidth": 13,
                                            "width": 9,
                                            "operand": {
                                                "kind": "IdentifierName",
                                                "fullStart": 600,
                                                "fullEnd": 611,
                                                "start": 604,
                                                "end": 611,
                                                "fullWidth": 11,
                                                "width": 7,
                                                "text": "callCnt",
                                                "value": "callCnt",
                                                "valueText": "callCnt",
                                                "hasLeadingTrivia": true,
                                                "leadingTrivia": [
                                                    {
                                                        "kind": "WhitespaceTrivia",
                                                        "text": "    "
                                                    }
                                                ]
                                            },
                                            "operatorToken": {
                                                "kind": "PlusPlusToken",
                                                "fullStart": 611,
                                                "fullEnd": 613,
                                                "start": 611,
                                                "end": 613,
                                                "fullWidth": 2,
                                                "width": 2,
                                                "text": "++",
                                                "value": "++",
                                                "valueText": "++"
                                            }
                                        },
                                        "semicolonToken": {
                                            "kind": "SemicolonToken",
                                            "fullStart": 613,
                                            "fullEnd": 616,
                                            "start": 613,
                                            "end": 614,
                                            "fullWidth": 3,
                                            "width": 1,
                                            "text": ";",
                                            "value": ";",
                                            "valueText": ";",
                                            "hasTrailingTrivia": true,
                                            "hasTrailingNewLine": true,
                                            "trailingTrivia": [
                                                {
                                                    "kind": "NewLineTrivia",
                                                    "text": "\r\n"
                                                }
                                            ]
                                        }
                                    },
                                    {
                                        "kind": "ReturnStatement",
                                        "fullStart": 616,
                                        "fullEnd": 635,
                                        "start": 620,
                                        "end": 633,
                                        "fullWidth": 19,
                                        "width": 13,
                                        "returnKeyword": {
                                            "kind": "ReturnKeyword",
                                            "fullStart": 616,
                                            "fullEnd": 627,
                                            "start": 620,
                                            "end": 626,
                                            "fullWidth": 11,
                                            "width": 6,
                                            "text": "return",
                                            "value": "return",
                                            "valueText": "return",
                                            "hasLeadingTrivia": true,
                                            "hasTrailingTrivia": true,
                                            "leadingTrivia": [
                                                {
                                                    "kind": "WhitespaceTrivia",
                                                    "text": "    "
                                                }
                                            ],
                                            "trailingTrivia": [
                                                {
                                                    "kind": "WhitespaceTrivia",
                                                    "text": " "
                                                }
                                            ]
                                        },
                                        "expression": {
                                            "kind": "FalseKeyword",
                                            "fullStart": 627,
                                            "fullEnd": 632,
                                            "start": 627,
                                            "end": 632,
                                            "fullWidth": 5,
                                            "width": 5,
                                            "text": "false",
                                            "value": false,
                                            "valueText": "false"
                                        },
                                        "semicolonToken": {
                                            "kind": "SemicolonToken",
                                            "fullStart": 632,
                                            "fullEnd": 635,
                                            "start": 632,
                                            "end": 633,
                                            "fullWidth": 3,
                                            "width": 1,
                                            "text": ";",
                                            "value": ";",
                                            "valueText": ";",
                                            "hasTrailingTrivia": true,
                                            "hasTrailingNewLine": true,
                                            "trailingTrivia": [
                                                {
                                                    "kind": "NewLineTrivia",
                                                    "text": "\r\n"
                                                }
                                            ]
                                        }
                                    }
                                ],
                                "closeBraceToken": {
                                    "kind": "CloseBraceToken",
                                    "fullStart": 635,
                                    "fullEnd": 640,
                                    "start": 637,
                                    "end": 638,
                                    "fullWidth": 5,
                                    "width": 1,
                                    "text": "}",
                                    "value": "}",
                                    "valueText": "}",
                                    "hasLeadingTrivia": true,
                                    "hasTrailingTrivia": true,
                                    "hasTrailingNewLine": true,
                                    "leadingTrivia": [
                                        {
                                            "kind": "WhitespaceTrivia",
                                            "text": "  "
                                        }
                                    ],
                                    "trailingTrivia": [
                                        {
                                            "kind": "NewLineTrivia",
                                            "text": "\r\n"
                                        }
                                    ]
                                }
                            }
                        },
                        {
                            "kind": "VariableStatement",
                            "fullStart": 640,
                            "fullEnd": 678,
                            "start": 644,
                            "end": 676,
                            "fullWidth": 38,
                            "width": 32,
                            "modifiers": [],
                            "variableDeclaration": {
                                "kind": "VariableDeclaration",
                                "fullStart": 640,
                                "fullEnd": 675,
                                "start": 644,
                                "end": 675,
                                "fullWidth": 35,
                                "width": 31,
                                "varKeyword": {
                                    "kind": "VarKeyword",
                                    "fullStart": 640,
                                    "fullEnd": 648,
                                    "start": 644,
                                    "end": 647,
                                    "fullWidth": 8,
                                    "width": 3,
                                    "text": "var",
                                    "value": "var",
                                    "valueText": "var",
                                    "hasLeadingTrivia": true,
                                    "hasLeadingNewLine": true,
                                    "hasTrailingTrivia": true,
                                    "leadingTrivia": [
                                        {
                                            "kind": "NewLineTrivia",
                                            "text": "\r\n"
                                        },
                                        {
                                            "kind": "WhitespaceTrivia",
                                            "text": "  "
                                        }
                                    ],
                                    "trailingTrivia": [
                                        {
                                            "kind": "WhitespaceTrivia",
                                            "text": " "
                                        }
                                    ]
                                },
                                "variableDeclarators": [
                                    {
                                        "kind": "VariableDeclarator",
                                        "fullStart": 648,
                                        "fullEnd": 675,
                                        "start": 648,
                                        "end": 675,
                                        "fullWidth": 27,
                                        "width": 27,
                                        "identifier": {
                                            "kind": "IdentifierName",
                                            "fullStart": 648,
                                            "fullEnd": 652,
                                            "start": 648,
                                            "end": 651,
                                            "fullWidth": 4,
                                            "width": 3,
                                            "text": "arr",
                                            "value": "arr",
                                            "valueText": "arr",
                                            "hasTrailingTrivia": true,
                                            "trailingTrivia": [
                                                {
                                                    "kind": "WhitespaceTrivia",
                                                    "text": " "
                                                }
                                            ]
                                        },
                                        "equalsValueClause": {
                                            "kind": "EqualsValueClause",
                                            "fullStart": 652,
                                            "fullEnd": 675,
                                            "start": 652,
                                            "end": 675,
                                            "fullWidth": 23,
                                            "width": 23,
                                            "equalsToken": {
                                                "kind": "EqualsToken",
                                                "fullStart": 652,
                                                "fullEnd": 654,
                                                "start": 652,
                                                "end": 653,
                                                "fullWidth": 2,
                                                "width": 1,
                                                "text": "=",
                                                "value": "=",
                                                "valueText": "=",
                                                "hasTrailingTrivia": true,
                                                "trailingTrivia": [
                                                    {
                                                        "kind": "WhitespaceTrivia",
                                                        "text": " "
                                                    }
                                                ]
                                            },
                                            "value": {
                                                "kind": "ArrayLiteralExpression",
                                                "fullStart": 654,
                                                "fullEnd": 675,
                                                "start": 654,
                                                "end": 675,
                                                "fullWidth": 21,
                                                "width": 21,
                                                "openBracketToken": {
                                                    "kind": "OpenBracketToken",
                                                    "fullStart": 654,
                                                    "fullEnd": 655,
                                                    "start": 654,
                                                    "end": 655,
                                                    "fullWidth": 1,
                                                    "width": 1,
                                                    "text": "[",
                                                    "value": "[",
                                                    "valueText": "["
                                                },
                                                "expressions": [
                                                    {
                                                        "kind": "NumericLiteral",
                                                        "fullStart": 655,
                                                        "fullEnd": 656,
                                                        "start": 655,
                                                        "end": 656,
                                                        "fullWidth": 1,
                                                        "width": 1,
                                                        "text": "0",
                                                        "value": 0,
                                                        "valueText": "0"
                                                    },
                                                    {
                                                        "kind": "CommaToken",
                                                        "fullStart": 656,
                                                        "fullEnd": 657,
                                                        "start": 656,
                                                        "end": 657,
                                                        "fullWidth": 1,
                                                        "width": 1,
                                                        "text": ",",
                                                        "value": ",",
                                                        "valueText": ","
                                                    },
                                                    {
                                                        "kind": "NumericLiteral",
                                                        "fullStart": 657,
                                                        "fullEnd": 658,
                                                        "start": 657,
                                                        "end": 658,
                                                        "fullWidth": 1,
                                                        "width": 1,
                                                        "text": "1",
                                                        "value": 1,
                                                        "valueText": "1"
                                                    },
                                                    {
                                                        "kind": "CommaToken",
                                                        "fullStart": 658,
                                                        "fullEnd": 659,
                                                        "start": 658,
                                                        "end": 659,
                                                        "fullWidth": 1,
                                                        "width": 1,
                                                        "text": ",",
                                                        "value": ",",
                                                        "valueText": ","
                                                    },
                                                    {
                                                        "kind": "NumericLiteral",
                                                        "fullStart": 659,
                                                        "fullEnd": 660,
                                                        "start": 659,
                                                        "end": 660,
                                                        "fullWidth": 1,
                                                        "width": 1,
                                                        "text": "2",
                                                        "value": 2,
                                                        "valueText": "2"
                                                    },
                                                    {
                                                        "kind": "CommaToken",
                                                        "fullStart": 660,
                                                        "fullEnd": 661,
                                                        "start": 660,
                                                        "end": 661,
                                                        "fullWidth": 1,
                                                        "width": 1,
                                                        "text": ",",
                                                        "value": ",",
                                                        "valueText": ","
                                                    },
                                                    {
                                                        "kind": "NumericLiteral",
                                                        "fullStart": 661,
                                                        "fullEnd": 662,
                                                        "start": 661,
                                                        "end": 662,
                                                        "fullWidth": 1,
                                                        "width": 1,
                                                        "text": "3",
                                                        "value": 3,
                                                        "valueText": "3"
                                                    },
                                                    {
                                                        "kind": "CommaToken",
                                                        "fullStart": 662,
                                                        "fullEnd": 663,
                                                        "start": 662,
                                                        "end": 663,
                                                        "fullWidth": 1,
                                                        "width": 1,
                                                        "text": ",",
                                                        "value": ",",
                                                        "valueText": ","
                                                    },
                                                    {
                                                        "kind": "NumericLiteral",
                                                        "fullStart": 663,
                                                        "fullEnd": 664,
                                                        "start": 663,
                                                        "end": 664,
                                                        "fullWidth": 1,
                                                        "width": 1,
                                                        "text": "4",
                                                        "value": 4,
                                                        "valueText": "4"
                                                    },
                                                    {
                                                        "kind": "CommaToken",
                                                        "fullStart": 664,
                                                        "fullEnd": 665,
                                                        "start": 664,
                                                        "end": 665,
                                                        "fullWidth": 1,
                                                        "width": 1,
                                                        "text": ",",
                                                        "value": ",",
                                                        "valueText": ","
                                                    },
                                                    {
                                                        "kind": "NumericLiteral",
                                                        "fullStart": 665,
                                                        "fullEnd": 666,
                                                        "start": 665,
                                                        "end": 666,
                                                        "fullWidth": 1,
                                                        "width": 1,
                                                        "text": "5",
                                                        "value": 5,
                                                        "valueText": "5"
                                                    },
                                                    {
                                                        "kind": "CommaToken",
                                                        "fullStart": 666,
                                                        "fullEnd": 667,
                                                        "start": 666,
                                                        "end": 667,
                                                        "fullWidth": 1,
                                                        "width": 1,
                                                        "text": ",",
                                                        "value": ",",
                                                        "valueText": ","
                                                    },
                                                    {
                                                        "kind": "NumericLiteral",
                                                        "fullStart": 667,
                                                        "fullEnd": 668,
                                                        "start": 667,
                                                        "end": 668,
                                                        "fullWidth": 1,
                                                        "width": 1,
                                                        "text": "6",
                                                        "value": 6,
                                                        "valueText": "6"
                                                    },
                                                    {
                                                        "kind": "CommaToken",
                                                        "fullStart": 668,
                                                        "fullEnd": 669,
                                                        "start": 668,
                                                        "end": 669,
                                                        "fullWidth": 1,
                                                        "width": 1,
                                                        "text": ",",
                                                        "value": ",",
                                                        "valueText": ","
                                                    },
                                                    {
                                                        "kind": "NumericLiteral",
                                                        "fullStart": 669,
                                                        "fullEnd": 670,
                                                        "start": 669,
                                                        "end": 670,
                                                        "fullWidth": 1,
                                                        "width": 1,
                                                        "text": "7",
                                                        "value": 7,
                                                        "valueText": "7"
                                                    },
                                                    {
                                                        "kind": "CommaToken",
                                                        "fullStart": 670,
                                                        "fullEnd": 671,
                                                        "start": 670,
                                                        "end": 671,
                                                        "fullWidth": 1,
                                                        "width": 1,
                                                        "text": ",",
                                                        "value": ",",
                                                        "valueText": ","
                                                    },
                                                    {
                                                        "kind": "NumericLiteral",
                                                        "fullStart": 671,
                                                        "fullEnd": 672,
                                                        "start": 671,
                                                        "end": 672,
                                                        "fullWidth": 1,
                                                        "width": 1,
                                                        "text": "8",
                                                        "value": 8,
                                                        "valueText": "8"
                                                    },
                                                    {
                                                        "kind": "CommaToken",
                                                        "fullStart": 672,
                                                        "fullEnd": 673,
                                                        "start": 672,
                                                        "end": 673,
                                                        "fullWidth": 1,
                                                        "width": 1,
                                                        "text": ",",
                                                        "value": ",",
                                                        "valueText": ","
                                                    },
                                                    {
                                                        "kind": "NumericLiteral",
                                                        "fullStart": 673,
                                                        "fullEnd": 674,
                                                        "start": 673,
                                                        "end": 674,
                                                        "fullWidth": 1,
                                                        "width": 1,
                                                        "text": "9",
                                                        "value": 9,
                                                        "valueText": "9"
                                                    }
                                                ],
                                                "closeBracketToken": {
                                                    "kind": "CloseBracketToken",
                                                    "fullStart": 674,
                                                    "fullEnd": 675,
                                                    "start": 674,
                                                    "end": 675,
                                                    "fullWidth": 1,
                                                    "width": 1,
                                                    "text": "]",
                                                    "value": "]",
                                                    "valueText": "]"
                                                }
                                            }
                                        }
                                    }
                                ]
                            },
                            "semicolonToken": {
                                "kind": "SemicolonToken",
                                "fullStart": 675,
                                "fullEnd": 678,
                                "start": 675,
                                "end": 676,
                                "fullWidth": 3,
                                "width": 1,
                                "text": ";",
                                "value": ";",
                                "valueText": ";",
                                "hasTrailingTrivia": true,
                                "hasTrailingNewLine": true,
                                "trailingTrivia": [
                                    {
                                        "kind": "NewLineTrivia",
                                        "text": "\r\n"
                                    }
                                ]
                            }
                        },
                        {
                            "kind": "ExpressionStatement",
                            "fullStart": 678,
                            "fullEnd": 696,
                            "start": 680,
                            "end": 694,
                            "fullWidth": 18,
                            "width": 14,
                            "expression": {
                                "kind": "AssignmentExpression",
                                "fullStart": 678,
                                "fullEnd": 693,
                                "start": 680,
                                "end": 693,
                                "fullWidth": 15,
                                "width": 13,
                                "left": {
                                    "kind": "ElementAccessExpression",
                                    "fullStart": 678,
                                    "fullEnd": 689,
                                    "start": 680,
                                    "end": 688,
                                    "fullWidth": 11,
                                    "width": 8,
                                    "expression": {
                                        "kind": "IdentifierName",
                                        "fullStart": 678,
                                        "fullEnd": 683,
                                        "start": 680,
                                        "end": 683,
                                        "fullWidth": 5,
                                        "width": 3,
                                        "text": "arr",
                                        "value": "arr",
                                        "valueText": "arr",
                                        "hasLeadingTrivia": true,
                                        "leadingTrivia": [
                                            {
                                                "kind": "WhitespaceTrivia",
                                                "text": "  "
                                            }
                                        ]
                                    },
                                    "openBracketToken": {
                                        "kind": "OpenBracketToken",
                                        "fullStart": 683,
                                        "fullEnd": 684,
                                        "start": 683,
                                        "end": 684,
                                        "fullWidth": 1,
                                        "width": 1,
                                        "text": "[",
                                        "value": "[",
                                        "valueText": "["
                                    },
                                    "argumentExpression": {
                                        "kind": "StringLiteral",
                                        "fullStart": 684,
                                        "fullEnd": 687,
                                        "start": 684,
                                        "end": 687,
                                        "fullWidth": 3,
                                        "width": 3,
                                        "text": "\"i\"",
                                        "value": "i",
                                        "valueText": "i"
                                    },
                                    "closeBracketToken": {
                                        "kind": "CloseBracketToken",
                                        "fullStart": 687,
                                        "fullEnd": 689,
                                        "start": 687,
                                        "end": 688,
                                        "fullWidth": 2,
                                        "width": 1,
                                        "text": "]",
                                        "value": "]",
                                        "valueText": "]",
                                        "hasTrailingTrivia": true,
                                        "trailingTrivia": [
                                            {
                                                "kind": "WhitespaceTrivia",
                                                "text": " "
                                            }
                                        ]
                                    }
                                },
                                "operatorToken": {
                                    "kind": "EqualsToken",
                                    "fullStart": 689,
                                    "fullEnd": 691,
                                    "start": 689,
                                    "end": 690,
                                    "fullWidth": 2,
                                    "width": 1,
                                    "text": "=",
                                    "value": "=",
                                    "valueText": "=",
                                    "hasTrailingTrivia": true,
                                    "trailingTrivia": [
                                        {
                                            "kind": "WhitespaceTrivia",
                                            "text": " "
                                        }
                                    ]
                                },
                                "right": {
                                    "kind": "NumericLiteral",
                                    "fullStart": 691,
                                    "fullEnd": 693,
                                    "start": 691,
                                    "end": 693,
                                    "fullWidth": 2,
                                    "width": 2,
                                    "text": "10",
                                    "value": 10,
                                    "valueText": "10"
                                }
                            },
                            "semicolonToken": {
                                "kind": "SemicolonToken",
                                "fullStart": 693,
                                "fullEnd": 696,
                                "start": 693,
                                "end": 694,
                                "fullWidth": 3,
                                "width": 1,
                                "text": ";",
                                "value": ";",
                                "valueText": ";",
                                "hasTrailingTrivia": true,
                                "hasTrailingNewLine": true,
                                "trailingTrivia": [
                                    {
                                        "kind": "NewLineTrivia",
                                        "text": "\r\n"
                                    }
                                ]
                            }
                        },
                        {
                            "kind": "ExpressionStatement",
                            "fullStart": 696,
                            "fullEnd": 715,
                            "start": 698,
                            "end": 713,
                            "fullWidth": 19,
                            "width": 15,
                            "expression": {
                                "kind": "AssignmentExpression",
                                "fullStart": 696,
                                "fullEnd": 712,
                                "start": 698,
                                "end": 712,
                                "fullWidth": 16,
                                "width": 14,
                                "left": {
                                    "kind": "ElementAccessExpression",
                                    "fullStart": 696,
                                    "fullEnd": 708,
                                    "start": 698,
                                    "end": 707,
                                    "fullWidth": 12,
                                    "width": 9,
                                    "expression": {
                                        "kind": "IdentifierName",
                                        "fullStart": 696,
                                        "fullEnd": 701,
                                        "start": 698,
                                        "end": 701,
                                        "fullWidth": 5,
                                        "width": 3,
                                        "text": "arr",
                                        "value": "arr",
                                        "valueText": "arr",
                                        "hasLeadingTrivia": true,
                                        "leadingTrivia": [
                                            {
                                                "kind": "WhitespaceTrivia",
                                                "text": "  "
                                            }
                                        ]
                                    },
                                    "openBracketToken": {
                                        "kind": "OpenBracketToken",
                                        "fullStart": 701,
                                        "fullEnd": 702,
                                        "start": 701,
                                        "end": 702,
                                        "fullWidth": 1,
                                        "width": 1,
                                        "text": "[",
                                        "value": "[",
                                        "valueText": "["
                                    },
                                    "argumentExpression": {
                                        "kind": "TrueKeyword",
                                        "fullStart": 702,
                                        "fullEnd": 706,
                                        "start": 702,
                                        "end": 706,
                                        "fullWidth": 4,
                                        "width": 4,
                                        "text": "true",
                                        "value": true,
                                        "valueText": "true"
                                    },
                                    "closeBracketToken": {
                                        "kind": "CloseBracketToken",
                                        "fullStart": 706,
                                        "fullEnd": 708,
                                        "start": 706,
                                        "end": 707,
                                        "fullWidth": 2,
                                        "width": 1,
                                        "text": "]",
                                        "value": "]",
                                        "valueText": "]",
                                        "hasTrailingTrivia": true,
                                        "trailingTrivia": [
                                            {
                                                "kind": "WhitespaceTrivia",
                                                "text": " "
                                            }
                                        ]
                                    }
                                },
                                "operatorToken": {
                                    "kind": "EqualsToken",
                                    "fullStart": 708,
                                    "fullEnd": 710,
                                    "start": 708,
                                    "end": 709,
                                    "fullWidth": 2,
                                    "width": 1,
                                    "text": "=",
                                    "value": "=",
                                    "valueText": "=",
                                    "hasTrailingTrivia": true,
                                    "trailingTrivia": [
                                        {
                                            "kind": "WhitespaceTrivia",
                                            "text": " "
                                        }
                                    ]
                                },
                                "right": {
                                    "kind": "NumericLiteral",
                                    "fullStart": 710,
                                    "fullEnd": 712,
                                    "start": 710,
                                    "end": 712,
                                    "fullWidth": 2,
                                    "width": 2,
                                    "text": "11",
                                    "value": 11,
                                    "valueText": "11"
                                }
                            },
                            "semicolonToken": {
                                "kind": "SemicolonToken",
                                "fullStart": 712,
                                "fullEnd": 715,
                                "start": 712,
                                "end": 713,
                                "fullWidth": 3,
                                "width": 1,
                                "text": ";",
                                "value": ";",
                                "valueText": ";",
                                "hasTrailingTrivia": true,
                                "hasTrailingNewLine": true,
                                "trailingTrivia": [
                                    {
                                        "kind": "NewLineTrivia",
                                        "text": "\r\n"
                                    }
                                ]
                            }
                        },
                        {
                            "kind": "IfStatement",
                            "fullStart": 715,
                            "fullEnd": 794,
                            "start": 721,
                            "end": 792,
                            "fullWidth": 79,
                            "width": 71,
                            "ifKeyword": {
                                "kind": "IfKeyword",
                                "fullStart": 715,
                                "fullEnd": 723,
                                "start": 721,
                                "end": 723,
                                "fullWidth": 8,
                                "width": 2,
                                "text": "if",
                                "value": "if",
                                "valueText": "if",
                                "hasLeadingTrivia": true,
                                "hasLeadingNewLine": true,
                                "leadingTrivia": [
                                    {
                                        "kind": "WhitespaceTrivia",
                                        "text": "  "
                                    },
                                    {
                                        "kind": "NewLineTrivia",
                                        "text": "\r\n"
                                    },
                                    {
                                        "kind": "WhitespaceTrivia",
                                        "text": "  "
                                    }
                                ]
                            },
                            "openParenToken": {
                                "kind": "OpenParenToken",
                                "fullStart": 723,
                                "fullEnd": 724,
                                "start": 723,
                                "end": 724,
                                "fullWidth": 1,
                                "width": 1,
                                "text": "(",
                                "value": "(",
                                "valueText": "("
                            },
                            "condition": {
                                "kind": "LogicalAndExpression",
                                "fullStart": 724,
                                "fullEnd": 772,
                                "start": 724,
                                "end": 772,
                                "fullWidth": 48,
                                "width": 48,
                                "left": {
                                    "kind": "EqualsExpression",
                                    "fullStart": 724,
                                    "fullEnd": 755,
                                    "start": 724,
                                    "end": 754,
                                    "fullWidth": 31,
                                    "width": 30,
                                    "left": {
                                        "kind": "InvocationExpression",
                                        "fullStart": 724,
                                        "fullEnd": 745,
                                        "start": 724,
                                        "end": 744,
                                        "fullWidth": 21,
                                        "width": 20,
                                        "expression": {
                                            "kind": "MemberAccessExpression",
                                            "fullStart": 724,
                                            "fullEnd": 732,
                                            "start": 724,
                                            "end": 732,
                                            "fullWidth": 8,
                                            "width": 8,
                                            "expression": {
                                                "kind": "IdentifierName",
                                                "fullStart": 724,
                                                "fullEnd": 727,
                                                "start": 724,
                                                "end": 727,
                                                "fullWidth": 3,
                                                "width": 3,
                                                "text": "arr",
                                                "value": "arr",
                                                "valueText": "arr"
                                            },
                                            "dotToken": {
                                                "kind": "DotToken",
                                                "fullStart": 727,
                                                "fullEnd": 728,
                                                "start": 727,
                                                "end": 728,
                                                "fullWidth": 1,
                                                "width": 1,
                                                "text": ".",
                                                "value": ".",
                                                "valueText": "."
                                            },
                                            "name": {
                                                "kind": "IdentifierName",
                                                "fullStart": 728,
                                                "fullEnd": 732,
                                                "start": 728,
                                                "end": 732,
                                                "fullWidth": 4,
                                                "width": 4,
                                                "text": "some",
                                                "value": "some",
                                                "valueText": "some"
                                            }
                                        },
                                        "argumentList": {
                                            "kind": "ArgumentList",
                                            "fullStart": 732,
                                            "fullEnd": 745,
                                            "start": 732,
                                            "end": 744,
                                            "fullWidth": 13,
                                            "width": 12,
                                            "openParenToken": {
                                                "kind": "OpenParenToken",
                                                "fullStart": 732,
                                                "fullEnd": 733,
                                                "start": 732,
                                                "end": 733,
                                                "fullWidth": 1,
                                                "width": 1,
                                                "text": "(",
                                                "value": "(",
                                                "valueText": "("
                                            },
                                            "arguments": [
                                                {
                                                    "kind": "IdentifierName",
                                                    "fullStart": 733,
                                                    "fullEnd": 743,
                                                    "start": 733,
                                                    "end": 743,
                                                    "fullWidth": 10,
                                                    "width": 10,
                                                    "text": "callbackfn",
                                                    "value": "callbackfn",
                                                    "valueText": "callbackfn"
                                                }
                                            ],
                                            "closeParenToken": {
                                                "kind": "CloseParenToken",
                                                "fullStart": 743,
                                                "fullEnd": 745,
                                                "start": 743,
                                                "end": 744,
                                                "fullWidth": 2,
                                                "width": 1,
                                                "text": ")",
                                                "value": ")",
                                                "valueText": ")",
                                                "hasTrailingTrivia": true,
                                                "trailingTrivia": [
                                                    {
                                                        "kind": "WhitespaceTrivia",
                                                        "text": " "
                                                    }
                                                ]
                                            }
                                        }
                                    },
                                    "operatorToken": {
                                        "kind": "EqualsEqualsEqualsToken",
                                        "fullStart": 745,
                                        "fullEnd": 749,
                                        "start": 745,
                                        "end": 748,
                                        "fullWidth": 4,
                                        "width": 3,
                                        "text": "===",
                                        "value": "===",
                                        "valueText": "===",
                                        "hasTrailingTrivia": true,
                                        "trailingTrivia": [
                                            {
                                                "kind": "WhitespaceTrivia",
                                                "text": " "
                                            }
                                        ]
                                    },
                                    "right": {
                                        "kind": "FalseKeyword",
                                        "fullStart": 749,
                                        "fullEnd": 755,
                                        "start": 749,
                                        "end": 754,
                                        "fullWidth": 6,
                                        "width": 5,
                                        "text": "false",
                                        "value": false,
                                        "valueText": "false",
                                        "hasTrailingTrivia": true,
                                        "trailingTrivia": [
                                            {
                                                "kind": "WhitespaceTrivia",
                                                "text": " "
                                            }
                                        ]
                                    }
                                },
                                "operatorToken": {
                                    "kind": "AmpersandAmpersandToken",
                                    "fullStart": 755,
                                    "fullEnd": 758,
                                    "start": 755,
                                    "end": 757,
                                    "fullWidth": 3,
                                    "width": 2,
                                    "text": "&&",
                                    "value": "&&",
                                    "valueText": "&&",
                                    "hasTrailingTrivia": true,
                                    "trailingTrivia": [
                                        {
                                            "kind": "WhitespaceTrivia",
                                            "text": " "
                                        }
                                    ]
                                },
                                "right": {
                                    "kind": "EqualsExpression",
                                    "fullStart": 758,
                                    "fullEnd": 772,
                                    "start": 758,
                                    "end": 772,
                                    "fullWidth": 14,
                                    "width": 14,
                                    "left": {
                                        "kind": "IdentifierName",
                                        "fullStart": 758,
                                        "fullEnd": 766,
                                        "start": 758,
                                        "end": 765,
                                        "fullWidth": 8,
                                        "width": 7,
                                        "text": "callCnt",
                                        "value": "callCnt",
                                        "valueText": "callCnt",
                                        "hasTrailingTrivia": true,
                                        "trailingTrivia": [
                                            {
                                                "kind": "WhitespaceTrivia",
                                                "text": " "
                                            }
                                        ]
                                    },
                                    "operatorToken": {
                                        "kind": "EqualsEqualsEqualsToken",
                                        "fullStart": 766,
                                        "fullEnd": 770,
                                        "start": 766,
                                        "end": 769,
                                        "fullWidth": 4,
                                        "width": 3,
                                        "text": "===",
                                        "value": "===",
                                        "valueText": "===",
                                        "hasTrailingTrivia": true,
                                        "trailingTrivia": [
                                            {
                                                "kind": "WhitespaceTrivia",
                                                "text": " "
                                            }
                                        ]
                                    },
                                    "right": {
                                        "kind": "NumericLiteral",
                                        "fullStart": 770,
                                        "fullEnd": 772,
                                        "start": 770,
                                        "end": 772,
                                        "fullWidth": 2,
                                        "width": 2,
                                        "text": "10",
                                        "value": 10,
                                        "valueText": "10"
                                    }
                                }
                            },
                            "closeParenToken": {
                                "kind": "CloseParenToken",
                                "fullStart": 772,
                                "fullEnd": 776,
                                "start": 772,
                                "end": 773,
                                "fullWidth": 4,
                                "width": 1,
                                "text": ")",
                                "value": ")",
                                "valueText": ")",
                                "hasTrailingTrivia": true,
                                "hasTrailingNewLine": true,
                                "trailingTrivia": [
                                    {
                                        "kind": "WhitespaceTrivia",
                                        "text": " "
                                    },
                                    {
                                        "kind": "NewLineTrivia",
                                        "text": "\r\n"
                                    }
                                ]
                            },
                            "statement": {
                                "kind": "ReturnStatement",
                                "fullStart": 776,
                                "fullEnd": 794,
                                "start": 780,
                                "end": 792,
                                "fullWidth": 18,
                                "width": 12,
                                "returnKeyword": {
                                    "kind": "ReturnKeyword",
                                    "fullStart": 776,
                                    "fullEnd": 787,
                                    "start": 780,
                                    "end": 786,
                                    "fullWidth": 11,
                                    "width": 6,
                                    "text": "return",
                                    "value": "return",
                                    "valueText": "return",
                                    "hasLeadingTrivia": true,
                                    "hasTrailingTrivia": true,
                                    "leadingTrivia": [
                                        {
                                            "kind": "WhitespaceTrivia",
                                            "text": "    "
                                        }
                                    ],
                                    "trailingTrivia": [
                                        {
                                            "kind": "WhitespaceTrivia",
                                            "text": " "
                                        }
                                    ]
                                },
                                "expression": {
                                    "kind": "TrueKeyword",
                                    "fullStart": 787,
                                    "fullEnd": 791,
                                    "start": 787,
                                    "end": 791,
                                    "fullWidth": 4,
                                    "width": 4,
                                    "text": "true",
                                    "value": true,
                                    "valueText": "true"
                                },
                                "semicolonToken": {
                                    "kind": "SemicolonToken",
                                    "fullStart": 791,
                                    "fullEnd": 794,
                                    "start": 791,
                                    "end": 792,
                                    "fullWidth": 3,
                                    "width": 1,
                                    "text": ";",
                                    "value": ";",
                                    "valueText": ";",
                                    "hasTrailingTrivia": true,
                                    "hasTrailingNewLine": true,
                                    "trailingTrivia": [
                                        {
                                            "kind": "NewLineTrivia",
                                            "text": "\r\n"
                                        }
                                    ]
                                }
                            }
                        }
                    ],
                    "closeBraceToken": {
                        "kind": "CloseBraceToken",
                        "fullStart": 794,
                        "fullEnd": 798,
                        "start": 795,
                        "end": 796,
                        "fullWidth": 4,
                        "width": 1,
                        "text": "}",
                        "value": "}",
                        "valueText": "}",
                        "hasLeadingTrivia": true,
                        "hasTrailingTrivia": true,
                        "hasTrailingNewLine": true,
                        "leadingTrivia": [
                            {
                                "kind": "WhitespaceTrivia",
                                "text": " "
                            }
                        ],
                        "trailingTrivia": [
                            {
                                "kind": "NewLineTrivia",
                                "text": "\r\n"
                            }
                        ]
                    }
                }
            },
            {
                "kind": "ExpressionStatement",
                "fullStart": 798,
                "fullEnd": 822,
                "start": 798,
                "end": 820,
                "fullWidth": 24,
                "width": 22,
                "expression": {
                    "kind": "InvocationExpression",
                    "fullStart": 798,
                    "fullEnd": 819,
                    "start": 798,
                    "end": 819,
                    "fullWidth": 21,
                    "width": 21,
                    "expression": {
                        "kind": "IdentifierName",
                        "fullStart": 798,
                        "fullEnd": 809,
                        "start": 798,
                        "end": 809,
                        "fullWidth": 11,
                        "width": 11,
                        "text": "runTestCase",
                        "value": "runTestCase",
                        "valueText": "runTestCase"
                    },
                    "argumentList": {
                        "kind": "ArgumentList",
                        "fullStart": 809,
                        "fullEnd": 819,
                        "start": 809,
                        "end": 819,
                        "fullWidth": 10,
                        "width": 10,
                        "openParenToken": {
                            "kind": "OpenParenToken",
                            "fullStart": 809,
                            "fullEnd": 810,
                            "start": 809,
                            "end": 810,
                            "fullWidth": 1,
                            "width": 1,
                            "text": "(",
                            "value": "(",
                            "valueText": "("
                        },
                        "arguments": [
                            {
                                "kind": "IdentifierName",
                                "fullStart": 810,
                                "fullEnd": 818,
                                "start": 810,
                                "end": 818,
                                "fullWidth": 8,
                                "width": 8,
                                "text": "testcase",
                                "value": "testcase",
                                "valueText": "testcase"
                            }
                        ],
                        "closeParenToken": {
                            "kind": "CloseParenToken",
                            "fullStart": 818,
                            "fullEnd": 819,
                            "start": 818,
                            "end": 819,
                            "fullWidth": 1,
                            "width": 1,
                            "text": ")",
                            "value": ")",
                            "valueText": ")"
                        }
                    }
                },
                "semicolonToken": {
                    "kind": "SemicolonToken",
                    "fullStart": 819,
                    "fullEnd": 822,
                    "start": 819,
                    "end": 820,
                    "fullWidth": 3,
                    "width": 1,
                    "text": ";",
                    "value": ";",
                    "valueText": ";",
                    "hasTrailingTrivia": true,
                    "hasTrailingNewLine": true,
                    "trailingTrivia": [
                        {
                            "kind": "NewLineTrivia",
                            "text": "\r\n"
                        }
                    ]
                }
            }
        ],
        "endOfFileToken": {
            "kind": "EndOfFileToken",
            "fullStart": 822,
            "fullEnd": 822,
            "start": 822,
            "end": 822,
            "fullWidth": 0,
            "width": 0,
            "text": ""
        }
    },
    "lineMap": {
        "lineStarts": [
            0,
            67,
            152,
            232,
            308,
            380,
            385,
            440,
            501,
            506,
            508,
            510,
            534,
            537,
            557,
            595,
            600,
            616,
            635,
            640,
            642,
            678,
            696,
            715,
            719,
            776,
            794,
            798,
            822
        ],
        "length": 822
    }
}<|MERGE_RESOLUTION|>--- conflicted
+++ resolved
@@ -425,11 +425,8 @@
                                             "start": 579,
                                             "end": 582,
                                             "fullWidth": 3,
-<<<<<<< HEAD
                                             "width": 3,
-=======
                                             "modifiers": [],
->>>>>>> e3c38734
                                             "identifier": {
                                                 "kind": "IdentifierName",
                                                 "fullStart": 579,
@@ -469,11 +466,8 @@
                                             "start": 584,
                                             "end": 587,
                                             "fullWidth": 3,
-<<<<<<< HEAD
                                             "width": 3,
-=======
                                             "modifiers": [],
->>>>>>> e3c38734
                                             "identifier": {
                                                 "kind": "IdentifierName",
                                                 "fullStart": 584,
@@ -513,11 +507,8 @@
                                             "start": 589,
                                             "end": 592,
                                             "fullWidth": 3,
-<<<<<<< HEAD
                                             "width": 3,
-=======
                                             "modifiers": [],
->>>>>>> e3c38734
                                             "identifier": {
                                                 "kind": "IdentifierName",
                                                 "fullStart": 589,
