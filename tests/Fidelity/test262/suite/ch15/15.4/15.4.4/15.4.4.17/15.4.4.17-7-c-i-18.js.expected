{
    "isDeclaration": false,
    "languageVersion": "EcmaScript5",
    "parseOptions": {
        "allowAutomaticSemicolonInsertion": true
    },
    "sourceUnit": {
        "kind": "SourceUnit",
        "fullStart": 0,
        "fullEnd": 1004,
        "start": 577,
        "end": 1004,
        "fullWidth": 1004,
        "width": 427,
        "isIncrementallyUnusable": true,
        "moduleElements": [
            {
                "kind": "FunctionDeclaration",
                "fullStart": 0,
                "fullEnd": 980,
                "start": 577,
                "end": 978,
                "fullWidth": 980,
                "width": 401,
                "isIncrementallyUnusable": true,
                "modifiers": [],
                "functionKeyword": {
                    "kind": "FunctionKeyword",
                    "fullStart": 0,
                    "fullEnd": 586,
                    "start": 577,
                    "end": 585,
                    "fullWidth": 586,
                    "width": 8,
                    "text": "function",
                    "value": "function",
                    "valueText": "function",
                    "hasLeadingTrivia": true,
                    "hasLeadingComment": true,
                    "hasLeadingNewLine": true,
                    "hasTrailingTrivia": true,
                    "leadingTrivia": [
                        {
                            "kind": "SingleLineCommentTrivia",
                            "text": "/// Copyright (c) 2012 Ecma International.  All rights reserved. "
                        },
                        {
                            "kind": "NewLineTrivia",
                            "text": "\r\n"
                        },
                        {
                            "kind": "SingleLineCommentTrivia",
                            "text": "/// Ecma International makes this code available under the terms and conditions set"
                        },
                        {
                            "kind": "NewLineTrivia",
                            "text": "\r\n"
                        },
                        {
                            "kind": "SingleLineCommentTrivia",
                            "text": "/// forth on http://hg.ecmascript.org/tests/test262/raw-file/tip/LICENSE (the "
                        },
                        {
                            "kind": "NewLineTrivia",
                            "text": "\r\n"
                        },
                        {
                            "kind": "SingleLineCommentTrivia",
                            "text": "/// \"Use Terms\").   Any redistribution of this code must retain the above "
                        },
                        {
                            "kind": "NewLineTrivia",
                            "text": "\r\n"
                        },
                        {
                            "kind": "SingleLineCommentTrivia",
                            "text": "/// copyright and this notice and otherwise comply with the Use Terms."
                        },
                        {
                            "kind": "NewLineTrivia",
                            "text": "\r\n"
                        },
                        {
                            "kind": "MultiLineCommentTrivia",
                            "text": "/**\r\n * @path ch15/15.4/15.4.4/15.4.4.17/15.4.4.17-7-c-i-18.js\r\n * @description Array.prototype.some - element to be retrieved is own accessor property without a get function on an Array\r\n */"
                        },
                        {
                            "kind": "NewLineTrivia",
                            "text": "\r\n"
                        },
                        {
                            "kind": "NewLineTrivia",
                            "text": "\r\n"
                        },
                        {
                            "kind": "NewLineTrivia",
                            "text": "\r\n"
                        }
                    ],
                    "trailingTrivia": [
                        {
                            "kind": "WhitespaceTrivia",
                            "text": " "
                        }
                    ]
                },
                "identifier": {
                    "kind": "IdentifierName",
                    "fullStart": 586,
                    "fullEnd": 594,
                    "start": 586,
                    "end": 594,
                    "fullWidth": 8,
                    "width": 8,
                    "text": "testcase",
                    "value": "testcase",
                    "valueText": "testcase"
                },
                "callSignature": {
                    "kind": "CallSignature",
                    "fullStart": 594,
                    "fullEnd": 597,
                    "start": 594,
                    "end": 596,
                    "fullWidth": 3,
                    "width": 2,
                    "parameterList": {
                        "kind": "ParameterList",
                        "fullStart": 594,
                        "fullEnd": 597,
                        "start": 594,
                        "end": 596,
                        "fullWidth": 3,
                        "width": 2,
                        "openParenToken": {
                            "kind": "OpenParenToken",
                            "fullStart": 594,
                            "fullEnd": 595,
                            "start": 594,
                            "end": 595,
                            "fullWidth": 1,
                            "width": 1,
                            "text": "(",
                            "value": "(",
                            "valueText": "("
                        },
                        "parameters": [],
                        "closeParenToken": {
                            "kind": "CloseParenToken",
                            "fullStart": 595,
                            "fullEnd": 597,
                            "start": 595,
                            "end": 596,
                            "fullWidth": 2,
                            "width": 1,
                            "text": ")",
                            "value": ")",
                            "valueText": ")",
                            "hasTrailingTrivia": true,
                            "trailingTrivia": [
                                {
                                    "kind": "WhitespaceTrivia",
                                    "text": " "
                                }
                            ]
                        }
                    }
                },
                "block": {
                    "kind": "Block",
                    "fullStart": 597,
                    "fullEnd": 980,
                    "start": 597,
                    "end": 978,
                    "fullWidth": 383,
                    "width": 381,
                    "isIncrementallyUnusable": true,
                    "openBraceToken": {
                        "kind": "OpenBraceToken",
                        "fullStart": 597,
                        "fullEnd": 600,
                        "start": 597,
                        "end": 598,
                        "fullWidth": 3,
                        "width": 1,
                        "text": "{",
                        "value": "{",
                        "valueText": "{",
                        "hasTrailingTrivia": true,
                        "hasTrailingNewLine": true,
                        "trailingTrivia": [
                            {
                                "kind": "NewLineTrivia",
                                "text": "\r\n"
                            }
                        ]
                    },
                    "statements": [
                        {
                            "kind": "FunctionDeclaration",
                            "fullStart": 600,
                            "fullEnd": 783,
                            "start": 610,
                            "end": 781,
                            "fullWidth": 183,
                            "width": 171,
                            "modifiers": [],
                            "functionKeyword": {
                                "kind": "FunctionKeyword",
                                "fullStart": 600,
                                "fullEnd": 619,
                                "start": 610,
                                "end": 618,
                                "fullWidth": 19,
                                "width": 8,
                                "text": "function",
                                "value": "function",
                                "valueText": "function",
                                "hasLeadingTrivia": true,
                                "hasLeadingNewLine": true,
                                "hasTrailingTrivia": true,
                                "leadingTrivia": [
                                    {
                                        "kind": "NewLineTrivia",
                                        "text": "\r\n"
                                    },
                                    {
                                        "kind": "WhitespaceTrivia",
                                        "text": "        "
                                    }
                                ],
                                "trailingTrivia": [
                                    {
                                        "kind": "WhitespaceTrivia",
                                        "text": " "
                                    }
                                ]
                            },
                            "identifier": {
                                "kind": "IdentifierName",
                                "fullStart": 619,
                                "fullEnd": 629,
                                "start": 619,
                                "end": 629,
                                "fullWidth": 10,
                                "width": 10,
                                "text": "callbackfn",
                                "value": "callbackfn",
                                "valueText": "callbackfn"
                            },
                            "callSignature": {
                                "kind": "CallSignature",
                                "fullStart": 629,
                                "fullEnd": 645,
                                "start": 629,
                                "end": 644,
                                "fullWidth": 16,
                                "width": 15,
                                "parameterList": {
                                    "kind": "ParameterList",
                                    "fullStart": 629,
                                    "fullEnd": 645,
                                    "start": 629,
                                    "end": 644,
                                    "fullWidth": 16,
                                    "width": 15,
                                    "openParenToken": {
                                        "kind": "OpenParenToken",
                                        "fullStart": 629,
                                        "fullEnd": 630,
                                        "start": 629,
                                        "end": 630,
                                        "fullWidth": 1,
                                        "width": 1,
                                        "text": "(",
                                        "value": "(",
                                        "valueText": "("
                                    },
                                    "parameters": [
                                        {
                                            "kind": "Parameter",
                                            "fullStart": 630,
                                            "fullEnd": 633,
                                            "start": 630,
                                            "end": 633,
                                            "fullWidth": 3,
                                            "width": 3,
                                            "modifiers": [],
                                            "identifier": {
                                                "kind": "IdentifierName",
                                                "fullStart": 630,
                                                "fullEnd": 633,
                                                "start": 630,
                                                "end": 633,
                                                "fullWidth": 3,
                                                "width": 3,
                                                "text": "val",
                                                "value": "val",
                                                "valueText": "val"
                                            }
                                        },
                                        {
                                            "kind": "CommaToken",
                                            "fullStart": 633,
                                            "fullEnd": 635,
                                            "start": 633,
                                            "end": 634,
                                            "fullWidth": 2,
                                            "width": 1,
                                            "text": ",",
                                            "value": ",",
                                            "valueText": ",",
                                            "hasTrailingTrivia": true,
                                            "trailingTrivia": [
                                                {
                                                    "kind": "WhitespaceTrivia",
                                                    "text": " "
                                                }
                                            ]
                                        },
                                        {
                                            "kind": "Parameter",
                                            "fullStart": 635,
                                            "fullEnd": 638,
                                            "start": 635,
                                            "end": 638,
                                            "fullWidth": 3,
                                            "width": 3,
                                            "modifiers": [],
                                            "identifier": {
                                                "kind": "IdentifierName",
                                                "fullStart": 635,
                                                "fullEnd": 638,
                                                "start": 635,
                                                "end": 638,
                                                "fullWidth": 3,
                                                "width": 3,
                                                "text": "idx",
                                                "value": "idx",
                                                "valueText": "idx"
                                            }
                                        },
                                        {
                                            "kind": "CommaToken",
                                            "fullStart": 638,
                                            "fullEnd": 640,
                                            "start": 638,
                                            "end": 639,
                                            "fullWidth": 2,
                                            "width": 1,
                                            "text": ",",
                                            "value": ",",
                                            "valueText": ",",
                                            "hasTrailingTrivia": true,
                                            "trailingTrivia": [
                                                {
                                                    "kind": "WhitespaceTrivia",
                                                    "text": " "
                                                }
                                            ]
                                        },
                                        {
                                            "kind": "Parameter",
                                            "fullStart": 640,
                                            "fullEnd": 643,
                                            "start": 640,
                                            "end": 643,
                                            "fullWidth": 3,
                                            "width": 3,
                                            "modifiers": [],
                                            "identifier": {
                                                "kind": "IdentifierName",
                                                "fullStart": 640,
                                                "fullEnd": 643,
                                                "start": 640,
                                                "end": 643,
                                                "fullWidth": 3,
                                                "width": 3,
                                                "text": "obj",
                                                "value": "obj",
                                                "valueText": "obj"
                                            }
                                        }
                                    ],
                                    "closeParenToken": {
                                        "kind": "CloseParenToken",
                                        "fullStart": 643,
                                        "fullEnd": 645,
                                        "start": 643,
                                        "end": 644,
                                        "fullWidth": 2,
                                        "width": 1,
                                        "text": ")",
                                        "value": ")",
                                        "valueText": ")",
                                        "hasTrailingTrivia": true,
                                        "trailingTrivia": [
                                            {
                                                "kind": "WhitespaceTrivia",
                                                "text": " "
                                            }
                                        ]
                                    }
                                }
                            },
                            "block": {
                                "kind": "Block",
                                "fullStart": 645,
                                "fullEnd": 783,
                                "start": 645,
                                "end": 781,
                                "fullWidth": 138,
                                "width": 136,
                                "openBraceToken": {
                                    "kind": "OpenBraceToken",
                                    "fullStart": 645,
                                    "fullEnd": 648,
                                    "start": 645,
                                    "end": 646,
                                    "fullWidth": 3,
                                    "width": 1,
                                    "text": "{",
                                    "value": "{",
                                    "valueText": "{",
                                    "hasTrailingTrivia": true,
                                    "hasTrailingNewLine": true,
                                    "trailingTrivia": [
                                        {
                                            "kind": "NewLineTrivia",
                                            "text": "\r\n"
                                        }
                                    ]
                                },
                                "statements": [
                                    {
                                        "kind": "IfStatement",
                                        "fullStart": 648,
                                        "fullEnd": 745,
                                        "start": 660,
                                        "end": 743,
                                        "fullWidth": 97,
                                        "width": 83,
                                        "ifKeyword": {
                                            "kind": "IfKeyword",
                                            "fullStart": 648,
                                            "fullEnd": 663,
                                            "start": 660,
                                            "end": 662,
                                            "fullWidth": 15,
                                            "width": 2,
                                            "text": "if",
                                            "value": "if",
                                            "valueText": "if",
                                            "hasLeadingTrivia": true,
                                            "hasTrailingTrivia": true,
                                            "leadingTrivia": [
                                                {
                                                    "kind": "WhitespaceTrivia",
                                                    "text": "            "
                                                }
                                            ],
                                            "trailingTrivia": [
                                                {
                                                    "kind": "WhitespaceTrivia",
                                                    "text": " "
                                                }
                                            ]
                                        },
                                        "openParenToken": {
                                            "kind": "OpenParenToken",
                                            "fullStart": 663,
                                            "fullEnd": 664,
                                            "start": 663,
                                            "end": 664,
                                            "fullWidth": 1,
                                            "width": 1,
                                            "text": "(",
                                            "value": "(",
                                            "valueText": "("
                                        },
                                        "condition": {
                                            "kind": "EqualsExpression",
                                            "fullStart": 664,
                                            "fullEnd": 673,
                                            "start": 664,
                                            "end": 673,
                                            "fullWidth": 9,
                                            "width": 9,
                                            "left": {
                                                "kind": "IdentifierName",
                                                "fullStart": 664,
                                                "fullEnd": 668,
                                                "start": 664,
                                                "end": 667,
                                                "fullWidth": 4,
                                                "width": 3,
                                                "text": "idx",
                                                "value": "idx",
                                                "valueText": "idx",
                                                "hasTrailingTrivia": true,
                                                "trailingTrivia": [
                                                    {
                                                        "kind": "WhitespaceTrivia",
                                                        "text": " "
                                                    }
                                                ]
                                            },
                                            "operatorToken": {
                                                "kind": "EqualsEqualsEqualsToken",
                                                "fullStart": 668,
                                                "fullEnd": 672,
                                                "start": 668,
                                                "end": 671,
                                                "fullWidth": 4,
                                                "width": 3,
                                                "text": "===",
                                                "value": "===",
                                                "valueText": "===",
                                                "hasTrailingTrivia": true,
                                                "trailingTrivia": [
                                                    {
                                                        "kind": "WhitespaceTrivia",
                                                        "text": " "
                                                    }
                                                ]
                                            },
                                            "right": {
                                                "kind": "NumericLiteral",
                                                "fullStart": 672,
                                                "fullEnd": 673,
                                                "start": 672,
                                                "end": 673,
                                                "fullWidth": 1,
                                                "width": 1,
                                                "text": "0",
                                                "value": 0,
                                                "valueText": "0"
                                            }
                                        },
                                        "closeParenToken": {
                                            "kind": "CloseParenToken",
                                            "fullStart": 673,
                                            "fullEnd": 675,
                                            "start": 673,
                                            "end": 674,
                                            "fullWidth": 2,
                                            "width": 1,
                                            "text": ")",
                                            "value": ")",
                                            "valueText": ")",
                                            "hasTrailingTrivia": true,
                                            "trailingTrivia": [
                                                {
                                                    "kind": "WhitespaceTrivia",
                                                    "text": " "
                                                }
                                            ]
                                        },
                                        "statement": {
                                            "kind": "Block",
                                            "fullStart": 675,
                                            "fullEnd": 745,
                                            "start": 675,
                                            "end": 743,
                                            "fullWidth": 70,
                                            "width": 68,
                                            "openBraceToken": {
                                                "kind": "OpenBraceToken",
                                                "fullStart": 675,
                                                "fullEnd": 678,
                                                "start": 675,
                                                "end": 676,
                                                "fullWidth": 3,
                                                "width": 1,
                                                "text": "{",
                                                "value": "{",
                                                "valueText": "{",
                                                "hasTrailingTrivia": true,
                                                "hasTrailingNewLine": true,
                                                "trailingTrivia": [
                                                    {
                                                        "kind": "NewLineTrivia",
                                                        "text": "\r\n"
                                                    }
                                                ]
                                            },
                                            "statements": [
                                                {
                                                    "kind": "ReturnStatement",
                                                    "fullStart": 678,
                                                    "fullEnd": 730,
                                                    "start": 694,
                                                    "end": 728,
                                                    "fullWidth": 52,
                                                    "width": 34,
                                                    "returnKeyword": {
                                                        "kind": "ReturnKeyword",
                                                        "fullStart": 678,
                                                        "fullEnd": 701,
                                                        "start": 694,
                                                        "end": 700,
                                                        "fullWidth": 23,
                                                        "width": 6,
                                                        "text": "return",
                                                        "value": "return",
                                                        "valueText": "return",
                                                        "hasLeadingTrivia": true,
                                                        "hasTrailingTrivia": true,
                                                        "leadingTrivia": [
                                                            {
                                                                "kind": "WhitespaceTrivia",
                                                                "text": "                "
                                                            }
                                                        ],
                                                        "trailingTrivia": [
                                                            {
                                                                "kind": "WhitespaceTrivia",
                                                                "text": " "
                                                            }
                                                        ]
                                                    },
                                                    "expression": {
                                                        "kind": "EqualsExpression",
                                                        "fullStart": 701,
                                                        "fullEnd": 727,
                                                        "start": 701,
                                                        "end": 727,
                                                        "fullWidth": 26,
                                                        "width": 26,
                                                        "left": {
                                                            "kind": "TypeOfExpression",
                                                            "fullStart": 701,
                                                            "fullEnd": 712,
                                                            "start": 701,
                                                            "end": 711,
                                                            "fullWidth": 11,
                                                            "width": 10,
                                                            "typeOfKeyword": {
                                                                "kind": "TypeOfKeyword",
                                                                "fullStart": 701,
                                                                "fullEnd": 708,
                                                                "start": 701,
                                                                "end": 707,
                                                                "fullWidth": 7,
                                                                "width": 6,
                                                                "text": "typeof",
                                                                "value": "typeof",
                                                                "valueText": "typeof",
                                                                "hasTrailingTrivia": true,
                                                                "trailingTrivia": [
                                                                    {
                                                                        "kind": "WhitespaceTrivia",
                                                                        "text": " "
                                                                    }
                                                                ]
                                                            },
                                                            "expression": {
                                                                "kind": "IdentifierName",
                                                                "fullStart": 708,
                                                                "fullEnd": 712,
                                                                "start": 708,
                                                                "end": 711,
                                                                "fullWidth": 4,
                                                                "width": 3,
                                                                "text": "val",
                                                                "value": "val",
                                                                "valueText": "val",
                                                                "hasTrailingTrivia": true,
                                                                "trailingTrivia": [
                                                                    {
                                                                        "kind": "WhitespaceTrivia",
                                                                        "text": " "
                                                                    }
                                                                ]
                                                            }
                                                        },
                                                        "operatorToken": {
                                                            "kind": "EqualsEqualsEqualsToken",
                                                            "fullStart": 712,
                                                            "fullEnd": 716,
                                                            "start": 712,
                                                            "end": 715,
                                                            "fullWidth": 4,
                                                            "width": 3,
                                                            "text": "===",
                                                            "value": "===",
                                                            "valueText": "===",
                                                            "hasTrailingTrivia": true,
                                                            "trailingTrivia": [
                                                                {
                                                                    "kind": "WhitespaceTrivia",
                                                                    "text": " "
                                                                }
                                                            ]
                                                        },
                                                        "right": {
                                                            "kind": "StringLiteral",
                                                            "fullStart": 716,
                                                            "fullEnd": 727,
                                                            "start": 716,
                                                            "end": 727,
                                                            "fullWidth": 11,
                                                            "width": 11,
                                                            "text": "\"undefined\"",
                                                            "value": "undefined",
                                                            "valueText": "undefined"
                                                        }
                                                    },
                                                    "semicolonToken": {
                                                        "kind": "SemicolonToken",
                                                        "fullStart": 727,
                                                        "fullEnd": 730,
                                                        "start": 727,
                                                        "end": 728,
                                                        "fullWidth": 3,
                                                        "width": 1,
                                                        "text": ";",
                                                        "value": ";",
                                                        "valueText": ";",
                                                        "hasTrailingTrivia": true,
                                                        "hasTrailingNewLine": true,
                                                        "trailingTrivia": [
                                                            {
                                                                "kind": "NewLineTrivia",
                                                                "text": "\r\n"
                                                            }
                                                        ]
                                                    }
                                                }
                                            ],
                                            "closeBraceToken": {
                                                "kind": "CloseBraceToken",
                                                "fullStart": 730,
                                                "fullEnd": 745,
                                                "start": 742,
                                                "end": 743,
                                                "fullWidth": 15,
                                                "width": 1,
                                                "text": "}",
                                                "value": "}",
                                                "valueText": "}",
                                                "hasLeadingTrivia": true,
                                                "hasTrailingTrivia": true,
                                                "hasTrailingNewLine": true,
                                                "leadingTrivia": [
                                                    {
                                                        "kind": "WhitespaceTrivia",
                                                        "text": "            "
                                                    }
                                                ],
                                                "trailingTrivia": [
                                                    {
                                                        "kind": "NewLineTrivia",
                                                        "text": "\r\n"
                                                    }
                                                ]
                                            }
                                        }
                                    },
                                    {
                                        "kind": "ReturnStatement",
                                        "fullStart": 745,
                                        "fullEnd": 772,
                                        "start": 757,
                                        "end": 770,
                                        "fullWidth": 27,
                                        "width": 13,
                                        "returnKeyword": {
                                            "kind": "ReturnKeyword",
                                            "fullStart": 745,
                                            "fullEnd": 764,
                                            "start": 757,
                                            "end": 763,
                                            "fullWidth": 19,
                                            "width": 6,
                                            "text": "return",
                                            "value": "return",
                                            "valueText": "return",
                                            "hasLeadingTrivia": true,
                                            "hasTrailingTrivia": true,
                                            "leadingTrivia": [
                                                {
                                                    "kind": "WhitespaceTrivia",
                                                    "text": "            "
                                                }
                                            ],
                                            "trailingTrivia": [
                                                {
                                                    "kind": "WhitespaceTrivia",
                                                    "text": " "
                                                }
                                            ]
                                        },
                                        "expression": {
                                            "kind": "FalseKeyword",
                                            "fullStart": 764,
                                            "fullEnd": 769,
                                            "start": 764,
                                            "end": 769,
                                            "fullWidth": 5,
                                            "width": 5,
                                            "text": "false",
                                            "value": false,
                                            "valueText": "false"
                                        },
                                        "semicolonToken": {
                                            "kind": "SemicolonToken",
                                            "fullStart": 769,
                                            "fullEnd": 772,
                                            "start": 769,
                                            "end": 770,
                                            "fullWidth": 3,
                                            "width": 1,
                                            "text": ";",
                                            "value": ";",
                                            "valueText": ";",
                                            "hasTrailingTrivia": true,
                                            "hasTrailingNewLine": true,
                                            "trailingTrivia": [
                                                {
                                                    "kind": "NewLineTrivia",
                                                    "text": "\r\n"
                                                }
                                            ]
                                        }
                                    }
                                ],
                                "closeBraceToken": {
                                    "kind": "CloseBraceToken",
                                    "fullStart": 772,
                                    "fullEnd": 783,
                                    "start": 780,
                                    "end": 781,
                                    "fullWidth": 11,
                                    "width": 1,
                                    "text": "}",
                                    "value": "}",
                                    "valueText": "}",
                                    "hasLeadingTrivia": true,
                                    "hasTrailingTrivia": true,
                                    "hasTrailingNewLine": true,
                                    "leadingTrivia": [
                                        {
                                            "kind": "WhitespaceTrivia",
                                            "text": "        "
                                        }
                                    ],
                                    "trailingTrivia": [
                                        {
                                            "kind": "NewLineTrivia",
                                            "text": "\r\n"
                                        }
                                    ]
                                }
                            }
                        },
                        {
                            "kind": "VariableStatement",
                            "fullStart": 783,
                            "fullEnd": 808,
                            "start": 793,
                            "end": 806,
                            "fullWidth": 25,
                            "width": 13,
                            "modifiers": [],
                            "variableDeclaration": {
                                "kind": "VariableDeclaration",
                                "fullStart": 783,
                                "fullEnd": 805,
                                "start": 793,
                                "end": 805,
                                "fullWidth": 22,
                                "width": 12,
                                "varKeyword": {
                                    "kind": "VarKeyword",
                                    "fullStart": 783,
                                    "fullEnd": 797,
                                    "start": 793,
                                    "end": 796,
                                    "fullWidth": 14,
                                    "width": 3,
                                    "text": "var",
                                    "value": "var",
                                    "valueText": "var",
                                    "hasLeadingTrivia": true,
                                    "hasLeadingNewLine": true,
                                    "hasTrailingTrivia": true,
                                    "leadingTrivia": [
                                        {
                                            "kind": "NewLineTrivia",
                                            "text": "\r\n"
                                        },
                                        {
                                            "kind": "WhitespaceTrivia",
                                            "text": "        "
                                        }
                                    ],
                                    "trailingTrivia": [
                                        {
                                            "kind": "WhitespaceTrivia",
                                            "text": " "
                                        }
                                    ]
                                },
                                "variableDeclarators": [
                                    {
                                        "kind": "VariableDeclarator",
                                        "fullStart": 797,
                                        "fullEnd": 805,
                                        "start": 797,
                                        "end": 805,
                                        "fullWidth": 8,
<<<<<<< HEAD
                                        "width": 8,
                                        "identifier": {
=======
                                        "propertyName": {
>>>>>>> 85e84683
                                            "kind": "IdentifierName",
                                            "fullStart": 797,
                                            "fullEnd": 801,
                                            "start": 797,
                                            "end": 800,
                                            "fullWidth": 4,
                                            "width": 3,
                                            "text": "arr",
                                            "value": "arr",
                                            "valueText": "arr",
                                            "hasTrailingTrivia": true,
                                            "trailingTrivia": [
                                                {
                                                    "kind": "WhitespaceTrivia",
                                                    "text": " "
                                                }
                                            ]
                                        },
                                        "equalsValueClause": {
                                            "kind": "EqualsValueClause",
                                            "fullStart": 801,
                                            "fullEnd": 805,
                                            "start": 801,
                                            "end": 805,
                                            "fullWidth": 4,
                                            "width": 4,
                                            "equalsToken": {
                                                "kind": "EqualsToken",
                                                "fullStart": 801,
                                                "fullEnd": 803,
                                                "start": 801,
                                                "end": 802,
                                                "fullWidth": 2,
                                                "width": 1,
                                                "text": "=",
                                                "value": "=",
                                                "valueText": "=",
                                                "hasTrailingTrivia": true,
                                                "trailingTrivia": [
                                                    {
                                                        "kind": "WhitespaceTrivia",
                                                        "text": " "
                                                    }
                                                ]
                                            },
                                            "value": {
                                                "kind": "ArrayLiteralExpression",
                                                "fullStart": 803,
                                                "fullEnd": 805,
                                                "start": 803,
                                                "end": 805,
                                                "fullWidth": 2,
                                                "width": 2,
                                                "openBracketToken": {
                                                    "kind": "OpenBracketToken",
                                                    "fullStart": 803,
                                                    "fullEnd": 804,
                                                    "start": 803,
                                                    "end": 804,
                                                    "fullWidth": 1,
                                                    "width": 1,
                                                    "text": "[",
                                                    "value": "[",
                                                    "valueText": "["
                                                },
                                                "expressions": [],
                                                "closeBracketToken": {
                                                    "kind": "CloseBracketToken",
                                                    "fullStart": 804,
                                                    "fullEnd": 805,
                                                    "start": 804,
                                                    "end": 805,
                                                    "fullWidth": 1,
                                                    "width": 1,
                                                    "text": "]",
                                                    "value": "]",
                                                    "valueText": "]"
                                                }
                                            }
                                        }
                                    }
                                ]
                            },
                            "semicolonToken": {
                                "kind": "SemicolonToken",
                                "fullStart": 805,
                                "fullEnd": 808,
                                "start": 805,
                                "end": 806,
                                "fullWidth": 3,
                                "width": 1,
                                "text": ";",
                                "value": ";",
                                "valueText": ";",
                                "hasTrailingTrivia": true,
                                "hasTrailingNewLine": true,
                                "trailingTrivia": [
                                    {
                                        "kind": "NewLineTrivia",
                                        "text": "\r\n"
                                    }
                                ]
                            }
                        },
                        {
                            "kind": "ExpressionStatement",
                            "fullStart": 808,
                            "fullEnd": 933,
                            "start": 818,
                            "end": 931,
                            "fullWidth": 125,
                            "width": 113,
                            "isIncrementallyUnusable": true,
                            "expression": {
                                "kind": "InvocationExpression",
                                "fullStart": 808,
                                "fullEnd": 930,
                                "start": 818,
                                "end": 930,
                                "fullWidth": 122,
                                "width": 112,
                                "isIncrementallyUnusable": true,
                                "expression": {
                                    "kind": "MemberAccessExpression",
                                    "fullStart": 808,
                                    "fullEnd": 839,
                                    "start": 818,
                                    "end": 839,
                                    "fullWidth": 31,
                                    "width": 21,
                                    "expression": {
                                        "kind": "IdentifierName",
                                        "fullStart": 808,
                                        "fullEnd": 824,
                                        "start": 818,
                                        "end": 824,
                                        "fullWidth": 16,
                                        "width": 6,
                                        "text": "Object",
                                        "value": "Object",
                                        "valueText": "Object",
                                        "hasLeadingTrivia": true,
                                        "hasLeadingNewLine": true,
                                        "leadingTrivia": [
                                            {
                                                "kind": "NewLineTrivia",
                                                "text": "\r\n"
                                            },
                                            {
                                                "kind": "WhitespaceTrivia",
                                                "text": "        "
                                            }
                                        ]
                                    },
                                    "dotToken": {
                                        "kind": "DotToken",
                                        "fullStart": 824,
                                        "fullEnd": 825,
                                        "start": 824,
                                        "end": 825,
                                        "fullWidth": 1,
                                        "width": 1,
                                        "text": ".",
                                        "value": ".",
                                        "valueText": "."
                                    },
                                    "name": {
                                        "kind": "IdentifierName",
                                        "fullStart": 825,
                                        "fullEnd": 839,
                                        "start": 825,
                                        "end": 839,
                                        "fullWidth": 14,
                                        "width": 14,
                                        "text": "defineProperty",
                                        "value": "defineProperty",
                                        "valueText": "defineProperty"
                                    }
                                },
                                "argumentList": {
                                    "kind": "ArgumentList",
                                    "fullStart": 839,
                                    "fullEnd": 930,
                                    "start": 839,
                                    "end": 930,
                                    "fullWidth": 91,
                                    "width": 91,
                                    "isIncrementallyUnusable": true,
                                    "openParenToken": {
                                        "kind": "OpenParenToken",
                                        "fullStart": 839,
                                        "fullEnd": 840,
                                        "start": 839,
                                        "end": 840,
                                        "fullWidth": 1,
                                        "width": 1,
                                        "text": "(",
                                        "value": "(",
                                        "valueText": "("
                                    },
                                    "arguments": [
                                        {
                                            "kind": "IdentifierName",
                                            "fullStart": 840,
                                            "fullEnd": 843,
                                            "start": 840,
                                            "end": 843,
                                            "fullWidth": 3,
                                            "width": 3,
                                            "text": "arr",
                                            "value": "arr",
                                            "valueText": "arr"
                                        },
                                        {
                                            "kind": "CommaToken",
                                            "fullStart": 843,
                                            "fullEnd": 845,
                                            "start": 843,
                                            "end": 844,
                                            "fullWidth": 2,
                                            "width": 1,
                                            "text": ",",
                                            "value": ",",
                                            "valueText": ",",
                                            "hasTrailingTrivia": true,
                                            "trailingTrivia": [
                                                {
                                                    "kind": "WhitespaceTrivia",
                                                    "text": " "
                                                }
                                            ]
                                        },
                                        {
                                            "kind": "StringLiteral",
                                            "fullStart": 845,
                                            "fullEnd": 848,
                                            "start": 845,
                                            "end": 848,
                                            "fullWidth": 3,
                                            "width": 3,
                                            "text": "\"0\"",
                                            "value": "0",
                                            "valueText": "0"
                                        },
                                        {
                                            "kind": "CommaToken",
                                            "fullStart": 848,
                                            "fullEnd": 850,
                                            "start": 848,
                                            "end": 849,
                                            "fullWidth": 2,
                                            "width": 1,
                                            "text": ",",
                                            "value": ",",
                                            "valueText": ",",
                                            "hasTrailingTrivia": true,
                                            "trailingTrivia": [
                                                {
                                                    "kind": "WhitespaceTrivia",
                                                    "text": " "
                                                }
                                            ]
                                        },
                                        {
                                            "kind": "ObjectLiteralExpression",
                                            "fullStart": 850,
                                            "fullEnd": 929,
                                            "start": 850,
                                            "end": 929,
                                            "fullWidth": 79,
                                            "width": 79,
                                            "isIncrementallyUnusable": true,
                                            "openBraceToken": {
                                                "kind": "OpenBraceToken",
                                                "fullStart": 850,
                                                "fullEnd": 853,
                                                "start": 850,
                                                "end": 851,
                                                "fullWidth": 3,
                                                "width": 1,
                                                "text": "{",
                                                "value": "{",
                                                "valueText": "{",
                                                "hasTrailingTrivia": true,
                                                "hasTrailingNewLine": true,
                                                "trailingTrivia": [
                                                    {
                                                        "kind": "NewLineTrivia",
                                                        "text": "\r\n"
                                                    }
                                                ]
                                            },
                                            "propertyAssignments": [
                                                {
                                                    "kind": "SimplePropertyAssignment",
                                                    "fullStart": 853,
                                                    "fullEnd": 885,
                                                    "start": 865,
                                                    "end": 885,
                                                    "fullWidth": 32,
                                                    "width": 20,
                                                    "isIncrementallyUnusable": true,
                                                    "propertyName": {
                                                        "kind": "IdentifierName",
                                                        "fullStart": 853,
                                                        "fullEnd": 868,
                                                        "start": 865,
                                                        "end": 868,
                                                        "fullWidth": 15,
                                                        "width": 3,
                                                        "text": "set",
                                                        "value": "set",
                                                        "valueText": "set",
                                                        "hasLeadingTrivia": true,
                                                        "leadingTrivia": [
                                                            {
                                                                "kind": "WhitespaceTrivia",
                                                                "text": "            "
                                                            }
                                                        ]
                                                    },
                                                    "colonToken": {
                                                        "kind": "ColonToken",
                                                        "fullStart": 868,
                                                        "fullEnd": 870,
                                                        "start": 868,
                                                        "end": 869,
                                                        "fullWidth": 2,
                                                        "width": 1,
                                                        "text": ":",
                                                        "value": ":",
                                                        "valueText": ":",
                                                        "hasTrailingTrivia": true,
                                                        "trailingTrivia": [
                                                            {
                                                                "kind": "WhitespaceTrivia",
                                                                "text": " "
                                                            }
                                                        ]
                                                    },
                                                    "expression": {
                                                        "kind": "FunctionExpression",
                                                        "fullStart": 870,
                                                        "fullEnd": 885,
                                                        "start": 870,
                                                        "end": 885,
                                                        "fullWidth": 15,
                                                        "width": 15,
                                                        "functionKeyword": {
                                                            "kind": "FunctionKeyword",
                                                            "fullStart": 870,
                                                            "fullEnd": 879,
                                                            "start": 870,
                                                            "end": 878,
                                                            "fullWidth": 9,
                                                            "width": 8,
                                                            "text": "function",
                                                            "value": "function",
                                                            "valueText": "function",
                                                            "hasTrailingTrivia": true,
                                                            "trailingTrivia": [
                                                                {
                                                                    "kind": "WhitespaceTrivia",
                                                                    "text": " "
                                                                }
                                                            ]
                                                        },
                                                        "callSignature": {
                                                            "kind": "CallSignature",
                                                            "fullStart": 879,
                                                            "fullEnd": 882,
                                                            "start": 879,
                                                            "end": 881,
                                                            "fullWidth": 3,
                                                            "width": 2,
                                                            "parameterList": {
                                                                "kind": "ParameterList",
                                                                "fullStart": 879,
                                                                "fullEnd": 882,
                                                                "start": 879,
                                                                "end": 881,
                                                                "fullWidth": 3,
                                                                "width": 2,
                                                                "openParenToken": {
                                                                    "kind": "OpenParenToken",
                                                                    "fullStart": 879,
                                                                    "fullEnd": 880,
                                                                    "start": 879,
                                                                    "end": 880,
                                                                    "fullWidth": 1,
                                                                    "width": 1,
                                                                    "text": "(",
                                                                    "value": "(",
                                                                    "valueText": "("
                                                                },
                                                                "parameters": [],
                                                                "closeParenToken": {
                                                                    "kind": "CloseParenToken",
                                                                    "fullStart": 880,
                                                                    "fullEnd": 882,
                                                                    "start": 880,
                                                                    "end": 881,
                                                                    "fullWidth": 2,
                                                                    "width": 1,
                                                                    "text": ")",
                                                                    "value": ")",
                                                                    "valueText": ")",
                                                                    "hasTrailingTrivia": true,
                                                                    "trailingTrivia": [
                                                                        {
                                                                            "kind": "WhitespaceTrivia",
                                                                            "text": " "
                                                                        }
                                                                    ]
                                                                }
                                                            }
                                                        },
                                                        "block": {
                                                            "kind": "Block",
                                                            "fullStart": 882,
                                                            "fullEnd": 885,
                                                            "start": 882,
                                                            "end": 885,
                                                            "fullWidth": 3,
                                                            "width": 3,
                                                            "openBraceToken": {
                                                                "kind": "OpenBraceToken",
                                                                "fullStart": 882,
                                                                "fullEnd": 884,
                                                                "start": 882,
                                                                "end": 883,
                                                                "fullWidth": 2,
                                                                "width": 1,
                                                                "text": "{",
                                                                "value": "{",
                                                                "valueText": "{",
                                                                "hasTrailingTrivia": true,
                                                                "trailingTrivia": [
                                                                    {
                                                                        "kind": "WhitespaceTrivia",
                                                                        "text": " "
                                                                    }
                                                                ]
                                                            },
                                                            "statements": [],
                                                            "closeBraceToken": {
                                                                "kind": "CloseBraceToken",
                                                                "fullStart": 884,
                                                                "fullEnd": 885,
                                                                "start": 884,
                                                                "end": 885,
                                                                "fullWidth": 1,
                                                                "width": 1,
                                                                "text": "}",
                                                                "value": "}",
                                                                "valueText": "}"
                                                            }
                                                        }
                                                    }
                                                },
                                                {
                                                    "kind": "CommaToken",
                                                    "fullStart": 885,
                                                    "fullEnd": 888,
                                                    "start": 885,
                                                    "end": 886,
                                                    "fullWidth": 3,
                                                    "width": 1,
                                                    "text": ",",
                                                    "value": ",",
                                                    "valueText": ",",
                                                    "hasTrailingTrivia": true,
                                                    "hasTrailingNewLine": true,
                                                    "trailingTrivia": [
                                                        {
                                                            "kind": "NewLineTrivia",
                                                            "text": "\r\n"
                                                        }
                                                    ]
                                                },
                                                {
                                                    "kind": "SimplePropertyAssignment",
                                                    "fullStart": 888,
                                                    "fullEnd": 920,
                                                    "start": 900,
                                                    "end": 918,
                                                    "fullWidth": 32,
                                                    "width": 18,
                                                    "propertyName": {
                                                        "kind": "IdentifierName",
                                                        "fullStart": 888,
                                                        "fullEnd": 912,
                                                        "start": 900,
                                                        "end": 912,
                                                        "fullWidth": 24,
                                                        "width": 12,
                                                        "text": "configurable",
                                                        "value": "configurable",
                                                        "valueText": "configurable",
                                                        "hasLeadingTrivia": true,
                                                        "leadingTrivia": [
                                                            {
                                                                "kind": "WhitespaceTrivia",
                                                                "text": "            "
                                                            }
                                                        ]
                                                    },
                                                    "colonToken": {
                                                        "kind": "ColonToken",
                                                        "fullStart": 912,
                                                        "fullEnd": 914,
                                                        "start": 912,
                                                        "end": 913,
                                                        "fullWidth": 2,
                                                        "width": 1,
                                                        "text": ":",
                                                        "value": ":",
                                                        "valueText": ":",
                                                        "hasTrailingTrivia": true,
                                                        "trailingTrivia": [
                                                            {
                                                                "kind": "WhitespaceTrivia",
                                                                "text": " "
                                                            }
                                                        ]
                                                    },
                                                    "expression": {
                                                        "kind": "TrueKeyword",
                                                        "fullStart": 914,
                                                        "fullEnd": 920,
                                                        "start": 914,
                                                        "end": 918,
                                                        "fullWidth": 6,
                                                        "width": 4,
                                                        "text": "true",
                                                        "value": true,
                                                        "valueText": "true",
                                                        "hasTrailingTrivia": true,
                                                        "hasTrailingNewLine": true,
                                                        "trailingTrivia": [
                                                            {
                                                                "kind": "NewLineTrivia",
                                                                "text": "\r\n"
                                                            }
                                                        ]
                                                    }
                                                }
                                            ],
                                            "closeBraceToken": {
                                                "kind": "CloseBraceToken",
                                                "fullStart": 920,
                                                "fullEnd": 929,
                                                "start": 928,
                                                "end": 929,
                                                "fullWidth": 9,
                                                "width": 1,
                                                "text": "}",
                                                "value": "}",
                                                "valueText": "}",
                                                "hasLeadingTrivia": true,
                                                "leadingTrivia": [
                                                    {
                                                        "kind": "WhitespaceTrivia",
                                                        "text": "        "
                                                    }
                                                ]
                                            }
                                        }
                                    ],
                                    "closeParenToken": {
                                        "kind": "CloseParenToken",
                                        "fullStart": 929,
                                        "fullEnd": 930,
                                        "start": 929,
                                        "end": 930,
                                        "fullWidth": 1,
                                        "width": 1,
                                        "text": ")",
                                        "value": ")",
                                        "valueText": ")"
                                    }
                                }
                            },
                            "semicolonToken": {
                                "kind": "SemicolonToken",
                                "fullStart": 930,
                                "fullEnd": 933,
                                "start": 930,
                                "end": 931,
                                "fullWidth": 3,
                                "width": 1,
                                "text": ";",
                                "value": ";",
                                "valueText": ";",
                                "hasTrailingTrivia": true,
                                "hasTrailingNewLine": true,
                                "trailingTrivia": [
                                    {
                                        "kind": "NewLineTrivia",
                                        "text": "\r\n"
                                    }
                                ]
                            }
                        },
                        {
                            "kind": "ReturnStatement",
                            "fullStart": 933,
                            "fullEnd": 973,
                            "start": 943,
                            "end": 971,
                            "fullWidth": 40,
                            "width": 28,
                            "returnKeyword": {
                                "kind": "ReturnKeyword",
                                "fullStart": 933,
                                "fullEnd": 950,
                                "start": 943,
                                "end": 949,
                                "fullWidth": 17,
                                "width": 6,
                                "text": "return",
                                "value": "return",
                                "valueText": "return",
                                "hasLeadingTrivia": true,
                                "hasLeadingNewLine": true,
                                "hasTrailingTrivia": true,
                                "leadingTrivia": [
                                    {
                                        "kind": "NewLineTrivia",
                                        "text": "\r\n"
                                    },
                                    {
                                        "kind": "WhitespaceTrivia",
                                        "text": "        "
                                    }
                                ],
                                "trailingTrivia": [
                                    {
                                        "kind": "WhitespaceTrivia",
                                        "text": " "
                                    }
                                ]
                            },
                            "expression": {
                                "kind": "InvocationExpression",
                                "fullStart": 950,
                                "fullEnd": 970,
                                "start": 950,
                                "end": 970,
                                "fullWidth": 20,
                                "width": 20,
                                "expression": {
                                    "kind": "MemberAccessExpression",
                                    "fullStart": 950,
                                    "fullEnd": 958,
                                    "start": 950,
                                    "end": 958,
                                    "fullWidth": 8,
                                    "width": 8,
                                    "expression": {
                                        "kind": "IdentifierName",
                                        "fullStart": 950,
                                        "fullEnd": 953,
                                        "start": 950,
                                        "end": 953,
                                        "fullWidth": 3,
                                        "width": 3,
                                        "text": "arr",
                                        "value": "arr",
                                        "valueText": "arr"
                                    },
                                    "dotToken": {
                                        "kind": "DotToken",
                                        "fullStart": 953,
                                        "fullEnd": 954,
                                        "start": 953,
                                        "end": 954,
                                        "fullWidth": 1,
                                        "width": 1,
                                        "text": ".",
                                        "value": ".",
                                        "valueText": "."
                                    },
                                    "name": {
                                        "kind": "IdentifierName",
                                        "fullStart": 954,
                                        "fullEnd": 958,
                                        "start": 954,
                                        "end": 958,
                                        "fullWidth": 4,
                                        "width": 4,
                                        "text": "some",
                                        "value": "some",
                                        "valueText": "some"
                                    }
                                },
                                "argumentList": {
                                    "kind": "ArgumentList",
                                    "fullStart": 958,
                                    "fullEnd": 970,
                                    "start": 958,
                                    "end": 970,
                                    "fullWidth": 12,
                                    "width": 12,
                                    "openParenToken": {
                                        "kind": "OpenParenToken",
                                        "fullStart": 958,
                                        "fullEnd": 959,
                                        "start": 958,
                                        "end": 959,
                                        "fullWidth": 1,
                                        "width": 1,
                                        "text": "(",
                                        "value": "(",
                                        "valueText": "("
                                    },
                                    "arguments": [
                                        {
                                            "kind": "IdentifierName",
                                            "fullStart": 959,
                                            "fullEnd": 969,
                                            "start": 959,
                                            "end": 969,
                                            "fullWidth": 10,
                                            "width": 10,
                                            "text": "callbackfn",
                                            "value": "callbackfn",
                                            "valueText": "callbackfn"
                                        }
                                    ],
                                    "closeParenToken": {
                                        "kind": "CloseParenToken",
                                        "fullStart": 969,
                                        "fullEnd": 970,
                                        "start": 969,
                                        "end": 970,
                                        "fullWidth": 1,
                                        "width": 1,
                                        "text": ")",
                                        "value": ")",
                                        "valueText": ")"
                                    }
                                }
                            },
                            "semicolonToken": {
                                "kind": "SemicolonToken",
                                "fullStart": 970,
                                "fullEnd": 973,
                                "start": 970,
                                "end": 971,
                                "fullWidth": 3,
                                "width": 1,
                                "text": ";",
                                "value": ";",
                                "valueText": ";",
                                "hasTrailingTrivia": true,
                                "hasTrailingNewLine": true,
                                "trailingTrivia": [
                                    {
                                        "kind": "NewLineTrivia",
                                        "text": "\r\n"
                                    }
                                ]
                            }
                        }
                    ],
                    "closeBraceToken": {
                        "kind": "CloseBraceToken",
                        "fullStart": 973,
                        "fullEnd": 980,
                        "start": 977,
                        "end": 978,
                        "fullWidth": 7,
                        "width": 1,
                        "text": "}",
                        "value": "}",
                        "valueText": "}",
                        "hasLeadingTrivia": true,
                        "hasTrailingTrivia": true,
                        "hasTrailingNewLine": true,
                        "leadingTrivia": [
                            {
                                "kind": "WhitespaceTrivia",
                                "text": "    "
                            }
                        ],
                        "trailingTrivia": [
                            {
                                "kind": "NewLineTrivia",
                                "text": "\r\n"
                            }
                        ]
                    }
                }
            },
            {
                "kind": "ExpressionStatement",
                "fullStart": 980,
                "fullEnd": 1004,
                "start": 980,
                "end": 1002,
                "fullWidth": 24,
                "width": 22,
                "expression": {
                    "kind": "InvocationExpression",
                    "fullStart": 980,
                    "fullEnd": 1001,
                    "start": 980,
                    "end": 1001,
                    "fullWidth": 21,
                    "width": 21,
                    "expression": {
                        "kind": "IdentifierName",
                        "fullStart": 980,
                        "fullEnd": 991,
                        "start": 980,
                        "end": 991,
                        "fullWidth": 11,
                        "width": 11,
                        "text": "runTestCase",
                        "value": "runTestCase",
                        "valueText": "runTestCase"
                    },
                    "argumentList": {
                        "kind": "ArgumentList",
                        "fullStart": 991,
                        "fullEnd": 1001,
                        "start": 991,
                        "end": 1001,
                        "fullWidth": 10,
                        "width": 10,
                        "openParenToken": {
                            "kind": "OpenParenToken",
                            "fullStart": 991,
                            "fullEnd": 992,
                            "start": 991,
                            "end": 992,
                            "fullWidth": 1,
                            "width": 1,
                            "text": "(",
                            "value": "(",
                            "valueText": "("
                        },
                        "arguments": [
                            {
                                "kind": "IdentifierName",
                                "fullStart": 992,
                                "fullEnd": 1000,
                                "start": 992,
                                "end": 1000,
                                "fullWidth": 8,
                                "width": 8,
                                "text": "testcase",
                                "value": "testcase",
                                "valueText": "testcase"
                            }
                        ],
                        "closeParenToken": {
                            "kind": "CloseParenToken",
                            "fullStart": 1000,
                            "fullEnd": 1001,
                            "start": 1000,
                            "end": 1001,
                            "fullWidth": 1,
                            "width": 1,
                            "text": ")",
                            "value": ")",
                            "valueText": ")"
                        }
                    }
                },
                "semicolonToken": {
                    "kind": "SemicolonToken",
                    "fullStart": 1001,
                    "fullEnd": 1004,
                    "start": 1001,
                    "end": 1002,
                    "fullWidth": 3,
                    "width": 1,
                    "text": ";",
                    "value": ";",
                    "valueText": ";",
                    "hasTrailingTrivia": true,
                    "hasTrailingNewLine": true,
                    "trailingTrivia": [
                        {
                            "kind": "NewLineTrivia",
                            "text": "\r\n"
                        }
                    ]
                }
            }
        ],
        "endOfFileToken": {
            "kind": "EndOfFileToken",
            "fullStart": 1004,
            "fullEnd": 1004,
            "start": 1004,
            "end": 1004,
            "fullWidth": 0,
            "width": 0,
            "text": ""
        }
    },
    "lineMap": {
        "lineStarts": [
            0,
            67,
            152,
            232,
            308,
            380,
            385,
            444,
            568,
            573,
            575,
            577,
            600,
            602,
            648,
            678,
            730,
            745,
            772,
            783,
            785,
            808,
            810,
            853,
            888,
            920,
            933,
            935,
            973,
            980,
            1004
        ],
        "length": 1004
    }
}<|MERGE_RESOLUTION|>--- conflicted
+++ resolved
@@ -910,12 +910,8 @@
                                         "start": 797,
                                         "end": 805,
                                         "fullWidth": 8,
-<<<<<<< HEAD
                                         "width": 8,
-                                        "identifier": {
-=======
                                         "propertyName": {
->>>>>>> 85e84683
                                             "kind": "IdentifierName",
                                             "fullStart": 797,
                                             "fullEnd": 801,
