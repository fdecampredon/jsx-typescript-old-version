{
    "isDeclaration": false,
    "languageVersion": "EcmaScript5",
    "parseOptions": {
        "allowAutomaticSemicolonInsertion": true
    },
    "sourceUnit": {
        "kind": "SourceUnit",
        "fullStart": 0,
        "fullEnd": 866,
        "start": 557,
        "end": 866,
        "fullWidth": 866,
        "width": 309,
        "isIncrementallyUnusable": true,
        "moduleElements": [
            {
                "kind": "FunctionDeclaration",
                "fullStart": 0,
                "fullEnd": 842,
                "start": 557,
                "end": 840,
                "fullWidth": 842,
                "width": 283,
                "modifiers": [],
                "functionKeyword": {
                    "kind": "FunctionKeyword",
                    "fullStart": 0,
                    "fullEnd": 566,
                    "start": 557,
                    "end": 565,
                    "fullWidth": 566,
                    "width": 8,
                    "text": "function",
                    "value": "function",
                    "valueText": "function",
                    "hasLeadingTrivia": true,
                    "hasLeadingComment": true,
                    "hasLeadingNewLine": true,
                    "hasTrailingTrivia": true,
                    "leadingTrivia": [
                        {
                            "kind": "SingleLineCommentTrivia",
                            "text": "/// Copyright (c) 2012 Ecma International.  All rights reserved. "
                        },
                        {
                            "kind": "NewLineTrivia",
                            "text": "\r\n"
                        },
                        {
                            "kind": "SingleLineCommentTrivia",
                            "text": "/// Ecma International makes this code available under the terms and conditions set"
                        },
                        {
                            "kind": "NewLineTrivia",
                            "text": "\r\n"
                        },
                        {
                            "kind": "SingleLineCommentTrivia",
                            "text": "/// forth on http://hg.ecmascript.org/tests/test262/raw-file/tip/LICENSE (the "
                        },
                        {
                            "kind": "NewLineTrivia",
                            "text": "\r\n"
                        },
                        {
                            "kind": "SingleLineCommentTrivia",
                            "text": "/// \"Use Terms\").   Any redistribution of this code must retain the above "
                        },
                        {
                            "kind": "NewLineTrivia",
                            "text": "\r\n"
                        },
                        {
                            "kind": "SingleLineCommentTrivia",
                            "text": "/// copyright and this notice and otherwise comply with the Use Terms."
                        },
                        {
                            "kind": "NewLineTrivia",
                            "text": "\r\n"
                        },
                        {
                            "kind": "MultiLineCommentTrivia",
                            "text": "/**\r\n * @path ch15/15.4/15.4.4/15.4.4.17/15.4.4.17-7-c-ii-20.js\r\n * @description Array.prototype.some - callbackfn called with correct parameters (thisArg is correct)\r\n */"
                        },
                        {
                            "kind": "NewLineTrivia",
                            "text": "\r\n"
                        },
                        {
                            "kind": "NewLineTrivia",
                            "text": "\r\n"
                        },
                        {
                            "kind": "NewLineTrivia",
                            "text": "\r\n"
                        }
                    ],
                    "trailingTrivia": [
                        {
                            "kind": "WhitespaceTrivia",
                            "text": " "
                        }
                    ]
                },
                "identifier": {
                    "kind": "IdentifierName",
                    "fullStart": 566,
                    "fullEnd": 574,
                    "start": 566,
                    "end": 574,
                    "fullWidth": 8,
                    "width": 8,
                    "text": "testcase",
                    "value": "testcase",
                    "valueText": "testcase"
                },
                "callSignature": {
                    "kind": "CallSignature",
                    "fullStart": 574,
                    "fullEnd": 577,
                    "start": 574,
                    "end": 576,
                    "fullWidth": 3,
                    "width": 2,
                    "parameterList": {
                        "kind": "ParameterList",
                        "fullStart": 574,
                        "fullEnd": 577,
                        "start": 574,
                        "end": 576,
                        "fullWidth": 3,
                        "width": 2,
                        "openParenToken": {
                            "kind": "OpenParenToken",
                            "fullStart": 574,
                            "fullEnd": 575,
                            "start": 574,
                            "end": 575,
                            "fullWidth": 1,
                            "width": 1,
                            "text": "(",
                            "value": "(",
                            "valueText": "("
                        },
                        "parameters": [],
                        "closeParenToken": {
                            "kind": "CloseParenToken",
                            "fullStart": 575,
                            "fullEnd": 577,
                            "start": 575,
                            "end": 576,
                            "fullWidth": 2,
                            "width": 1,
                            "text": ")",
                            "value": ")",
                            "valueText": ")",
                            "hasTrailingTrivia": true,
                            "trailingTrivia": [
                                {
                                    "kind": "WhitespaceTrivia",
                                    "text": " "
                                }
                            ]
                        }
                    }
                },
                "block": {
                    "kind": "Block",
                    "fullStart": 577,
                    "fullEnd": 842,
                    "start": 577,
                    "end": 840,
                    "fullWidth": 265,
                    "width": 263,
                    "openBraceToken": {
                        "kind": "OpenBraceToken",
                        "fullStart": 577,
                        "fullEnd": 580,
                        "start": 577,
                        "end": 578,
                        "fullWidth": 3,
                        "width": 1,
                        "text": "{",
                        "value": "{",
                        "valueText": "{",
                        "hasTrailingTrivia": true,
                        "hasTrailingNewLine": true,
                        "trailingTrivia": [
                            {
                                "kind": "NewLineTrivia",
                                "text": "\r\n"
                            }
                        ]
                    },
                    "statements": [
                        {
                            "kind": "VariableStatement",
                            "fullStart": 580,
                            "fullEnd": 624,
                            "start": 590,
                            "end": 622,
                            "fullWidth": 44,
                            "width": 32,
                            "modifiers": [],
                            "variableDeclaration": {
                                "kind": "VariableDeclaration",
                                "fullStart": 580,
                                "fullEnd": 621,
                                "start": 590,
                                "end": 621,
                                "fullWidth": 41,
                                "width": 31,
                                "varKeyword": {
                                    "kind": "VarKeyword",
                                    "fullStart": 580,
                                    "fullEnd": 594,
                                    "start": 590,
                                    "end": 593,
                                    "fullWidth": 14,
                                    "width": 3,
                                    "text": "var",
                                    "value": "var",
                                    "valueText": "var",
                                    "hasLeadingTrivia": true,
                                    "hasLeadingNewLine": true,
                                    "hasTrailingTrivia": true,
                                    "leadingTrivia": [
                                        {
                                            "kind": "NewLineTrivia",
                                            "text": "\r\n"
                                        },
                                        {
                                            "kind": "WhitespaceTrivia",
                                            "text": "        "
                                        }
                                    ],
                                    "trailingTrivia": [
                                        {
                                            "kind": "WhitespaceTrivia",
                                            "text": " "
                                        }
                                    ]
                                },
                                "variableDeclarators": [
                                    {
                                        "kind": "VariableDeclarator",
                                        "fullStart": 594,
                                        "fullEnd": 621,
                                        "start": 594,
                                        "end": 621,
                                        "fullWidth": 27,
<<<<<<< HEAD
                                        "width": 27,
                                        "identifier": {
=======
                                        "propertyName": {
>>>>>>> 85e84683
                                            "kind": "IdentifierName",
                                            "fullStart": 594,
                                            "fullEnd": 602,
                                            "start": 594,
                                            "end": 601,
                                            "fullWidth": 8,
                                            "width": 7,
                                            "text": "thisArg",
                                            "value": "thisArg",
                                            "valueText": "thisArg",
                                            "hasTrailingTrivia": true,
                                            "trailingTrivia": [
                                                {
                                                    "kind": "WhitespaceTrivia",
                                                    "text": " "
                                                }
                                            ]
                                        },
                                        "equalsValueClause": {
                                            "kind": "EqualsValueClause",
                                            "fullStart": 602,
                                            "fullEnd": 621,
                                            "start": 602,
                                            "end": 621,
                                            "fullWidth": 19,
                                            "width": 19,
                                            "equalsToken": {
                                                "kind": "EqualsToken",
                                                "fullStart": 602,
                                                "fullEnd": 604,
                                                "start": 602,
                                                "end": 603,
                                                "fullWidth": 2,
                                                "width": 1,
                                                "text": "=",
                                                "value": "=",
                                                "valueText": "=",
                                                "hasTrailingTrivia": true,
                                                "trailingTrivia": [
                                                    {
                                                        "kind": "WhitespaceTrivia",
                                                        "text": " "
                                                    }
                                                ]
                                            },
                                            "value": {
                                                "kind": "ObjectLiteralExpression",
                                                "fullStart": 604,
                                                "fullEnd": 621,
                                                "start": 604,
                                                "end": 621,
                                                "fullWidth": 17,
                                                "width": 17,
                                                "openBraceToken": {
                                                    "kind": "OpenBraceToken",
                                                    "fullStart": 604,
                                                    "fullEnd": 606,
                                                    "start": 604,
                                                    "end": 605,
                                                    "fullWidth": 2,
                                                    "width": 1,
                                                    "text": "{",
                                                    "value": "{",
                                                    "valueText": "{",
                                                    "hasTrailingTrivia": true,
                                                    "trailingTrivia": [
                                                        {
                                                            "kind": "WhitespaceTrivia",
                                                            "text": " "
                                                        }
                                                    ]
                                                },
                                                "propertyAssignments": [
                                                    {
                                                        "kind": "SimplePropertyAssignment",
                                                        "fullStart": 606,
                                                        "fullEnd": 620,
                                                        "start": 606,
                                                        "end": 619,
                                                        "fullWidth": 14,
                                                        "width": 13,
                                                        "propertyName": {
                                                            "kind": "IdentifierName",
                                                            "fullStart": 606,
                                                            "fullEnd": 615,
                                                            "start": 606,
                                                            "end": 615,
                                                            "fullWidth": 9,
                                                            "width": 9,
                                                            "text": "threshold",
                                                            "value": "threshold",
                                                            "valueText": "threshold"
                                                        },
                                                        "colonToken": {
                                                            "kind": "ColonToken",
                                                            "fullStart": 615,
                                                            "fullEnd": 617,
                                                            "start": 615,
                                                            "end": 616,
                                                            "fullWidth": 2,
                                                            "width": 1,
                                                            "text": ":",
                                                            "value": ":",
                                                            "valueText": ":",
                                                            "hasTrailingTrivia": true,
                                                            "trailingTrivia": [
                                                                {
                                                                    "kind": "WhitespaceTrivia",
                                                                    "text": " "
                                                                }
                                                            ]
                                                        },
                                                        "expression": {
                                                            "kind": "NumericLiteral",
                                                            "fullStart": 617,
                                                            "fullEnd": 620,
                                                            "start": 617,
                                                            "end": 619,
                                                            "fullWidth": 3,
                                                            "width": 2,
                                                            "text": "10",
                                                            "value": 10,
                                                            "valueText": "10",
                                                            "hasTrailingTrivia": true,
                                                            "trailingTrivia": [
                                                                {
                                                                    "kind": "WhitespaceTrivia",
                                                                    "text": " "
                                                                }
                                                            ]
                                                        }
                                                    }
                                                ],
                                                "closeBraceToken": {
                                                    "kind": "CloseBraceToken",
                                                    "fullStart": 620,
                                                    "fullEnd": 621,
                                                    "start": 620,
                                                    "end": 621,
                                                    "fullWidth": 1,
                                                    "width": 1,
                                                    "text": "}",
                                                    "value": "}",
                                                    "valueText": "}"
                                                }
                                            }
                                        }
                                    }
                                ]
                            },
                            "semicolonToken": {
                                "kind": "SemicolonToken",
                                "fullStart": 621,
                                "fullEnd": 624,
                                "start": 621,
                                "end": 622,
                                "fullWidth": 3,
                                "width": 1,
                                "text": ";",
                                "value": ";",
                                "valueText": ";",
                                "hasTrailingTrivia": true,
                                "hasTrailingNewLine": true,
                                "trailingTrivia": [
                                    {
                                        "kind": "NewLineTrivia",
                                        "text": "\r\n"
                                    }
                                ]
                            }
                        },
                        {
                            "kind": "FunctionDeclaration",
                            "fullStart": 624,
                            "fullEnd": 721,
                            "start": 634,
                            "end": 719,
                            "fullWidth": 97,
                            "width": 85,
                            "modifiers": [],
                            "functionKeyword": {
                                "kind": "FunctionKeyword",
                                "fullStart": 624,
                                "fullEnd": 643,
                                "start": 634,
                                "end": 642,
                                "fullWidth": 19,
                                "width": 8,
                                "text": "function",
                                "value": "function",
                                "valueText": "function",
                                "hasLeadingTrivia": true,
                                "hasLeadingNewLine": true,
                                "hasTrailingTrivia": true,
                                "leadingTrivia": [
                                    {
                                        "kind": "NewLineTrivia",
                                        "text": "\r\n"
                                    },
                                    {
                                        "kind": "WhitespaceTrivia",
                                        "text": "        "
                                    }
                                ],
                                "trailingTrivia": [
                                    {
                                        "kind": "WhitespaceTrivia",
                                        "text": " "
                                    }
                                ]
                            },
                            "identifier": {
                                "kind": "IdentifierName",
                                "fullStart": 643,
                                "fullEnd": 653,
                                "start": 643,
                                "end": 653,
                                "fullWidth": 10,
                                "width": 10,
                                "text": "callbackfn",
                                "value": "callbackfn",
                                "valueText": "callbackfn"
                            },
                            "callSignature": {
                                "kind": "CallSignature",
                                "fullStart": 653,
                                "fullEnd": 669,
                                "start": 653,
                                "end": 668,
                                "fullWidth": 16,
                                "width": 15,
                                "parameterList": {
                                    "kind": "ParameterList",
                                    "fullStart": 653,
                                    "fullEnd": 669,
                                    "start": 653,
                                    "end": 668,
                                    "fullWidth": 16,
                                    "width": 15,
                                    "openParenToken": {
                                        "kind": "OpenParenToken",
                                        "fullStart": 653,
                                        "fullEnd": 654,
                                        "start": 653,
                                        "end": 654,
                                        "fullWidth": 1,
                                        "width": 1,
                                        "text": "(",
                                        "value": "(",
                                        "valueText": "("
                                    },
                                    "parameters": [
                                        {
                                            "kind": "Parameter",
                                            "fullStart": 654,
                                            "fullEnd": 657,
                                            "start": 654,
                                            "end": 657,
                                            "fullWidth": 3,
                                            "width": 3,
                                            "modifiers": [],
                                            "identifier": {
                                                "kind": "IdentifierName",
                                                "fullStart": 654,
                                                "fullEnd": 657,
                                                "start": 654,
                                                "end": 657,
                                                "fullWidth": 3,
                                                "width": 3,
                                                "text": "val",
                                                "value": "val",
                                                "valueText": "val"
                                            }
                                        },
                                        {
                                            "kind": "CommaToken",
                                            "fullStart": 657,
                                            "fullEnd": 659,
                                            "start": 657,
                                            "end": 658,
                                            "fullWidth": 2,
                                            "width": 1,
                                            "text": ",",
                                            "value": ",",
                                            "valueText": ",",
                                            "hasTrailingTrivia": true,
                                            "trailingTrivia": [
                                                {
                                                    "kind": "WhitespaceTrivia",
                                                    "text": " "
                                                }
                                            ]
                                        },
                                        {
                                            "kind": "Parameter",
                                            "fullStart": 659,
                                            "fullEnd": 662,
                                            "start": 659,
                                            "end": 662,
                                            "fullWidth": 3,
                                            "width": 3,
                                            "modifiers": [],
                                            "identifier": {
                                                "kind": "IdentifierName",
                                                "fullStart": 659,
                                                "fullEnd": 662,
                                                "start": 659,
                                                "end": 662,
                                                "fullWidth": 3,
                                                "width": 3,
                                                "text": "idx",
                                                "value": "idx",
                                                "valueText": "idx"
                                            }
                                        },
                                        {
                                            "kind": "CommaToken",
                                            "fullStart": 662,
                                            "fullEnd": 664,
                                            "start": 662,
                                            "end": 663,
                                            "fullWidth": 2,
                                            "width": 1,
                                            "text": ",",
                                            "value": ",",
                                            "valueText": ",",
                                            "hasTrailingTrivia": true,
                                            "trailingTrivia": [
                                                {
                                                    "kind": "WhitespaceTrivia",
                                                    "text": " "
                                                }
                                            ]
                                        },
                                        {
                                            "kind": "Parameter",
                                            "fullStart": 664,
                                            "fullEnd": 667,
                                            "start": 664,
                                            "end": 667,
                                            "fullWidth": 3,
                                            "width": 3,
                                            "modifiers": [],
                                            "identifier": {
                                                "kind": "IdentifierName",
                                                "fullStart": 664,
                                                "fullEnd": 667,
                                                "start": 664,
                                                "end": 667,
                                                "fullWidth": 3,
                                                "width": 3,
                                                "text": "obj",
                                                "value": "obj",
                                                "valueText": "obj"
                                            }
                                        }
                                    ],
                                    "closeParenToken": {
                                        "kind": "CloseParenToken",
                                        "fullStart": 667,
                                        "fullEnd": 669,
                                        "start": 667,
                                        "end": 668,
                                        "fullWidth": 2,
                                        "width": 1,
                                        "text": ")",
                                        "value": ")",
                                        "valueText": ")",
                                        "hasTrailingTrivia": true,
                                        "trailingTrivia": [
                                            {
                                                "kind": "WhitespaceTrivia",
                                                "text": " "
                                            }
                                        ]
                                    }
                                }
                            },
                            "block": {
                                "kind": "Block",
                                "fullStart": 669,
                                "fullEnd": 721,
                                "start": 669,
                                "end": 719,
                                "fullWidth": 52,
                                "width": 50,
                                "openBraceToken": {
                                    "kind": "OpenBraceToken",
                                    "fullStart": 669,
                                    "fullEnd": 672,
                                    "start": 669,
                                    "end": 670,
                                    "fullWidth": 3,
                                    "width": 1,
                                    "text": "{",
                                    "value": "{",
                                    "valueText": "{",
                                    "hasTrailingTrivia": true,
                                    "hasTrailingNewLine": true,
                                    "trailingTrivia": [
                                        {
                                            "kind": "NewLineTrivia",
                                            "text": "\r\n"
                                        }
                                    ]
                                },
                                "statements": [
                                    {
                                        "kind": "ReturnStatement",
                                        "fullStart": 672,
                                        "fullEnd": 710,
                                        "start": 684,
                                        "end": 708,
                                        "fullWidth": 38,
                                        "width": 24,
                                        "returnKeyword": {
                                            "kind": "ReturnKeyword",
                                            "fullStart": 672,
                                            "fullEnd": 691,
                                            "start": 684,
                                            "end": 690,
                                            "fullWidth": 19,
                                            "width": 6,
                                            "text": "return",
                                            "value": "return",
                                            "valueText": "return",
                                            "hasLeadingTrivia": true,
                                            "hasTrailingTrivia": true,
                                            "leadingTrivia": [
                                                {
                                                    "kind": "WhitespaceTrivia",
                                                    "text": "            "
                                                }
                                            ],
                                            "trailingTrivia": [
                                                {
                                                    "kind": "WhitespaceTrivia",
                                                    "text": " "
                                                }
                                            ]
                                        },
                                        "expression": {
                                            "kind": "EqualsExpression",
                                            "fullStart": 691,
                                            "fullEnd": 707,
                                            "start": 691,
                                            "end": 707,
                                            "fullWidth": 16,
                                            "width": 16,
                                            "left": {
                                                "kind": "ThisKeyword",
                                                "fullStart": 691,
                                                "fullEnd": 696,
                                                "start": 691,
                                                "end": 695,
                                                "fullWidth": 5,
                                                "width": 4,
                                                "text": "this",
                                                "value": "this",
                                                "valueText": "this",
                                                "hasTrailingTrivia": true,
                                                "trailingTrivia": [
                                                    {
                                                        "kind": "WhitespaceTrivia",
                                                        "text": " "
                                                    }
                                                ]
                                            },
                                            "operatorToken": {
                                                "kind": "EqualsEqualsEqualsToken",
                                                "fullStart": 696,
                                                "fullEnd": 700,
                                                "start": 696,
                                                "end": 699,
                                                "fullWidth": 4,
                                                "width": 3,
                                                "text": "===",
                                                "value": "===",
                                                "valueText": "===",
                                                "hasTrailingTrivia": true,
                                                "trailingTrivia": [
                                                    {
                                                        "kind": "WhitespaceTrivia",
                                                        "text": " "
                                                    }
                                                ]
                                            },
                                            "right": {
                                                "kind": "IdentifierName",
                                                "fullStart": 700,
                                                "fullEnd": 707,
                                                "start": 700,
                                                "end": 707,
                                                "fullWidth": 7,
                                                "width": 7,
                                                "text": "thisArg",
                                                "value": "thisArg",
                                                "valueText": "thisArg"
                                            }
                                        },
                                        "semicolonToken": {
                                            "kind": "SemicolonToken",
                                            "fullStart": 707,
                                            "fullEnd": 710,
                                            "start": 707,
                                            "end": 708,
                                            "fullWidth": 3,
                                            "width": 1,
                                            "text": ";",
                                            "value": ";",
                                            "valueText": ";",
                                            "hasTrailingTrivia": true,
                                            "hasTrailingNewLine": true,
                                            "trailingTrivia": [
                                                {
                                                    "kind": "NewLineTrivia",
                                                    "text": "\r\n"
                                                }
                                            ]
                                        }
                                    }
                                ],
                                "closeBraceToken": {
                                    "kind": "CloseBraceToken",
                                    "fullStart": 710,
                                    "fullEnd": 721,
                                    "start": 718,
                                    "end": 719,
                                    "fullWidth": 11,
                                    "width": 1,
                                    "text": "}",
                                    "value": "}",
                                    "valueText": "}",
                                    "hasLeadingTrivia": true,
                                    "hasTrailingTrivia": true,
                                    "hasTrailingNewLine": true,
                                    "leadingTrivia": [
                                        {
                                            "kind": "WhitespaceTrivia",
                                            "text": "        "
                                        }
                                    ],
                                    "trailingTrivia": [
                                        {
                                            "kind": "NewLineTrivia",
                                            "text": "\r\n"
                                        }
                                    ]
                                }
                            }
                        },
                        {
                            "kind": "VariableStatement",
                            "fullStart": 721,
                            "fullEnd": 764,
                            "start": 731,
                            "end": 762,
                            "fullWidth": 43,
                            "width": 31,
                            "modifiers": [],
                            "variableDeclaration": {
                                "kind": "VariableDeclaration",
                                "fullStart": 721,
                                "fullEnd": 761,
                                "start": 731,
                                "end": 761,
                                "fullWidth": 40,
                                "width": 30,
                                "varKeyword": {
                                    "kind": "VarKeyword",
                                    "fullStart": 721,
                                    "fullEnd": 735,
                                    "start": 731,
                                    "end": 734,
                                    "fullWidth": 14,
                                    "width": 3,
                                    "text": "var",
                                    "value": "var",
                                    "valueText": "var",
                                    "hasLeadingTrivia": true,
                                    "hasLeadingNewLine": true,
                                    "hasTrailingTrivia": true,
                                    "leadingTrivia": [
                                        {
                                            "kind": "NewLineTrivia",
                                            "text": "\r\n"
                                        },
                                        {
                                            "kind": "WhitespaceTrivia",
                                            "text": "        "
                                        }
                                    ],
                                    "trailingTrivia": [
                                        {
                                            "kind": "WhitespaceTrivia",
                                            "text": " "
                                        }
                                    ]
                                },
                                "variableDeclarators": [
                                    {
                                        "kind": "VariableDeclarator",
                                        "fullStart": 735,
                                        "fullEnd": 761,
                                        "start": 735,
                                        "end": 761,
                                        "fullWidth": 26,
<<<<<<< HEAD
                                        "width": 26,
                                        "identifier": {
=======
                                        "propertyName": {
>>>>>>> 85e84683
                                            "kind": "IdentifierName",
                                            "fullStart": 735,
                                            "fullEnd": 739,
                                            "start": 735,
                                            "end": 738,
                                            "fullWidth": 4,
                                            "width": 3,
                                            "text": "obj",
                                            "value": "obj",
                                            "valueText": "obj",
                                            "hasTrailingTrivia": true,
                                            "trailingTrivia": [
                                                {
                                                    "kind": "WhitespaceTrivia",
                                                    "text": " "
                                                }
                                            ]
                                        },
                                        "equalsValueClause": {
                                            "kind": "EqualsValueClause",
                                            "fullStart": 739,
                                            "fullEnd": 761,
                                            "start": 739,
                                            "end": 761,
                                            "fullWidth": 22,
                                            "width": 22,
                                            "equalsToken": {
                                                "kind": "EqualsToken",
                                                "fullStart": 739,
                                                "fullEnd": 741,
                                                "start": 739,
                                                "end": 740,
                                                "fullWidth": 2,
                                                "width": 1,
                                                "text": "=",
                                                "value": "=",
                                                "valueText": "=",
                                                "hasTrailingTrivia": true,
                                                "trailingTrivia": [
                                                    {
                                                        "kind": "WhitespaceTrivia",
                                                        "text": " "
                                                    }
                                                ]
                                            },
                                            "value": {
                                                "kind": "ObjectLiteralExpression",
                                                "fullStart": 741,
                                                "fullEnd": 761,
                                                "start": 741,
                                                "end": 761,
                                                "fullWidth": 20,
                                                "width": 20,
                                                "openBraceToken": {
                                                    "kind": "OpenBraceToken",
                                                    "fullStart": 741,
                                                    "fullEnd": 743,
                                                    "start": 741,
                                                    "end": 742,
                                                    "fullWidth": 2,
                                                    "width": 1,
                                                    "text": "{",
                                                    "value": "{",
                                                    "valueText": "{",
                                                    "hasTrailingTrivia": true,
                                                    "trailingTrivia": [
                                                        {
                                                            "kind": "WhitespaceTrivia",
                                                            "text": " "
                                                        }
                                                    ]
                                                },
                                                "propertyAssignments": [
                                                    {
                                                        "kind": "SimplePropertyAssignment",
                                                        "fullStart": 743,
                                                        "fullEnd": 748,
                                                        "start": 743,
                                                        "end": 748,
                                                        "fullWidth": 5,
                                                        "width": 5,
                                                        "propertyName": {
                                                            "kind": "NumericLiteral",
                                                            "fullStart": 743,
                                                            "fullEnd": 744,
                                                            "start": 743,
                                                            "end": 744,
                                                            "fullWidth": 1,
                                                            "width": 1,
                                                            "text": "0",
                                                            "value": 0,
                                                            "valueText": "0"
                                                        },
                                                        "colonToken": {
                                                            "kind": "ColonToken",
                                                            "fullStart": 744,
                                                            "fullEnd": 746,
                                                            "start": 744,
                                                            "end": 745,
                                                            "fullWidth": 2,
                                                            "width": 1,
                                                            "text": ":",
                                                            "value": ":",
                                                            "valueText": ":",
                                                            "hasTrailingTrivia": true,
                                                            "trailingTrivia": [
                                                                {
                                                                    "kind": "WhitespaceTrivia",
                                                                    "text": " "
                                                                }
                                                            ]
                                                        },
                                                        "expression": {
                                                            "kind": "NumericLiteral",
                                                            "fullStart": 746,
                                                            "fullEnd": 748,
                                                            "start": 746,
                                                            "end": 748,
                                                            "fullWidth": 2,
                                                            "width": 2,
                                                            "text": "11",
                                                            "value": 11,
                                                            "valueText": "11"
                                                        }
                                                    },
                                                    {
                                                        "kind": "CommaToken",
                                                        "fullStart": 748,
                                                        "fullEnd": 750,
                                                        "start": 748,
                                                        "end": 749,
                                                        "fullWidth": 2,
                                                        "width": 1,
                                                        "text": ",",
                                                        "value": ",",
                                                        "valueText": ",",
                                                        "hasTrailingTrivia": true,
                                                        "trailingTrivia": [
                                                            {
                                                                "kind": "WhitespaceTrivia",
                                                                "text": " "
                                                            }
                                                        ]
                                                    },
                                                    {
                                                        "kind": "SimplePropertyAssignment",
                                                        "fullStart": 750,
                                                        "fullEnd": 760,
                                                        "start": 750,
                                                        "end": 759,
                                                        "fullWidth": 10,
                                                        "width": 9,
                                                        "propertyName": {
                                                            "kind": "IdentifierName",
                                                            "fullStart": 750,
                                                            "fullEnd": 756,
                                                            "start": 750,
                                                            "end": 756,
                                                            "fullWidth": 6,
                                                            "width": 6,
                                                            "text": "length",
                                                            "value": "length",
                                                            "valueText": "length"
                                                        },
                                                        "colonToken": {
                                                            "kind": "ColonToken",
                                                            "fullStart": 756,
                                                            "fullEnd": 758,
                                                            "start": 756,
                                                            "end": 757,
                                                            "fullWidth": 2,
                                                            "width": 1,
                                                            "text": ":",
                                                            "value": ":",
                                                            "valueText": ":",
                                                            "hasTrailingTrivia": true,
                                                            "trailingTrivia": [
                                                                {
                                                                    "kind": "WhitespaceTrivia",
                                                                    "text": " "
                                                                }
                                                            ]
                                                        },
                                                        "expression": {
                                                            "kind": "NumericLiteral",
                                                            "fullStart": 758,
                                                            "fullEnd": 760,
                                                            "start": 758,
                                                            "end": 759,
                                                            "fullWidth": 2,
                                                            "width": 1,
                                                            "text": "2",
                                                            "value": 2,
                                                            "valueText": "2",
                                                            "hasTrailingTrivia": true,
                                                            "trailingTrivia": [
                                                                {
                                                                    "kind": "WhitespaceTrivia",
                                                                    "text": " "
                                                                }
                                                            ]
                                                        }
                                                    }
                                                ],
                                                "closeBraceToken": {
                                                    "kind": "CloseBraceToken",
                                                    "fullStart": 760,
                                                    "fullEnd": 761,
                                                    "start": 760,
                                                    "end": 761,
                                                    "fullWidth": 1,
                                                    "width": 1,
                                                    "text": "}",
                                                    "value": "}",
                                                    "valueText": "}"
                                                }
                                            }
                                        }
                                    }
                                ]
                            },
                            "semicolonToken": {
                                "kind": "SemicolonToken",
                                "fullStart": 761,
                                "fullEnd": 764,
                                "start": 761,
                                "end": 762,
                                "fullWidth": 3,
                                "width": 1,
                                "text": ";",
                                "value": ";",
                                "valueText": ";",
                                "hasTrailingTrivia": true,
                                "hasTrailingNewLine": true,
                                "trailingTrivia": [
                                    {
                                        "kind": "NewLineTrivia",
                                        "text": "\r\n"
                                    }
                                ]
                            }
                        },
                        {
                            "kind": "ReturnStatement",
                            "fullStart": 764,
                            "fullEnd": 835,
                            "start": 774,
                            "end": 833,
                            "fullWidth": 71,
                            "width": 59,
                            "returnKeyword": {
                                "kind": "ReturnKeyword",
                                "fullStart": 764,
                                "fullEnd": 781,
                                "start": 774,
                                "end": 780,
                                "fullWidth": 17,
                                "width": 6,
                                "text": "return",
                                "value": "return",
                                "valueText": "return",
                                "hasLeadingTrivia": true,
                                "hasLeadingNewLine": true,
                                "hasTrailingTrivia": true,
                                "leadingTrivia": [
                                    {
                                        "kind": "NewLineTrivia",
                                        "text": "\r\n"
                                    },
                                    {
                                        "kind": "WhitespaceTrivia",
                                        "text": "        "
                                    }
                                ],
                                "trailingTrivia": [
                                    {
                                        "kind": "WhitespaceTrivia",
                                        "text": " "
                                    }
                                ]
                            },
                            "expression": {
                                "kind": "InvocationExpression",
                                "fullStart": 781,
                                "fullEnd": 832,
                                "start": 781,
                                "end": 832,
                                "fullWidth": 51,
                                "width": 51,
                                "expression": {
                                    "kind": "MemberAccessExpression",
                                    "fullStart": 781,
                                    "fullEnd": 806,
                                    "start": 781,
                                    "end": 806,
                                    "fullWidth": 25,
                                    "width": 25,
                                    "expression": {
                                        "kind": "MemberAccessExpression",
                                        "fullStart": 781,
                                        "fullEnd": 801,
                                        "start": 781,
                                        "end": 801,
                                        "fullWidth": 20,
                                        "width": 20,
                                        "expression": {
                                            "kind": "MemberAccessExpression",
                                            "fullStart": 781,
                                            "fullEnd": 796,
                                            "start": 781,
                                            "end": 796,
                                            "fullWidth": 15,
                                            "width": 15,
                                            "expression": {
                                                "kind": "IdentifierName",
                                                "fullStart": 781,
                                                "fullEnd": 786,
                                                "start": 781,
                                                "end": 786,
                                                "fullWidth": 5,
                                                "width": 5,
                                                "text": "Array",
                                                "value": "Array",
                                                "valueText": "Array"
                                            },
                                            "dotToken": {
                                                "kind": "DotToken",
                                                "fullStart": 786,
                                                "fullEnd": 787,
                                                "start": 786,
                                                "end": 787,
                                                "fullWidth": 1,
                                                "width": 1,
                                                "text": ".",
                                                "value": ".",
                                                "valueText": "."
                                            },
                                            "name": {
                                                "kind": "IdentifierName",
                                                "fullStart": 787,
                                                "fullEnd": 796,
                                                "start": 787,
                                                "end": 796,
                                                "fullWidth": 9,
                                                "width": 9,
                                                "text": "prototype",
                                                "value": "prototype",
                                                "valueText": "prototype"
                                            }
                                        },
                                        "dotToken": {
                                            "kind": "DotToken",
                                            "fullStart": 796,
                                            "fullEnd": 797,
                                            "start": 796,
                                            "end": 797,
                                            "fullWidth": 1,
                                            "width": 1,
                                            "text": ".",
                                            "value": ".",
                                            "valueText": "."
                                        },
                                        "name": {
                                            "kind": "IdentifierName",
                                            "fullStart": 797,
                                            "fullEnd": 801,
                                            "start": 797,
                                            "end": 801,
                                            "fullWidth": 4,
                                            "width": 4,
                                            "text": "some",
                                            "value": "some",
                                            "valueText": "some"
                                        }
                                    },
                                    "dotToken": {
                                        "kind": "DotToken",
                                        "fullStart": 801,
                                        "fullEnd": 802,
                                        "start": 801,
                                        "end": 802,
                                        "fullWidth": 1,
                                        "width": 1,
                                        "text": ".",
                                        "value": ".",
                                        "valueText": "."
                                    },
                                    "name": {
                                        "kind": "IdentifierName",
                                        "fullStart": 802,
                                        "fullEnd": 806,
                                        "start": 802,
                                        "end": 806,
                                        "fullWidth": 4,
                                        "width": 4,
                                        "text": "call",
                                        "value": "call",
                                        "valueText": "call"
                                    }
                                },
                                "argumentList": {
                                    "kind": "ArgumentList",
                                    "fullStart": 806,
                                    "fullEnd": 832,
                                    "start": 806,
                                    "end": 832,
                                    "fullWidth": 26,
                                    "width": 26,
                                    "openParenToken": {
                                        "kind": "OpenParenToken",
                                        "fullStart": 806,
                                        "fullEnd": 807,
                                        "start": 806,
                                        "end": 807,
                                        "fullWidth": 1,
                                        "width": 1,
                                        "text": "(",
                                        "value": "(",
                                        "valueText": "("
                                    },
                                    "arguments": [
                                        {
                                            "kind": "IdentifierName",
                                            "fullStart": 807,
                                            "fullEnd": 810,
                                            "start": 807,
                                            "end": 810,
                                            "fullWidth": 3,
                                            "width": 3,
                                            "text": "obj",
                                            "value": "obj",
                                            "valueText": "obj"
                                        },
                                        {
                                            "kind": "CommaToken",
                                            "fullStart": 810,
                                            "fullEnd": 812,
                                            "start": 810,
                                            "end": 811,
                                            "fullWidth": 2,
                                            "width": 1,
                                            "text": ",",
                                            "value": ",",
                                            "valueText": ",",
                                            "hasTrailingTrivia": true,
                                            "trailingTrivia": [
                                                {
                                                    "kind": "WhitespaceTrivia",
                                                    "text": " "
                                                }
                                            ]
                                        },
                                        {
                                            "kind": "IdentifierName",
                                            "fullStart": 812,
                                            "fullEnd": 822,
                                            "start": 812,
                                            "end": 822,
                                            "fullWidth": 10,
                                            "width": 10,
                                            "text": "callbackfn",
                                            "value": "callbackfn",
                                            "valueText": "callbackfn"
                                        },
                                        {
                                            "kind": "CommaToken",
                                            "fullStart": 822,
                                            "fullEnd": 824,
                                            "start": 822,
                                            "end": 823,
                                            "fullWidth": 2,
                                            "width": 1,
                                            "text": ",",
                                            "value": ",",
                                            "valueText": ",",
                                            "hasTrailingTrivia": true,
                                            "trailingTrivia": [
                                                {
                                                    "kind": "WhitespaceTrivia",
                                                    "text": " "
                                                }
                                            ]
                                        },
                                        {
                                            "kind": "IdentifierName",
                                            "fullStart": 824,
                                            "fullEnd": 831,
                                            "start": 824,
                                            "end": 831,
                                            "fullWidth": 7,
                                            "width": 7,
                                            "text": "thisArg",
                                            "value": "thisArg",
                                            "valueText": "thisArg"
                                        }
                                    ],
                                    "closeParenToken": {
                                        "kind": "CloseParenToken",
                                        "fullStart": 831,
                                        "fullEnd": 832,
                                        "start": 831,
                                        "end": 832,
                                        "fullWidth": 1,
                                        "width": 1,
                                        "text": ")",
                                        "value": ")",
                                        "valueText": ")"
                                    }
                                }
                            },
                            "semicolonToken": {
                                "kind": "SemicolonToken",
                                "fullStart": 832,
                                "fullEnd": 835,
                                "start": 832,
                                "end": 833,
                                "fullWidth": 3,
                                "width": 1,
                                "text": ";",
                                "value": ";",
                                "valueText": ";",
                                "hasTrailingTrivia": true,
                                "hasTrailingNewLine": true,
                                "trailingTrivia": [
                                    {
                                        "kind": "NewLineTrivia",
                                        "text": "\r\n"
                                    }
                                ]
                            }
                        }
                    ],
                    "closeBraceToken": {
                        "kind": "CloseBraceToken",
                        "fullStart": 835,
                        "fullEnd": 842,
                        "start": 839,
                        "end": 840,
                        "fullWidth": 7,
                        "width": 1,
                        "text": "}",
                        "value": "}",
                        "valueText": "}",
                        "hasLeadingTrivia": true,
                        "hasTrailingTrivia": true,
                        "hasTrailingNewLine": true,
                        "leadingTrivia": [
                            {
                                "kind": "WhitespaceTrivia",
                                "text": "    "
                            }
                        ],
                        "trailingTrivia": [
                            {
                                "kind": "NewLineTrivia",
                                "text": "\r\n"
                            }
                        ]
                    }
                }
            },
            {
                "kind": "ExpressionStatement",
                "fullStart": 842,
                "fullEnd": 866,
                "start": 842,
                "end": 864,
                "fullWidth": 24,
                "width": 22,
                "expression": {
                    "kind": "InvocationExpression",
                    "fullStart": 842,
                    "fullEnd": 863,
                    "start": 842,
                    "end": 863,
                    "fullWidth": 21,
                    "width": 21,
                    "expression": {
                        "kind": "IdentifierName",
                        "fullStart": 842,
                        "fullEnd": 853,
                        "start": 842,
                        "end": 853,
                        "fullWidth": 11,
                        "width": 11,
                        "text": "runTestCase",
                        "value": "runTestCase",
                        "valueText": "runTestCase"
                    },
                    "argumentList": {
                        "kind": "ArgumentList",
                        "fullStart": 853,
                        "fullEnd": 863,
                        "start": 853,
                        "end": 863,
                        "fullWidth": 10,
                        "width": 10,
                        "openParenToken": {
                            "kind": "OpenParenToken",
                            "fullStart": 853,
                            "fullEnd": 854,
                            "start": 853,
                            "end": 854,
                            "fullWidth": 1,
                            "width": 1,
                            "text": "(",
                            "value": "(",
                            "valueText": "("
                        },
                        "arguments": [
                            {
                                "kind": "IdentifierName",
                                "fullStart": 854,
                                "fullEnd": 862,
                                "start": 854,
                                "end": 862,
                                "fullWidth": 8,
                                "width": 8,
                                "text": "testcase",
                                "value": "testcase",
                                "valueText": "testcase"
                            }
                        ],
                        "closeParenToken": {
                            "kind": "CloseParenToken",
                            "fullStart": 862,
                            "fullEnd": 863,
                            "start": 862,
                            "end": 863,
                            "fullWidth": 1,
                            "width": 1,
                            "text": ")",
                            "value": ")",
                            "valueText": ")"
                        }
                    }
                },
                "semicolonToken": {
                    "kind": "SemicolonToken",
                    "fullStart": 863,
                    "fullEnd": 866,
                    "start": 863,
                    "end": 864,
                    "fullWidth": 3,
                    "width": 1,
                    "text": ";",
                    "value": ";",
                    "valueText": ";",
                    "hasTrailingTrivia": true,
                    "hasTrailingNewLine": true,
                    "trailingTrivia": [
                        {
                            "kind": "NewLineTrivia",
                            "text": "\r\n"
                        }
                    ]
                }
            }
        ],
        "endOfFileToken": {
            "kind": "EndOfFileToken",
            "fullStart": 866,
            "fullEnd": 866,
            "start": 866,
            "end": 866,
            "fullWidth": 0,
            "width": 0,
            "text": ""
        }
    },
    "lineMap": {
        "lineStarts": [
            0,
            67,
            152,
            232,
            308,
            380,
            385,
            445,
            548,
            553,
            555,
            557,
            580,
            582,
            624,
            626,
            672,
            710,
            721,
            723,
            764,
            766,
            835,
            842,
            866
        ],
        "length": 866
    }
}<|MERGE_RESOLUTION|>--- conflicted
+++ resolved
@@ -250,12 +250,8 @@
                                         "start": 594,
                                         "end": 621,
                                         "fullWidth": 27,
-<<<<<<< HEAD
                                         "width": 27,
-                                        "identifier": {
-=======
                                         "propertyName": {
->>>>>>> 85e84683
                                             "kind": "IdentifierName",
                                             "fullStart": 594,
                                             "fullEnd": 602,
@@ -863,12 +859,8 @@
                                         "start": 735,
                                         "end": 761,
                                         "fullWidth": 26,
-<<<<<<< HEAD
                                         "width": 26,
-                                        "identifier": {
-=======
                                         "propertyName": {
->>>>>>> 85e84683
                                             "kind": "IdentifierName",
                                             "fullStart": 735,
                                             "fullEnd": 739,
