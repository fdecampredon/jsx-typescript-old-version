{
    "isDeclaration": false,
    "languageVersion": "EcmaScript5",
    "parseOptions": {
        "allowAutomaticSemicolonInsertion": true
    },
    "sourceUnit": {
        "kind": "SourceUnit",
        "fullStart": 0,
        "fullEnd": 959,
        "start": 543,
        "end": 959,
        "fullWidth": 959,
        "width": 416,
        "isIncrementallyUnusable": true,
        "moduleElements": [
            {
                "kind": "FunctionDeclaration",
                "fullStart": 0,
                "fullEnd": 935,
                "start": 543,
                "end": 933,
                "fullWidth": 935,
                "width": 390,
                "modifiers": [],
                "functionKeyword": {
                    "kind": "FunctionKeyword",
                    "fullStart": 0,
                    "fullEnd": 552,
                    "start": 543,
                    "end": 551,
                    "fullWidth": 552,
                    "width": 8,
                    "text": "function",
                    "value": "function",
                    "valueText": "function",
                    "hasLeadingTrivia": true,
                    "hasLeadingComment": true,
                    "hasLeadingNewLine": true,
                    "hasTrailingTrivia": true,
                    "leadingTrivia": [
                        {
                            "kind": "SingleLineCommentTrivia",
                            "text": "/// Copyright (c) 2012 Ecma International.  All rights reserved. "
                        },
                        {
                            "kind": "NewLineTrivia",
                            "text": "\r\n"
                        },
                        {
                            "kind": "SingleLineCommentTrivia",
                            "text": "/// Ecma International makes this code available under the terms and conditions set"
                        },
                        {
                            "kind": "NewLineTrivia",
                            "text": "\r\n"
                        },
                        {
                            "kind": "SingleLineCommentTrivia",
                            "text": "/// forth on http://hg.ecmascript.org/tests/test262/raw-file/tip/LICENSE (the "
                        },
                        {
                            "kind": "NewLineTrivia",
                            "text": "\r\n"
                        },
                        {
                            "kind": "SingleLineCommentTrivia",
                            "text": "/// \"Use Terms\").   Any redistribution of this code must retain the above "
                        },
                        {
                            "kind": "NewLineTrivia",
                            "text": "\r\n"
                        },
                        {
                            "kind": "SingleLineCommentTrivia",
                            "text": "/// copyright and this notice and otherwise comply with the Use Terms."
                        },
                        {
                            "kind": "NewLineTrivia",
                            "text": "\r\n"
                        },
                        {
                            "kind": "MultiLineCommentTrivia",
                            "text": "/**\r\n * @path ch15/15.4/15.4.4/15.4.4.17/15.4.4.17-3-15.js\r\n * @description Array.prototype.some - 'length' is a string containing an exponential number\r\n */"
                        },
                        {
                            "kind": "NewLineTrivia",
                            "text": "\r\n"
                        },
                        {
                            "kind": "NewLineTrivia",
                            "text": "\r\n"
                        },
                        {
                            "kind": "NewLineTrivia",
                            "text": "\r\n"
                        }
                    ],
                    "trailingTrivia": [
                        {
                            "kind": "WhitespaceTrivia",
                            "text": " "
                        }
                    ]
                },
                "identifier": {
                    "kind": "IdentifierName",
                    "fullStart": 552,
                    "fullEnd": 560,
                    "start": 552,
                    "end": 560,
                    "fullWidth": 8,
                    "width": 8,
                    "text": "testcase",
                    "value": "testcase",
                    "valueText": "testcase"
                },
                "callSignature": {
                    "kind": "CallSignature",
                    "fullStart": 560,
                    "fullEnd": 563,
                    "start": 560,
                    "end": 562,
                    "fullWidth": 3,
                    "width": 2,
                    "parameterList": {
                        "kind": "ParameterList",
                        "fullStart": 560,
                        "fullEnd": 563,
                        "start": 560,
                        "end": 562,
                        "fullWidth": 3,
                        "width": 2,
                        "openParenToken": {
                            "kind": "OpenParenToken",
                            "fullStart": 560,
                            "fullEnd": 561,
                            "start": 560,
                            "end": 561,
                            "fullWidth": 1,
                            "width": 1,
                            "text": "(",
                            "value": "(",
                            "valueText": "("
                        },
                        "parameters": [],
                        "closeParenToken": {
                            "kind": "CloseParenToken",
                            "fullStart": 561,
                            "fullEnd": 563,
                            "start": 561,
                            "end": 562,
                            "fullWidth": 2,
                            "width": 1,
                            "text": ")",
                            "value": ")",
                            "valueText": ")",
                            "hasTrailingTrivia": true,
                            "trailingTrivia": [
                                {
                                    "kind": "WhitespaceTrivia",
                                    "text": " "
                                }
                            ]
                        }
                    }
                },
                "block": {
                    "kind": "Block",
                    "fullStart": 563,
                    "fullEnd": 935,
                    "start": 563,
                    "end": 933,
                    "fullWidth": 372,
                    "width": 370,
                    "openBraceToken": {
                        "kind": "OpenBraceToken",
                        "fullStart": 563,
                        "fullEnd": 566,
                        "start": 563,
                        "end": 564,
                        "fullWidth": 3,
                        "width": 1,
                        "text": "{",
                        "value": "{",
                        "valueText": "{",
                        "hasTrailingTrivia": true,
                        "hasTrailingNewLine": true,
                        "trailingTrivia": [
                            {
                                "kind": "NewLineTrivia",
                                "text": "\r\n"
                            }
                        ]
                    },
                    "statements": [
                        {
                            "kind": "FunctionDeclaration",
                            "fullStart": 566,
                            "fullEnd": 654,
                            "start": 574,
                            "end": 652,
                            "fullWidth": 88,
                            "width": 78,
                            "modifiers": [],
                            "functionKeyword": {
                                "kind": "FunctionKeyword",
                                "fullStart": 566,
                                "fullEnd": 583,
                                "start": 574,
                                "end": 582,
                                "fullWidth": 17,
                                "width": 8,
                                "text": "function",
                                "value": "function",
                                "valueText": "function",
                                "hasLeadingTrivia": true,
                                "hasTrailingTrivia": true,
                                "leadingTrivia": [
                                    {
                                        "kind": "WhitespaceTrivia",
                                        "text": "        "
                                    }
                                ],
                                "trailingTrivia": [
                                    {
                                        "kind": "WhitespaceTrivia",
                                        "text": " "
                                    }
                                ]
                            },
                            "identifier": {
                                "kind": "IdentifierName",
                                "fullStart": 583,
                                "fullEnd": 594,
                                "start": 583,
                                "end": 594,
                                "fullWidth": 11,
                                "width": 11,
                                "text": "callbackfn1",
                                "value": "callbackfn1",
                                "valueText": "callbackfn1"
                            },
                            "callSignature": {
                                "kind": "CallSignature",
                                "fullStart": 594,
                                "fullEnd": 610,
                                "start": 594,
                                "end": 609,
                                "fullWidth": 16,
                                "width": 15,
                                "parameterList": {
                                    "kind": "ParameterList",
                                    "fullStart": 594,
                                    "fullEnd": 610,
                                    "start": 594,
                                    "end": 609,
                                    "fullWidth": 16,
                                    "width": 15,
                                    "openParenToken": {
                                        "kind": "OpenParenToken",
                                        "fullStart": 594,
                                        "fullEnd": 595,
                                        "start": 594,
                                        "end": 595,
                                        "fullWidth": 1,
                                        "width": 1,
                                        "text": "(",
                                        "value": "(",
                                        "valueText": "("
                                    },
                                    "parameters": [
                                        {
                                            "kind": "Parameter",
                                            "fullStart": 595,
                                            "fullEnd": 598,
                                            "start": 595,
                                            "end": 598,
                                            "fullWidth": 3,
                                            "width": 3,
                                            "modifiers": [],
                                            "identifier": {
                                                "kind": "IdentifierName",
                                                "fullStart": 595,
                                                "fullEnd": 598,
                                                "start": 595,
                                                "end": 598,
                                                "fullWidth": 3,
                                                "width": 3,
                                                "text": "val",
                                                "value": "val",
                                                "valueText": "val"
                                            }
                                        },
                                        {
                                            "kind": "CommaToken",
                                            "fullStart": 598,
                                            "fullEnd": 600,
                                            "start": 598,
                                            "end": 599,
                                            "fullWidth": 2,
                                            "width": 1,
                                            "text": ",",
                                            "value": ",",
                                            "valueText": ",",
                                            "hasTrailingTrivia": true,
                                            "trailingTrivia": [
                                                {
                                                    "kind": "WhitespaceTrivia",
                                                    "text": " "
                                                }
                                            ]
                                        },
                                        {
                                            "kind": "Parameter",
                                            "fullStart": 600,
                                            "fullEnd": 603,
                                            "start": 600,
                                            "end": 603,
                                            "fullWidth": 3,
                                            "width": 3,
                                            "modifiers": [],
                                            "identifier": {
                                                "kind": "IdentifierName",
                                                "fullStart": 600,
                                                "fullEnd": 603,
                                                "start": 600,
                                                "end": 603,
                                                "fullWidth": 3,
                                                "width": 3,
                                                "text": "idx",
                                                "value": "idx",
                                                "valueText": "idx"
                                            }
                                        },
                                        {
                                            "kind": "CommaToken",
                                            "fullStart": 603,
                                            "fullEnd": 605,
                                            "start": 603,
                                            "end": 604,
                                            "fullWidth": 2,
                                            "width": 1,
                                            "text": ",",
                                            "value": ",",
                                            "valueText": ",",
                                            "hasTrailingTrivia": true,
                                            "trailingTrivia": [
                                                {
                                                    "kind": "WhitespaceTrivia",
                                                    "text": " "
                                                }
                                            ]
                                        },
                                        {
                                            "kind": "Parameter",
                                            "fullStart": 605,
                                            "fullEnd": 608,
                                            "start": 605,
                                            "end": 608,
                                            "fullWidth": 3,
                                            "width": 3,
                                            "modifiers": [],
                                            "identifier": {
                                                "kind": "IdentifierName",
                                                "fullStart": 605,
                                                "fullEnd": 608,
                                                "start": 605,
                                                "end": 608,
                                                "fullWidth": 3,
                                                "width": 3,
                                                "text": "obj",
                                                "value": "obj",
                                                "valueText": "obj"
                                            }
                                        }
                                    ],
                                    "closeParenToken": {
                                        "kind": "CloseParenToken",
                                        "fullStart": 608,
                                        "fullEnd": 610,
                                        "start": 608,
                                        "end": 609,
                                        "fullWidth": 2,
                                        "width": 1,
                                        "text": ")",
                                        "value": ")",
                                        "valueText": ")",
                                        "hasTrailingTrivia": true,
                                        "trailingTrivia": [
                                            {
                                                "kind": "WhitespaceTrivia",
                                                "text": " "
                                            }
                                        ]
                                    }
                                }
                            },
                            "block": {
                                "kind": "Block",
                                "fullStart": 610,
                                "fullEnd": 654,
                                "start": 610,
                                "end": 652,
                                "fullWidth": 44,
                                "width": 42,
                                "openBraceToken": {
                                    "kind": "OpenBraceToken",
                                    "fullStart": 610,
                                    "fullEnd": 613,
                                    "start": 610,
                                    "end": 611,
                                    "fullWidth": 3,
                                    "width": 1,
                                    "text": "{",
                                    "value": "{",
                                    "valueText": "{",
                                    "hasTrailingTrivia": true,
                                    "hasTrailingNewLine": true,
                                    "trailingTrivia": [
                                        {
                                            "kind": "NewLineTrivia",
                                            "text": "\r\n"
                                        }
                                    ]
                                },
                                "statements": [
                                    {
                                        "kind": "ReturnStatement",
                                        "fullStart": 613,
                                        "fullEnd": 643,
                                        "start": 625,
                                        "end": 641,
                                        "fullWidth": 30,
                                        "width": 16,
                                        "returnKeyword": {
                                            "kind": "ReturnKeyword",
                                            "fullStart": 613,
                                            "fullEnd": 632,
                                            "start": 625,
                                            "end": 631,
                                            "fullWidth": 19,
                                            "width": 6,
                                            "text": "return",
                                            "value": "return",
                                            "valueText": "return",
                                            "hasLeadingTrivia": true,
                                            "hasTrailingTrivia": true,
                                            "leadingTrivia": [
                                                {
                                                    "kind": "WhitespaceTrivia",
                                                    "text": "            "
                                                }
                                            ],
                                            "trailingTrivia": [
                                                {
                                                    "kind": "WhitespaceTrivia",
                                                    "text": " "
                                                }
                                            ]
                                        },
                                        "expression": {
                                            "kind": "GreaterThanExpression",
                                            "fullStart": 632,
                                            "fullEnd": 640,
                                            "start": 632,
                                            "end": 640,
                                            "fullWidth": 8,
                                            "width": 8,
                                            "left": {
                                                "kind": "IdentifierName",
                                                "fullStart": 632,
                                                "fullEnd": 636,
                                                "start": 632,
                                                "end": 635,
                                                "fullWidth": 4,
                                                "width": 3,
                                                "text": "val",
                                                "value": "val",
                                                "valueText": "val",
                                                "hasTrailingTrivia": true,
                                                "trailingTrivia": [
                                                    {
                                                        "kind": "WhitespaceTrivia",
                                                        "text": " "
                                                    }
                                                ]
                                            },
                                            "operatorToken": {
                                                "kind": "GreaterThanToken",
                                                "fullStart": 636,
                                                "fullEnd": 638,
                                                "start": 636,
                                                "end": 637,
                                                "fullWidth": 2,
                                                "width": 1,
                                                "text": ">",
                                                "value": ">",
                                                "valueText": ">",
                                                "hasTrailingTrivia": true,
                                                "trailingTrivia": [
                                                    {
                                                        "kind": "WhitespaceTrivia",
                                                        "text": " "
                                                    }
                                                ]
                                            },
                                            "right": {
                                                "kind": "NumericLiteral",
                                                "fullStart": 638,
                                                "fullEnd": 640,
                                                "start": 638,
                                                "end": 640,
                                                "fullWidth": 2,
                                                "width": 2,
                                                "text": "10",
                                                "value": 10,
                                                "valueText": "10"
                                            }
                                        },
                                        "semicolonToken": {
                                            "kind": "SemicolonToken",
                                            "fullStart": 640,
                                            "fullEnd": 643,
                                            "start": 640,
                                            "end": 641,
                                            "fullWidth": 3,
                                            "width": 1,
                                            "text": ";",
                                            "value": ";",
                                            "valueText": ";",
                                            "hasTrailingTrivia": true,
                                            "hasTrailingNewLine": true,
                                            "trailingTrivia": [
                                                {
                                                    "kind": "NewLineTrivia",
                                                    "text": "\r\n"
                                                }
                                            ]
                                        }
                                    }
                                ],
                                "closeBraceToken": {
                                    "kind": "CloseBraceToken",
                                    "fullStart": 643,
                                    "fullEnd": 654,
                                    "start": 651,
                                    "end": 652,
                                    "fullWidth": 11,
                                    "width": 1,
                                    "text": "}",
                                    "value": "}",
                                    "valueText": "}",
                                    "hasLeadingTrivia": true,
                                    "hasTrailingTrivia": true,
                                    "hasTrailingNewLine": true,
                                    "leadingTrivia": [
                                        {
                                            "kind": "WhitespaceTrivia",
                                            "text": "        "
                                        }
                                    ],
                                    "trailingTrivia": [
                                        {
                                            "kind": "NewLineTrivia",
                                            "text": "\r\n"
                                        }
                                    ]
                                }
                            }
                        },
                        {
                            "kind": "FunctionDeclaration",
                            "fullStart": 654,
                            "fullEnd": 744,
                            "start": 664,
                            "end": 742,
                            "fullWidth": 90,
                            "width": 78,
                            "modifiers": [],
                            "functionKeyword": {
                                "kind": "FunctionKeyword",
                                "fullStart": 654,
                                "fullEnd": 673,
                                "start": 664,
                                "end": 672,
                                "fullWidth": 19,
                                "width": 8,
                                "text": "function",
                                "value": "function",
                                "valueText": "function",
                                "hasLeadingTrivia": true,
                                "hasLeadingNewLine": true,
                                "hasTrailingTrivia": true,
                                "leadingTrivia": [
                                    {
                                        "kind": "NewLineTrivia",
                                        "text": "\r\n"
                                    },
                                    {
                                        "kind": "WhitespaceTrivia",
                                        "text": "        "
                                    }
                                ],
                                "trailingTrivia": [
                                    {
                                        "kind": "WhitespaceTrivia",
                                        "text": " "
                                    }
                                ]
                            },
                            "identifier": {
                                "kind": "IdentifierName",
                                "fullStart": 673,
                                "fullEnd": 684,
                                "start": 673,
                                "end": 684,
                                "fullWidth": 11,
                                "width": 11,
                                "text": "callbackfn2",
                                "value": "callbackfn2",
                                "valueText": "callbackfn2"
                            },
                            "callSignature": {
                                "kind": "CallSignature",
                                "fullStart": 684,
                                "fullEnd": 700,
                                "start": 684,
                                "end": 699,
                                "fullWidth": 16,
                                "width": 15,
                                "parameterList": {
                                    "kind": "ParameterList",
                                    "fullStart": 684,
                                    "fullEnd": 700,
                                    "start": 684,
                                    "end": 699,
                                    "fullWidth": 16,
                                    "width": 15,
                                    "openParenToken": {
                                        "kind": "OpenParenToken",
                                        "fullStart": 684,
                                        "fullEnd": 685,
                                        "start": 684,
                                        "end": 685,
                                        "fullWidth": 1,
                                        "width": 1,
                                        "text": "(",
                                        "value": "(",
                                        "valueText": "("
                                    },
                                    "parameters": [
                                        {
                                            "kind": "Parameter",
                                            "fullStart": 685,
                                            "fullEnd": 688,
                                            "start": 685,
                                            "end": 688,
                                            "fullWidth": 3,
                                            "width": 3,
                                            "modifiers": [],
                                            "identifier": {
                                                "kind": "IdentifierName",
                                                "fullStart": 685,
                                                "fullEnd": 688,
                                                "start": 685,
                                                "end": 688,
                                                "fullWidth": 3,
                                                "width": 3,
                                                "text": "val",
                                                "value": "val",
                                                "valueText": "val"
                                            }
                                        },
                                        {
                                            "kind": "CommaToken",
                                            "fullStart": 688,
                                            "fullEnd": 690,
                                            "start": 688,
                                            "end": 689,
                                            "fullWidth": 2,
                                            "width": 1,
                                            "text": ",",
                                            "value": ",",
                                            "valueText": ",",
                                            "hasTrailingTrivia": true,
                                            "trailingTrivia": [
                                                {
                                                    "kind": "WhitespaceTrivia",
                                                    "text": " "
                                                }
                                            ]
                                        },
                                        {
                                            "kind": "Parameter",
                                            "fullStart": 690,
                                            "fullEnd": 693,
                                            "start": 690,
                                            "end": 693,
                                            "fullWidth": 3,
                                            "width": 3,
                                            "modifiers": [],
                                            "identifier": {
                                                "kind": "IdentifierName",
                                                "fullStart": 690,
                                                "fullEnd": 693,
                                                "start": 690,
                                                "end": 693,
                                                "fullWidth": 3,
                                                "width": 3,
                                                "text": "idx",
                                                "value": "idx",
                                                "valueText": "idx"
                                            }
                                        },
                                        {
                                            "kind": "CommaToken",
                                            "fullStart": 693,
                                            "fullEnd": 695,
                                            "start": 693,
                                            "end": 694,
                                            "fullWidth": 2,
                                            "width": 1,
                                            "text": ",",
                                            "value": ",",
                                            "valueText": ",",
                                            "hasTrailingTrivia": true,
                                            "trailingTrivia": [
                                                {
                                                    "kind": "WhitespaceTrivia",
                                                    "text": " "
                                                }
                                            ]
                                        },
                                        {
                                            "kind": "Parameter",
                                            "fullStart": 695,
                                            "fullEnd": 698,
                                            "start": 695,
                                            "end": 698,
                                            "fullWidth": 3,
                                            "width": 3,
                                            "modifiers": [],
                                            "identifier": {
                                                "kind": "IdentifierName",
                                                "fullStart": 695,
                                                "fullEnd": 698,
                                                "start": 695,
                                                "end": 698,
                                                "fullWidth": 3,
                                                "width": 3,
                                                "text": "obj",
                                                "value": "obj",
                                                "valueText": "obj"
                                            }
                                        }
                                    ],
                                    "closeParenToken": {
                                        "kind": "CloseParenToken",
                                        "fullStart": 698,
                                        "fullEnd": 700,
                                        "start": 698,
                                        "end": 699,
                                        "fullWidth": 2,
                                        "width": 1,
                                        "text": ")",
                                        "value": ")",
                                        "valueText": ")",
                                        "hasTrailingTrivia": true,
                                        "trailingTrivia": [
                                            {
                                                "kind": "WhitespaceTrivia",
                                                "text": " "
                                            }
                                        ]
                                    }
                                }
                            },
                            "block": {
                                "kind": "Block",
                                "fullStart": 700,
                                "fullEnd": 744,
                                "start": 700,
                                "end": 742,
                                "fullWidth": 44,
                                "width": 42,
                                "openBraceToken": {
                                    "kind": "OpenBraceToken",
                                    "fullStart": 700,
                                    "fullEnd": 703,
                                    "start": 700,
                                    "end": 701,
                                    "fullWidth": 3,
                                    "width": 1,
                                    "text": "{",
                                    "value": "{",
                                    "valueText": "{",
                                    "hasTrailingTrivia": true,
                                    "hasTrailingNewLine": true,
                                    "trailingTrivia": [
                                        {
                                            "kind": "NewLineTrivia",
                                            "text": "\r\n"
                                        }
                                    ]
                                },
                                "statements": [
                                    {
                                        "kind": "ReturnStatement",
                                        "fullStart": 703,
                                        "fullEnd": 733,
                                        "start": 715,
                                        "end": 731,
                                        "fullWidth": 30,
                                        "width": 16,
                                        "returnKeyword": {
                                            "kind": "ReturnKeyword",
                                            "fullStart": 703,
                                            "fullEnd": 722,
                                            "start": 715,
                                            "end": 721,
                                            "fullWidth": 19,
                                            "width": 6,
                                            "text": "return",
                                            "value": "return",
                                            "valueText": "return",
                                            "hasLeadingTrivia": true,
                                            "hasTrailingTrivia": true,
                                            "leadingTrivia": [
                                                {
                                                    "kind": "WhitespaceTrivia",
                                                    "text": "            "
                                                }
                                            ],
                                            "trailingTrivia": [
                                                {
                                                    "kind": "WhitespaceTrivia",
                                                    "text": " "
                                                }
                                            ]
                                        },
                                        "expression": {
                                            "kind": "GreaterThanExpression",
                                            "fullStart": 722,
                                            "fullEnd": 730,
                                            "start": 722,
                                            "end": 730,
                                            "fullWidth": 8,
                                            "width": 8,
                                            "left": {
                                                "kind": "IdentifierName",
                                                "fullStart": 722,
                                                "fullEnd": 726,
                                                "start": 722,
                                                "end": 725,
                                                "fullWidth": 4,
                                                "width": 3,
                                                "text": "val",
                                                "value": "val",
                                                "valueText": "val",
                                                "hasTrailingTrivia": true,
                                                "trailingTrivia": [
                                                    {
                                                        "kind": "WhitespaceTrivia",
                                                        "text": " "
                                                    }
                                                ]
                                            },
                                            "operatorToken": {
                                                "kind": "GreaterThanToken",
                                                "fullStart": 726,
                                                "fullEnd": 728,
                                                "start": 726,
                                                "end": 727,
                                                "fullWidth": 2,
                                                "width": 1,
                                                "text": ">",
                                                "value": ">",
                                                "valueText": ">",
                                                "hasTrailingTrivia": true,
                                                "trailingTrivia": [
                                                    {
                                                        "kind": "WhitespaceTrivia",
                                                        "text": " "
                                                    }
                                                ]
                                            },
                                            "right": {
                                                "kind": "NumericLiteral",
                                                "fullStart": 728,
                                                "fullEnd": 730,
                                                "start": 728,
                                                "end": 730,
                                                "fullWidth": 2,
                                                "width": 2,
                                                "text": "11",
                                                "value": 11,
                                                "valueText": "11"
                                            }
                                        },
                                        "semicolonToken": {
                                            "kind": "SemicolonToken",
                                            "fullStart": 730,
                                            "fullEnd": 733,
                                            "start": 730,
                                            "end": 731,
                                            "fullWidth": 3,
                                            "width": 1,
                                            "text": ";",
                                            "value": ";",
                                            "valueText": ";",
                                            "hasTrailingTrivia": true,
                                            "hasTrailingNewLine": true,
                                            "trailingTrivia": [
                                                {
                                                    "kind": "NewLineTrivia",
                                                    "text": "\r\n"
                                                }
                                            ]
                                        }
                                    }
                                ],
                                "closeBraceToken": {
                                    "kind": "CloseBraceToken",
                                    "fullStart": 733,
                                    "fullEnd": 744,
                                    "start": 741,
                                    "end": 742,
                                    "fullWidth": 11,
                                    "width": 1,
                                    "text": "}",
                                    "value": "}",
                                    "valueText": "}",
                                    "hasLeadingTrivia": true,
                                    "hasTrailingTrivia": true,
                                    "hasTrailingNewLine": true,
                                    "leadingTrivia": [
                                        {
                                            "kind": "WhitespaceTrivia",
                                            "text": "        "
                                        }
                                    ],
                                    "trailingTrivia": [
                                        {
                                            "kind": "NewLineTrivia",
                                            "text": "\r\n"
                                        }
                                    ]
                                }
                            }
                        },
                        {
                            "kind": "VariableStatement",
                            "fullStart": 744,
                            "fullEnd": 804,
                            "start": 754,
                            "end": 802,
                            "fullWidth": 60,
                            "width": 48,
                            "modifiers": [],
                            "variableDeclaration": {
                                "kind": "VariableDeclaration",
                                "fullStart": 744,
                                "fullEnd": 801,
                                "start": 754,
                                "end": 801,
                                "fullWidth": 57,
                                "width": 47,
                                "varKeyword": {
                                    "kind": "VarKeyword",
                                    "fullStart": 744,
                                    "fullEnd": 758,
                                    "start": 754,
                                    "end": 757,
                                    "fullWidth": 14,
                                    "width": 3,
                                    "text": "var",
                                    "value": "var",
                                    "valueText": "var",
                                    "hasLeadingTrivia": true,
                                    "hasLeadingNewLine": true,
                                    "hasTrailingTrivia": true,
                                    "leadingTrivia": [
                                        {
                                            "kind": "NewLineTrivia",
                                            "text": "\r\n"
                                        },
                                        {
                                            "kind": "WhitespaceTrivia",
                                            "text": "        "
                                        }
                                    ],
                                    "trailingTrivia": [
                                        {
                                            "kind": "WhitespaceTrivia",
                                            "text": " "
                                        }
                                    ]
                                },
                                "variableDeclarators": [
                                    {
                                        "kind": "VariableDeclarator",
                                        "fullStart": 758,
                                        "fullEnd": 801,
                                        "start": 758,
                                        "end": 801,
                                        "fullWidth": 43,
<<<<<<< HEAD
                                        "width": 43,
                                        "identifier": {
=======
                                        "propertyName": {
>>>>>>> 85e84683
                                            "kind": "IdentifierName",
                                            "fullStart": 758,
                                            "fullEnd": 762,
                                            "start": 758,
                                            "end": 761,
                                            "fullWidth": 4,
                                            "width": 3,
                                            "text": "obj",
                                            "value": "obj",
                                            "valueText": "obj",
                                            "hasTrailingTrivia": true,
                                            "trailingTrivia": [
                                                {
                                                    "kind": "WhitespaceTrivia",
                                                    "text": " "
                                                }
                                            ]
                                        },
                                        "equalsValueClause": {
                                            "kind": "EqualsValueClause",
                                            "fullStart": 762,
                                            "fullEnd": 801,
                                            "start": 762,
                                            "end": 801,
                                            "fullWidth": 39,
                                            "width": 39,
                                            "equalsToken": {
                                                "kind": "EqualsToken",
                                                "fullStart": 762,
                                                "fullEnd": 764,
                                                "start": 762,
                                                "end": 763,
                                                "fullWidth": 2,
                                                "width": 1,
                                                "text": "=",
                                                "value": "=",
                                                "valueText": "=",
                                                "hasTrailingTrivia": true,
                                                "trailingTrivia": [
                                                    {
                                                        "kind": "WhitespaceTrivia",
                                                        "text": " "
                                                    }
                                                ]
                                            },
                                            "value": {
                                                "kind": "ObjectLiteralExpression",
                                                "fullStart": 764,
                                                "fullEnd": 801,
                                                "start": 764,
                                                "end": 801,
                                                "fullWidth": 37,
                                                "width": 37,
                                                "openBraceToken": {
                                                    "kind": "OpenBraceToken",
                                                    "fullStart": 764,
                                                    "fullEnd": 766,
                                                    "start": 764,
                                                    "end": 765,
                                                    "fullWidth": 2,
                                                    "width": 1,
                                                    "text": "{",
                                                    "value": "{",
                                                    "valueText": "{",
                                                    "hasTrailingTrivia": true,
                                                    "trailingTrivia": [
                                                        {
                                                            "kind": "WhitespaceTrivia",
                                                            "text": " "
                                                        }
                                                    ]
                                                },
                                                "propertyAssignments": [
                                                    {
                                                        "kind": "SimplePropertyAssignment",
                                                        "fullStart": 766,
                                                        "fullEnd": 770,
                                                        "start": 766,
                                                        "end": 770,
                                                        "fullWidth": 4,
                                                        "width": 4,
                                                        "propertyName": {
                                                            "kind": "NumericLiteral",
                                                            "fullStart": 766,
                                                            "fullEnd": 767,
                                                            "start": 766,
                                                            "end": 767,
                                                            "fullWidth": 1,
                                                            "width": 1,
                                                            "text": "0",
                                                            "value": 0,
                                                            "valueText": "0"
                                                        },
                                                        "colonToken": {
                                                            "kind": "ColonToken",
                                                            "fullStart": 767,
                                                            "fullEnd": 769,
                                                            "start": 767,
                                                            "end": 768,
                                                            "fullWidth": 2,
                                                            "width": 1,
                                                            "text": ":",
                                                            "value": ":",
                                                            "valueText": ":",
                                                            "hasTrailingTrivia": true,
                                                            "trailingTrivia": [
                                                                {
                                                                    "kind": "WhitespaceTrivia",
                                                                    "text": " "
                                                                }
                                                            ]
                                                        },
                                                        "expression": {
                                                            "kind": "NumericLiteral",
                                                            "fullStart": 769,
                                                            "fullEnd": 770,
                                                            "start": 769,
                                                            "end": 770,
                                                            "fullWidth": 1,
                                                            "width": 1,
                                                            "text": "9",
                                                            "value": 9,
                                                            "valueText": "9"
                                                        }
                                                    },
                                                    {
                                                        "kind": "CommaToken",
                                                        "fullStart": 770,
                                                        "fullEnd": 772,
                                                        "start": 770,
                                                        "end": 771,
                                                        "fullWidth": 2,
                                                        "width": 1,
                                                        "text": ",",
                                                        "value": ",",
                                                        "valueText": ",",
                                                        "hasTrailingTrivia": true,
                                                        "trailingTrivia": [
                                                            {
                                                                "kind": "WhitespaceTrivia",
                                                                "text": " "
                                                            }
                                                        ]
                                                    },
                                                    {
                                                        "kind": "SimplePropertyAssignment",
                                                        "fullStart": 772,
                                                        "fullEnd": 777,
                                                        "start": 772,
                                                        "end": 777,
                                                        "fullWidth": 5,
                                                        "width": 5,
                                                        "propertyName": {
                                                            "kind": "NumericLiteral",
                                                            "fullStart": 772,
                                                            "fullEnd": 773,
                                                            "start": 772,
                                                            "end": 773,
                                                            "fullWidth": 1,
                                                            "width": 1,
                                                            "text": "1",
                                                            "value": 1,
                                                            "valueText": "1"
                                                        },
                                                        "colonToken": {
                                                            "kind": "ColonToken",
                                                            "fullStart": 773,
                                                            "fullEnd": 775,
                                                            "start": 773,
                                                            "end": 774,
                                                            "fullWidth": 2,
                                                            "width": 1,
                                                            "text": ":",
                                                            "value": ":",
                                                            "valueText": ":",
                                                            "hasTrailingTrivia": true,
                                                            "trailingTrivia": [
                                                                {
                                                                    "kind": "WhitespaceTrivia",
                                                                    "text": " "
                                                                }
                                                            ]
                                                        },
                                                        "expression": {
                                                            "kind": "NumericLiteral",
                                                            "fullStart": 775,
                                                            "fullEnd": 777,
                                                            "start": 775,
                                                            "end": 777,
                                                            "fullWidth": 2,
                                                            "width": 2,
                                                            "text": "11",
                                                            "value": 11,
                                                            "valueText": "11"
                                                        }
                                                    },
                                                    {
                                                        "kind": "CommaToken",
                                                        "fullStart": 777,
                                                        "fullEnd": 779,
                                                        "start": 777,
                                                        "end": 778,
                                                        "fullWidth": 2,
                                                        "width": 1,
                                                        "text": ",",
                                                        "value": ",",
                                                        "valueText": ",",
                                                        "hasTrailingTrivia": true,
                                                        "trailingTrivia": [
                                                            {
                                                                "kind": "WhitespaceTrivia",
                                                                "text": " "
                                                            }
                                                        ]
                                                    },
                                                    {
                                                        "kind": "SimplePropertyAssignment",
                                                        "fullStart": 779,
                                                        "fullEnd": 784,
                                                        "start": 779,
                                                        "end": 784,
                                                        "fullWidth": 5,
                                                        "width": 5,
                                                        "propertyName": {
                                                            "kind": "NumericLiteral",
                                                            "fullStart": 779,
                                                            "fullEnd": 780,
                                                            "start": 779,
                                                            "end": 780,
                                                            "fullWidth": 1,
                                                            "width": 1,
                                                            "text": "2",
                                                            "value": 2,
                                                            "valueText": "2"
                                                        },
                                                        "colonToken": {
                                                            "kind": "ColonToken",
                                                            "fullStart": 780,
                                                            "fullEnd": 782,
                                                            "start": 780,
                                                            "end": 781,
                                                            "fullWidth": 2,
                                                            "width": 1,
                                                            "text": ":",
                                                            "value": ":",
                                                            "valueText": ":",
                                                            "hasTrailingTrivia": true,
                                                            "trailingTrivia": [
                                                                {
                                                                    "kind": "WhitespaceTrivia",
                                                                    "text": " "
                                                                }
                                                            ]
                                                        },
                                                        "expression": {
                                                            "kind": "NumericLiteral",
                                                            "fullStart": 782,
                                                            "fullEnd": 784,
                                                            "start": 782,
                                                            "end": 784,
                                                            "fullWidth": 2,
                                                            "width": 2,
                                                            "text": "12",
                                                            "value": 12,
                                                            "valueText": "12"
                                                        }
                                                    },
                                                    {
                                                        "kind": "CommaToken",
                                                        "fullStart": 784,
                                                        "fullEnd": 786,
                                                        "start": 784,
                                                        "end": 785,
                                                        "fullWidth": 2,
                                                        "width": 1,
                                                        "text": ",",
                                                        "value": ",",
                                                        "valueText": ",",
                                                        "hasTrailingTrivia": true,
                                                        "trailingTrivia": [
                                                            {
                                                                "kind": "WhitespaceTrivia",
                                                                "text": " "
                                                            }
                                                        ]
                                                    },
                                                    {
                                                        "kind": "SimplePropertyAssignment",
                                                        "fullStart": 786,
                                                        "fullEnd": 800,
                                                        "start": 786,
                                                        "end": 799,
                                                        "fullWidth": 14,
                                                        "width": 13,
                                                        "propertyName": {
                                                            "kind": "IdentifierName",
                                                            "fullStart": 786,
                                                            "fullEnd": 792,
                                                            "start": 786,
                                                            "end": 792,
                                                            "fullWidth": 6,
                                                            "width": 6,
                                                            "text": "length",
                                                            "value": "length",
                                                            "valueText": "length"
                                                        },
                                                        "colonToken": {
                                                            "kind": "ColonToken",
                                                            "fullStart": 792,
                                                            "fullEnd": 794,
                                                            "start": 792,
                                                            "end": 793,
                                                            "fullWidth": 2,
                                                            "width": 1,
                                                            "text": ":",
                                                            "value": ":",
                                                            "valueText": ":",
                                                            "hasTrailingTrivia": true,
                                                            "trailingTrivia": [
                                                                {
                                                                    "kind": "WhitespaceTrivia",
                                                                    "text": " "
                                                                }
                                                            ]
                                                        },
                                                        "expression": {
                                                            "kind": "StringLiteral",
                                                            "fullStart": 794,
                                                            "fullEnd": 800,
                                                            "start": 794,
                                                            "end": 799,
                                                            "fullWidth": 6,
                                                            "width": 5,
                                                            "text": "\"2E0\"",
                                                            "value": "2E0",
                                                            "valueText": "2E0",
                                                            "hasTrailingTrivia": true,
                                                            "trailingTrivia": [
                                                                {
                                                                    "kind": "WhitespaceTrivia",
                                                                    "text": " "
                                                                }
                                                            ]
                                                        }
                                                    }
                                                ],
                                                "closeBraceToken": {
                                                    "kind": "CloseBraceToken",
                                                    "fullStart": 800,
                                                    "fullEnd": 801,
                                                    "start": 800,
                                                    "end": 801,
                                                    "fullWidth": 1,
                                                    "width": 1,
                                                    "text": "}",
                                                    "value": "}",
                                                    "valueText": "}"
                                                }
                                            }
                                        }
                                    }
                                ]
                            },
                            "semicolonToken": {
                                "kind": "SemicolonToken",
                                "fullStart": 801,
                                "fullEnd": 804,
                                "start": 801,
                                "end": 802,
                                "fullWidth": 3,
                                "width": 1,
                                "text": ";",
                                "value": ";",
                                "valueText": ";",
                                "hasTrailingTrivia": true,
                                "hasTrailingNewLine": true,
                                "trailingTrivia": [
                                    {
                                        "kind": "NewLineTrivia",
                                        "text": "\r\n"
                                    }
                                ]
                            }
                        },
                        {
                            "kind": "ReturnStatement",
                            "fullStart": 804,
                            "fullEnd": 928,
                            "start": 814,
                            "end": 926,
                            "fullWidth": 124,
                            "width": 112,
                            "returnKeyword": {
                                "kind": "ReturnKeyword",
                                "fullStart": 804,
                                "fullEnd": 821,
                                "start": 814,
                                "end": 820,
                                "fullWidth": 17,
                                "width": 6,
                                "text": "return",
                                "value": "return",
                                "valueText": "return",
                                "hasLeadingTrivia": true,
                                "hasLeadingNewLine": true,
                                "hasTrailingTrivia": true,
                                "leadingTrivia": [
                                    {
                                        "kind": "NewLineTrivia",
                                        "text": "\r\n"
                                    },
                                    {
                                        "kind": "WhitespaceTrivia",
                                        "text": "        "
                                    }
                                ],
                                "trailingTrivia": [
                                    {
                                        "kind": "WhitespaceTrivia",
                                        "text": " "
                                    }
                                ]
                            },
                            "expression": {
                                "kind": "LogicalAndExpression",
                                "fullStart": 821,
                                "fullEnd": 925,
                                "start": 821,
                                "end": 925,
                                "fullWidth": 104,
                                "width": 104,
                                "left": {
                                    "kind": "InvocationExpression",
                                    "fullStart": 821,
                                    "fullEnd": 865,
                                    "start": 821,
                                    "end": 864,
                                    "fullWidth": 44,
                                    "width": 43,
                                    "expression": {
                                        "kind": "MemberAccessExpression",
                                        "fullStart": 821,
                                        "fullEnd": 846,
                                        "start": 821,
                                        "end": 846,
                                        "fullWidth": 25,
                                        "width": 25,
                                        "expression": {
                                            "kind": "MemberAccessExpression",
                                            "fullStart": 821,
                                            "fullEnd": 841,
                                            "start": 821,
                                            "end": 841,
                                            "fullWidth": 20,
                                            "width": 20,
                                            "expression": {
                                                "kind": "MemberAccessExpression",
                                                "fullStart": 821,
                                                "fullEnd": 836,
                                                "start": 821,
                                                "end": 836,
                                                "fullWidth": 15,
                                                "width": 15,
                                                "expression": {
                                                    "kind": "IdentifierName",
                                                    "fullStart": 821,
                                                    "fullEnd": 826,
                                                    "start": 821,
                                                    "end": 826,
                                                    "fullWidth": 5,
                                                    "width": 5,
                                                    "text": "Array",
                                                    "value": "Array",
                                                    "valueText": "Array"
                                                },
                                                "dotToken": {
                                                    "kind": "DotToken",
                                                    "fullStart": 826,
                                                    "fullEnd": 827,
                                                    "start": 826,
                                                    "end": 827,
                                                    "fullWidth": 1,
                                                    "width": 1,
                                                    "text": ".",
                                                    "value": ".",
                                                    "valueText": "."
                                                },
                                                "name": {
                                                    "kind": "IdentifierName",
                                                    "fullStart": 827,
                                                    "fullEnd": 836,
                                                    "start": 827,
                                                    "end": 836,
                                                    "fullWidth": 9,
                                                    "width": 9,
                                                    "text": "prototype",
                                                    "value": "prototype",
                                                    "valueText": "prototype"
                                                }
                                            },
                                            "dotToken": {
                                                "kind": "DotToken",
                                                "fullStart": 836,
                                                "fullEnd": 837,
                                                "start": 836,
                                                "end": 837,
                                                "fullWidth": 1,
                                                "width": 1,
                                                "text": ".",
                                                "value": ".",
                                                "valueText": "."
                                            },
                                            "name": {
                                                "kind": "IdentifierName",
                                                "fullStart": 837,
                                                "fullEnd": 841,
                                                "start": 837,
                                                "end": 841,
                                                "fullWidth": 4,
                                                "width": 4,
                                                "text": "some",
                                                "value": "some",
                                                "valueText": "some"
                                            }
                                        },
                                        "dotToken": {
                                            "kind": "DotToken",
                                            "fullStart": 841,
                                            "fullEnd": 842,
                                            "start": 841,
                                            "end": 842,
                                            "fullWidth": 1,
                                            "width": 1,
                                            "text": ".",
                                            "value": ".",
                                            "valueText": "."
                                        },
                                        "name": {
                                            "kind": "IdentifierName",
                                            "fullStart": 842,
                                            "fullEnd": 846,
                                            "start": 842,
                                            "end": 846,
                                            "fullWidth": 4,
                                            "width": 4,
                                            "text": "call",
                                            "value": "call",
                                            "valueText": "call"
                                        }
                                    },
                                    "argumentList": {
                                        "kind": "ArgumentList",
                                        "fullStart": 846,
                                        "fullEnd": 865,
                                        "start": 846,
                                        "end": 864,
                                        "fullWidth": 19,
                                        "width": 18,
                                        "openParenToken": {
                                            "kind": "OpenParenToken",
                                            "fullStart": 846,
                                            "fullEnd": 847,
                                            "start": 846,
                                            "end": 847,
                                            "fullWidth": 1,
                                            "width": 1,
                                            "text": "(",
                                            "value": "(",
                                            "valueText": "("
                                        },
                                        "arguments": [
                                            {
                                                "kind": "IdentifierName",
                                                "fullStart": 847,
                                                "fullEnd": 850,
                                                "start": 847,
                                                "end": 850,
                                                "fullWidth": 3,
                                                "width": 3,
                                                "text": "obj",
                                                "value": "obj",
                                                "valueText": "obj"
                                            },
                                            {
                                                "kind": "CommaToken",
                                                "fullStart": 850,
                                                "fullEnd": 852,
                                                "start": 850,
                                                "end": 851,
                                                "fullWidth": 2,
                                                "width": 1,
                                                "text": ",",
                                                "value": ",",
                                                "valueText": ",",
                                                "hasTrailingTrivia": true,
                                                "trailingTrivia": [
                                                    {
                                                        "kind": "WhitespaceTrivia",
                                                        "text": " "
                                                    }
                                                ]
                                            },
                                            {
                                                "kind": "IdentifierName",
                                                "fullStart": 852,
                                                "fullEnd": 863,
                                                "start": 852,
                                                "end": 863,
                                                "fullWidth": 11,
                                                "width": 11,
                                                "text": "callbackfn1",
                                                "value": "callbackfn1",
                                                "valueText": "callbackfn1"
                                            }
                                        ],
                                        "closeParenToken": {
                                            "kind": "CloseParenToken",
                                            "fullStart": 863,
                                            "fullEnd": 865,
                                            "start": 863,
                                            "end": 864,
                                            "fullWidth": 2,
                                            "width": 1,
                                            "text": ")",
                                            "value": ")",
                                            "valueText": ")",
                                            "hasTrailingTrivia": true,
                                            "trailingTrivia": [
                                                {
                                                    "kind": "WhitespaceTrivia",
                                                    "text": " "
                                                }
                                            ]
                                        }
                                    }
                                },
                                "operatorToken": {
                                    "kind": "AmpersandAmpersandToken",
                                    "fullStart": 865,
                                    "fullEnd": 869,
                                    "start": 865,
                                    "end": 867,
                                    "fullWidth": 4,
                                    "width": 2,
                                    "text": "&&",
                                    "value": "&&",
                                    "valueText": "&&",
                                    "hasTrailingTrivia": true,
                                    "hasTrailingNewLine": true,
                                    "trailingTrivia": [
                                        {
                                            "kind": "NewLineTrivia",
                                            "text": "\r\n"
                                        }
                                    ]
                                },
                                "right": {
                                    "kind": "LogicalNotExpression",
                                    "fullStart": 869,
                                    "fullEnd": 925,
                                    "start": 881,
                                    "end": 925,
                                    "fullWidth": 56,
                                    "width": 44,
                                    "operatorToken": {
                                        "kind": "ExclamationToken",
                                        "fullStart": 869,
                                        "fullEnd": 882,
                                        "start": 881,
                                        "end": 882,
                                        "fullWidth": 13,
                                        "width": 1,
                                        "text": "!",
                                        "value": "!",
                                        "valueText": "!",
                                        "hasLeadingTrivia": true,
                                        "leadingTrivia": [
                                            {
                                                "kind": "WhitespaceTrivia",
                                                "text": "            "
                                            }
                                        ]
                                    },
                                    "operand": {
                                        "kind": "InvocationExpression",
                                        "fullStart": 882,
                                        "fullEnd": 925,
                                        "start": 882,
                                        "end": 925,
                                        "fullWidth": 43,
                                        "width": 43,
                                        "expression": {
                                            "kind": "MemberAccessExpression",
                                            "fullStart": 882,
                                            "fullEnd": 907,
                                            "start": 882,
                                            "end": 907,
                                            "fullWidth": 25,
                                            "width": 25,
                                            "expression": {
                                                "kind": "MemberAccessExpression",
                                                "fullStart": 882,
                                                "fullEnd": 902,
                                                "start": 882,
                                                "end": 902,
                                                "fullWidth": 20,
                                                "width": 20,
                                                "expression": {
                                                    "kind": "MemberAccessExpression",
                                                    "fullStart": 882,
                                                    "fullEnd": 897,
                                                    "start": 882,
                                                    "end": 897,
                                                    "fullWidth": 15,
                                                    "width": 15,
                                                    "expression": {
                                                        "kind": "IdentifierName",
                                                        "fullStart": 882,
                                                        "fullEnd": 887,
                                                        "start": 882,
                                                        "end": 887,
                                                        "fullWidth": 5,
                                                        "width": 5,
                                                        "text": "Array",
                                                        "value": "Array",
                                                        "valueText": "Array"
                                                    },
                                                    "dotToken": {
                                                        "kind": "DotToken",
                                                        "fullStart": 887,
                                                        "fullEnd": 888,
                                                        "start": 887,
                                                        "end": 888,
                                                        "fullWidth": 1,
                                                        "width": 1,
                                                        "text": ".",
                                                        "value": ".",
                                                        "valueText": "."
                                                    },
                                                    "name": {
                                                        "kind": "IdentifierName",
                                                        "fullStart": 888,
                                                        "fullEnd": 897,
                                                        "start": 888,
                                                        "end": 897,
                                                        "fullWidth": 9,
                                                        "width": 9,
                                                        "text": "prototype",
                                                        "value": "prototype",
                                                        "valueText": "prototype"
                                                    }
                                                },
                                                "dotToken": {
                                                    "kind": "DotToken",
                                                    "fullStart": 897,
                                                    "fullEnd": 898,
                                                    "start": 897,
                                                    "end": 898,
                                                    "fullWidth": 1,
                                                    "width": 1,
                                                    "text": ".",
                                                    "value": ".",
                                                    "valueText": "."
                                                },
                                                "name": {
                                                    "kind": "IdentifierName",
                                                    "fullStart": 898,
                                                    "fullEnd": 902,
                                                    "start": 898,
                                                    "end": 902,
                                                    "fullWidth": 4,
                                                    "width": 4,
                                                    "text": "some",
                                                    "value": "some",
                                                    "valueText": "some"
                                                }
                                            },
                                            "dotToken": {
                                                "kind": "DotToken",
                                                "fullStart": 902,
                                                "fullEnd": 903,
                                                "start": 902,
                                                "end": 903,
                                                "fullWidth": 1,
                                                "width": 1,
                                                "text": ".",
                                                "value": ".",
                                                "valueText": "."
                                            },
                                            "name": {
                                                "kind": "IdentifierName",
                                                "fullStart": 903,
                                                "fullEnd": 907,
                                                "start": 903,
                                                "end": 907,
                                                "fullWidth": 4,
                                                "width": 4,
                                                "text": "call",
                                                "value": "call",
                                                "valueText": "call"
                                            }
                                        },
                                        "argumentList": {
                                            "kind": "ArgumentList",
                                            "fullStart": 907,
                                            "fullEnd": 925,
                                            "start": 907,
                                            "end": 925,
                                            "fullWidth": 18,
                                            "width": 18,
                                            "openParenToken": {
                                                "kind": "OpenParenToken",
                                                "fullStart": 907,
                                                "fullEnd": 908,
                                                "start": 907,
                                                "end": 908,
                                                "fullWidth": 1,
                                                "width": 1,
                                                "text": "(",
                                                "value": "(",
                                                "valueText": "("
                                            },
                                            "arguments": [
                                                {
                                                    "kind": "IdentifierName",
                                                    "fullStart": 908,
                                                    "fullEnd": 911,
                                                    "start": 908,
                                                    "end": 911,
                                                    "fullWidth": 3,
                                                    "width": 3,
                                                    "text": "obj",
                                                    "value": "obj",
                                                    "valueText": "obj"
                                                },
                                                {
                                                    "kind": "CommaToken",
                                                    "fullStart": 911,
                                                    "fullEnd": 913,
                                                    "start": 911,
                                                    "end": 912,
                                                    "fullWidth": 2,
                                                    "width": 1,
                                                    "text": ",",
                                                    "value": ",",
                                                    "valueText": ",",
                                                    "hasTrailingTrivia": true,
                                                    "trailingTrivia": [
                                                        {
                                                            "kind": "WhitespaceTrivia",
                                                            "text": " "
                                                        }
                                                    ]
                                                },
                                                {
                                                    "kind": "IdentifierName",
                                                    "fullStart": 913,
                                                    "fullEnd": 924,
                                                    "start": 913,
                                                    "end": 924,
                                                    "fullWidth": 11,
                                                    "width": 11,
                                                    "text": "callbackfn2",
                                                    "value": "callbackfn2",
                                                    "valueText": "callbackfn2"
                                                }
                                            ],
                                            "closeParenToken": {
                                                "kind": "CloseParenToken",
                                                "fullStart": 924,
                                                "fullEnd": 925,
                                                "start": 924,
                                                "end": 925,
                                                "fullWidth": 1,
                                                "width": 1,
                                                "text": ")",
                                                "value": ")",
                                                "valueText": ")"
                                            }
                                        }
                                    }
                                }
                            },
                            "semicolonToken": {
                                "kind": "SemicolonToken",
                                "fullStart": 925,
                                "fullEnd": 928,
                                "start": 925,
                                "end": 926,
                                "fullWidth": 3,
                                "width": 1,
                                "text": ";",
                                "value": ";",
                                "valueText": ";",
                                "hasTrailingTrivia": true,
                                "hasTrailingNewLine": true,
                                "trailingTrivia": [
                                    {
                                        "kind": "NewLineTrivia",
                                        "text": "\r\n"
                                    }
                                ]
                            }
                        }
                    ],
                    "closeBraceToken": {
                        "kind": "CloseBraceToken",
                        "fullStart": 928,
                        "fullEnd": 935,
                        "start": 932,
                        "end": 933,
                        "fullWidth": 7,
                        "width": 1,
                        "text": "}",
                        "value": "}",
                        "valueText": "}",
                        "hasLeadingTrivia": true,
                        "hasTrailingTrivia": true,
                        "hasTrailingNewLine": true,
                        "leadingTrivia": [
                            {
                                "kind": "WhitespaceTrivia",
                                "text": "    "
                            }
                        ],
                        "trailingTrivia": [
                            {
                                "kind": "NewLineTrivia",
                                "text": "\r\n"
                            }
                        ]
                    }
                }
            },
            {
                "kind": "ExpressionStatement",
                "fullStart": 935,
                "fullEnd": 959,
                "start": 935,
                "end": 957,
                "fullWidth": 24,
                "width": 22,
                "expression": {
                    "kind": "InvocationExpression",
                    "fullStart": 935,
                    "fullEnd": 956,
                    "start": 935,
                    "end": 956,
                    "fullWidth": 21,
                    "width": 21,
                    "expression": {
                        "kind": "IdentifierName",
                        "fullStart": 935,
                        "fullEnd": 946,
                        "start": 935,
                        "end": 946,
                        "fullWidth": 11,
                        "width": 11,
                        "text": "runTestCase",
                        "value": "runTestCase",
                        "valueText": "runTestCase"
                    },
                    "argumentList": {
                        "kind": "ArgumentList",
                        "fullStart": 946,
                        "fullEnd": 956,
                        "start": 946,
                        "end": 956,
                        "fullWidth": 10,
                        "width": 10,
                        "openParenToken": {
                            "kind": "OpenParenToken",
                            "fullStart": 946,
                            "fullEnd": 947,
                            "start": 946,
                            "end": 947,
                            "fullWidth": 1,
                            "width": 1,
                            "text": "(",
                            "value": "(",
                            "valueText": "("
                        },
                        "arguments": [
                            {
                                "kind": "IdentifierName",
                                "fullStart": 947,
                                "fullEnd": 955,
                                "start": 947,
                                "end": 955,
                                "fullWidth": 8,
                                "width": 8,
                                "text": "testcase",
                                "value": "testcase",
                                "valueText": "testcase"
                            }
                        ],
                        "closeParenToken": {
                            "kind": "CloseParenToken",
                            "fullStart": 955,
                            "fullEnd": 956,
                            "start": 955,
                            "end": 956,
                            "fullWidth": 1,
                            "width": 1,
                            "text": ")",
                            "value": ")",
                            "valueText": ")"
                        }
                    }
                },
                "semicolonToken": {
                    "kind": "SemicolonToken",
                    "fullStart": 956,
                    "fullEnd": 959,
                    "start": 956,
                    "end": 957,
                    "fullWidth": 3,
                    "width": 1,
                    "text": ";",
                    "value": ";",
                    "valueText": ";",
                    "hasTrailingTrivia": true,
                    "hasTrailingNewLine": true,
                    "trailingTrivia": [
                        {
                            "kind": "NewLineTrivia",
                            "text": "\r\n"
                        }
                    ]
                }
            }
        ],
        "endOfFileToken": {
            "kind": "EndOfFileToken",
            "fullStart": 959,
            "fullEnd": 959,
            "start": 959,
            "end": 959,
            "fullWidth": 0,
            "width": 0,
            "text": ""
        }
    },
    "lineMap": {
        "lineStarts": [
            0,
            67,
            152,
            232,
            308,
            380,
            385,
            440,
            534,
            539,
            541,
            543,
            566,
            613,
            643,
            654,
            656,
            703,
            733,
            744,
            746,
            804,
            806,
            869,
            928,
            935,
            959
        ],
        "length": 959
    }
}<|MERGE_RESOLUTION|>--- conflicted
+++ resolved
@@ -1005,12 +1005,8 @@
                                         "start": 758,
                                         "end": 801,
                                         "fullWidth": 43,
-<<<<<<< HEAD
                                         "width": 43,
-                                        "identifier": {
-=======
                                         "propertyName": {
->>>>>>> 85e84683
                                             "kind": "IdentifierName",
                                             "fullStart": 758,
                                             "fullEnd": 762,
