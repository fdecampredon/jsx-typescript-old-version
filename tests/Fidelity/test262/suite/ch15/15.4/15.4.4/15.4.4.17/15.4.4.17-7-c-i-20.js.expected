{
    "isDeclaration": false,
    "languageVersion": "EcmaScript5",
    "parseOptions": {
        "allowAutomaticSemicolonInsertion": true
    },
    "sourceUnit": {
        "kind": "SourceUnit",
        "fullStart": 0,
        "fullEnd": 1180,
        "start": 623,
        "end": 1180,
        "fullWidth": 1180,
        "width": 557,
        "isIncrementallyUnusable": true,
        "moduleElements": [
            {
                "kind": "FunctionDeclaration",
                "fullStart": 0,
                "fullEnd": 1156,
                "start": 623,
                "end": 1154,
                "fullWidth": 1156,
                "width": 531,
                "isIncrementallyUnusable": true,
                "modifiers": [],
                "functionKeyword": {
                    "kind": "FunctionKeyword",
                    "fullStart": 0,
                    "fullEnd": 632,
                    "start": 623,
                    "end": 631,
                    "fullWidth": 632,
                    "width": 8,
                    "text": "function",
                    "value": "function",
                    "valueText": "function",
                    "hasLeadingTrivia": true,
                    "hasLeadingComment": true,
                    "hasLeadingNewLine": true,
                    "hasTrailingTrivia": true,
                    "leadingTrivia": [
                        {
                            "kind": "SingleLineCommentTrivia",
                            "text": "/// Copyright (c) 2012 Ecma International.  All rights reserved. "
                        },
                        {
                            "kind": "NewLineTrivia",
                            "text": "\r\n"
                        },
                        {
                            "kind": "SingleLineCommentTrivia",
                            "text": "/// Ecma International makes this code available under the terms and conditions set"
                        },
                        {
                            "kind": "NewLineTrivia",
                            "text": "\r\n"
                        },
                        {
                            "kind": "SingleLineCommentTrivia",
                            "text": "/// forth on http://hg.ecmascript.org/tests/test262/raw-file/tip/LICENSE (the "
                        },
                        {
                            "kind": "NewLineTrivia",
                            "text": "\r\n"
                        },
                        {
                            "kind": "SingleLineCommentTrivia",
                            "text": "/// \"Use Terms\").   Any redistribution of this code must retain the above "
                        },
                        {
                            "kind": "NewLineTrivia",
                            "text": "\r\n"
                        },
                        {
                            "kind": "SingleLineCommentTrivia",
                            "text": "/// copyright and this notice and otherwise comply with the Use Terms."
                        },
                        {
                            "kind": "NewLineTrivia",
                            "text": "\r\n"
                        },
                        {
                            "kind": "MultiLineCommentTrivia",
                            "text": "/**\r\n * @path ch15/15.4/15.4.4/15.4.4.17/15.4.4.17-7-c-i-20.js\r\n * @description Array.prototype.some - element to be retrieved is own accessor property without a get function that overrides an inherited accessor property on an Array\r\n */"
                        },
                        {
                            "kind": "NewLineTrivia",
                            "text": "\r\n"
                        },
                        {
                            "kind": "NewLineTrivia",
                            "text": "\r\n"
                        },
                        {
                            "kind": "NewLineTrivia",
                            "text": "\r\n"
                        }
                    ],
                    "trailingTrivia": [
                        {
                            "kind": "WhitespaceTrivia",
                            "text": " "
                        }
                    ]
                },
                "identifier": {
                    "kind": "IdentifierName",
                    "fullStart": 632,
                    "fullEnd": 640,
                    "start": 632,
                    "end": 640,
                    "fullWidth": 8,
                    "width": 8,
                    "text": "testcase",
                    "value": "testcase",
                    "valueText": "testcase"
                },
                "callSignature": {
                    "kind": "CallSignature",
                    "fullStart": 640,
                    "fullEnd": 643,
                    "start": 640,
                    "end": 642,
                    "fullWidth": 3,
                    "width": 2,
                    "parameterList": {
                        "kind": "ParameterList",
                        "fullStart": 640,
                        "fullEnd": 643,
                        "start": 640,
                        "end": 642,
                        "fullWidth": 3,
                        "width": 2,
                        "openParenToken": {
                            "kind": "OpenParenToken",
                            "fullStart": 640,
                            "fullEnd": 641,
                            "start": 640,
                            "end": 641,
                            "fullWidth": 1,
                            "width": 1,
                            "text": "(",
                            "value": "(",
                            "valueText": "("
                        },
                        "parameters": [],
                        "closeParenToken": {
                            "kind": "CloseParenToken",
                            "fullStart": 641,
                            "fullEnd": 643,
                            "start": 641,
                            "end": 642,
                            "fullWidth": 2,
                            "width": 1,
                            "text": ")",
                            "value": ")",
                            "valueText": ")",
                            "hasTrailingTrivia": true,
                            "trailingTrivia": [
                                {
                                    "kind": "WhitespaceTrivia",
                                    "text": " "
                                }
                            ]
                        }
                    }
                },
                "block": {
                    "kind": "Block",
                    "fullStart": 643,
                    "fullEnd": 1156,
                    "start": 643,
                    "end": 1154,
                    "fullWidth": 513,
                    "width": 511,
                    "isIncrementallyUnusable": true,
                    "openBraceToken": {
                        "kind": "OpenBraceToken",
                        "fullStart": 643,
                        "fullEnd": 646,
                        "start": 643,
                        "end": 644,
                        "fullWidth": 3,
                        "width": 1,
                        "text": "{",
                        "value": "{",
                        "valueText": "{",
                        "hasTrailingTrivia": true,
                        "hasTrailingNewLine": true,
                        "trailingTrivia": [
                            {
                                "kind": "NewLineTrivia",
                                "text": "\r\n"
                            }
                        ]
                    },
                    "statements": [
                        {
                            "kind": "FunctionDeclaration",
                            "fullStart": 646,
                            "fullEnd": 829,
                            "start": 656,
                            "end": 827,
                            "fullWidth": 183,
                            "width": 171,
                            "modifiers": [],
                            "functionKeyword": {
                                "kind": "FunctionKeyword",
                                "fullStart": 646,
                                "fullEnd": 665,
                                "start": 656,
                                "end": 664,
                                "fullWidth": 19,
                                "width": 8,
                                "text": "function",
                                "value": "function",
                                "valueText": "function",
                                "hasLeadingTrivia": true,
                                "hasLeadingNewLine": true,
                                "hasTrailingTrivia": true,
                                "leadingTrivia": [
                                    {
                                        "kind": "NewLineTrivia",
                                        "text": "\r\n"
                                    },
                                    {
                                        "kind": "WhitespaceTrivia",
                                        "text": "        "
                                    }
                                ],
                                "trailingTrivia": [
                                    {
                                        "kind": "WhitespaceTrivia",
                                        "text": " "
                                    }
                                ]
                            },
                            "identifier": {
                                "kind": "IdentifierName",
                                "fullStart": 665,
                                "fullEnd": 675,
                                "start": 665,
                                "end": 675,
                                "fullWidth": 10,
                                "width": 10,
                                "text": "callbackfn",
                                "value": "callbackfn",
                                "valueText": "callbackfn"
                            },
                            "callSignature": {
                                "kind": "CallSignature",
                                "fullStart": 675,
                                "fullEnd": 691,
                                "start": 675,
                                "end": 690,
                                "fullWidth": 16,
                                "width": 15,
                                "parameterList": {
                                    "kind": "ParameterList",
                                    "fullStart": 675,
                                    "fullEnd": 691,
                                    "start": 675,
                                    "end": 690,
                                    "fullWidth": 16,
                                    "width": 15,
                                    "openParenToken": {
                                        "kind": "OpenParenToken",
                                        "fullStart": 675,
                                        "fullEnd": 676,
                                        "start": 675,
                                        "end": 676,
                                        "fullWidth": 1,
                                        "width": 1,
                                        "text": "(",
                                        "value": "(",
                                        "valueText": "("
                                    },
                                    "parameters": [
                                        {
                                            "kind": "Parameter",
                                            "fullStart": 676,
                                            "fullEnd": 679,
                                            "start": 676,
                                            "end": 679,
                                            "fullWidth": 3,
<<<<<<< HEAD
                                            "width": 3,
=======
                                            "modifiers": [],
>>>>>>> e3c38734
                                            "identifier": {
                                                "kind": "IdentifierName",
                                                "fullStart": 676,
                                                "fullEnd": 679,
                                                "start": 676,
                                                "end": 679,
                                                "fullWidth": 3,
                                                "width": 3,
                                                "text": "val",
                                                "value": "val",
                                                "valueText": "val"
                                            }
                                        },
                                        {
                                            "kind": "CommaToken",
                                            "fullStart": 679,
                                            "fullEnd": 681,
                                            "start": 679,
                                            "end": 680,
                                            "fullWidth": 2,
                                            "width": 1,
                                            "text": ",",
                                            "value": ",",
                                            "valueText": ",",
                                            "hasTrailingTrivia": true,
                                            "trailingTrivia": [
                                                {
                                                    "kind": "WhitespaceTrivia",
                                                    "text": " "
                                                }
                                            ]
                                        },
                                        {
                                            "kind": "Parameter",
                                            "fullStart": 681,
                                            "fullEnd": 684,
                                            "start": 681,
                                            "end": 684,
                                            "fullWidth": 3,
<<<<<<< HEAD
                                            "width": 3,
=======
                                            "modifiers": [],
>>>>>>> e3c38734
                                            "identifier": {
                                                "kind": "IdentifierName",
                                                "fullStart": 681,
                                                "fullEnd": 684,
                                                "start": 681,
                                                "end": 684,
                                                "fullWidth": 3,
                                                "width": 3,
                                                "text": "idx",
                                                "value": "idx",
                                                "valueText": "idx"
                                            }
                                        },
                                        {
                                            "kind": "CommaToken",
                                            "fullStart": 684,
                                            "fullEnd": 686,
                                            "start": 684,
                                            "end": 685,
                                            "fullWidth": 2,
                                            "width": 1,
                                            "text": ",",
                                            "value": ",",
                                            "valueText": ",",
                                            "hasTrailingTrivia": true,
                                            "trailingTrivia": [
                                                {
                                                    "kind": "WhitespaceTrivia",
                                                    "text": " "
                                                }
                                            ]
                                        },
                                        {
                                            "kind": "Parameter",
                                            "fullStart": 686,
                                            "fullEnd": 689,
                                            "start": 686,
                                            "end": 689,
                                            "fullWidth": 3,
<<<<<<< HEAD
                                            "width": 3,
=======
                                            "modifiers": [],
>>>>>>> e3c38734
                                            "identifier": {
                                                "kind": "IdentifierName",
                                                "fullStart": 686,
                                                "fullEnd": 689,
                                                "start": 686,
                                                "end": 689,
                                                "fullWidth": 3,
                                                "width": 3,
                                                "text": "obj",
                                                "value": "obj",
                                                "valueText": "obj"
                                            }
                                        }
                                    ],
                                    "closeParenToken": {
                                        "kind": "CloseParenToken",
                                        "fullStart": 689,
                                        "fullEnd": 691,
                                        "start": 689,
                                        "end": 690,
                                        "fullWidth": 2,
                                        "width": 1,
                                        "text": ")",
                                        "value": ")",
                                        "valueText": ")",
                                        "hasTrailingTrivia": true,
                                        "trailingTrivia": [
                                            {
                                                "kind": "WhitespaceTrivia",
                                                "text": " "
                                            }
                                        ]
                                    }
                                }
                            },
                            "block": {
                                "kind": "Block",
                                "fullStart": 691,
                                "fullEnd": 829,
                                "start": 691,
                                "end": 827,
                                "fullWidth": 138,
                                "width": 136,
                                "openBraceToken": {
                                    "kind": "OpenBraceToken",
                                    "fullStart": 691,
                                    "fullEnd": 694,
                                    "start": 691,
                                    "end": 692,
                                    "fullWidth": 3,
                                    "width": 1,
                                    "text": "{",
                                    "value": "{",
                                    "valueText": "{",
                                    "hasTrailingTrivia": true,
                                    "hasTrailingNewLine": true,
                                    "trailingTrivia": [
                                        {
                                            "kind": "NewLineTrivia",
                                            "text": "\r\n"
                                        }
                                    ]
                                },
                                "statements": [
                                    {
                                        "kind": "IfStatement",
                                        "fullStart": 694,
                                        "fullEnd": 791,
                                        "start": 706,
                                        "end": 789,
                                        "fullWidth": 97,
                                        "width": 83,
                                        "ifKeyword": {
                                            "kind": "IfKeyword",
                                            "fullStart": 694,
                                            "fullEnd": 709,
                                            "start": 706,
                                            "end": 708,
                                            "fullWidth": 15,
                                            "width": 2,
                                            "text": "if",
                                            "value": "if",
                                            "valueText": "if",
                                            "hasLeadingTrivia": true,
                                            "hasTrailingTrivia": true,
                                            "leadingTrivia": [
                                                {
                                                    "kind": "WhitespaceTrivia",
                                                    "text": "            "
                                                }
                                            ],
                                            "trailingTrivia": [
                                                {
                                                    "kind": "WhitespaceTrivia",
                                                    "text": " "
                                                }
                                            ]
                                        },
                                        "openParenToken": {
                                            "kind": "OpenParenToken",
                                            "fullStart": 709,
                                            "fullEnd": 710,
                                            "start": 709,
                                            "end": 710,
                                            "fullWidth": 1,
                                            "width": 1,
                                            "text": "(",
                                            "value": "(",
                                            "valueText": "("
                                        },
                                        "condition": {
                                            "kind": "EqualsExpression",
                                            "fullStart": 710,
                                            "fullEnd": 719,
                                            "start": 710,
                                            "end": 719,
                                            "fullWidth": 9,
                                            "width": 9,
                                            "left": {
                                                "kind": "IdentifierName",
                                                "fullStart": 710,
                                                "fullEnd": 714,
                                                "start": 710,
                                                "end": 713,
                                                "fullWidth": 4,
                                                "width": 3,
                                                "text": "idx",
                                                "value": "idx",
                                                "valueText": "idx",
                                                "hasTrailingTrivia": true,
                                                "trailingTrivia": [
                                                    {
                                                        "kind": "WhitespaceTrivia",
                                                        "text": " "
                                                    }
                                                ]
                                            },
                                            "operatorToken": {
                                                "kind": "EqualsEqualsEqualsToken",
                                                "fullStart": 714,
                                                "fullEnd": 718,
                                                "start": 714,
                                                "end": 717,
                                                "fullWidth": 4,
                                                "width": 3,
                                                "text": "===",
                                                "value": "===",
                                                "valueText": "===",
                                                "hasTrailingTrivia": true,
                                                "trailingTrivia": [
                                                    {
                                                        "kind": "WhitespaceTrivia",
                                                        "text": " "
                                                    }
                                                ]
                                            },
                                            "right": {
                                                "kind": "NumericLiteral",
                                                "fullStart": 718,
                                                "fullEnd": 719,
                                                "start": 718,
                                                "end": 719,
                                                "fullWidth": 1,
                                                "width": 1,
                                                "text": "0",
                                                "value": 0,
                                                "valueText": "0"
                                            }
                                        },
                                        "closeParenToken": {
                                            "kind": "CloseParenToken",
                                            "fullStart": 719,
                                            "fullEnd": 721,
                                            "start": 719,
                                            "end": 720,
                                            "fullWidth": 2,
                                            "width": 1,
                                            "text": ")",
                                            "value": ")",
                                            "valueText": ")",
                                            "hasTrailingTrivia": true,
                                            "trailingTrivia": [
                                                {
                                                    "kind": "WhitespaceTrivia",
                                                    "text": " "
                                                }
                                            ]
                                        },
                                        "statement": {
                                            "kind": "Block",
                                            "fullStart": 721,
                                            "fullEnd": 791,
                                            "start": 721,
                                            "end": 789,
                                            "fullWidth": 70,
                                            "width": 68,
                                            "openBraceToken": {
                                                "kind": "OpenBraceToken",
                                                "fullStart": 721,
                                                "fullEnd": 724,
                                                "start": 721,
                                                "end": 722,
                                                "fullWidth": 3,
                                                "width": 1,
                                                "text": "{",
                                                "value": "{",
                                                "valueText": "{",
                                                "hasTrailingTrivia": true,
                                                "hasTrailingNewLine": true,
                                                "trailingTrivia": [
                                                    {
                                                        "kind": "NewLineTrivia",
                                                        "text": "\r\n"
                                                    }
                                                ]
                                            },
                                            "statements": [
                                                {
                                                    "kind": "ReturnStatement",
                                                    "fullStart": 724,
                                                    "fullEnd": 776,
                                                    "start": 740,
                                                    "end": 774,
                                                    "fullWidth": 52,
                                                    "width": 34,
                                                    "returnKeyword": {
                                                        "kind": "ReturnKeyword",
                                                        "fullStart": 724,
                                                        "fullEnd": 747,
                                                        "start": 740,
                                                        "end": 746,
                                                        "fullWidth": 23,
                                                        "width": 6,
                                                        "text": "return",
                                                        "value": "return",
                                                        "valueText": "return",
                                                        "hasLeadingTrivia": true,
                                                        "hasTrailingTrivia": true,
                                                        "leadingTrivia": [
                                                            {
                                                                "kind": "WhitespaceTrivia",
                                                                "text": "                "
                                                            }
                                                        ],
                                                        "trailingTrivia": [
                                                            {
                                                                "kind": "WhitespaceTrivia",
                                                                "text": " "
                                                            }
                                                        ]
                                                    },
                                                    "expression": {
                                                        "kind": "EqualsExpression",
                                                        "fullStart": 747,
                                                        "fullEnd": 773,
                                                        "start": 747,
                                                        "end": 773,
                                                        "fullWidth": 26,
                                                        "width": 26,
                                                        "left": {
                                                            "kind": "TypeOfExpression",
                                                            "fullStart": 747,
                                                            "fullEnd": 758,
                                                            "start": 747,
                                                            "end": 757,
                                                            "fullWidth": 11,
                                                            "width": 10,
                                                            "typeOfKeyword": {
                                                                "kind": "TypeOfKeyword",
                                                                "fullStart": 747,
                                                                "fullEnd": 754,
                                                                "start": 747,
                                                                "end": 753,
                                                                "fullWidth": 7,
                                                                "width": 6,
                                                                "text": "typeof",
                                                                "value": "typeof",
                                                                "valueText": "typeof",
                                                                "hasTrailingTrivia": true,
                                                                "trailingTrivia": [
                                                                    {
                                                                        "kind": "WhitespaceTrivia",
                                                                        "text": " "
                                                                    }
                                                                ]
                                                            },
                                                            "expression": {
                                                                "kind": "IdentifierName",
                                                                "fullStart": 754,
                                                                "fullEnd": 758,
                                                                "start": 754,
                                                                "end": 757,
                                                                "fullWidth": 4,
                                                                "width": 3,
                                                                "text": "val",
                                                                "value": "val",
                                                                "valueText": "val",
                                                                "hasTrailingTrivia": true,
                                                                "trailingTrivia": [
                                                                    {
                                                                        "kind": "WhitespaceTrivia",
                                                                        "text": " "
                                                                    }
                                                                ]
                                                            }
                                                        },
                                                        "operatorToken": {
                                                            "kind": "EqualsEqualsEqualsToken",
                                                            "fullStart": 758,
                                                            "fullEnd": 762,
                                                            "start": 758,
                                                            "end": 761,
                                                            "fullWidth": 4,
                                                            "width": 3,
                                                            "text": "===",
                                                            "value": "===",
                                                            "valueText": "===",
                                                            "hasTrailingTrivia": true,
                                                            "trailingTrivia": [
                                                                {
                                                                    "kind": "WhitespaceTrivia",
                                                                    "text": " "
                                                                }
                                                            ]
                                                        },
                                                        "right": {
                                                            "kind": "StringLiteral",
                                                            "fullStart": 762,
                                                            "fullEnd": 773,
                                                            "start": 762,
                                                            "end": 773,
                                                            "fullWidth": 11,
                                                            "width": 11,
                                                            "text": "\"undefined\"",
                                                            "value": "undefined",
                                                            "valueText": "undefined"
                                                        }
                                                    },
                                                    "semicolonToken": {
                                                        "kind": "SemicolonToken",
                                                        "fullStart": 773,
                                                        "fullEnd": 776,
                                                        "start": 773,
                                                        "end": 774,
                                                        "fullWidth": 3,
                                                        "width": 1,
                                                        "text": ";",
                                                        "value": ";",
                                                        "valueText": ";",
                                                        "hasTrailingTrivia": true,
                                                        "hasTrailingNewLine": true,
                                                        "trailingTrivia": [
                                                            {
                                                                "kind": "NewLineTrivia",
                                                                "text": "\r\n"
                                                            }
                                                        ]
                                                    }
                                                }
                                            ],
                                            "closeBraceToken": {
                                                "kind": "CloseBraceToken",
                                                "fullStart": 776,
                                                "fullEnd": 791,
                                                "start": 788,
                                                "end": 789,
                                                "fullWidth": 15,
                                                "width": 1,
                                                "text": "}",
                                                "value": "}",
                                                "valueText": "}",
                                                "hasLeadingTrivia": true,
                                                "hasTrailingTrivia": true,
                                                "hasTrailingNewLine": true,
                                                "leadingTrivia": [
                                                    {
                                                        "kind": "WhitespaceTrivia",
                                                        "text": "            "
                                                    }
                                                ],
                                                "trailingTrivia": [
                                                    {
                                                        "kind": "NewLineTrivia",
                                                        "text": "\r\n"
                                                    }
                                                ]
                                            }
                                        }
                                    },
                                    {
                                        "kind": "ReturnStatement",
                                        "fullStart": 791,
                                        "fullEnd": 818,
                                        "start": 803,
                                        "end": 816,
                                        "fullWidth": 27,
                                        "width": 13,
                                        "returnKeyword": {
                                            "kind": "ReturnKeyword",
                                            "fullStart": 791,
                                            "fullEnd": 810,
                                            "start": 803,
                                            "end": 809,
                                            "fullWidth": 19,
                                            "width": 6,
                                            "text": "return",
                                            "value": "return",
                                            "valueText": "return",
                                            "hasLeadingTrivia": true,
                                            "hasTrailingTrivia": true,
                                            "leadingTrivia": [
                                                {
                                                    "kind": "WhitespaceTrivia",
                                                    "text": "            "
                                                }
                                            ],
                                            "trailingTrivia": [
                                                {
                                                    "kind": "WhitespaceTrivia",
                                                    "text": " "
                                                }
                                            ]
                                        },
                                        "expression": {
                                            "kind": "FalseKeyword",
                                            "fullStart": 810,
                                            "fullEnd": 815,
                                            "start": 810,
                                            "end": 815,
                                            "fullWidth": 5,
                                            "width": 5,
                                            "text": "false",
                                            "value": false,
                                            "valueText": "false"
                                        },
                                        "semicolonToken": {
                                            "kind": "SemicolonToken",
                                            "fullStart": 815,
                                            "fullEnd": 818,
                                            "start": 815,
                                            "end": 816,
                                            "fullWidth": 3,
                                            "width": 1,
                                            "text": ";",
                                            "value": ";",
                                            "valueText": ";",
                                            "hasTrailingTrivia": true,
                                            "hasTrailingNewLine": true,
                                            "trailingTrivia": [
                                                {
                                                    "kind": "NewLineTrivia",
                                                    "text": "\r\n"
                                                }
                                            ]
                                        }
                                    }
                                ],
                                "closeBraceToken": {
                                    "kind": "CloseBraceToken",
                                    "fullStart": 818,
                                    "fullEnd": 829,
                                    "start": 826,
                                    "end": 827,
                                    "fullWidth": 11,
                                    "width": 1,
                                    "text": "}",
                                    "value": "}",
                                    "valueText": "}",
                                    "hasLeadingTrivia": true,
                                    "hasTrailingTrivia": true,
                                    "hasTrailingNewLine": true,
                                    "leadingTrivia": [
                                        {
                                            "kind": "WhitespaceTrivia",
                                            "text": "        "
                                        }
                                    ],
                                    "trailingTrivia": [
                                        {
                                            "kind": "NewLineTrivia",
                                            "text": "\r\n"
                                        }
                                    ]
                                }
                            }
                        },
                        {
                            "kind": "VariableStatement",
                            "fullStart": 829,
                            "fullEnd": 854,
                            "start": 839,
                            "end": 852,
                            "fullWidth": 25,
                            "width": 13,
                            "modifiers": [],
                            "variableDeclaration": {
                                "kind": "VariableDeclaration",
                                "fullStart": 829,
                                "fullEnd": 851,
                                "start": 839,
                                "end": 851,
                                "fullWidth": 22,
                                "width": 12,
                                "varKeyword": {
                                    "kind": "VarKeyword",
                                    "fullStart": 829,
                                    "fullEnd": 843,
                                    "start": 839,
                                    "end": 842,
                                    "fullWidth": 14,
                                    "width": 3,
                                    "text": "var",
                                    "value": "var",
                                    "valueText": "var",
                                    "hasLeadingTrivia": true,
                                    "hasLeadingNewLine": true,
                                    "hasTrailingTrivia": true,
                                    "leadingTrivia": [
                                        {
                                            "kind": "NewLineTrivia",
                                            "text": "\r\n"
                                        },
                                        {
                                            "kind": "WhitespaceTrivia",
                                            "text": "        "
                                        }
                                    ],
                                    "trailingTrivia": [
                                        {
                                            "kind": "WhitespaceTrivia",
                                            "text": " "
                                        }
                                    ]
                                },
                                "variableDeclarators": [
                                    {
                                        "kind": "VariableDeclarator",
                                        "fullStart": 843,
                                        "fullEnd": 851,
                                        "start": 843,
                                        "end": 851,
                                        "fullWidth": 8,
                                        "width": 8,
                                        "identifier": {
                                            "kind": "IdentifierName",
                                            "fullStart": 843,
                                            "fullEnd": 847,
                                            "start": 843,
                                            "end": 846,
                                            "fullWidth": 4,
                                            "width": 3,
                                            "text": "arr",
                                            "value": "arr",
                                            "valueText": "arr",
                                            "hasTrailingTrivia": true,
                                            "trailingTrivia": [
                                                {
                                                    "kind": "WhitespaceTrivia",
                                                    "text": " "
                                                }
                                            ]
                                        },
                                        "equalsValueClause": {
                                            "kind": "EqualsValueClause",
                                            "fullStart": 847,
                                            "fullEnd": 851,
                                            "start": 847,
                                            "end": 851,
                                            "fullWidth": 4,
                                            "width": 4,
                                            "equalsToken": {
                                                "kind": "EqualsToken",
                                                "fullStart": 847,
                                                "fullEnd": 849,
                                                "start": 847,
                                                "end": 848,
                                                "fullWidth": 2,
                                                "width": 1,
                                                "text": "=",
                                                "value": "=",
                                                "valueText": "=",
                                                "hasTrailingTrivia": true,
                                                "trailingTrivia": [
                                                    {
                                                        "kind": "WhitespaceTrivia",
                                                        "text": " "
                                                    }
                                                ]
                                            },
                                            "value": {
                                                "kind": "ArrayLiteralExpression",
                                                "fullStart": 849,
                                                "fullEnd": 851,
                                                "start": 849,
                                                "end": 851,
                                                "fullWidth": 2,
                                                "width": 2,
                                                "openBracketToken": {
                                                    "kind": "OpenBracketToken",
                                                    "fullStart": 849,
                                                    "fullEnd": 850,
                                                    "start": 849,
                                                    "end": 850,
                                                    "fullWidth": 1,
                                                    "width": 1,
                                                    "text": "[",
                                                    "value": "[",
                                                    "valueText": "["
                                                },
                                                "expressions": [],
                                                "closeBracketToken": {
                                                    "kind": "CloseBracketToken",
                                                    "fullStart": 850,
                                                    "fullEnd": 851,
                                                    "start": 850,
                                                    "end": 851,
                                                    "fullWidth": 1,
                                                    "width": 1,
                                                    "text": "]",
                                                    "value": "]",
                                                    "valueText": "]"
                                                }
                                            }
                                        }
                                    }
                                ]
                            },
                            "semicolonToken": {
                                "kind": "SemicolonToken",
                                "fullStart": 851,
                                "fullEnd": 854,
                                "start": 851,
                                "end": 852,
                                "fullWidth": 3,
                                "width": 1,
                                "text": ";",
                                "value": ";",
                                "valueText": ";",
                                "hasTrailingTrivia": true,
                                "hasTrailingNewLine": true,
                                "trailingTrivia": [
                                    {
                                        "kind": "NewLineTrivia",
                                        "text": "\r\n"
                                    }
                                ]
                            }
                        },
                        {
                            "kind": "ExpressionStatement",
                            "fullStart": 854,
                            "fullEnd": 979,
                            "start": 864,
                            "end": 977,
                            "fullWidth": 125,
                            "width": 113,
                            "isIncrementallyUnusable": true,
                            "expression": {
                                "kind": "InvocationExpression",
                                "fullStart": 854,
                                "fullEnd": 976,
                                "start": 864,
                                "end": 976,
                                "fullWidth": 122,
                                "width": 112,
                                "isIncrementallyUnusable": true,
                                "expression": {
                                    "kind": "MemberAccessExpression",
                                    "fullStart": 854,
                                    "fullEnd": 885,
                                    "start": 864,
                                    "end": 885,
                                    "fullWidth": 31,
                                    "width": 21,
                                    "expression": {
                                        "kind": "IdentifierName",
                                        "fullStart": 854,
                                        "fullEnd": 870,
                                        "start": 864,
                                        "end": 870,
                                        "fullWidth": 16,
                                        "width": 6,
                                        "text": "Object",
                                        "value": "Object",
                                        "valueText": "Object",
                                        "hasLeadingTrivia": true,
                                        "hasLeadingNewLine": true,
                                        "leadingTrivia": [
                                            {
                                                "kind": "NewLineTrivia",
                                                "text": "\r\n"
                                            },
                                            {
                                                "kind": "WhitespaceTrivia",
                                                "text": "        "
                                            }
                                        ]
                                    },
                                    "dotToken": {
                                        "kind": "DotToken",
                                        "fullStart": 870,
                                        "fullEnd": 871,
                                        "start": 870,
                                        "end": 871,
                                        "fullWidth": 1,
                                        "width": 1,
                                        "text": ".",
                                        "value": ".",
                                        "valueText": "."
                                    },
                                    "name": {
                                        "kind": "IdentifierName",
                                        "fullStart": 871,
                                        "fullEnd": 885,
                                        "start": 871,
                                        "end": 885,
                                        "fullWidth": 14,
                                        "width": 14,
                                        "text": "defineProperty",
                                        "value": "defineProperty",
                                        "valueText": "defineProperty"
                                    }
                                },
                                "argumentList": {
                                    "kind": "ArgumentList",
                                    "fullStart": 885,
                                    "fullEnd": 976,
                                    "start": 885,
                                    "end": 976,
                                    "fullWidth": 91,
                                    "width": 91,
                                    "isIncrementallyUnusable": true,
                                    "openParenToken": {
                                        "kind": "OpenParenToken",
                                        "fullStart": 885,
                                        "fullEnd": 886,
                                        "start": 885,
                                        "end": 886,
                                        "fullWidth": 1,
                                        "width": 1,
                                        "text": "(",
                                        "value": "(",
                                        "valueText": "("
                                    },
                                    "arguments": [
                                        {
                                            "kind": "IdentifierName",
                                            "fullStart": 886,
                                            "fullEnd": 889,
                                            "start": 886,
                                            "end": 889,
                                            "fullWidth": 3,
                                            "width": 3,
                                            "text": "arr",
                                            "value": "arr",
                                            "valueText": "arr"
                                        },
                                        {
                                            "kind": "CommaToken",
                                            "fullStart": 889,
                                            "fullEnd": 891,
                                            "start": 889,
                                            "end": 890,
                                            "fullWidth": 2,
                                            "width": 1,
                                            "text": ",",
                                            "value": ",",
                                            "valueText": ",",
                                            "hasTrailingTrivia": true,
                                            "trailingTrivia": [
                                                {
                                                    "kind": "WhitespaceTrivia",
                                                    "text": " "
                                                }
                                            ]
                                        },
                                        {
                                            "kind": "StringLiteral",
                                            "fullStart": 891,
                                            "fullEnd": 894,
                                            "start": 891,
                                            "end": 894,
                                            "fullWidth": 3,
                                            "width": 3,
                                            "text": "\"0\"",
                                            "value": "0",
                                            "valueText": "0"
                                        },
                                        {
                                            "kind": "CommaToken",
                                            "fullStart": 894,
                                            "fullEnd": 896,
                                            "start": 894,
                                            "end": 895,
                                            "fullWidth": 2,
                                            "width": 1,
                                            "text": ",",
                                            "value": ",",
                                            "valueText": ",",
                                            "hasTrailingTrivia": true,
                                            "trailingTrivia": [
                                                {
                                                    "kind": "WhitespaceTrivia",
                                                    "text": " "
                                                }
                                            ]
                                        },
                                        {
                                            "kind": "ObjectLiteralExpression",
                                            "fullStart": 896,
                                            "fullEnd": 975,
                                            "start": 896,
                                            "end": 975,
                                            "fullWidth": 79,
                                            "width": 79,
                                            "isIncrementallyUnusable": true,
                                            "openBraceToken": {
                                                "kind": "OpenBraceToken",
                                                "fullStart": 896,
                                                "fullEnd": 899,
                                                "start": 896,
                                                "end": 897,
                                                "fullWidth": 3,
                                                "width": 1,
                                                "text": "{",
                                                "value": "{",
                                                "valueText": "{",
                                                "hasTrailingTrivia": true,
                                                "hasTrailingNewLine": true,
                                                "trailingTrivia": [
                                                    {
                                                        "kind": "NewLineTrivia",
                                                        "text": "\r\n"
                                                    }
                                                ]
                                            },
                                            "propertyAssignments": [
                                                {
                                                    "kind": "SimplePropertyAssignment",
                                                    "fullStart": 899,
                                                    "fullEnd": 931,
                                                    "start": 911,
                                                    "end": 931,
                                                    "fullWidth": 32,
                                                    "width": 20,
                                                    "isIncrementallyUnusable": true,
                                                    "propertyName": {
                                                        "kind": "IdentifierName",
                                                        "fullStart": 899,
                                                        "fullEnd": 914,
                                                        "start": 911,
                                                        "end": 914,
                                                        "fullWidth": 15,
                                                        "width": 3,
                                                        "text": "set",
                                                        "value": "set",
                                                        "valueText": "set",
                                                        "hasLeadingTrivia": true,
                                                        "leadingTrivia": [
                                                            {
                                                                "kind": "WhitespaceTrivia",
                                                                "text": "            "
                                                            }
                                                        ]
                                                    },
                                                    "colonToken": {
                                                        "kind": "ColonToken",
                                                        "fullStart": 914,
                                                        "fullEnd": 916,
                                                        "start": 914,
                                                        "end": 915,
                                                        "fullWidth": 2,
                                                        "width": 1,
                                                        "text": ":",
                                                        "value": ":",
                                                        "valueText": ":",
                                                        "hasTrailingTrivia": true,
                                                        "trailingTrivia": [
                                                            {
                                                                "kind": "WhitespaceTrivia",
                                                                "text": " "
                                                            }
                                                        ]
                                                    },
                                                    "expression": {
                                                        "kind": "FunctionExpression",
                                                        "fullStart": 916,
                                                        "fullEnd": 931,
                                                        "start": 916,
                                                        "end": 931,
                                                        "fullWidth": 15,
                                                        "width": 15,
                                                        "functionKeyword": {
                                                            "kind": "FunctionKeyword",
                                                            "fullStart": 916,
                                                            "fullEnd": 925,
                                                            "start": 916,
                                                            "end": 924,
                                                            "fullWidth": 9,
                                                            "width": 8,
                                                            "text": "function",
                                                            "value": "function",
                                                            "valueText": "function",
                                                            "hasTrailingTrivia": true,
                                                            "trailingTrivia": [
                                                                {
                                                                    "kind": "WhitespaceTrivia",
                                                                    "text": " "
                                                                }
                                                            ]
                                                        },
                                                        "callSignature": {
                                                            "kind": "CallSignature",
                                                            "fullStart": 925,
                                                            "fullEnd": 928,
                                                            "start": 925,
                                                            "end": 927,
                                                            "fullWidth": 3,
                                                            "width": 2,
                                                            "parameterList": {
                                                                "kind": "ParameterList",
                                                                "fullStart": 925,
                                                                "fullEnd": 928,
                                                                "start": 925,
                                                                "end": 927,
                                                                "fullWidth": 3,
                                                                "width": 2,
                                                                "openParenToken": {
                                                                    "kind": "OpenParenToken",
                                                                    "fullStart": 925,
                                                                    "fullEnd": 926,
                                                                    "start": 925,
                                                                    "end": 926,
                                                                    "fullWidth": 1,
                                                                    "width": 1,
                                                                    "text": "(",
                                                                    "value": "(",
                                                                    "valueText": "("
                                                                },
                                                                "parameters": [],
                                                                "closeParenToken": {
                                                                    "kind": "CloseParenToken",
                                                                    "fullStart": 926,
                                                                    "fullEnd": 928,
                                                                    "start": 926,
                                                                    "end": 927,
                                                                    "fullWidth": 2,
                                                                    "width": 1,
                                                                    "text": ")",
                                                                    "value": ")",
                                                                    "valueText": ")",
                                                                    "hasTrailingTrivia": true,
                                                                    "trailingTrivia": [
                                                                        {
                                                                            "kind": "WhitespaceTrivia",
                                                                            "text": " "
                                                                        }
                                                                    ]
                                                                }
                                                            }
                                                        },
                                                        "block": {
                                                            "kind": "Block",
                                                            "fullStart": 928,
                                                            "fullEnd": 931,
                                                            "start": 928,
                                                            "end": 931,
                                                            "fullWidth": 3,
                                                            "width": 3,
                                                            "openBraceToken": {
                                                                "kind": "OpenBraceToken",
                                                                "fullStart": 928,
                                                                "fullEnd": 930,
                                                                "start": 928,
                                                                "end": 929,
                                                                "fullWidth": 2,
                                                                "width": 1,
                                                                "text": "{",
                                                                "value": "{",
                                                                "valueText": "{",
                                                                "hasTrailingTrivia": true,
                                                                "trailingTrivia": [
                                                                    {
                                                                        "kind": "WhitespaceTrivia",
                                                                        "text": " "
                                                                    }
                                                                ]
                                                            },
                                                            "statements": [],
                                                            "closeBraceToken": {
                                                                "kind": "CloseBraceToken",
                                                                "fullStart": 930,
                                                                "fullEnd": 931,
                                                                "start": 930,
                                                                "end": 931,
                                                                "fullWidth": 1,
                                                                "width": 1,
                                                                "text": "}",
                                                                "value": "}",
                                                                "valueText": "}"
                                                            }
                                                        }
                                                    }
                                                },
                                                {
                                                    "kind": "CommaToken",
                                                    "fullStart": 931,
                                                    "fullEnd": 934,
                                                    "start": 931,
                                                    "end": 932,
                                                    "fullWidth": 3,
                                                    "width": 1,
                                                    "text": ",",
                                                    "value": ",",
                                                    "valueText": ",",
                                                    "hasTrailingTrivia": true,
                                                    "hasTrailingNewLine": true,
                                                    "trailingTrivia": [
                                                        {
                                                            "kind": "NewLineTrivia",
                                                            "text": "\r\n"
                                                        }
                                                    ]
                                                },
                                                {
                                                    "kind": "SimplePropertyAssignment",
                                                    "fullStart": 934,
                                                    "fullEnd": 966,
                                                    "start": 946,
                                                    "end": 964,
                                                    "fullWidth": 32,
                                                    "width": 18,
                                                    "propertyName": {
                                                        "kind": "IdentifierName",
                                                        "fullStart": 934,
                                                        "fullEnd": 958,
                                                        "start": 946,
                                                        "end": 958,
                                                        "fullWidth": 24,
                                                        "width": 12,
                                                        "text": "configurable",
                                                        "value": "configurable",
                                                        "valueText": "configurable",
                                                        "hasLeadingTrivia": true,
                                                        "leadingTrivia": [
                                                            {
                                                                "kind": "WhitespaceTrivia",
                                                                "text": "            "
                                                            }
                                                        ]
                                                    },
                                                    "colonToken": {
                                                        "kind": "ColonToken",
                                                        "fullStart": 958,
                                                        "fullEnd": 960,
                                                        "start": 958,
                                                        "end": 959,
                                                        "fullWidth": 2,
                                                        "width": 1,
                                                        "text": ":",
                                                        "value": ":",
                                                        "valueText": ":",
                                                        "hasTrailingTrivia": true,
                                                        "trailingTrivia": [
                                                            {
                                                                "kind": "WhitespaceTrivia",
                                                                "text": " "
                                                            }
                                                        ]
                                                    },
                                                    "expression": {
                                                        "kind": "TrueKeyword",
                                                        "fullStart": 960,
                                                        "fullEnd": 966,
                                                        "start": 960,
                                                        "end": 964,
                                                        "fullWidth": 6,
                                                        "width": 4,
                                                        "text": "true",
                                                        "value": true,
                                                        "valueText": "true",
                                                        "hasTrailingTrivia": true,
                                                        "hasTrailingNewLine": true,
                                                        "trailingTrivia": [
                                                            {
                                                                "kind": "NewLineTrivia",
                                                                "text": "\r\n"
                                                            }
                                                        ]
                                                    }
                                                }
                                            ],
                                            "closeBraceToken": {
                                                "kind": "CloseBraceToken",
                                                "fullStart": 966,
                                                "fullEnd": 975,
                                                "start": 974,
                                                "end": 975,
                                                "fullWidth": 9,
                                                "width": 1,
                                                "text": "}",
                                                "value": "}",
                                                "valueText": "}",
                                                "hasLeadingTrivia": true,
                                                "leadingTrivia": [
                                                    {
                                                        "kind": "WhitespaceTrivia",
                                                        "text": "        "
                                                    }
                                                ]
                                            }
                                        }
                                    ],
                                    "closeParenToken": {
                                        "kind": "CloseParenToken",
                                        "fullStart": 975,
                                        "fullEnd": 976,
                                        "start": 975,
                                        "end": 976,
                                        "fullWidth": 1,
                                        "width": 1,
                                        "text": ")",
                                        "value": ")",
                                        "valueText": ")"
                                    }
                                }
                            },
                            "semicolonToken": {
                                "kind": "SemicolonToken",
                                "fullStart": 976,
                                "fullEnd": 979,
                                "start": 976,
                                "end": 977,
                                "fullWidth": 3,
                                "width": 1,
                                "text": ";",
                                "value": ";",
                                "valueText": ";",
                                "hasTrailingTrivia": true,
                                "hasTrailingNewLine": true,
                                "trailingTrivia": [
                                    {
                                        "kind": "NewLineTrivia",
                                        "text": "\r\n"
                                    }
                                ]
                            }
                        },
                        {
                            "kind": "TryStatement",
                            "fullStart": 979,
                            "fullEnd": 1149,
                            "start": 989,
                            "end": 1147,
                            "fullWidth": 170,
                            "width": 158,
                            "tryKeyword": {
                                "kind": "TryKeyword",
                                "fullStart": 979,
                                "fullEnd": 993,
                                "start": 989,
                                "end": 992,
                                "fullWidth": 14,
                                "width": 3,
                                "text": "try",
                                "value": "try",
                                "valueText": "try",
                                "hasLeadingTrivia": true,
                                "hasLeadingNewLine": true,
                                "hasTrailingTrivia": true,
                                "leadingTrivia": [
                                    {
                                        "kind": "NewLineTrivia",
                                        "text": "\r\n"
                                    },
                                    {
                                        "kind": "WhitespaceTrivia",
                                        "text": "        "
                                    }
                                ],
                                "trailingTrivia": [
                                    {
                                        "kind": "WhitespaceTrivia",
                                        "text": " "
                                    }
                                ]
                            },
                            "block": {
                                "kind": "Block",
                                "fullStart": 993,
                                "fullEnd": 1087,
                                "start": 993,
                                "end": 1086,
                                "fullWidth": 94,
                                "width": 93,
                                "openBraceToken": {
                                    "kind": "OpenBraceToken",
                                    "fullStart": 993,
                                    "fullEnd": 996,
                                    "start": 993,
                                    "end": 994,
                                    "fullWidth": 3,
                                    "width": 1,
                                    "text": "{",
                                    "value": "{",
                                    "valueText": "{",
                                    "hasTrailingTrivia": true,
                                    "hasTrailingNewLine": true,
                                    "trailingTrivia": [
                                        {
                                            "kind": "NewLineTrivia",
                                            "text": "\r\n"
                                        }
                                    ]
                                },
                                "statements": [
                                    {
                                        "kind": "ExpressionStatement",
                                        "fullStart": 996,
                                        "fullEnd": 1035,
                                        "start": 1008,
                                        "end": 1033,
                                        "fullWidth": 39,
                                        "width": 25,
                                        "expression": {
                                            "kind": "AssignmentExpression",
                                            "fullStart": 996,
                                            "fullEnd": 1032,
                                            "start": 1008,
                                            "end": 1032,
                                            "fullWidth": 36,
                                            "width": 24,
                                            "left": {
                                                "kind": "ElementAccessExpression",
                                                "fullStart": 996,
                                                "fullEnd": 1027,
                                                "start": 1008,
                                                "end": 1026,
                                                "fullWidth": 31,
                                                "width": 18,
                                                "expression": {
                                                    "kind": "MemberAccessExpression",
                                                    "fullStart": 996,
                                                    "fullEnd": 1023,
                                                    "start": 1008,
                                                    "end": 1023,
                                                    "fullWidth": 27,
                                                    "width": 15,
                                                    "expression": {
                                                        "kind": "IdentifierName",
                                                        "fullStart": 996,
                                                        "fullEnd": 1013,
                                                        "start": 1008,
                                                        "end": 1013,
                                                        "fullWidth": 17,
                                                        "width": 5,
                                                        "text": "Array",
                                                        "value": "Array",
                                                        "valueText": "Array",
                                                        "hasLeadingTrivia": true,
                                                        "leadingTrivia": [
                                                            {
                                                                "kind": "WhitespaceTrivia",
                                                                "text": "            "
                                                            }
                                                        ]
                                                    },
                                                    "dotToken": {
                                                        "kind": "DotToken",
                                                        "fullStart": 1013,
                                                        "fullEnd": 1014,
                                                        "start": 1013,
                                                        "end": 1014,
                                                        "fullWidth": 1,
                                                        "width": 1,
                                                        "text": ".",
                                                        "value": ".",
                                                        "valueText": "."
                                                    },
                                                    "name": {
                                                        "kind": "IdentifierName",
                                                        "fullStart": 1014,
                                                        "fullEnd": 1023,
                                                        "start": 1014,
                                                        "end": 1023,
                                                        "fullWidth": 9,
                                                        "width": 9,
                                                        "text": "prototype",
                                                        "value": "prototype",
                                                        "valueText": "prototype"
                                                    }
                                                },
                                                "openBracketToken": {
                                                    "kind": "OpenBracketToken",
                                                    "fullStart": 1023,
                                                    "fullEnd": 1024,
                                                    "start": 1023,
                                                    "end": 1024,
                                                    "fullWidth": 1,
                                                    "width": 1,
                                                    "text": "[",
                                                    "value": "[",
                                                    "valueText": "["
                                                },
                                                "argumentExpression": {
                                                    "kind": "NumericLiteral",
                                                    "fullStart": 1024,
                                                    "fullEnd": 1025,
                                                    "start": 1024,
                                                    "end": 1025,
                                                    "fullWidth": 1,
                                                    "width": 1,
                                                    "text": "0",
                                                    "value": 0,
                                                    "valueText": "0"
                                                },
                                                "closeBracketToken": {
                                                    "kind": "CloseBracketToken",
                                                    "fullStart": 1025,
                                                    "fullEnd": 1027,
                                                    "start": 1025,
                                                    "end": 1026,
                                                    "fullWidth": 2,
                                                    "width": 1,
                                                    "text": "]",
                                                    "value": "]",
                                                    "valueText": "]",
                                                    "hasTrailingTrivia": true,
                                                    "trailingTrivia": [
                                                        {
                                                            "kind": "WhitespaceTrivia",
                                                            "text": " "
                                                        }
                                                    ]
                                                }
                                            },
                                            "operatorToken": {
                                                "kind": "EqualsToken",
                                                "fullStart": 1027,
                                                "fullEnd": 1029,
                                                "start": 1027,
                                                "end": 1028,
                                                "fullWidth": 2,
                                                "width": 1,
                                                "text": "=",
                                                "value": "=",
                                                "valueText": "=",
                                                "hasTrailingTrivia": true,
                                                "trailingTrivia": [
                                                    {
                                                        "kind": "WhitespaceTrivia",
                                                        "text": " "
                                                    }
                                                ]
                                            },
                                            "right": {
                                                "kind": "NumericLiteral",
                                                "fullStart": 1029,
                                                "fullEnd": 1032,
                                                "start": 1029,
                                                "end": 1032,
                                                "fullWidth": 3,
                                                "width": 3,
                                                "text": "100",
                                                "value": 100,
                                                "valueText": "100"
                                            }
                                        },
                                        "semicolonToken": {
                                            "kind": "SemicolonToken",
                                            "fullStart": 1032,
                                            "fullEnd": 1035,
                                            "start": 1032,
                                            "end": 1033,
                                            "fullWidth": 3,
                                            "width": 1,
                                            "text": ";",
                                            "value": ";",
                                            "valueText": ";",
                                            "hasTrailingTrivia": true,
                                            "hasTrailingNewLine": true,
                                            "trailingTrivia": [
                                                {
                                                    "kind": "NewLineTrivia",
                                                    "text": "\r\n"
                                                }
                                            ]
                                        }
                                    },
                                    {
                                        "kind": "ReturnStatement",
                                        "fullStart": 1035,
                                        "fullEnd": 1077,
                                        "start": 1047,
                                        "end": 1075,
                                        "fullWidth": 42,
                                        "width": 28,
                                        "returnKeyword": {
                                            "kind": "ReturnKeyword",
                                            "fullStart": 1035,
                                            "fullEnd": 1054,
                                            "start": 1047,
                                            "end": 1053,
                                            "fullWidth": 19,
                                            "width": 6,
                                            "text": "return",
                                            "value": "return",
                                            "valueText": "return",
                                            "hasLeadingTrivia": true,
                                            "hasTrailingTrivia": true,
                                            "leadingTrivia": [
                                                {
                                                    "kind": "WhitespaceTrivia",
                                                    "text": "            "
                                                }
                                            ],
                                            "trailingTrivia": [
                                                {
                                                    "kind": "WhitespaceTrivia",
                                                    "text": " "
                                                }
                                            ]
                                        },
                                        "expression": {
                                            "kind": "InvocationExpression",
                                            "fullStart": 1054,
                                            "fullEnd": 1074,
                                            "start": 1054,
                                            "end": 1074,
                                            "fullWidth": 20,
                                            "width": 20,
                                            "expression": {
                                                "kind": "MemberAccessExpression",
                                                "fullStart": 1054,
                                                "fullEnd": 1062,
                                                "start": 1054,
                                                "end": 1062,
                                                "fullWidth": 8,
                                                "width": 8,
                                                "expression": {
                                                    "kind": "IdentifierName",
                                                    "fullStart": 1054,
                                                    "fullEnd": 1057,
                                                    "start": 1054,
                                                    "end": 1057,
                                                    "fullWidth": 3,
                                                    "width": 3,
                                                    "text": "arr",
                                                    "value": "arr",
                                                    "valueText": "arr"
                                                },
                                                "dotToken": {
                                                    "kind": "DotToken",
                                                    "fullStart": 1057,
                                                    "fullEnd": 1058,
                                                    "start": 1057,
                                                    "end": 1058,
                                                    "fullWidth": 1,
                                                    "width": 1,
                                                    "text": ".",
                                                    "value": ".",
                                                    "valueText": "."
                                                },
                                                "name": {
                                                    "kind": "IdentifierName",
                                                    "fullStart": 1058,
                                                    "fullEnd": 1062,
                                                    "start": 1058,
                                                    "end": 1062,
                                                    "fullWidth": 4,
                                                    "width": 4,
                                                    "text": "some",
                                                    "value": "some",
                                                    "valueText": "some"
                                                }
                                            },
                                            "argumentList": {
                                                "kind": "ArgumentList",
                                                "fullStart": 1062,
                                                "fullEnd": 1074,
                                                "start": 1062,
                                                "end": 1074,
                                                "fullWidth": 12,
                                                "width": 12,
                                                "openParenToken": {
                                                    "kind": "OpenParenToken",
                                                    "fullStart": 1062,
                                                    "fullEnd": 1063,
                                                    "start": 1062,
                                                    "end": 1063,
                                                    "fullWidth": 1,
                                                    "width": 1,
                                                    "text": "(",
                                                    "value": "(",
                                                    "valueText": "("
                                                },
                                                "arguments": [
                                                    {
                                                        "kind": "IdentifierName",
                                                        "fullStart": 1063,
                                                        "fullEnd": 1073,
                                                        "start": 1063,
                                                        "end": 1073,
                                                        "fullWidth": 10,
                                                        "width": 10,
                                                        "text": "callbackfn",
                                                        "value": "callbackfn",
                                                        "valueText": "callbackfn"
                                                    }
                                                ],
                                                "closeParenToken": {
                                                    "kind": "CloseParenToken",
                                                    "fullStart": 1073,
                                                    "fullEnd": 1074,
                                                    "start": 1073,
                                                    "end": 1074,
                                                    "fullWidth": 1,
                                                    "width": 1,
                                                    "text": ")",
                                                    "value": ")",
                                                    "valueText": ")"
                                                }
                                            }
                                        },
                                        "semicolonToken": {
                                            "kind": "SemicolonToken",
                                            "fullStart": 1074,
                                            "fullEnd": 1077,
                                            "start": 1074,
                                            "end": 1075,
                                            "fullWidth": 3,
                                            "width": 1,
                                            "text": ";",
                                            "value": ";",
                                            "valueText": ";",
                                            "hasTrailingTrivia": true,
                                            "hasTrailingNewLine": true,
                                            "trailingTrivia": [
                                                {
                                                    "kind": "NewLineTrivia",
                                                    "text": "\r\n"
                                                }
                                            ]
                                        }
                                    }
                                ],
                                "closeBraceToken": {
                                    "kind": "CloseBraceToken",
                                    "fullStart": 1077,
                                    "fullEnd": 1087,
                                    "start": 1085,
                                    "end": 1086,
                                    "fullWidth": 10,
                                    "width": 1,
                                    "text": "}",
                                    "value": "}",
                                    "valueText": "}",
                                    "hasLeadingTrivia": true,
                                    "hasTrailingTrivia": true,
                                    "leadingTrivia": [
                                        {
                                            "kind": "WhitespaceTrivia",
                                            "text": "        "
                                        }
                                    ],
                                    "trailingTrivia": [
                                        {
                                            "kind": "WhitespaceTrivia",
                                            "text": " "
                                        }
                                    ]
                                }
                            },
                            "finallyClause": {
                                "kind": "FinallyClause",
                                "fullStart": 1087,
                                "fullEnd": 1149,
                                "start": 1087,
                                "end": 1147,
                                "fullWidth": 62,
                                "width": 60,
                                "finallyKeyword": {
                                    "kind": "FinallyKeyword",
                                    "fullStart": 1087,
                                    "fullEnd": 1095,
                                    "start": 1087,
                                    "end": 1094,
                                    "fullWidth": 8,
                                    "width": 7,
                                    "text": "finally",
                                    "value": "finally",
                                    "valueText": "finally",
                                    "hasTrailingTrivia": true,
                                    "trailingTrivia": [
                                        {
                                            "kind": "WhitespaceTrivia",
                                            "text": " "
                                        }
                                    ]
                                },
                                "block": {
                                    "kind": "Block",
                                    "fullStart": 1095,
                                    "fullEnd": 1149,
                                    "start": 1095,
                                    "end": 1147,
                                    "fullWidth": 54,
                                    "width": 52,
                                    "openBraceToken": {
                                        "kind": "OpenBraceToken",
                                        "fullStart": 1095,
                                        "fullEnd": 1098,
                                        "start": 1095,
                                        "end": 1096,
                                        "fullWidth": 3,
                                        "width": 1,
                                        "text": "{",
                                        "value": "{",
                                        "valueText": "{",
                                        "hasTrailingTrivia": true,
                                        "hasTrailingNewLine": true,
                                        "trailingTrivia": [
                                            {
                                                "kind": "NewLineTrivia",
                                                "text": "\r\n"
                                            }
                                        ]
                                    },
                                    "statements": [
                                        {
                                            "kind": "ExpressionStatement",
                                            "fullStart": 1098,
                                            "fullEnd": 1138,
                                            "start": 1110,
                                            "end": 1136,
                                            "fullWidth": 40,
                                            "width": 26,
                                            "expression": {
                                                "kind": "DeleteExpression",
                                                "fullStart": 1098,
                                                "fullEnd": 1135,
                                                "start": 1110,
                                                "end": 1135,
                                                "fullWidth": 37,
                                                "width": 25,
                                                "deleteKeyword": {
                                                    "kind": "DeleteKeyword",
                                                    "fullStart": 1098,
                                                    "fullEnd": 1117,
                                                    "start": 1110,
                                                    "end": 1116,
                                                    "fullWidth": 19,
                                                    "width": 6,
                                                    "text": "delete",
                                                    "value": "delete",
                                                    "valueText": "delete",
                                                    "hasLeadingTrivia": true,
                                                    "hasTrailingTrivia": true,
                                                    "leadingTrivia": [
                                                        {
                                                            "kind": "WhitespaceTrivia",
                                                            "text": "            "
                                                        }
                                                    ],
                                                    "trailingTrivia": [
                                                        {
                                                            "kind": "WhitespaceTrivia",
                                                            "text": " "
                                                        }
                                                    ]
                                                },
                                                "expression": {
                                                    "kind": "ElementAccessExpression",
                                                    "fullStart": 1117,
                                                    "fullEnd": 1135,
                                                    "start": 1117,
                                                    "end": 1135,
                                                    "fullWidth": 18,
                                                    "width": 18,
                                                    "expression": {
                                                        "kind": "MemberAccessExpression",
                                                        "fullStart": 1117,
                                                        "fullEnd": 1132,
                                                        "start": 1117,
                                                        "end": 1132,
                                                        "fullWidth": 15,
                                                        "width": 15,
                                                        "expression": {
                                                            "kind": "IdentifierName",
                                                            "fullStart": 1117,
                                                            "fullEnd": 1122,
                                                            "start": 1117,
                                                            "end": 1122,
                                                            "fullWidth": 5,
                                                            "width": 5,
                                                            "text": "Array",
                                                            "value": "Array",
                                                            "valueText": "Array"
                                                        },
                                                        "dotToken": {
                                                            "kind": "DotToken",
                                                            "fullStart": 1122,
                                                            "fullEnd": 1123,
                                                            "start": 1122,
                                                            "end": 1123,
                                                            "fullWidth": 1,
                                                            "width": 1,
                                                            "text": ".",
                                                            "value": ".",
                                                            "valueText": "."
                                                        },
                                                        "name": {
                                                            "kind": "IdentifierName",
                                                            "fullStart": 1123,
                                                            "fullEnd": 1132,
                                                            "start": 1123,
                                                            "end": 1132,
                                                            "fullWidth": 9,
                                                            "width": 9,
                                                            "text": "prototype",
                                                            "value": "prototype",
                                                            "valueText": "prototype"
                                                        }
                                                    },
                                                    "openBracketToken": {
                                                        "kind": "OpenBracketToken",
                                                        "fullStart": 1132,
                                                        "fullEnd": 1133,
                                                        "start": 1132,
                                                        "end": 1133,
                                                        "fullWidth": 1,
                                                        "width": 1,
                                                        "text": "[",
                                                        "value": "[",
                                                        "valueText": "["
                                                    },
                                                    "argumentExpression": {
                                                        "kind": "NumericLiteral",
                                                        "fullStart": 1133,
                                                        "fullEnd": 1134,
                                                        "start": 1133,
                                                        "end": 1134,
                                                        "fullWidth": 1,
                                                        "width": 1,
                                                        "text": "0",
                                                        "value": 0,
                                                        "valueText": "0"
                                                    },
                                                    "closeBracketToken": {
                                                        "kind": "CloseBracketToken",
                                                        "fullStart": 1134,
                                                        "fullEnd": 1135,
                                                        "start": 1134,
                                                        "end": 1135,
                                                        "fullWidth": 1,
                                                        "width": 1,
                                                        "text": "]",
                                                        "value": "]",
                                                        "valueText": "]"
                                                    }
                                                }
                                            },
                                            "semicolonToken": {
                                                "kind": "SemicolonToken",
                                                "fullStart": 1135,
                                                "fullEnd": 1138,
                                                "start": 1135,
                                                "end": 1136,
                                                "fullWidth": 3,
                                                "width": 1,
                                                "text": ";",
                                                "value": ";",
                                                "valueText": ";",
                                                "hasTrailingTrivia": true,
                                                "hasTrailingNewLine": true,
                                                "trailingTrivia": [
                                                    {
                                                        "kind": "NewLineTrivia",
                                                        "text": "\r\n"
                                                    }
                                                ]
                                            }
                                        }
                                    ],
                                    "closeBraceToken": {
                                        "kind": "CloseBraceToken",
                                        "fullStart": 1138,
                                        "fullEnd": 1149,
                                        "start": 1146,
                                        "end": 1147,
                                        "fullWidth": 11,
                                        "width": 1,
                                        "text": "}",
                                        "value": "}",
                                        "valueText": "}",
                                        "hasLeadingTrivia": true,
                                        "hasTrailingTrivia": true,
                                        "hasTrailingNewLine": true,
                                        "leadingTrivia": [
                                            {
                                                "kind": "WhitespaceTrivia",
                                                "text": "        "
                                            }
                                        ],
                                        "trailingTrivia": [
                                            {
                                                "kind": "NewLineTrivia",
                                                "text": "\r\n"
                                            }
                                        ]
                                    }
                                }
                            }
                        }
                    ],
                    "closeBraceToken": {
                        "kind": "CloseBraceToken",
                        "fullStart": 1149,
                        "fullEnd": 1156,
                        "start": 1153,
                        "end": 1154,
                        "fullWidth": 7,
                        "width": 1,
                        "text": "}",
                        "value": "}",
                        "valueText": "}",
                        "hasLeadingTrivia": true,
                        "hasTrailingTrivia": true,
                        "hasTrailingNewLine": true,
                        "leadingTrivia": [
                            {
                                "kind": "WhitespaceTrivia",
                                "text": "    "
                            }
                        ],
                        "trailingTrivia": [
                            {
                                "kind": "NewLineTrivia",
                                "text": "\r\n"
                            }
                        ]
                    }
                }
            },
            {
                "kind": "ExpressionStatement",
                "fullStart": 1156,
                "fullEnd": 1180,
                "start": 1156,
                "end": 1178,
                "fullWidth": 24,
                "width": 22,
                "expression": {
                    "kind": "InvocationExpression",
                    "fullStart": 1156,
                    "fullEnd": 1177,
                    "start": 1156,
                    "end": 1177,
                    "fullWidth": 21,
                    "width": 21,
                    "expression": {
                        "kind": "IdentifierName",
                        "fullStart": 1156,
                        "fullEnd": 1167,
                        "start": 1156,
                        "end": 1167,
                        "fullWidth": 11,
                        "width": 11,
                        "text": "runTestCase",
                        "value": "runTestCase",
                        "valueText": "runTestCase"
                    },
                    "argumentList": {
                        "kind": "ArgumentList",
                        "fullStart": 1167,
                        "fullEnd": 1177,
                        "start": 1167,
                        "end": 1177,
                        "fullWidth": 10,
                        "width": 10,
                        "openParenToken": {
                            "kind": "OpenParenToken",
                            "fullStart": 1167,
                            "fullEnd": 1168,
                            "start": 1167,
                            "end": 1168,
                            "fullWidth": 1,
                            "width": 1,
                            "text": "(",
                            "value": "(",
                            "valueText": "("
                        },
                        "arguments": [
                            {
                                "kind": "IdentifierName",
                                "fullStart": 1168,
                                "fullEnd": 1176,
                                "start": 1168,
                                "end": 1176,
                                "fullWidth": 8,
                                "width": 8,
                                "text": "testcase",
                                "value": "testcase",
                                "valueText": "testcase"
                            }
                        ],
                        "closeParenToken": {
                            "kind": "CloseParenToken",
                            "fullStart": 1176,
                            "fullEnd": 1177,
                            "start": 1176,
                            "end": 1177,
                            "fullWidth": 1,
                            "width": 1,
                            "text": ")",
                            "value": ")",
                            "valueText": ")"
                        }
                    }
                },
                "semicolonToken": {
                    "kind": "SemicolonToken",
                    "fullStart": 1177,
                    "fullEnd": 1180,
                    "start": 1177,
                    "end": 1178,
                    "fullWidth": 3,
                    "width": 1,
                    "text": ";",
                    "value": ";",
                    "valueText": ";",
                    "hasTrailingTrivia": true,
                    "hasTrailingNewLine": true,
                    "trailingTrivia": [
                        {
                            "kind": "NewLineTrivia",
                            "text": "\r\n"
                        }
                    ]
                }
            }
        ],
        "endOfFileToken": {
            "kind": "EndOfFileToken",
            "fullStart": 1180,
            "fullEnd": 1180,
            "start": 1180,
            "end": 1180,
            "fullWidth": 0,
            "width": 0,
            "text": ""
        }
    },
    "lineMap": {
        "lineStarts": [
            0,
            67,
            152,
            232,
            308,
            380,
            385,
            444,
            614,
            619,
            621,
            623,
            646,
            648,
            694,
            724,
            776,
            791,
            818,
            829,
            831,
            854,
            856,
            899,
            934,
            966,
            979,
            981,
            996,
            1035,
            1077,
            1098,
            1138,
            1149,
            1156,
            1180
        ],
        "length": 1180
    }
}<|MERGE_RESOLUTION|>--- conflicted
+++ resolved
@@ -284,11 +284,8 @@
                                             "start": 676,
                                             "end": 679,
                                             "fullWidth": 3,
-<<<<<<< HEAD
                                             "width": 3,
-=======
                                             "modifiers": [],
->>>>>>> e3c38734
                                             "identifier": {
                                                 "kind": "IdentifierName",
                                                 "fullStart": 676,
@@ -328,11 +325,8 @@
                                             "start": 681,
                                             "end": 684,
                                             "fullWidth": 3,
-<<<<<<< HEAD
                                             "width": 3,
-=======
                                             "modifiers": [],
->>>>>>> e3c38734
                                             "identifier": {
                                                 "kind": "IdentifierName",
                                                 "fullStart": 681,
@@ -372,11 +366,8 @@
                                             "start": 686,
                                             "end": 689,
                                             "fullWidth": 3,
-<<<<<<< HEAD
                                             "width": 3,
-=======
                                             "modifiers": [],
->>>>>>> e3c38734
                                             "identifier": {
                                                 "kind": "IdentifierName",
                                                 "fullStart": 686,
