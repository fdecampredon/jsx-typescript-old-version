--- conflicted
+++ resolved
@@ -245,12 +245,8 @@
                                         "start": 540,
                                         "end": 564,
                                         "fullWidth": 24,
-<<<<<<< HEAD
                                         "width": 24,
-                                        "identifier": {
-=======
                                         "propertyName": {
->>>>>>> 85e84683
                                             "kind": "IdentifierName",
                                             "fullStart": 540,
                                             "fullEnd": 542,
