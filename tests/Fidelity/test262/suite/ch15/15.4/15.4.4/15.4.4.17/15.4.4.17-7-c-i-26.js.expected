--- conflicted
+++ resolved
@@ -557,11 +557,8 @@
                                             "start": 748,
                                             "end": 751,
                                             "fullWidth": 3,
-<<<<<<< HEAD
                                             "width": 3,
-=======
                                             "modifiers": [],
->>>>>>> e3c38734
                                             "identifier": {
                                                 "kind": "IdentifierName",
                                                 "fullStart": 748,
@@ -601,11 +598,8 @@
                                             "start": 753,
                                             "end": 756,
                                             "fullWidth": 3,
-<<<<<<< HEAD
                                             "width": 3,
-=======
                                             "modifiers": [],
->>>>>>> e3c38734
                                             "identifier": {
                                                 "kind": "IdentifierName",
                                                 "fullStart": 753,
@@ -645,11 +639,8 @@
                                             "start": 758,
                                             "end": 761,
                                             "fullWidth": 3,
-<<<<<<< HEAD
                                             "width": 3,
-=======
                                             "modifiers": [],
->>>>>>> e3c38734
                                             "identifier": {
                                                 "kind": "IdentifierName",
                                                 "fullStart": 758,
@@ -1932,11 +1923,8 @@
                                                                 "start": 1094,
                                                                 "end": 1095,
                                                                 "fullWidth": 1,
-<<<<<<< HEAD
                                                                 "width": 1,
-=======
                                                                 "modifiers": [],
->>>>>>> e3c38734
                                                                 "identifier": {
                                                                     "kind": "IdentifierName",
                                                                     "fullStart": 1094,
@@ -1976,11 +1964,8 @@
                                                                 "start": 1097,
                                                                 "end": 1098,
                                                                 "fullWidth": 1,
-<<<<<<< HEAD
                                                                 "width": 1,
-=======
                                                                 "modifiers": [],
->>>>>>> e3c38734
                                                                 "identifier": {
                                                                     "kind": "IdentifierName",
                                                                     "fullStart": 1097,
