--- conflicted
+++ resolved
@@ -1005,12 +1005,8 @@
                                         "start": 767,
                                         "end": 790,
                                         "fullWidth": 23,
-<<<<<<< HEAD
                                         "width": 23,
-                                        "identifier": {
-=======
                                         "propertyName": {
->>>>>>> 85e84683
                                             "kind": "IdentifierName",
                                             "fullStart": 767,
                                             "fullEnd": 783,
@@ -1149,12 +1145,8 @@
                                         "start": 807,
                                         "end": 1057,
                                         "fullWidth": 250,
-<<<<<<< HEAD
                                         "width": 250,
-                                        "identifier": {
-=======
                                         "propertyName": {
->>>>>>> 85e84683
                                             "kind": "IdentifierName",
                                             "fullStart": 807,
                                             "fullEnd": 811,
