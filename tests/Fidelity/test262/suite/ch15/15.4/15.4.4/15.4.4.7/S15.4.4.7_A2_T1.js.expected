--- conflicted
+++ resolved
@@ -95,12 +95,8 @@
                             "start": 487,
                             "end": 495,
                             "fullWidth": 8,
-<<<<<<< HEAD
                             "width": 8,
-                            "identifier": {
-=======
                             "propertyName": {
->>>>>>> 85e84683
                                 "kind": "IdentifierName",
                                 "fullStart": 487,
                                 "fullEnd": 491,
@@ -938,12 +934,8 @@
                                             "start": 677,
                                             "end": 696,
                                             "fullWidth": 19,
-<<<<<<< HEAD
                                             "width": 19,
-                                            "identifier": {
-=======
                                             "propertyName": {
->>>>>>> 85e84683
                                                 "kind": "IdentifierName",
                                                 "fullStart": 677,
                                                 "fullEnd": 682,
@@ -2645,12 +2637,8 @@
                             "start": 1210,
                             "end": 1229,
                             "fullWidth": 19,
-<<<<<<< HEAD
                             "width": 19,
-                            "identifier": {
-=======
                             "propertyName": {
->>>>>>> 85e84683
                                 "kind": "IdentifierName",
                                 "fullStart": 1210,
                                 "fullEnd": 1215,
@@ -4296,12 +4284,8 @@
                             "start": 1769,
                             "end": 1788,
                             "fullWidth": 19,
-<<<<<<< HEAD
                             "width": 19,
-                            "identifier": {
-=======
                             "propertyName": {
->>>>>>> 85e84683
                                 "kind": "IdentifierName",
                                 "fullStart": 1769,
                                 "fullEnd": 1774,
