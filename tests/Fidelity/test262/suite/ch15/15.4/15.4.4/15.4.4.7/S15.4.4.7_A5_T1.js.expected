--- conflicted
+++ resolved
@@ -655,12 +655,8 @@
                             "start": 466,
                             "end": 475,
                             "fullWidth": 9,
-<<<<<<< HEAD
                             "width": 9,
-                            "identifier": {
-=======
                             "propertyName": {
->>>>>>> 85e84683
                                 "kind": "IdentifierName",
                                 "fullStart": 466,
                                 "fullEnd": 468,
@@ -872,12 +868,8 @@
                             "start": 492,
                             "end": 508,
                             "fullWidth": 16,
-<<<<<<< HEAD
                             "width": 16,
-                            "identifier": {
-=======
                             "propertyName": {
->>>>>>> 85e84683
                                 "kind": "IdentifierName",
                                 "fullStart": 492,
                                 "fullEnd": 497,
