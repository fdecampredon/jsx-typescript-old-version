{
    "isDeclaration": false,
    "languageVersion": "EcmaScript5",
    "parseOptions": {
        "allowAutomaticSemicolonInsertion": true
    },
    "sourceUnit": {
        "kind": "SourceUnit",
        "fullStart": 0,
        "fullEnd": 1058,
        "start": 280,
        "end": 1058,
        "fullWidth": 1058,
        "width": 778,
        "moduleElements": [
            {
                "kind": "VariableStatement",
                "fullStart": 0,
                "fullEnd": 295,
                "start": 280,
                "end": 294,
                "fullWidth": 295,
                "width": 14,
                "modifiers": [],
                "variableDeclaration": {
                    "kind": "VariableDeclaration",
                    "fullStart": 0,
                    "fullEnd": 293,
                    "start": 280,
                    "end": 293,
                    "fullWidth": 293,
                    "width": 13,
                    "varKeyword": {
                        "kind": "VarKeyword",
                        "fullStart": 0,
                        "fullEnd": 284,
                        "start": 280,
                        "end": 283,
                        "fullWidth": 284,
                        "width": 3,
                        "text": "var",
                        "value": "var",
                        "valueText": "var",
                        "hasLeadingTrivia": true,
                        "hasLeadingComment": true,
                        "hasLeadingNewLine": true,
                        "hasTrailingTrivia": true,
                        "leadingTrivia": [
                            {
                                "kind": "SingleLineCommentTrivia",
                                "text": "// Copyright 2009 the Sputnik authors.  All rights reserved."
                            },
                            {
                                "kind": "NewLineTrivia",
                                "text": "\n"
                            },
                            {
                                "kind": "SingleLineCommentTrivia",
                                "text": "// This code is governed by the BSD license found in the LICENSE file."
                            },
                            {
                                "kind": "NewLineTrivia",
                                "text": "\n"
                            },
                            {
                                "kind": "NewLineTrivia",
                                "text": "\n"
                            },
                            {
                                "kind": "MultiLineCommentTrivia",
                                "text": "/**\n * Operator use ToInteger from deleteCount\n *\n * @path ch15/15.4/15.4.4/15.4.4.12/S15.4.4.12_A2.2_T2.js\n * @description deleteCount = NaN\n */"
                            },
                            {
                                "kind": "NewLineTrivia",
                                "text": "\n"
                            },
                            {
                                "kind": "NewLineTrivia",
                                "text": "\n"
                            }
                        ],
                        "trailingTrivia": [
                            {
                                "kind": "WhitespaceTrivia",
                                "text": " "
                            }
                        ]
                    },
                    "variableDeclarators": [
                        {
                            "kind": "VariableDeclarator",
                            "fullStart": 284,
                            "fullEnd": 293,
                            "start": 284,
                            "end": 293,
                            "fullWidth": 9,
<<<<<<< HEAD
                            "width": 9,
                            "identifier": {
=======
                            "propertyName": {
>>>>>>> 85e84683
                                "kind": "IdentifierName",
                                "fullStart": 284,
                                "fullEnd": 286,
                                "start": 284,
                                "end": 285,
                                "fullWidth": 2,
                                "width": 1,
                                "text": "x",
                                "value": "x",
                                "valueText": "x",
                                "hasTrailingTrivia": true,
                                "trailingTrivia": [
                                    {
                                        "kind": "WhitespaceTrivia",
                                        "text": " "
                                    }
                                ]
                            },
                            "equalsValueClause": {
                                "kind": "EqualsValueClause",
                                "fullStart": 286,
                                "fullEnd": 293,
                                "start": 286,
                                "end": 293,
                                "fullWidth": 7,
                                "width": 7,
                                "equalsToken": {
                                    "kind": "EqualsToken",
                                    "fullStart": 286,
                                    "fullEnd": 288,
                                    "start": 286,
                                    "end": 287,
                                    "fullWidth": 2,
                                    "width": 1,
                                    "text": "=",
                                    "value": "=",
                                    "valueText": "=",
                                    "hasTrailingTrivia": true,
                                    "trailingTrivia": [
                                        {
                                            "kind": "WhitespaceTrivia",
                                            "text": " "
                                        }
                                    ]
                                },
                                "value": {
                                    "kind": "ArrayLiteralExpression",
                                    "fullStart": 288,
                                    "fullEnd": 293,
                                    "start": 288,
                                    "end": 293,
                                    "fullWidth": 5,
                                    "width": 5,
                                    "openBracketToken": {
                                        "kind": "OpenBracketToken",
                                        "fullStart": 288,
                                        "fullEnd": 289,
                                        "start": 288,
                                        "end": 289,
                                        "fullWidth": 1,
                                        "width": 1,
                                        "text": "[",
                                        "value": "[",
                                        "valueText": "["
                                    },
                                    "expressions": [
                                        {
                                            "kind": "NumericLiteral",
                                            "fullStart": 289,
                                            "fullEnd": 290,
                                            "start": 289,
                                            "end": 290,
                                            "fullWidth": 1,
                                            "width": 1,
                                            "text": "0",
                                            "value": 0,
                                            "valueText": "0"
                                        },
                                        {
                                            "kind": "CommaToken",
                                            "fullStart": 290,
                                            "fullEnd": 291,
                                            "start": 290,
                                            "end": 291,
                                            "fullWidth": 1,
                                            "width": 1,
                                            "text": ",",
                                            "value": ",",
                                            "valueText": ","
                                        },
                                        {
                                            "kind": "NumericLiteral",
                                            "fullStart": 291,
                                            "fullEnd": 292,
                                            "start": 291,
                                            "end": 292,
                                            "fullWidth": 1,
                                            "width": 1,
                                            "text": "1",
                                            "value": 1,
                                            "valueText": "1"
                                        }
                                    ],
                                    "closeBracketToken": {
                                        "kind": "CloseBracketToken",
                                        "fullStart": 292,
                                        "fullEnd": 293,
                                        "start": 292,
                                        "end": 293,
                                        "fullWidth": 1,
                                        "width": 1,
                                        "text": "]",
                                        "value": "]",
                                        "valueText": "]"
                                    }
                                }
                            }
                        }
                    ]
                },
                "semicolonToken": {
                    "kind": "SemicolonToken",
                    "fullStart": 293,
                    "fullEnd": 295,
                    "start": 293,
                    "end": 294,
                    "fullWidth": 2,
                    "width": 1,
                    "text": ";",
                    "value": ";",
                    "valueText": ";",
                    "hasTrailingTrivia": true,
                    "hasTrailingNewLine": true,
                    "trailingTrivia": [
                        {
                            "kind": "NewLineTrivia",
                            "text": "\n"
                        }
                    ]
                }
            },
            {
                "kind": "VariableStatement",
                "fullStart": 295,
                "fullEnd": 322,
                "start": 295,
                "end": 321,
                "fullWidth": 27,
                "width": 26,
                "modifiers": [],
                "variableDeclaration": {
                    "kind": "VariableDeclaration",
                    "fullStart": 295,
                    "fullEnd": 320,
                    "start": 295,
                    "end": 320,
                    "fullWidth": 25,
                    "width": 25,
                    "varKeyword": {
                        "kind": "VarKeyword",
                        "fullStart": 295,
                        "fullEnd": 299,
                        "start": 295,
                        "end": 298,
                        "fullWidth": 4,
                        "width": 3,
                        "text": "var",
                        "value": "var",
                        "valueText": "var",
                        "hasTrailingTrivia": true,
                        "trailingTrivia": [
                            {
                                "kind": "WhitespaceTrivia",
                                "text": " "
                            }
                        ]
                    },
                    "variableDeclarators": [
                        {
                            "kind": "VariableDeclarator",
                            "fullStart": 299,
                            "fullEnd": 320,
                            "start": 299,
                            "end": 320,
                            "fullWidth": 21,
<<<<<<< HEAD
                            "width": 21,
                            "identifier": {
=======
                            "propertyName": {
>>>>>>> 85e84683
                                "kind": "IdentifierName",
                                "fullStart": 299,
                                "fullEnd": 303,
                                "start": 299,
                                "end": 302,
                                "fullWidth": 4,
                                "width": 3,
                                "text": "arr",
                                "value": "arr",
                                "valueText": "arr",
                                "hasTrailingTrivia": true,
                                "trailingTrivia": [
                                    {
                                        "kind": "WhitespaceTrivia",
                                        "text": " "
                                    }
                                ]
                            },
                            "equalsValueClause": {
                                "kind": "EqualsValueClause",
                                "fullStart": 303,
                                "fullEnd": 320,
                                "start": 303,
                                "end": 320,
                                "fullWidth": 17,
                                "width": 17,
                                "equalsToken": {
                                    "kind": "EqualsToken",
                                    "fullStart": 303,
                                    "fullEnd": 305,
                                    "start": 303,
                                    "end": 304,
                                    "fullWidth": 2,
                                    "width": 1,
                                    "text": "=",
                                    "value": "=",
                                    "valueText": "=",
                                    "hasTrailingTrivia": true,
                                    "trailingTrivia": [
                                        {
                                            "kind": "WhitespaceTrivia",
                                            "text": " "
                                        }
                                    ]
                                },
                                "value": {
                                    "kind": "InvocationExpression",
                                    "fullStart": 305,
                                    "fullEnd": 320,
                                    "start": 305,
                                    "end": 320,
                                    "fullWidth": 15,
                                    "width": 15,
                                    "expression": {
                                        "kind": "MemberAccessExpression",
                                        "fullStart": 305,
                                        "fullEnd": 313,
                                        "start": 305,
                                        "end": 313,
                                        "fullWidth": 8,
                                        "width": 8,
                                        "expression": {
                                            "kind": "IdentifierName",
                                            "fullStart": 305,
                                            "fullEnd": 306,
                                            "start": 305,
                                            "end": 306,
                                            "fullWidth": 1,
                                            "width": 1,
                                            "text": "x",
                                            "value": "x",
                                            "valueText": "x"
                                        },
                                        "dotToken": {
                                            "kind": "DotToken",
                                            "fullStart": 306,
                                            "fullEnd": 307,
                                            "start": 306,
                                            "end": 307,
                                            "fullWidth": 1,
                                            "width": 1,
                                            "text": ".",
                                            "value": ".",
                                            "valueText": "."
                                        },
                                        "name": {
                                            "kind": "IdentifierName",
                                            "fullStart": 307,
                                            "fullEnd": 313,
                                            "start": 307,
                                            "end": 313,
                                            "fullWidth": 6,
                                            "width": 6,
                                            "text": "splice",
                                            "value": "splice",
                                            "valueText": "splice"
                                        }
                                    },
                                    "argumentList": {
                                        "kind": "ArgumentList",
                                        "fullStart": 313,
                                        "fullEnd": 320,
                                        "start": 313,
                                        "end": 320,
                                        "fullWidth": 7,
                                        "width": 7,
                                        "openParenToken": {
                                            "kind": "OpenParenToken",
                                            "fullStart": 313,
                                            "fullEnd": 314,
                                            "start": 313,
                                            "end": 314,
                                            "fullWidth": 1,
                                            "width": 1,
                                            "text": "(",
                                            "value": "(",
                                            "valueText": "("
                                        },
                                        "arguments": [
                                            {
                                                "kind": "NumericLiteral",
                                                "fullStart": 314,
                                                "fullEnd": 315,
                                                "start": 314,
                                                "end": 315,
                                                "fullWidth": 1,
                                                "width": 1,
                                                "text": "0",
                                                "value": 0,
                                                "valueText": "0"
                                            },
                                            {
                                                "kind": "CommaToken",
                                                "fullStart": 315,
                                                "fullEnd": 316,
                                                "start": 315,
                                                "end": 316,
                                                "fullWidth": 1,
                                                "width": 1,
                                                "text": ",",
                                                "value": ",",
                                                "valueText": ","
                                            },
                                            {
                                                "kind": "IdentifierName",
                                                "fullStart": 316,
                                                "fullEnd": 319,
                                                "start": 316,
                                                "end": 319,
                                                "fullWidth": 3,
                                                "width": 3,
                                                "text": "NaN",
                                                "value": "NaN",
                                                "valueText": "NaN"
                                            }
                                        ],
                                        "closeParenToken": {
                                            "kind": "CloseParenToken",
                                            "fullStart": 319,
                                            "fullEnd": 320,
                                            "start": 319,
                                            "end": 320,
                                            "fullWidth": 1,
                                            "width": 1,
                                            "text": ")",
                                            "value": ")",
                                            "valueText": ")"
                                        }
                                    }
                                }
                            }
                        }
                    ]
                },
                "semicolonToken": {
                    "kind": "SemicolonToken",
                    "fullStart": 320,
                    "fullEnd": 322,
                    "start": 320,
                    "end": 321,
                    "fullWidth": 2,
                    "width": 1,
                    "text": ";",
                    "value": ";",
                    "valueText": ";",
                    "hasTrailingTrivia": true,
                    "hasTrailingNewLine": true,
                    "trailingTrivia": [
                        {
                            "kind": "NewLineTrivia",
                            "text": "\n"
                        }
                    ]
                }
            },
            {
                "kind": "ExpressionStatement",
                "fullStart": 322,
                "fullEnd": 375,
                "start": 333,
                "end": 374,
                "fullWidth": 53,
                "width": 41,
                "expression": {
                    "kind": "AssignmentExpression",
                    "fullStart": 322,
                    "fullEnd": 373,
                    "start": 333,
                    "end": 373,
                    "fullWidth": 51,
                    "width": 40,
                    "left": {
                        "kind": "MemberAccessExpression",
                        "fullStart": 322,
                        "fullEnd": 346,
                        "start": 333,
                        "end": 345,
                        "fullWidth": 24,
                        "width": 12,
                        "expression": {
                            "kind": "IdentifierName",
                            "fullStart": 322,
                            "fullEnd": 336,
                            "start": 333,
                            "end": 336,
                            "fullWidth": 14,
                            "width": 3,
                            "text": "arr",
                            "value": "arr",
                            "valueText": "arr",
                            "hasLeadingTrivia": true,
                            "hasLeadingComment": true,
                            "hasLeadingNewLine": true,
                            "leadingTrivia": [
                                {
                                    "kind": "NewLineTrivia",
                                    "text": "\n"
                                },
                                {
                                    "kind": "SingleLineCommentTrivia",
                                    "text": "//CHECK#0"
                                },
                                {
                                    "kind": "NewLineTrivia",
                                    "text": "\n"
                                }
                            ]
                        },
                        "dotToken": {
                            "kind": "DotToken",
                            "fullStart": 336,
                            "fullEnd": 337,
                            "start": 336,
                            "end": 337,
                            "fullWidth": 1,
                            "width": 1,
                            "text": ".",
                            "value": ".",
                            "valueText": "."
                        },
                        "name": {
                            "kind": "IdentifierName",
                            "fullStart": 337,
                            "fullEnd": 346,
                            "start": 337,
                            "end": 345,
                            "fullWidth": 9,
                            "width": 8,
                            "text": "getClass",
                            "value": "getClass",
                            "valueText": "getClass",
                            "hasTrailingTrivia": true,
                            "trailingTrivia": [
                                {
                                    "kind": "WhitespaceTrivia",
                                    "text": " "
                                }
                            ]
                        }
                    },
                    "operatorToken": {
                        "kind": "EqualsToken",
                        "fullStart": 346,
                        "fullEnd": 348,
                        "start": 346,
                        "end": 347,
                        "fullWidth": 2,
                        "width": 1,
                        "text": "=",
                        "value": "=",
                        "valueText": "=",
                        "hasTrailingTrivia": true,
                        "trailingTrivia": [
                            {
                                "kind": "WhitespaceTrivia",
                                "text": " "
                            }
                        ]
                    },
                    "right": {
                        "kind": "MemberAccessExpression",
                        "fullStart": 348,
                        "fullEnd": 373,
                        "start": 348,
                        "end": 373,
                        "fullWidth": 25,
                        "width": 25,
                        "expression": {
                            "kind": "MemberAccessExpression",
                            "fullStart": 348,
                            "fullEnd": 364,
                            "start": 348,
                            "end": 364,
                            "fullWidth": 16,
                            "width": 16,
                            "expression": {
                                "kind": "IdentifierName",
                                "fullStart": 348,
                                "fullEnd": 354,
                                "start": 348,
                                "end": 354,
                                "fullWidth": 6,
                                "width": 6,
                                "text": "Object",
                                "value": "Object",
                                "valueText": "Object"
                            },
                            "dotToken": {
                                "kind": "DotToken",
                                "fullStart": 354,
                                "fullEnd": 355,
                                "start": 354,
                                "end": 355,
                                "fullWidth": 1,
                                "width": 1,
                                "text": ".",
                                "value": ".",
                                "valueText": "."
                            },
                            "name": {
                                "kind": "IdentifierName",
                                "fullStart": 355,
                                "fullEnd": 364,
                                "start": 355,
                                "end": 364,
                                "fullWidth": 9,
                                "width": 9,
                                "text": "prototype",
                                "value": "prototype",
                                "valueText": "prototype"
                            }
                        },
                        "dotToken": {
                            "kind": "DotToken",
                            "fullStart": 364,
                            "fullEnd": 365,
                            "start": 364,
                            "end": 365,
                            "fullWidth": 1,
                            "width": 1,
                            "text": ".",
                            "value": ".",
                            "valueText": "."
                        },
                        "name": {
                            "kind": "IdentifierName",
                            "fullStart": 365,
                            "fullEnd": 373,
                            "start": 365,
                            "end": 373,
                            "fullWidth": 8,
                            "width": 8,
                            "text": "toString",
                            "value": "toString",
                            "valueText": "toString"
                        }
                    }
                },
                "semicolonToken": {
                    "kind": "SemicolonToken",
                    "fullStart": 373,
                    "fullEnd": 375,
                    "start": 373,
                    "end": 374,
                    "fullWidth": 2,
                    "width": 1,
                    "text": ";",
                    "value": ";",
                    "valueText": ";",
                    "hasTrailingTrivia": true,
                    "hasTrailingNewLine": true,
                    "trailingTrivia": [
                        {
                            "kind": "NewLineTrivia",
                            "text": "\n"
                        }
                    ]
                }
            },
            {
                "kind": "IfStatement",
                "fullStart": 375,
                "fullEnd": 538,
                "start": 375,
                "end": 537,
                "fullWidth": 163,
                "width": 162,
                "ifKeyword": {
                    "kind": "IfKeyword",
                    "fullStart": 375,
                    "fullEnd": 378,
                    "start": 375,
                    "end": 377,
                    "fullWidth": 3,
                    "width": 2,
                    "text": "if",
                    "value": "if",
                    "valueText": "if",
                    "hasTrailingTrivia": true,
                    "trailingTrivia": [
                        {
                            "kind": "WhitespaceTrivia",
                            "text": " "
                        }
                    ]
                },
                "openParenToken": {
                    "kind": "OpenParenToken",
                    "fullStart": 378,
                    "fullEnd": 379,
                    "start": 378,
                    "end": 379,
                    "fullWidth": 1,
                    "width": 1,
                    "text": "(",
                    "value": "(",
                    "valueText": "("
                },
                "condition": {
                    "kind": "NotEqualsExpression",
                    "fullStart": 379,
                    "fullEnd": 424,
                    "start": 379,
                    "end": 424,
                    "fullWidth": 45,
                    "width": 45,
                    "left": {
                        "kind": "InvocationExpression",
                        "fullStart": 379,
                        "fullEnd": 394,
                        "start": 379,
                        "end": 393,
                        "fullWidth": 15,
                        "width": 14,
                        "expression": {
                            "kind": "MemberAccessExpression",
                            "fullStart": 379,
                            "fullEnd": 391,
                            "start": 379,
                            "end": 391,
                            "fullWidth": 12,
                            "width": 12,
                            "expression": {
                                "kind": "IdentifierName",
                                "fullStart": 379,
                                "fullEnd": 382,
                                "start": 379,
                                "end": 382,
                                "fullWidth": 3,
                                "width": 3,
                                "text": "arr",
                                "value": "arr",
                                "valueText": "arr"
                            },
                            "dotToken": {
                                "kind": "DotToken",
                                "fullStart": 382,
                                "fullEnd": 383,
                                "start": 382,
                                "end": 383,
                                "fullWidth": 1,
                                "width": 1,
                                "text": ".",
                                "value": ".",
                                "valueText": "."
                            },
                            "name": {
                                "kind": "IdentifierName",
                                "fullStart": 383,
                                "fullEnd": 391,
                                "start": 383,
                                "end": 391,
                                "fullWidth": 8,
                                "width": 8,
                                "text": "getClass",
                                "value": "getClass",
                                "valueText": "getClass"
                            }
                        },
                        "argumentList": {
                            "kind": "ArgumentList",
                            "fullStart": 391,
                            "fullEnd": 394,
                            "start": 391,
                            "end": 393,
                            "fullWidth": 3,
                            "width": 2,
                            "openParenToken": {
                                "kind": "OpenParenToken",
                                "fullStart": 391,
                                "fullEnd": 392,
                                "start": 391,
                                "end": 392,
                                "fullWidth": 1,
                                "width": 1,
                                "text": "(",
                                "value": "(",
                                "valueText": "("
                            },
                            "arguments": [],
                            "closeParenToken": {
                                "kind": "CloseParenToken",
                                "fullStart": 392,
                                "fullEnd": 394,
                                "start": 392,
                                "end": 393,
                                "fullWidth": 2,
                                "width": 1,
                                "text": ")",
                                "value": ")",
                                "valueText": ")",
                                "hasTrailingTrivia": true,
                                "trailingTrivia": [
                                    {
                                        "kind": "WhitespaceTrivia",
                                        "text": " "
                                    }
                                ]
                            }
                        }
                    },
                    "operatorToken": {
                        "kind": "ExclamationEqualsEqualsToken",
                        "fullStart": 394,
                        "fullEnd": 398,
                        "start": 394,
                        "end": 397,
                        "fullWidth": 4,
                        "width": 3,
                        "text": "!==",
                        "value": "!==",
                        "valueText": "!==",
                        "hasTrailingTrivia": true,
                        "trailingTrivia": [
                            {
                                "kind": "WhitespaceTrivia",
                                "text": " "
                            }
                        ]
                    },
                    "right": {
                        "kind": "AddExpression",
                        "fullStart": 398,
                        "fullEnd": 424,
                        "start": 398,
                        "end": 424,
                        "fullWidth": 26,
                        "width": 26,
                        "left": {
                            "kind": "AddExpression",
                            "fullStart": 398,
                            "fullEnd": 419,
                            "start": 398,
                            "end": 418,
                            "fullWidth": 21,
                            "width": 20,
                            "left": {
                                "kind": "StringLiteral",
                                "fullStart": 398,
                                "fullEnd": 409,
                                "start": 398,
                                "end": 408,
                                "fullWidth": 11,
                                "width": 10,
                                "text": "\"[object \"",
                                "value": "[object ",
                                "valueText": "[object ",
                                "hasTrailingTrivia": true,
                                "trailingTrivia": [
                                    {
                                        "kind": "WhitespaceTrivia",
                                        "text": " "
                                    }
                                ]
                            },
                            "operatorToken": {
                                "kind": "PlusToken",
                                "fullStart": 409,
                                "fullEnd": 411,
                                "start": 409,
                                "end": 410,
                                "fullWidth": 2,
                                "width": 1,
                                "text": "+",
                                "value": "+",
                                "valueText": "+",
                                "hasTrailingTrivia": true,
                                "trailingTrivia": [
                                    {
                                        "kind": "WhitespaceTrivia",
                                        "text": " "
                                    }
                                ]
                            },
                            "right": {
                                "kind": "StringLiteral",
                                "fullStart": 411,
                                "fullEnd": 419,
                                "start": 411,
                                "end": 418,
                                "fullWidth": 8,
                                "width": 7,
                                "text": "\"Array\"",
                                "value": "Array",
                                "valueText": "Array",
                                "hasTrailingTrivia": true,
                                "trailingTrivia": [
                                    {
                                        "kind": "WhitespaceTrivia",
                                        "text": " "
                                    }
                                ]
                            }
                        },
                        "operatorToken": {
                            "kind": "PlusToken",
                            "fullStart": 419,
                            "fullEnd": 421,
                            "start": 419,
                            "end": 420,
                            "fullWidth": 2,
                            "width": 1,
                            "text": "+",
                            "value": "+",
                            "valueText": "+",
                            "hasTrailingTrivia": true,
                            "trailingTrivia": [
                                {
                                    "kind": "WhitespaceTrivia",
                                    "text": " "
                                }
                            ]
                        },
                        "right": {
                            "kind": "StringLiteral",
                            "fullStart": 421,
                            "fullEnd": 424,
                            "start": 421,
                            "end": 424,
                            "fullWidth": 3,
                            "width": 3,
                            "text": "\"]\"",
                            "value": "]",
                            "valueText": "]"
                        }
                    }
                },
                "closeParenToken": {
                    "kind": "CloseParenToken",
                    "fullStart": 424,
                    "fullEnd": 426,
                    "start": 424,
                    "end": 425,
                    "fullWidth": 2,
                    "width": 1,
                    "text": ")",
                    "value": ")",
                    "valueText": ")",
                    "hasTrailingTrivia": true,
                    "trailingTrivia": [
                        {
                            "kind": "WhitespaceTrivia",
                            "text": " "
                        }
                    ]
                },
                "statement": {
                    "kind": "Block",
                    "fullStart": 426,
                    "fullEnd": 538,
                    "start": 426,
                    "end": 537,
                    "fullWidth": 112,
                    "width": 111,
                    "openBraceToken": {
                        "kind": "OpenBraceToken",
                        "fullStart": 426,
                        "fullEnd": 428,
                        "start": 426,
                        "end": 427,
                        "fullWidth": 2,
                        "width": 1,
                        "text": "{",
                        "value": "{",
                        "valueText": "{",
                        "hasTrailingTrivia": true,
                        "hasTrailingNewLine": true,
                        "trailingTrivia": [
                            {
                                "kind": "NewLineTrivia",
                                "text": "\n"
                            }
                        ]
                    },
                    "statements": [
                        {
                            "kind": "ExpressionStatement",
                            "fullStart": 428,
                            "fullEnd": 536,
                            "start": 430,
                            "end": 535,
                            "fullWidth": 108,
                            "width": 105,
                            "expression": {
                                "kind": "InvocationExpression",
                                "fullStart": 428,
                                "fullEnd": 534,
                                "start": 430,
                                "end": 534,
                                "fullWidth": 106,
                                "width": 104,
                                "expression": {
                                    "kind": "IdentifierName",
                                    "fullStart": 428,
                                    "fullEnd": 436,
                                    "start": 430,
                                    "end": 436,
                                    "fullWidth": 8,
                                    "width": 6,
                                    "text": "$ERROR",
                                    "value": "$ERROR",
                                    "valueText": "$ERROR",
                                    "hasLeadingTrivia": true,
                                    "leadingTrivia": [
                                        {
                                            "kind": "WhitespaceTrivia",
                                            "text": "  "
                                        }
                                    ]
                                },
                                "argumentList": {
                                    "kind": "ArgumentList",
                                    "fullStart": 436,
                                    "fullEnd": 534,
                                    "start": 436,
                                    "end": 534,
                                    "fullWidth": 98,
                                    "width": 98,
                                    "openParenToken": {
                                        "kind": "OpenParenToken",
                                        "fullStart": 436,
                                        "fullEnd": 437,
                                        "start": 436,
                                        "end": 437,
                                        "fullWidth": 1,
                                        "width": 1,
                                        "text": "(",
                                        "value": "(",
                                        "valueText": "("
                                    },
                                    "arguments": [
                                        {
                                            "kind": "AddExpression",
                                            "fullStart": 437,
                                            "fullEnd": 533,
                                            "start": 437,
                                            "end": 533,
                                            "fullWidth": 96,
                                            "width": 96,
                                            "left": {
                                                "kind": "StringLiteral",
                                                "fullStart": 437,
                                                "fullEnd": 515,
                                                "start": 437,
                                                "end": 514,
                                                "fullWidth": 78,
                                                "width": 77,
                                                "text": "'#0: var x = [0,1]; var arr = x.splice(0,NaN); arr is Array object. Actual: '",
                                                "value": "#0: var x = [0,1]; var arr = x.splice(0,NaN); arr is Array object. Actual: ",
                                                "valueText": "#0: var x = [0,1]; var arr = x.splice(0,NaN); arr is Array object. Actual: ",
                                                "hasTrailingTrivia": true,
                                                "trailingTrivia": [
                                                    {
                                                        "kind": "WhitespaceTrivia",
                                                        "text": " "
                                                    }
                                                ]
                                            },
                                            "operatorToken": {
                                                "kind": "PlusToken",
                                                "fullStart": 515,
                                                "fullEnd": 517,
                                                "start": 515,
                                                "end": 516,
                                                "fullWidth": 2,
                                                "width": 1,
                                                "text": "+",
                                                "value": "+",
                                                "valueText": "+",
                                                "hasTrailingTrivia": true,
                                                "trailingTrivia": [
                                                    {
                                                        "kind": "WhitespaceTrivia",
                                                        "text": " "
                                                    }
                                                ]
                                            },
                                            "right": {
                                                "kind": "ParenthesizedExpression",
                                                "fullStart": 517,
                                                "fullEnd": 533,
                                                "start": 517,
                                                "end": 533,
                                                "fullWidth": 16,
                                                "width": 16,
                                                "openParenToken": {
                                                    "kind": "OpenParenToken",
                                                    "fullStart": 517,
                                                    "fullEnd": 518,
                                                    "start": 517,
                                                    "end": 518,
                                                    "fullWidth": 1,
                                                    "width": 1,
                                                    "text": "(",
                                                    "value": "(",
                                                    "valueText": "("
                                                },
                                                "expression": {
                                                    "kind": "InvocationExpression",
                                                    "fullStart": 518,
                                                    "fullEnd": 532,
                                                    "start": 518,
                                                    "end": 532,
                                                    "fullWidth": 14,
                                                    "width": 14,
                                                    "expression": {
                                                        "kind": "MemberAccessExpression",
                                                        "fullStart": 518,
                                                        "fullEnd": 530,
                                                        "start": 518,
                                                        "end": 530,
                                                        "fullWidth": 12,
                                                        "width": 12,
                                                        "expression": {
                                                            "kind": "IdentifierName",
                                                            "fullStart": 518,
                                                            "fullEnd": 521,
                                                            "start": 518,
                                                            "end": 521,
                                                            "fullWidth": 3,
                                                            "width": 3,
                                                            "text": "arr",
                                                            "value": "arr",
                                                            "valueText": "arr"
                                                        },
                                                        "dotToken": {
                                                            "kind": "DotToken",
                                                            "fullStart": 521,
                                                            "fullEnd": 522,
                                                            "start": 521,
                                                            "end": 522,
                                                            "fullWidth": 1,
                                                            "width": 1,
                                                            "text": ".",
                                                            "value": ".",
                                                            "valueText": "."
                                                        },
                                                        "name": {
                                                            "kind": "IdentifierName",
                                                            "fullStart": 522,
                                                            "fullEnd": 530,
                                                            "start": 522,
                                                            "end": 530,
                                                            "fullWidth": 8,
                                                            "width": 8,
                                                            "text": "getClass",
                                                            "value": "getClass",
                                                            "valueText": "getClass"
                                                        }
                                                    },
                                                    "argumentList": {
                                                        "kind": "ArgumentList",
                                                        "fullStart": 530,
                                                        "fullEnd": 532,
                                                        "start": 530,
                                                        "end": 532,
                                                        "fullWidth": 2,
                                                        "width": 2,
                                                        "openParenToken": {
                                                            "kind": "OpenParenToken",
                                                            "fullStart": 530,
                                                            "fullEnd": 531,
                                                            "start": 530,
                                                            "end": 531,
                                                            "fullWidth": 1,
                                                            "width": 1,
                                                            "text": "(",
                                                            "value": "(",
                                                            "valueText": "("
                                                        },
                                                        "arguments": [],
                                                        "closeParenToken": {
                                                            "kind": "CloseParenToken",
                                                            "fullStart": 531,
                                                            "fullEnd": 532,
                                                            "start": 531,
                                                            "end": 532,
                                                            "fullWidth": 1,
                                                            "width": 1,
                                                            "text": ")",
                                                            "value": ")",
                                                            "valueText": ")"
                                                        }
                                                    }
                                                },
                                                "closeParenToken": {
                                                    "kind": "CloseParenToken",
                                                    "fullStart": 532,
                                                    "fullEnd": 533,
                                                    "start": 532,
                                                    "end": 533,
                                                    "fullWidth": 1,
                                                    "width": 1,
                                                    "text": ")",
                                                    "value": ")",
                                                    "valueText": ")"
                                                }
                                            }
                                        }
                                    ],
                                    "closeParenToken": {
                                        "kind": "CloseParenToken",
                                        "fullStart": 533,
                                        "fullEnd": 534,
                                        "start": 533,
                                        "end": 534,
                                        "fullWidth": 1,
                                        "width": 1,
                                        "text": ")",
                                        "value": ")",
                                        "valueText": ")"
                                    }
                                }
                            },
                            "semicolonToken": {
                                "kind": "SemicolonToken",
                                "fullStart": 534,
                                "fullEnd": 536,
                                "start": 534,
                                "end": 535,
                                "fullWidth": 2,
                                "width": 1,
                                "text": ";",
                                "value": ";",
                                "valueText": ";",
                                "hasTrailingTrivia": true,
                                "hasTrailingNewLine": true,
                                "trailingTrivia": [
                                    {
                                        "kind": "NewLineTrivia",
                                        "text": "\n"
                                    }
                                ]
                            }
                        }
                    ],
                    "closeBraceToken": {
                        "kind": "CloseBraceToken",
                        "fullStart": 536,
                        "fullEnd": 538,
                        "start": 536,
                        "end": 537,
                        "fullWidth": 2,
                        "width": 1,
                        "text": "}",
                        "value": "}",
                        "valueText": "}",
                        "hasTrailingTrivia": true,
                        "hasTrailingNewLine": true,
                        "trailingTrivia": [
                            {
                                "kind": "NewLineTrivia",
                                "text": "\n"
                            }
                        ]
                    }
                }
            },
            {
                "kind": "IfStatement",
                "fullStart": 538,
                "fullEnd": 679,
                "start": 549,
                "end": 675,
                "fullWidth": 141,
                "width": 126,
                "ifKeyword": {
                    "kind": "IfKeyword",
                    "fullStart": 538,
                    "fullEnd": 552,
                    "start": 549,
                    "end": 551,
                    "fullWidth": 14,
                    "width": 2,
                    "text": "if",
                    "value": "if",
                    "valueText": "if",
                    "hasLeadingTrivia": true,
                    "hasLeadingComment": true,
                    "hasLeadingNewLine": true,
                    "hasTrailingTrivia": true,
                    "leadingTrivia": [
                        {
                            "kind": "NewLineTrivia",
                            "text": "\n"
                        },
                        {
                            "kind": "SingleLineCommentTrivia",
                            "text": "//CHECK#1"
                        },
                        {
                            "kind": "NewLineTrivia",
                            "text": "\n"
                        }
                    ],
                    "trailingTrivia": [
                        {
                            "kind": "WhitespaceTrivia",
                            "text": " "
                        }
                    ]
                },
                "openParenToken": {
                    "kind": "OpenParenToken",
                    "fullStart": 552,
                    "fullEnd": 553,
                    "start": 552,
                    "end": 553,
                    "fullWidth": 1,
                    "width": 1,
                    "text": "(",
                    "value": "(",
                    "valueText": "("
                },
                "condition": {
                    "kind": "NotEqualsExpression",
                    "fullStart": 553,
                    "fullEnd": 569,
                    "start": 553,
                    "end": 569,
                    "fullWidth": 16,
                    "width": 16,
                    "left": {
                        "kind": "MemberAccessExpression",
                        "fullStart": 553,
                        "fullEnd": 564,
                        "start": 553,
                        "end": 563,
                        "fullWidth": 11,
                        "width": 10,
                        "expression": {
                            "kind": "IdentifierName",
                            "fullStart": 553,
                            "fullEnd": 556,
                            "start": 553,
                            "end": 556,
                            "fullWidth": 3,
                            "width": 3,
                            "text": "arr",
                            "value": "arr",
                            "valueText": "arr"
                        },
                        "dotToken": {
                            "kind": "DotToken",
                            "fullStart": 556,
                            "fullEnd": 557,
                            "start": 556,
                            "end": 557,
                            "fullWidth": 1,
                            "width": 1,
                            "text": ".",
                            "value": ".",
                            "valueText": "."
                        },
                        "name": {
                            "kind": "IdentifierName",
                            "fullStart": 557,
                            "fullEnd": 564,
                            "start": 557,
                            "end": 563,
                            "fullWidth": 7,
                            "width": 6,
                            "text": "length",
                            "value": "length",
                            "valueText": "length",
                            "hasTrailingTrivia": true,
                            "trailingTrivia": [
                                {
                                    "kind": "WhitespaceTrivia",
                                    "text": " "
                                }
                            ]
                        }
                    },
                    "operatorToken": {
                        "kind": "ExclamationEqualsEqualsToken",
                        "fullStart": 564,
                        "fullEnd": 568,
                        "start": 564,
                        "end": 567,
                        "fullWidth": 4,
                        "width": 3,
                        "text": "!==",
                        "value": "!==",
                        "valueText": "!==",
                        "hasTrailingTrivia": true,
                        "trailingTrivia": [
                            {
                                "kind": "WhitespaceTrivia",
                                "text": " "
                            }
                        ]
                    },
                    "right": {
                        "kind": "NumericLiteral",
                        "fullStart": 568,
                        "fullEnd": 569,
                        "start": 568,
                        "end": 569,
                        "fullWidth": 1,
                        "width": 1,
                        "text": "0",
                        "value": 0,
                        "valueText": "0"
                    }
                },
                "closeParenToken": {
                    "kind": "CloseParenToken",
                    "fullStart": 569,
                    "fullEnd": 571,
                    "start": 569,
                    "end": 570,
                    "fullWidth": 2,
                    "width": 1,
                    "text": ")",
                    "value": ")",
                    "valueText": ")",
                    "hasTrailingTrivia": true,
                    "trailingTrivia": [
                        {
                            "kind": "WhitespaceTrivia",
                            "text": " "
                        }
                    ]
                },
                "statement": {
                    "kind": "Block",
                    "fullStart": 571,
                    "fullEnd": 679,
                    "start": 571,
                    "end": 675,
                    "fullWidth": 108,
                    "width": 104,
                    "openBraceToken": {
                        "kind": "OpenBraceToken",
                        "fullStart": 571,
                        "fullEnd": 573,
                        "start": 571,
                        "end": 572,
                        "fullWidth": 2,
                        "width": 1,
                        "text": "{",
                        "value": "{",
                        "valueText": "{",
                        "hasTrailingTrivia": true,
                        "hasTrailingNewLine": true,
                        "trailingTrivia": [
                            {
                                "kind": "NewLineTrivia",
                                "text": "\n"
                            }
                        ]
                    },
                    "statements": [
                        {
                            "kind": "ExpressionStatement",
                            "fullStart": 573,
                            "fullEnd": 674,
                            "start": 575,
                            "end": 673,
                            "fullWidth": 101,
                            "width": 98,
                            "expression": {
                                "kind": "InvocationExpression",
                                "fullStart": 573,
                                "fullEnd": 672,
                                "start": 575,
                                "end": 672,
                                "fullWidth": 99,
                                "width": 97,
                                "expression": {
                                    "kind": "IdentifierName",
                                    "fullStart": 573,
                                    "fullEnd": 581,
                                    "start": 575,
                                    "end": 581,
                                    "fullWidth": 8,
                                    "width": 6,
                                    "text": "$ERROR",
                                    "value": "$ERROR",
                                    "valueText": "$ERROR",
                                    "hasLeadingTrivia": true,
                                    "leadingTrivia": [
                                        {
                                            "kind": "WhitespaceTrivia",
                                            "text": "  "
                                        }
                                    ]
                                },
                                "argumentList": {
                                    "kind": "ArgumentList",
                                    "fullStart": 581,
                                    "fullEnd": 672,
                                    "start": 581,
                                    "end": 672,
                                    "fullWidth": 91,
                                    "width": 91,
                                    "openParenToken": {
                                        "kind": "OpenParenToken",
                                        "fullStart": 581,
                                        "fullEnd": 582,
                                        "start": 581,
                                        "end": 582,
                                        "fullWidth": 1,
                                        "width": 1,
                                        "text": "(",
                                        "value": "(",
                                        "valueText": "("
                                    },
                                    "arguments": [
                                        {
                                            "kind": "AddExpression",
                                            "fullStart": 582,
                                            "fullEnd": 671,
                                            "start": 582,
                                            "end": 671,
                                            "fullWidth": 89,
                                            "width": 89,
                                            "left": {
                                                "kind": "StringLiteral",
                                                "fullStart": 582,
                                                "fullEnd": 657,
                                                "start": 582,
                                                "end": 656,
                                                "fullWidth": 75,
                                                "width": 74,
                                                "text": "'#1: var x = [0,1]; var arr = x.splice(0,NaN); arr.length === 0. Actual: '",
                                                "value": "#1: var x = [0,1]; var arr = x.splice(0,NaN); arr.length === 0. Actual: ",
                                                "valueText": "#1: var x = [0,1]; var arr = x.splice(0,NaN); arr.length === 0. Actual: ",
                                                "hasTrailingTrivia": true,
                                                "trailingTrivia": [
                                                    {
                                                        "kind": "WhitespaceTrivia",
                                                        "text": " "
                                                    }
                                                ]
                                            },
                                            "operatorToken": {
                                                "kind": "PlusToken",
                                                "fullStart": 657,
                                                "fullEnd": 659,
                                                "start": 657,
                                                "end": 658,
                                                "fullWidth": 2,
                                                "width": 1,
                                                "text": "+",
                                                "value": "+",
                                                "valueText": "+",
                                                "hasTrailingTrivia": true,
                                                "trailingTrivia": [
                                                    {
                                                        "kind": "WhitespaceTrivia",
                                                        "text": " "
                                                    }
                                                ]
                                            },
                                            "right": {
                                                "kind": "ParenthesizedExpression",
                                                "fullStart": 659,
                                                "fullEnd": 671,
                                                "start": 659,
                                                "end": 671,
                                                "fullWidth": 12,
                                                "width": 12,
                                                "openParenToken": {
                                                    "kind": "OpenParenToken",
                                                    "fullStart": 659,
                                                    "fullEnd": 660,
                                                    "start": 659,
                                                    "end": 660,
                                                    "fullWidth": 1,
                                                    "width": 1,
                                                    "text": "(",
                                                    "value": "(",
                                                    "valueText": "("
                                                },
                                                "expression": {
                                                    "kind": "MemberAccessExpression",
                                                    "fullStart": 660,
                                                    "fullEnd": 670,
                                                    "start": 660,
                                                    "end": 670,
                                                    "fullWidth": 10,
                                                    "width": 10,
                                                    "expression": {
                                                        "kind": "IdentifierName",
                                                        "fullStart": 660,
                                                        "fullEnd": 663,
                                                        "start": 660,
                                                        "end": 663,
                                                        "fullWidth": 3,
                                                        "width": 3,
                                                        "text": "arr",
                                                        "value": "arr",
                                                        "valueText": "arr"
                                                    },
                                                    "dotToken": {
                                                        "kind": "DotToken",
                                                        "fullStart": 663,
                                                        "fullEnd": 664,
                                                        "start": 663,
                                                        "end": 664,
                                                        "fullWidth": 1,
                                                        "width": 1,
                                                        "text": ".",
                                                        "value": ".",
                                                        "valueText": "."
                                                    },
                                                    "name": {
                                                        "kind": "IdentifierName",
                                                        "fullStart": 664,
                                                        "fullEnd": 670,
                                                        "start": 664,
                                                        "end": 670,
                                                        "fullWidth": 6,
                                                        "width": 6,
                                                        "text": "length",
                                                        "value": "length",
                                                        "valueText": "length"
                                                    }
                                                },
                                                "closeParenToken": {
                                                    "kind": "CloseParenToken",
                                                    "fullStart": 670,
                                                    "fullEnd": 671,
                                                    "start": 670,
                                                    "end": 671,
                                                    "fullWidth": 1,
                                                    "width": 1,
                                                    "text": ")",
                                                    "value": ")",
                                                    "valueText": ")"
                                                }
                                            }
                                        }
                                    ],
                                    "closeParenToken": {
                                        "kind": "CloseParenToken",
                                        "fullStart": 671,
                                        "fullEnd": 672,
                                        "start": 671,
                                        "end": 672,
                                        "fullWidth": 1,
                                        "width": 1,
                                        "text": ")",
                                        "value": ")",
                                        "valueText": ")"
                                    }
                                }
                            },
                            "semicolonToken": {
                                "kind": "SemicolonToken",
                                "fullStart": 672,
                                "fullEnd": 674,
                                "start": 672,
                                "end": 673,
                                "fullWidth": 2,
                                "width": 1,
                                "text": ";",
                                "value": ";",
                                "valueText": ";",
                                "hasTrailingTrivia": true,
                                "hasTrailingNewLine": true,
                                "trailingTrivia": [
                                    {
                                        "kind": "NewLineTrivia",
                                        "text": "\n"
                                    }
                                ]
                            }
                        }
                    ],
                    "closeBraceToken": {
                        "kind": "CloseBraceToken",
                        "fullStart": 674,
                        "fullEnd": 679,
                        "start": 674,
                        "end": 675,
                        "fullWidth": 5,
                        "width": 1,
                        "text": "}",
                        "value": "}",
                        "valueText": "}",
                        "hasTrailingTrivia": true,
                        "hasTrailingNewLine": true,
                        "trailingTrivia": [
                            {
                                "kind": "WhitespaceTrivia",
                                "text": "   "
                            },
                            {
                                "kind": "NewLineTrivia",
                                "text": "\n"
                            }
                        ]
                    }
                }
            },
            {
                "kind": "IfStatement",
                "fullStart": 679,
                "fullEnd": 817,
                "start": 690,
                "end": 810,
                "fullWidth": 138,
                "width": 120,
                "ifKeyword": {
                    "kind": "IfKeyword",
                    "fullStart": 679,
                    "fullEnd": 693,
                    "start": 690,
                    "end": 692,
                    "fullWidth": 14,
                    "width": 2,
                    "text": "if",
                    "value": "if",
                    "valueText": "if",
                    "hasLeadingTrivia": true,
                    "hasLeadingComment": true,
                    "hasLeadingNewLine": true,
                    "hasTrailingTrivia": true,
                    "leadingTrivia": [
                        {
                            "kind": "NewLineTrivia",
                            "text": "\n"
                        },
                        {
                            "kind": "SingleLineCommentTrivia",
                            "text": "//CHECK#2"
                        },
                        {
                            "kind": "NewLineTrivia",
                            "text": "\n"
                        }
                    ],
                    "trailingTrivia": [
                        {
                            "kind": "WhitespaceTrivia",
                            "text": " "
                        }
                    ]
                },
                "openParenToken": {
                    "kind": "OpenParenToken",
                    "fullStart": 693,
                    "fullEnd": 694,
                    "start": 693,
                    "end": 694,
                    "fullWidth": 1,
                    "width": 1,
                    "text": "(",
                    "value": "(",
                    "valueText": "("
                },
                "condition": {
                    "kind": "NotEqualsExpression",
                    "fullStart": 694,
                    "fullEnd": 708,
                    "start": 694,
                    "end": 708,
                    "fullWidth": 14,
                    "width": 14,
                    "left": {
                        "kind": "MemberAccessExpression",
                        "fullStart": 694,
                        "fullEnd": 703,
                        "start": 694,
                        "end": 702,
                        "fullWidth": 9,
                        "width": 8,
                        "expression": {
                            "kind": "IdentifierName",
                            "fullStart": 694,
                            "fullEnd": 695,
                            "start": 694,
                            "end": 695,
                            "fullWidth": 1,
                            "width": 1,
                            "text": "x",
                            "value": "x",
                            "valueText": "x"
                        },
                        "dotToken": {
                            "kind": "DotToken",
                            "fullStart": 695,
                            "fullEnd": 696,
                            "start": 695,
                            "end": 696,
                            "fullWidth": 1,
                            "width": 1,
                            "text": ".",
                            "value": ".",
                            "valueText": "."
                        },
                        "name": {
                            "kind": "IdentifierName",
                            "fullStart": 696,
                            "fullEnd": 703,
                            "start": 696,
                            "end": 702,
                            "fullWidth": 7,
                            "width": 6,
                            "text": "length",
                            "value": "length",
                            "valueText": "length",
                            "hasTrailingTrivia": true,
                            "trailingTrivia": [
                                {
                                    "kind": "WhitespaceTrivia",
                                    "text": " "
                                }
                            ]
                        }
                    },
                    "operatorToken": {
                        "kind": "ExclamationEqualsEqualsToken",
                        "fullStart": 703,
                        "fullEnd": 707,
                        "start": 703,
                        "end": 706,
                        "fullWidth": 4,
                        "width": 3,
                        "text": "!==",
                        "value": "!==",
                        "valueText": "!==",
                        "hasTrailingTrivia": true,
                        "trailingTrivia": [
                            {
                                "kind": "WhitespaceTrivia",
                                "text": " "
                            }
                        ]
                    },
                    "right": {
                        "kind": "NumericLiteral",
                        "fullStart": 707,
                        "fullEnd": 708,
                        "start": 707,
                        "end": 708,
                        "fullWidth": 1,
                        "width": 1,
                        "text": "2",
                        "value": 2,
                        "valueText": "2"
                    }
                },
                "closeParenToken": {
                    "kind": "CloseParenToken",
                    "fullStart": 708,
                    "fullEnd": 710,
                    "start": 708,
                    "end": 709,
                    "fullWidth": 2,
                    "width": 1,
                    "text": ")",
                    "value": ")",
                    "valueText": ")",
                    "hasTrailingTrivia": true,
                    "trailingTrivia": [
                        {
                            "kind": "WhitespaceTrivia",
                            "text": " "
                        }
                    ]
                },
                "statement": {
                    "kind": "Block",
                    "fullStart": 710,
                    "fullEnd": 817,
                    "start": 710,
                    "end": 810,
                    "fullWidth": 107,
                    "width": 100,
                    "openBraceToken": {
                        "kind": "OpenBraceToken",
                        "fullStart": 710,
                        "fullEnd": 712,
                        "start": 710,
                        "end": 711,
                        "fullWidth": 2,
                        "width": 1,
                        "text": "{",
                        "value": "{",
                        "valueText": "{",
                        "hasTrailingTrivia": true,
                        "hasTrailingNewLine": true,
                        "trailingTrivia": [
                            {
                                "kind": "NewLineTrivia",
                                "text": "\n"
                            }
                        ]
                    },
                    "statements": [
                        {
                            "kind": "ExpressionStatement",
                            "fullStart": 712,
                            "fullEnd": 809,
                            "start": 714,
                            "end": 808,
                            "fullWidth": 97,
                            "width": 94,
                            "expression": {
                                "kind": "InvocationExpression",
                                "fullStart": 712,
                                "fullEnd": 807,
                                "start": 714,
                                "end": 807,
                                "fullWidth": 95,
                                "width": 93,
                                "expression": {
                                    "kind": "IdentifierName",
                                    "fullStart": 712,
                                    "fullEnd": 720,
                                    "start": 714,
                                    "end": 720,
                                    "fullWidth": 8,
                                    "width": 6,
                                    "text": "$ERROR",
                                    "value": "$ERROR",
                                    "valueText": "$ERROR",
                                    "hasLeadingTrivia": true,
                                    "leadingTrivia": [
                                        {
                                            "kind": "WhitespaceTrivia",
                                            "text": "  "
                                        }
                                    ]
                                },
                                "argumentList": {
                                    "kind": "ArgumentList",
                                    "fullStart": 720,
                                    "fullEnd": 807,
                                    "start": 720,
                                    "end": 807,
                                    "fullWidth": 87,
                                    "width": 87,
                                    "openParenToken": {
                                        "kind": "OpenParenToken",
                                        "fullStart": 720,
                                        "fullEnd": 721,
                                        "start": 720,
                                        "end": 721,
                                        "fullWidth": 1,
                                        "width": 1,
                                        "text": "(",
                                        "value": "(",
                                        "valueText": "("
                                    },
                                    "arguments": [
                                        {
                                            "kind": "AddExpression",
                                            "fullStart": 721,
                                            "fullEnd": 806,
                                            "start": 721,
                                            "end": 806,
                                            "fullWidth": 85,
                                            "width": 85,
                                            "left": {
                                                "kind": "StringLiteral",
                                                "fullStart": 721,
                                                "fullEnd": 794,
                                                "start": 721,
                                                "end": 793,
                                                "fullWidth": 73,
                                                "width": 72,
                                                "text": "'#2: var x = [0,1]; var arr = x.splice(0,NaN); x.length === 2. Actual: '",
                                                "value": "#2: var x = [0,1]; var arr = x.splice(0,NaN); x.length === 2. Actual: ",
                                                "valueText": "#2: var x = [0,1]; var arr = x.splice(0,NaN); x.length === 2. Actual: ",
                                                "hasTrailingTrivia": true,
                                                "trailingTrivia": [
                                                    {
                                                        "kind": "WhitespaceTrivia",
                                                        "text": " "
                                                    }
                                                ]
                                            },
                                            "operatorToken": {
                                                "kind": "PlusToken",
                                                "fullStart": 794,
                                                "fullEnd": 796,
                                                "start": 794,
                                                "end": 795,
                                                "fullWidth": 2,
                                                "width": 1,
                                                "text": "+",
                                                "value": "+",
                                                "valueText": "+",
                                                "hasTrailingTrivia": true,
                                                "trailingTrivia": [
                                                    {
                                                        "kind": "WhitespaceTrivia",
                                                        "text": " "
                                                    }
                                                ]
                                            },
                                            "right": {
                                                "kind": "ParenthesizedExpression",
                                                "fullStart": 796,
                                                "fullEnd": 806,
                                                "start": 796,
                                                "end": 806,
                                                "fullWidth": 10,
                                                "width": 10,
                                                "openParenToken": {
                                                    "kind": "OpenParenToken",
                                                    "fullStart": 796,
                                                    "fullEnd": 797,
                                                    "start": 796,
                                                    "end": 797,
                                                    "fullWidth": 1,
                                                    "width": 1,
                                                    "text": "(",
                                                    "value": "(",
                                                    "valueText": "("
                                                },
                                                "expression": {
                                                    "kind": "MemberAccessExpression",
                                                    "fullStart": 797,
                                                    "fullEnd": 805,
                                                    "start": 797,
                                                    "end": 805,
                                                    "fullWidth": 8,
                                                    "width": 8,
                                                    "expression": {
                                                        "kind": "IdentifierName",
                                                        "fullStart": 797,
                                                        "fullEnd": 798,
                                                        "start": 797,
                                                        "end": 798,
                                                        "fullWidth": 1,
                                                        "width": 1,
                                                        "text": "x",
                                                        "value": "x",
                                                        "valueText": "x"
                                                    },
                                                    "dotToken": {
                                                        "kind": "DotToken",
                                                        "fullStart": 798,
                                                        "fullEnd": 799,
                                                        "start": 798,
                                                        "end": 799,
                                                        "fullWidth": 1,
                                                        "width": 1,
                                                        "text": ".",
                                                        "value": ".",
                                                        "valueText": "."
                                                    },
                                                    "name": {
                                                        "kind": "IdentifierName",
                                                        "fullStart": 799,
                                                        "fullEnd": 805,
                                                        "start": 799,
                                                        "end": 805,
                                                        "fullWidth": 6,
                                                        "width": 6,
                                                        "text": "length",
                                                        "value": "length",
                                                        "valueText": "length"
                                                    }
                                                },
                                                "closeParenToken": {
                                                    "kind": "CloseParenToken",
                                                    "fullStart": 805,
                                                    "fullEnd": 806,
                                                    "start": 805,
                                                    "end": 806,
                                                    "fullWidth": 1,
                                                    "width": 1,
                                                    "text": ")",
                                                    "value": ")",
                                                    "valueText": ")"
                                                }
                                            }
                                        }
                                    ],
                                    "closeParenToken": {
                                        "kind": "CloseParenToken",
                                        "fullStart": 806,
                                        "fullEnd": 807,
                                        "start": 806,
                                        "end": 807,
                                        "fullWidth": 1,
                                        "width": 1,
                                        "text": ")",
                                        "value": ")",
                                        "valueText": ")"
                                    }
                                }
                            },
                            "semicolonToken": {
                                "kind": "SemicolonToken",
                                "fullStart": 807,
                                "fullEnd": 809,
                                "start": 807,
                                "end": 808,
                                "fullWidth": 2,
                                "width": 1,
                                "text": ";",
                                "value": ";",
                                "valueText": ";",
                                "hasTrailingTrivia": true,
                                "hasTrailingNewLine": true,
                                "trailingTrivia": [
                                    {
                                        "kind": "NewLineTrivia",
                                        "text": "\n"
                                    }
                                ]
                            }
                        }
                    ],
                    "closeBraceToken": {
                        "kind": "CloseBraceToken",
                        "fullStart": 809,
                        "fullEnd": 817,
                        "start": 809,
                        "end": 810,
                        "fullWidth": 8,
                        "width": 1,
                        "text": "}",
                        "value": "}",
                        "valueText": "}",
                        "hasTrailingTrivia": true,
                        "hasTrailingNewLine": true,
                        "trailingTrivia": [
                            {
                                "kind": "WhitespaceTrivia",
                                "text": "      "
                            },
                            {
                                "kind": "NewLineTrivia",
                                "text": "\n"
                            }
                        ]
                    }
                }
            },
            {
                "kind": "IfStatement",
                "fullStart": 817,
                "fullEnd": 937,
                "start": 828,
                "end": 936,
                "fullWidth": 120,
                "width": 108,
                "ifKeyword": {
                    "kind": "IfKeyword",
                    "fullStart": 817,
                    "fullEnd": 831,
                    "start": 828,
                    "end": 830,
                    "fullWidth": 14,
                    "width": 2,
                    "text": "if",
                    "value": "if",
                    "valueText": "if",
                    "hasLeadingTrivia": true,
                    "hasLeadingComment": true,
                    "hasLeadingNewLine": true,
                    "hasTrailingTrivia": true,
                    "leadingTrivia": [
                        {
                            "kind": "NewLineTrivia",
                            "text": "\n"
                        },
                        {
                            "kind": "SingleLineCommentTrivia",
                            "text": "//CHECK#3"
                        },
                        {
                            "kind": "NewLineTrivia",
                            "text": "\n"
                        }
                    ],
                    "trailingTrivia": [
                        {
                            "kind": "WhitespaceTrivia",
                            "text": " "
                        }
                    ]
                },
                "openParenToken": {
                    "kind": "OpenParenToken",
                    "fullStart": 831,
                    "fullEnd": 832,
                    "start": 831,
                    "end": 832,
                    "fullWidth": 1,
                    "width": 1,
                    "text": "(",
                    "value": "(",
                    "valueText": "("
                },
                "condition": {
                    "kind": "NotEqualsExpression",
                    "fullStart": 832,
                    "fullEnd": 842,
                    "start": 832,
                    "end": 842,
                    "fullWidth": 10,
                    "width": 10,
                    "left": {
                        "kind": "ElementAccessExpression",
                        "fullStart": 832,
                        "fullEnd": 837,
                        "start": 832,
                        "end": 836,
                        "fullWidth": 5,
                        "width": 4,
                        "expression": {
                            "kind": "IdentifierName",
                            "fullStart": 832,
                            "fullEnd": 833,
                            "start": 832,
                            "end": 833,
                            "fullWidth": 1,
                            "width": 1,
                            "text": "x",
                            "value": "x",
                            "valueText": "x"
                        },
                        "openBracketToken": {
                            "kind": "OpenBracketToken",
                            "fullStart": 833,
                            "fullEnd": 834,
                            "start": 833,
                            "end": 834,
                            "fullWidth": 1,
                            "width": 1,
                            "text": "[",
                            "value": "[",
                            "valueText": "["
                        },
                        "argumentExpression": {
                            "kind": "NumericLiteral",
                            "fullStart": 834,
                            "fullEnd": 835,
                            "start": 834,
                            "end": 835,
                            "fullWidth": 1,
                            "width": 1,
                            "text": "0",
                            "value": 0,
                            "valueText": "0"
                        },
                        "closeBracketToken": {
                            "kind": "CloseBracketToken",
                            "fullStart": 835,
                            "fullEnd": 837,
                            "start": 835,
                            "end": 836,
                            "fullWidth": 2,
                            "width": 1,
                            "text": "]",
                            "value": "]",
                            "valueText": "]",
                            "hasTrailingTrivia": true,
                            "trailingTrivia": [
                                {
                                    "kind": "WhitespaceTrivia",
                                    "text": " "
                                }
                            ]
                        }
                    },
                    "operatorToken": {
                        "kind": "ExclamationEqualsEqualsToken",
                        "fullStart": 837,
                        "fullEnd": 841,
                        "start": 837,
                        "end": 840,
                        "fullWidth": 4,
                        "width": 3,
                        "text": "!==",
                        "value": "!==",
                        "valueText": "!==",
                        "hasTrailingTrivia": true,
                        "trailingTrivia": [
                            {
                                "kind": "WhitespaceTrivia",
                                "text": " "
                            }
                        ]
                    },
                    "right": {
                        "kind": "NumericLiteral",
                        "fullStart": 841,
                        "fullEnd": 842,
                        "start": 841,
                        "end": 842,
                        "fullWidth": 1,
                        "width": 1,
                        "text": "0",
                        "value": 0,
                        "valueText": "0"
                    }
                },
                "closeParenToken": {
                    "kind": "CloseParenToken",
                    "fullStart": 842,
                    "fullEnd": 844,
                    "start": 842,
                    "end": 843,
                    "fullWidth": 2,
                    "width": 1,
                    "text": ")",
                    "value": ")",
                    "valueText": ")",
                    "hasTrailingTrivia": true,
                    "trailingTrivia": [
                        {
                            "kind": "WhitespaceTrivia",
                            "text": " "
                        }
                    ]
                },
                "statement": {
                    "kind": "Block",
                    "fullStart": 844,
                    "fullEnd": 937,
                    "start": 844,
                    "end": 936,
                    "fullWidth": 93,
                    "width": 92,
                    "openBraceToken": {
                        "kind": "OpenBraceToken",
                        "fullStart": 844,
                        "fullEnd": 846,
                        "start": 844,
                        "end": 845,
                        "fullWidth": 2,
                        "width": 1,
                        "text": "{",
                        "value": "{",
                        "valueText": "{",
                        "hasTrailingTrivia": true,
                        "hasTrailingNewLine": true,
                        "trailingTrivia": [
                            {
                                "kind": "NewLineTrivia",
                                "text": "\n"
                            }
                        ]
                    },
                    "statements": [
                        {
                            "kind": "ExpressionStatement",
                            "fullStart": 846,
                            "fullEnd": 935,
                            "start": 848,
                            "end": 934,
                            "fullWidth": 89,
                            "width": 86,
                            "expression": {
                                "kind": "InvocationExpression",
                                "fullStart": 846,
                                "fullEnd": 933,
                                "start": 848,
                                "end": 933,
                                "fullWidth": 87,
                                "width": 85,
                                "expression": {
                                    "kind": "IdentifierName",
                                    "fullStart": 846,
                                    "fullEnd": 854,
                                    "start": 848,
                                    "end": 854,
                                    "fullWidth": 8,
                                    "width": 6,
                                    "text": "$ERROR",
                                    "value": "$ERROR",
                                    "valueText": "$ERROR",
                                    "hasLeadingTrivia": true,
                                    "leadingTrivia": [
                                        {
                                            "kind": "WhitespaceTrivia",
                                            "text": "  "
                                        }
                                    ]
                                },
                                "argumentList": {
                                    "kind": "ArgumentList",
                                    "fullStart": 854,
                                    "fullEnd": 933,
                                    "start": 854,
                                    "end": 933,
                                    "fullWidth": 79,
                                    "width": 79,
                                    "openParenToken": {
                                        "kind": "OpenParenToken",
                                        "fullStart": 854,
                                        "fullEnd": 855,
                                        "start": 854,
                                        "end": 855,
                                        "fullWidth": 1,
                                        "width": 1,
                                        "text": "(",
                                        "value": "(",
                                        "valueText": "("
                                    },
                                    "arguments": [
                                        {
                                            "kind": "AddExpression",
                                            "fullStart": 855,
                                            "fullEnd": 932,
                                            "start": 855,
                                            "end": 932,
                                            "fullWidth": 77,
                                            "width": 77,
                                            "left": {
                                                "kind": "StringLiteral",
                                                "fullStart": 855,
                                                "fullEnd": 924,
                                                "start": 855,
                                                "end": 923,
                                                "fullWidth": 69,
                                                "width": 68,
                                                "text": "'#3: var x = [0,1]; var arr = x.splice(0,NaN); x[0] === 0. Actual: '",
                                                "value": "#3: var x = [0,1]; var arr = x.splice(0,NaN); x[0] === 0. Actual: ",
                                                "valueText": "#3: var x = [0,1]; var arr = x.splice(0,NaN); x[0] === 0. Actual: ",
                                                "hasTrailingTrivia": true,
                                                "trailingTrivia": [
                                                    {
                                                        "kind": "WhitespaceTrivia",
                                                        "text": " "
                                                    }
                                                ]
                                            },
                                            "operatorToken": {
                                                "kind": "PlusToken",
                                                "fullStart": 924,
                                                "fullEnd": 926,
                                                "start": 924,
                                                "end": 925,
                                                "fullWidth": 2,
                                                "width": 1,
                                                "text": "+",
                                                "value": "+",
                                                "valueText": "+",
                                                "hasTrailingTrivia": true,
                                                "trailingTrivia": [
                                                    {
                                                        "kind": "WhitespaceTrivia",
                                                        "text": " "
                                                    }
                                                ]
                                            },
                                            "right": {
                                                "kind": "ParenthesizedExpression",
                                                "fullStart": 926,
                                                "fullEnd": 932,
                                                "start": 926,
                                                "end": 932,
                                                "fullWidth": 6,
                                                "width": 6,
                                                "openParenToken": {
                                                    "kind": "OpenParenToken",
                                                    "fullStart": 926,
                                                    "fullEnd": 927,
                                                    "start": 926,
                                                    "end": 927,
                                                    "fullWidth": 1,
                                                    "width": 1,
                                                    "text": "(",
                                                    "value": "(",
                                                    "valueText": "("
                                                },
                                                "expression": {
                                                    "kind": "ElementAccessExpression",
                                                    "fullStart": 927,
                                                    "fullEnd": 931,
                                                    "start": 927,
                                                    "end": 931,
                                                    "fullWidth": 4,
                                                    "width": 4,
                                                    "expression": {
                                                        "kind": "IdentifierName",
                                                        "fullStart": 927,
                                                        "fullEnd": 928,
                                                        "start": 927,
                                                        "end": 928,
                                                        "fullWidth": 1,
                                                        "width": 1,
                                                        "text": "x",
                                                        "value": "x",
                                                        "valueText": "x"
                                                    },
                                                    "openBracketToken": {
                                                        "kind": "OpenBracketToken",
                                                        "fullStart": 928,
                                                        "fullEnd": 929,
                                                        "start": 928,
                                                        "end": 929,
                                                        "fullWidth": 1,
                                                        "width": 1,
                                                        "text": "[",
                                                        "value": "[",
                                                        "valueText": "["
                                                    },
                                                    "argumentExpression": {
                                                        "kind": "NumericLiteral",
                                                        "fullStart": 929,
                                                        "fullEnd": 930,
                                                        "start": 929,
                                                        "end": 930,
                                                        "fullWidth": 1,
                                                        "width": 1,
                                                        "text": "0",
                                                        "value": 0,
                                                        "valueText": "0"
                                                    },
                                                    "closeBracketToken": {
                                                        "kind": "CloseBracketToken",
                                                        "fullStart": 930,
                                                        "fullEnd": 931,
                                                        "start": 930,
                                                        "end": 931,
                                                        "fullWidth": 1,
                                                        "width": 1,
                                                        "text": "]",
                                                        "value": "]",
                                                        "valueText": "]"
                                                    }
                                                },
                                                "closeParenToken": {
                                                    "kind": "CloseParenToken",
                                                    "fullStart": 931,
                                                    "fullEnd": 932,
                                                    "start": 931,
                                                    "end": 932,
                                                    "fullWidth": 1,
                                                    "width": 1,
                                                    "text": ")",
                                                    "value": ")",
                                                    "valueText": ")"
                                                }
                                            }
                                        }
                                    ],
                                    "closeParenToken": {
                                        "kind": "CloseParenToken",
                                        "fullStart": 932,
                                        "fullEnd": 933,
                                        "start": 932,
                                        "end": 933,
                                        "fullWidth": 1,
                                        "width": 1,
                                        "text": ")",
                                        "value": ")",
                                        "valueText": ")"
                                    }
                                }
                            },
                            "semicolonToken": {
                                "kind": "SemicolonToken",
                                "fullStart": 933,
                                "fullEnd": 935,
                                "start": 933,
                                "end": 934,
                                "fullWidth": 2,
                                "width": 1,
                                "text": ";",
                                "value": ";",
                                "valueText": ";",
                                "hasTrailingTrivia": true,
                                "hasTrailingNewLine": true,
                                "trailingTrivia": [
                                    {
                                        "kind": "NewLineTrivia",
                                        "text": "\n"
                                    }
                                ]
                            }
                        }
                    ],
                    "closeBraceToken": {
                        "kind": "CloseBraceToken",
                        "fullStart": 935,
                        "fullEnd": 937,
                        "start": 935,
                        "end": 936,
                        "fullWidth": 2,
                        "width": 1,
                        "text": "}",
                        "value": "}",
                        "valueText": "}",
                        "hasTrailingTrivia": true,
                        "hasTrailingNewLine": true,
                        "trailingTrivia": [
                            {
                                "kind": "NewLineTrivia",
                                "text": "\n"
                            }
                        ]
                    }
                }
            },
            {
                "kind": "IfStatement",
                "fullStart": 937,
                "fullEnd": 1057,
                "start": 948,
                "end": 1056,
                "fullWidth": 120,
                "width": 108,
                "ifKeyword": {
                    "kind": "IfKeyword",
                    "fullStart": 937,
                    "fullEnd": 951,
                    "start": 948,
                    "end": 950,
                    "fullWidth": 14,
                    "width": 2,
                    "text": "if",
                    "value": "if",
                    "valueText": "if",
                    "hasLeadingTrivia": true,
                    "hasLeadingComment": true,
                    "hasLeadingNewLine": true,
                    "hasTrailingTrivia": true,
                    "leadingTrivia": [
                        {
                            "kind": "NewLineTrivia",
                            "text": "\n"
                        },
                        {
                            "kind": "SingleLineCommentTrivia",
                            "text": "//CHECK#4"
                        },
                        {
                            "kind": "NewLineTrivia",
                            "text": "\n"
                        }
                    ],
                    "trailingTrivia": [
                        {
                            "kind": "WhitespaceTrivia",
                            "text": " "
                        }
                    ]
                },
                "openParenToken": {
                    "kind": "OpenParenToken",
                    "fullStart": 951,
                    "fullEnd": 952,
                    "start": 951,
                    "end": 952,
                    "fullWidth": 1,
                    "width": 1,
                    "text": "(",
                    "value": "(",
                    "valueText": "("
                },
                "condition": {
                    "kind": "NotEqualsExpression",
                    "fullStart": 952,
                    "fullEnd": 962,
                    "start": 952,
                    "end": 962,
                    "fullWidth": 10,
                    "width": 10,
                    "left": {
                        "kind": "ElementAccessExpression",
                        "fullStart": 952,
                        "fullEnd": 957,
                        "start": 952,
                        "end": 956,
                        "fullWidth": 5,
                        "width": 4,
                        "expression": {
                            "kind": "IdentifierName",
                            "fullStart": 952,
                            "fullEnd": 953,
                            "start": 952,
                            "end": 953,
                            "fullWidth": 1,
                            "width": 1,
                            "text": "x",
                            "value": "x",
                            "valueText": "x"
                        },
                        "openBracketToken": {
                            "kind": "OpenBracketToken",
                            "fullStart": 953,
                            "fullEnd": 954,
                            "start": 953,
                            "end": 954,
                            "fullWidth": 1,
                            "width": 1,
                            "text": "[",
                            "value": "[",
                            "valueText": "["
                        },
                        "argumentExpression": {
                            "kind": "NumericLiteral",
                            "fullStart": 954,
                            "fullEnd": 955,
                            "start": 954,
                            "end": 955,
                            "fullWidth": 1,
                            "width": 1,
                            "text": "1",
                            "value": 1,
                            "valueText": "1"
                        },
                        "closeBracketToken": {
                            "kind": "CloseBracketToken",
                            "fullStart": 955,
                            "fullEnd": 957,
                            "start": 955,
                            "end": 956,
                            "fullWidth": 2,
                            "width": 1,
                            "text": "]",
                            "value": "]",
                            "valueText": "]",
                            "hasTrailingTrivia": true,
                            "trailingTrivia": [
                                {
                                    "kind": "WhitespaceTrivia",
                                    "text": " "
                                }
                            ]
                        }
                    },
                    "operatorToken": {
                        "kind": "ExclamationEqualsEqualsToken",
                        "fullStart": 957,
                        "fullEnd": 961,
                        "start": 957,
                        "end": 960,
                        "fullWidth": 4,
                        "width": 3,
                        "text": "!==",
                        "value": "!==",
                        "valueText": "!==",
                        "hasTrailingTrivia": true,
                        "trailingTrivia": [
                            {
                                "kind": "WhitespaceTrivia",
                                "text": " "
                            }
                        ]
                    },
                    "right": {
                        "kind": "NumericLiteral",
                        "fullStart": 961,
                        "fullEnd": 962,
                        "start": 961,
                        "end": 962,
                        "fullWidth": 1,
                        "width": 1,
                        "text": "1",
                        "value": 1,
                        "valueText": "1"
                    }
                },
                "closeParenToken": {
                    "kind": "CloseParenToken",
                    "fullStart": 962,
                    "fullEnd": 964,
                    "start": 962,
                    "end": 963,
                    "fullWidth": 2,
                    "width": 1,
                    "text": ")",
                    "value": ")",
                    "valueText": ")",
                    "hasTrailingTrivia": true,
                    "trailingTrivia": [
                        {
                            "kind": "WhitespaceTrivia",
                            "text": " "
                        }
                    ]
                },
                "statement": {
                    "kind": "Block",
                    "fullStart": 964,
                    "fullEnd": 1057,
                    "start": 964,
                    "end": 1056,
                    "fullWidth": 93,
                    "width": 92,
                    "openBraceToken": {
                        "kind": "OpenBraceToken",
                        "fullStart": 964,
                        "fullEnd": 966,
                        "start": 964,
                        "end": 965,
                        "fullWidth": 2,
                        "width": 1,
                        "text": "{",
                        "value": "{",
                        "valueText": "{",
                        "hasTrailingTrivia": true,
                        "hasTrailingNewLine": true,
                        "trailingTrivia": [
                            {
                                "kind": "NewLineTrivia",
                                "text": "\n"
                            }
                        ]
                    },
                    "statements": [
                        {
                            "kind": "ExpressionStatement",
                            "fullStart": 966,
                            "fullEnd": 1055,
                            "start": 968,
                            "end": 1054,
                            "fullWidth": 89,
                            "width": 86,
                            "expression": {
                                "kind": "InvocationExpression",
                                "fullStart": 966,
                                "fullEnd": 1053,
                                "start": 968,
                                "end": 1053,
                                "fullWidth": 87,
                                "width": 85,
                                "expression": {
                                    "kind": "IdentifierName",
                                    "fullStart": 966,
                                    "fullEnd": 974,
                                    "start": 968,
                                    "end": 974,
                                    "fullWidth": 8,
                                    "width": 6,
                                    "text": "$ERROR",
                                    "value": "$ERROR",
                                    "valueText": "$ERROR",
                                    "hasLeadingTrivia": true,
                                    "leadingTrivia": [
                                        {
                                            "kind": "WhitespaceTrivia",
                                            "text": "  "
                                        }
                                    ]
                                },
                                "argumentList": {
                                    "kind": "ArgumentList",
                                    "fullStart": 974,
                                    "fullEnd": 1053,
                                    "start": 974,
                                    "end": 1053,
                                    "fullWidth": 79,
                                    "width": 79,
                                    "openParenToken": {
                                        "kind": "OpenParenToken",
                                        "fullStart": 974,
                                        "fullEnd": 975,
                                        "start": 974,
                                        "end": 975,
                                        "fullWidth": 1,
                                        "width": 1,
                                        "text": "(",
                                        "value": "(",
                                        "valueText": "("
                                    },
                                    "arguments": [
                                        {
                                            "kind": "AddExpression",
                                            "fullStart": 975,
                                            "fullEnd": 1052,
                                            "start": 975,
                                            "end": 1052,
                                            "fullWidth": 77,
                                            "width": 77,
                                            "left": {
                                                "kind": "StringLiteral",
                                                "fullStart": 975,
                                                "fullEnd": 1044,
                                                "start": 975,
                                                "end": 1043,
                                                "fullWidth": 69,
                                                "width": 68,
                                                "text": "'#4: var x = [0,1]; var arr = x.splice(0,NaN); x[1] === 1. Actual: '",
                                                "value": "#4: var x = [0,1]; var arr = x.splice(0,NaN); x[1] === 1. Actual: ",
                                                "valueText": "#4: var x = [0,1]; var arr = x.splice(0,NaN); x[1] === 1. Actual: ",
                                                "hasTrailingTrivia": true,
                                                "trailingTrivia": [
                                                    {
                                                        "kind": "WhitespaceTrivia",
                                                        "text": " "
                                                    }
                                                ]
                                            },
                                            "operatorToken": {
                                                "kind": "PlusToken",
                                                "fullStart": 1044,
                                                "fullEnd": 1046,
                                                "start": 1044,
                                                "end": 1045,
                                                "fullWidth": 2,
                                                "width": 1,
                                                "text": "+",
                                                "value": "+",
                                                "valueText": "+",
                                                "hasTrailingTrivia": true,
                                                "trailingTrivia": [
                                                    {
                                                        "kind": "WhitespaceTrivia",
                                                        "text": " "
                                                    }
                                                ]
                                            },
                                            "right": {
                                                "kind": "ParenthesizedExpression",
                                                "fullStart": 1046,
                                                "fullEnd": 1052,
                                                "start": 1046,
                                                "end": 1052,
                                                "fullWidth": 6,
                                                "width": 6,
                                                "openParenToken": {
                                                    "kind": "OpenParenToken",
                                                    "fullStart": 1046,
                                                    "fullEnd": 1047,
                                                    "start": 1046,
                                                    "end": 1047,
                                                    "fullWidth": 1,
                                                    "width": 1,
                                                    "text": "(",
                                                    "value": "(",
                                                    "valueText": "("
                                                },
                                                "expression": {
                                                    "kind": "ElementAccessExpression",
                                                    "fullStart": 1047,
                                                    "fullEnd": 1051,
                                                    "start": 1047,
                                                    "end": 1051,
                                                    "fullWidth": 4,
                                                    "width": 4,
                                                    "expression": {
                                                        "kind": "IdentifierName",
                                                        "fullStart": 1047,
                                                        "fullEnd": 1048,
                                                        "start": 1047,
                                                        "end": 1048,
                                                        "fullWidth": 1,
                                                        "width": 1,
                                                        "text": "x",
                                                        "value": "x",
                                                        "valueText": "x"
                                                    },
                                                    "openBracketToken": {
                                                        "kind": "OpenBracketToken",
                                                        "fullStart": 1048,
                                                        "fullEnd": 1049,
                                                        "start": 1048,
                                                        "end": 1049,
                                                        "fullWidth": 1,
                                                        "width": 1,
                                                        "text": "[",
                                                        "value": "[",
                                                        "valueText": "["
                                                    },
                                                    "argumentExpression": {
                                                        "kind": "NumericLiteral",
                                                        "fullStart": 1049,
                                                        "fullEnd": 1050,
                                                        "start": 1049,
                                                        "end": 1050,
                                                        "fullWidth": 1,
                                                        "width": 1,
                                                        "text": "1",
                                                        "value": 1,
                                                        "valueText": "1"
                                                    },
                                                    "closeBracketToken": {
                                                        "kind": "CloseBracketToken",
                                                        "fullStart": 1050,
                                                        "fullEnd": 1051,
                                                        "start": 1050,
                                                        "end": 1051,
                                                        "fullWidth": 1,
                                                        "width": 1,
                                                        "text": "]",
                                                        "value": "]",
                                                        "valueText": "]"
                                                    }
                                                },
                                                "closeParenToken": {
                                                    "kind": "CloseParenToken",
                                                    "fullStart": 1051,
                                                    "fullEnd": 1052,
                                                    "start": 1051,
                                                    "end": 1052,
                                                    "fullWidth": 1,
                                                    "width": 1,
                                                    "text": ")",
                                                    "value": ")",
                                                    "valueText": ")"
                                                }
                                            }
                                        }
                                    ],
                                    "closeParenToken": {
                                        "kind": "CloseParenToken",
                                        "fullStart": 1052,
                                        "fullEnd": 1053,
                                        "start": 1052,
                                        "end": 1053,
                                        "fullWidth": 1,
                                        "width": 1,
                                        "text": ")",
                                        "value": ")",
                                        "valueText": ")"
                                    }
                                }
                            },
                            "semicolonToken": {
                                "kind": "SemicolonToken",
                                "fullStart": 1053,
                                "fullEnd": 1055,
                                "start": 1053,
                                "end": 1054,
                                "fullWidth": 2,
                                "width": 1,
                                "text": ";",
                                "value": ";",
                                "valueText": ";",
                                "hasTrailingTrivia": true,
                                "hasTrailingNewLine": true,
                                "trailingTrivia": [
                                    {
                                        "kind": "NewLineTrivia",
                                        "text": "\n"
                                    }
                                ]
                            }
                        }
                    ],
                    "closeBraceToken": {
                        "kind": "CloseBraceToken",
                        "fullStart": 1055,
                        "fullEnd": 1057,
                        "start": 1055,
                        "end": 1056,
                        "fullWidth": 2,
                        "width": 1,
                        "text": "}",
                        "value": "}",
                        "valueText": "}",
                        "hasTrailingTrivia": true,
                        "hasTrailingNewLine": true,
                        "trailingTrivia": [
                            {
                                "kind": "NewLineTrivia",
                                "text": "\n"
                            }
                        ]
                    }
                }
            }
        ],
        "endOfFileToken": {
            "kind": "EndOfFileToken",
            "fullStart": 1057,
            "fullEnd": 1058,
            "start": 1058,
            "end": 1058,
            "fullWidth": 1,
            "width": 0,
            "text": "",
            "hasLeadingTrivia": true,
            "hasLeadingNewLine": true,
            "leadingTrivia": [
                {
                    "kind": "NewLineTrivia",
                    "text": "\n"
                }
            ]
        }
    },
    "lineMap": {
        "lineStarts": [
            0,
            61,
            132,
            133,
            137,
            180,
            183,
            241,
            275,
            279,
            280,
            295,
            322,
            323,
            333,
            375,
            428,
            536,
            538,
            539,
            549,
            573,
            674,
            679,
            680,
            690,
            712,
            809,
            817,
            818,
            828,
            846,
            935,
            937,
            938,
            948,
            966,
            1055,
            1057,
            1058
        ],
        "length": 1058
    }
}<|MERGE_RESOLUTION|>--- conflicted
+++ resolved
@@ -94,12 +94,8 @@
                             "start": 284,
                             "end": 293,
                             "fullWidth": 9,
-<<<<<<< HEAD
                             "width": 9,
-                            "identifier": {
-=======
                             "propertyName": {
->>>>>>> 85e84683
                                 "kind": "IdentifierName",
                                 "fullStart": 284,
                                 "fullEnd": 286,
@@ -285,12 +281,8 @@
                             "start": 299,
                             "end": 320,
                             "fullWidth": 21,
-<<<<<<< HEAD
                             "width": 21,
-                            "identifier": {
-=======
                             "propertyName": {
->>>>>>> 85e84683
                                 "kind": "IdentifierName",
                                 "fullStart": 299,
                                 "fullEnd": 303,
