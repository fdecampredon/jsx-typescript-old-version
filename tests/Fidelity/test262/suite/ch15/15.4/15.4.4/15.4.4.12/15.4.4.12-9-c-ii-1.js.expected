{
    "isDeclaration": false,
    "languageVersion": "EcmaScript5",
    "parseOptions": {
        "allowAutomaticSemicolonInsertion": true
    },
    "sourceUnit": {
        "kind": "SourceUnit",
        "fullStart": 0,
        "fullEnd": 1686,
        "start": 632,
        "end": 1686,
        "fullWidth": 1686,
        "width": 1054,
        "isIncrementallyUnusable": true,
        "moduleElements": [
            {
                "kind": "FunctionDeclaration",
                "fullStart": 0,
                "fullEnd": 1662,
                "start": 632,
                "end": 1660,
                "fullWidth": 1662,
                "width": 1028,
                "modifiers": [],
                "functionKeyword": {
                    "kind": "FunctionKeyword",
                    "fullStart": 0,
                    "fullEnd": 641,
                    "start": 632,
                    "end": 640,
                    "fullWidth": 641,
                    "width": 8,
                    "text": "function",
                    "value": "function",
                    "valueText": "function",
                    "hasLeadingTrivia": true,
                    "hasLeadingComment": true,
                    "hasLeadingNewLine": true,
                    "hasTrailingTrivia": true,
                    "leadingTrivia": [
                        {
                            "kind": "SingleLineCommentTrivia",
                            "text": "/// Copyright (c) 2012 Ecma International.  All rights reserved. "
                        },
                        {
                            "kind": "NewLineTrivia",
                            "text": "\r\n"
                        },
                        {
                            "kind": "SingleLineCommentTrivia",
                            "text": "/// Ecma International makes this code available under the terms and conditions set"
                        },
                        {
                            "kind": "NewLineTrivia",
                            "text": "\r\n"
                        },
                        {
                            "kind": "SingleLineCommentTrivia",
                            "text": "/// forth on http://hg.ecmascript.org/tests/test262/raw-file/tip/LICENSE (the "
                        },
                        {
                            "kind": "NewLineTrivia",
                            "text": "\r\n"
                        },
                        {
                            "kind": "SingleLineCommentTrivia",
                            "text": "/// \"Use Terms\").   Any redistribution of this code must retain the above "
                        },
                        {
                            "kind": "NewLineTrivia",
                            "text": "\r\n"
                        },
                        {
                            "kind": "SingleLineCommentTrivia",
                            "text": "/// copyright and this notice and otherwise comply with the Use Terms."
                        },
                        {
                            "kind": "NewLineTrivia",
                            "text": "\r\n"
                        },
                        {
                            "kind": "MultiLineCommentTrivia",
                            "text": "/**\r\n * @path ch15/15.4/15.4.4/15.4.4.12/15.4.4.12-9-c-ii-1.js\r\n * @description Array.prototype.splice will splice an array even when Array.prototype has index '0' set to read-only and 'fromPresent' less than 'actualDeleteCount (Step 9.c.ii)\r\n */"
                        },
                        {
                            "kind": "NewLineTrivia",
                            "text": "\r\n"
                        },
                        {
                            "kind": "NewLineTrivia",
                            "text": "\r\n"
                        },
                        {
                            "kind": "NewLineTrivia",
                            "text": "\r\n"
                        }
                    ],
                    "trailingTrivia": [
                        {
                            "kind": "WhitespaceTrivia",
                            "text": " "
                        }
                    ]
                },
                "identifier": {
                    "kind": "IdentifierName",
                    "fullStart": 641,
                    "fullEnd": 649,
                    "start": 641,
                    "end": 649,
                    "fullWidth": 8,
                    "width": 8,
                    "text": "testcase",
                    "value": "testcase",
                    "valueText": "testcase"
                },
                "callSignature": {
                    "kind": "CallSignature",
                    "fullStart": 649,
                    "fullEnd": 652,
                    "start": 649,
                    "end": 651,
                    "fullWidth": 3,
                    "width": 2,
                    "parameterList": {
                        "kind": "ParameterList",
                        "fullStart": 649,
                        "fullEnd": 652,
                        "start": 649,
                        "end": 651,
                        "fullWidth": 3,
                        "width": 2,
                        "openParenToken": {
                            "kind": "OpenParenToken",
                            "fullStart": 649,
                            "fullEnd": 650,
                            "start": 649,
                            "end": 650,
                            "fullWidth": 1,
                            "width": 1,
                            "text": "(",
                            "value": "(",
                            "valueText": "("
                        },
                        "parameters": [],
                        "closeParenToken": {
                            "kind": "CloseParenToken",
                            "fullStart": 650,
                            "fullEnd": 652,
                            "start": 650,
                            "end": 651,
                            "fullWidth": 2,
                            "width": 1,
                            "text": ")",
                            "value": ")",
                            "valueText": ")",
                            "hasTrailingTrivia": true,
                            "trailingTrivia": [
                                {
                                    "kind": "WhitespaceTrivia",
                                    "text": " "
                                }
                            ]
                        }
                    }
                },
                "block": {
                    "kind": "Block",
                    "fullStart": 652,
                    "fullEnd": 1662,
                    "start": 652,
                    "end": 1660,
                    "fullWidth": 1010,
                    "width": 1008,
                    "openBraceToken": {
                        "kind": "OpenBraceToken",
                        "fullStart": 652,
                        "fullEnd": 655,
                        "start": 652,
                        "end": 653,
                        "fullWidth": 3,
                        "width": 1,
                        "text": "{",
                        "value": "{",
                        "valueText": "{",
                        "hasTrailingTrivia": true,
                        "hasTrailingNewLine": true,
                        "trailingTrivia": [
                            {
                                "kind": "NewLineTrivia",
                                "text": "\r\n"
                            }
                        ]
                    },
                    "statements": [
                        {
                            "kind": "TryStatement",
                            "fullStart": 655,
                            "fullEnd": 1655,
                            "start": 663,
                            "end": 1653,
                            "fullWidth": 1000,
                            "width": 990,
                            "tryKeyword": {
                                "kind": "TryKeyword",
                                "fullStart": 655,
                                "fullEnd": 667,
                                "start": 663,
                                "end": 666,
                                "fullWidth": 12,
                                "width": 3,
                                "text": "try",
                                "value": "try",
                                "valueText": "try",
                                "hasLeadingTrivia": true,
                                "hasTrailingTrivia": true,
                                "leadingTrivia": [
                                    {
                                        "kind": "WhitespaceTrivia",
                                        "text": "        "
                                    }
                                ],
                                "trailingTrivia": [
                                    {
                                        "kind": "WhitespaceTrivia",
                                        "text": " "
                                    }
                                ]
                            },
                            "block": {
                                "kind": "Block",
                                "fullStart": 667,
                                "fullEnd": 1593,
                                "start": 667,
                                "end": 1592,
                                "fullWidth": 926,
                                "width": 925,
                                "openBraceToken": {
                                    "kind": "OpenBraceToken",
                                    "fullStart": 667,
                                    "fullEnd": 670,
                                    "start": 667,
                                    "end": 668,
                                    "fullWidth": 3,
                                    "width": 1,
                                    "text": "{",
                                    "value": "{",
                                    "valueText": "{",
                                    "hasTrailingTrivia": true,
                                    "hasTrailingNewLine": true,
                                    "trailingTrivia": [
                                        {
                                            "kind": "NewLineTrivia",
                                            "text": "\r\n"
                                        }
                                    ]
                                },
                                "statements": [
                                    {
                                        "kind": "VariableStatement",
                                        "fullStart": 670,
                                        "fullEnd": 710,
                                        "start": 682,
                                        "end": 708,
                                        "fullWidth": 40,
                                        "width": 26,
                                        "modifiers": [],
                                        "variableDeclaration": {
                                            "kind": "VariableDeclaration",
                                            "fullStart": 670,
                                            "fullEnd": 707,
                                            "start": 682,
                                            "end": 707,
                                            "fullWidth": 37,
                                            "width": 25,
                                            "varKeyword": {
                                                "kind": "VarKeyword",
                                                "fullStart": 670,
                                                "fullEnd": 686,
                                                "start": 682,
                                                "end": 685,
                                                "fullWidth": 16,
                                                "width": 3,
                                                "text": "var",
                                                "value": "var",
                                                "valueText": "var",
                                                "hasLeadingTrivia": true,
                                                "hasTrailingTrivia": true,
                                                "leadingTrivia": [
                                                    {
                                                        "kind": "WhitespaceTrivia",
                                                        "text": "            "
                                                    }
                                                ],
                                                "trailingTrivia": [
                                                    {
                                                        "kind": "WhitespaceTrivia",
                                                        "text": " "
                                                    }
                                                ]
                                            },
                                            "variableDeclarators": [
                                                {
                                                    "kind": "VariableDeclarator",
                                                    "fullStart": 686,
                                                    "fullEnd": 707,
                                                    "start": 686,
                                                    "end": 707,
                                                    "fullWidth": 21,
<<<<<<< HEAD
                                                    "width": 21,
                                                    "identifier": {
=======
                                                    "propertyName": {
>>>>>>> 85e84683
                                                        "kind": "IdentifierName",
                                                        "fullStart": 686,
                                                        "fullEnd": 690,
                                                        "start": 686,
                                                        "end": 689,
                                                        "fullWidth": 4,
                                                        "width": 3,
                                                        "text": "arr",
                                                        "value": "arr",
                                                        "valueText": "arr",
                                                        "hasTrailingTrivia": true,
                                                        "trailingTrivia": [
                                                            {
                                                                "kind": "WhitespaceTrivia",
                                                                "text": " "
                                                            }
                                                        ]
                                                    },
                                                    "equalsValueClause": {
                                                        "kind": "EqualsValueClause",
                                                        "fullStart": 690,
                                                        "fullEnd": 707,
                                                        "start": 690,
                                                        "end": 707,
                                                        "fullWidth": 17,
                                                        "width": 17,
                                                        "equalsToken": {
                                                            "kind": "EqualsToken",
                                                            "fullStart": 690,
                                                            "fullEnd": 692,
                                                            "start": 690,
                                                            "end": 691,
                                                            "fullWidth": 2,
                                                            "width": 1,
                                                            "text": "=",
                                                            "value": "=",
                                                            "valueText": "=",
                                                            "hasTrailingTrivia": true,
                                                            "trailingTrivia": [
                                                                {
                                                                    "kind": "WhitespaceTrivia",
                                                                    "text": " "
                                                                }
                                                            ]
                                                        },
                                                        "value": {
                                                            "kind": "ArrayLiteralExpression",
                                                            "fullStart": 692,
                                                            "fullEnd": 707,
                                                            "start": 692,
                                                            "end": 707,
                                                            "fullWidth": 15,
                                                            "width": 15,
                                                            "openBracketToken": {
                                                                "kind": "OpenBracketToken",
                                                                "fullStart": 692,
                                                                "fullEnd": 693,
                                                                "start": 692,
                                                                "end": 693,
                                                                "fullWidth": 1,
                                                                "width": 1,
                                                                "text": "[",
                                                                "value": "[",
                                                                "valueText": "["
                                                            },
                                                            "expressions": [
                                                                {
                                                                    "kind": "StringLiteral",
                                                                    "fullStart": 693,
                                                                    "fullEnd": 696,
                                                                    "start": 693,
                                                                    "end": 696,
                                                                    "fullWidth": 3,
                                                                    "width": 3,
                                                                    "text": "\"a\"",
                                                                    "value": "a",
                                                                    "valueText": "a"
                                                                },
                                                                {
                                                                    "kind": "CommaToken",
                                                                    "fullStart": 696,
                                                                    "fullEnd": 698,
                                                                    "start": 696,
                                                                    "end": 697,
                                                                    "fullWidth": 2,
                                                                    "width": 1,
                                                                    "text": ",",
                                                                    "value": ",",
                                                                    "valueText": ",",
                                                                    "hasTrailingTrivia": true,
                                                                    "trailingTrivia": [
                                                                        {
                                                                            "kind": "WhitespaceTrivia",
                                                                            "text": " "
                                                                        }
                                                                    ]
                                                                },
                                                                {
                                                                    "kind": "StringLiteral",
                                                                    "fullStart": 698,
                                                                    "fullEnd": 701,
                                                                    "start": 698,
                                                                    "end": 701,
                                                                    "fullWidth": 3,
                                                                    "width": 3,
                                                                    "text": "\"b\"",
                                                                    "value": "b",
                                                                    "valueText": "b"
                                                                },
                                                                {
                                                                    "kind": "CommaToken",
                                                                    "fullStart": 701,
                                                                    "fullEnd": 703,
                                                                    "start": 701,
                                                                    "end": 702,
                                                                    "fullWidth": 2,
                                                                    "width": 1,
                                                                    "text": ",",
                                                                    "value": ",",
                                                                    "valueText": ",",
                                                                    "hasTrailingTrivia": true,
                                                                    "trailingTrivia": [
                                                                        {
                                                                            "kind": "WhitespaceTrivia",
                                                                            "text": " "
                                                                        }
                                                                    ]
                                                                },
                                                                {
                                                                    "kind": "StringLiteral",
                                                                    "fullStart": 703,
                                                                    "fullEnd": 706,
                                                                    "start": 703,
                                                                    "end": 706,
                                                                    "fullWidth": 3,
                                                                    "width": 3,
                                                                    "text": "\"c\"",
                                                                    "value": "c",
                                                                    "valueText": "c"
                                                                }
                                                            ],
                                                            "closeBracketToken": {
                                                                "kind": "CloseBracketToken",
                                                                "fullStart": 706,
                                                                "fullEnd": 707,
                                                                "start": 706,
                                                                "end": 707,
                                                                "fullWidth": 1,
                                                                "width": 1,
                                                                "text": "]",
                                                                "value": "]",
                                                                "valueText": "]"
                                                            }
                                                        }
                                                    }
                                                }
                                            ]
                                        },
                                        "semicolonToken": {
                                            "kind": "SemicolonToken",
                                            "fullStart": 707,
                                            "fullEnd": 710,
                                            "start": 707,
                                            "end": 708,
                                            "fullWidth": 3,
                                            "width": 1,
                                            "text": ";",
                                            "value": ";",
                                            "valueText": ";",
                                            "hasTrailingTrivia": true,
                                            "hasTrailingNewLine": true,
                                            "trailingTrivia": [
                                                {
                                                    "kind": "NewLineTrivia",
                                                    "text": "\r\n"
                                                }
                                            ]
                                        }
                                    },
                                    {
                                        "kind": "ExpressionStatement",
                                        "fullStart": 710,
                                        "fullEnd": 752,
                                        "start": 722,
                                        "end": 750,
                                        "fullWidth": 42,
                                        "width": 28,
                                        "expression": {
                                            "kind": "AssignmentExpression",
                                            "fullStart": 710,
                                            "fullEnd": 749,
                                            "start": 722,
                                            "end": 749,
                                            "fullWidth": 39,
                                            "width": 27,
                                            "left": {
                                                "kind": "ElementAccessExpression",
                                                "fullStart": 710,
                                                "fullEnd": 741,
                                                "start": 722,
                                                "end": 740,
                                                "fullWidth": 31,
                                                "width": 18,
                                                "expression": {
                                                    "kind": "MemberAccessExpression",
                                                    "fullStart": 710,
                                                    "fullEnd": 737,
                                                    "start": 722,
                                                    "end": 737,
                                                    "fullWidth": 27,
                                                    "width": 15,
                                                    "expression": {
                                                        "kind": "IdentifierName",
                                                        "fullStart": 710,
                                                        "fullEnd": 727,
                                                        "start": 722,
                                                        "end": 727,
                                                        "fullWidth": 17,
                                                        "width": 5,
                                                        "text": "Array",
                                                        "value": "Array",
                                                        "valueText": "Array",
                                                        "hasLeadingTrivia": true,
                                                        "leadingTrivia": [
                                                            {
                                                                "kind": "WhitespaceTrivia",
                                                                "text": "            "
                                                            }
                                                        ]
                                                    },
                                                    "dotToken": {
                                                        "kind": "DotToken",
                                                        "fullStart": 727,
                                                        "fullEnd": 728,
                                                        "start": 727,
                                                        "end": 728,
                                                        "fullWidth": 1,
                                                        "width": 1,
                                                        "text": ".",
                                                        "value": ".",
                                                        "valueText": "."
                                                    },
                                                    "name": {
                                                        "kind": "IdentifierName",
                                                        "fullStart": 728,
                                                        "fullEnd": 737,
                                                        "start": 728,
                                                        "end": 737,
                                                        "fullWidth": 9,
                                                        "width": 9,
                                                        "text": "prototype",
                                                        "value": "prototype",
                                                        "valueText": "prototype"
                                                    }
                                                },
                                                "openBracketToken": {
                                                    "kind": "OpenBracketToken",
                                                    "fullStart": 737,
                                                    "fullEnd": 738,
                                                    "start": 737,
                                                    "end": 738,
                                                    "fullWidth": 1,
                                                    "width": 1,
                                                    "text": "[",
                                                    "value": "[",
                                                    "valueText": "["
                                                },
                                                "argumentExpression": {
                                                    "kind": "NumericLiteral",
                                                    "fullStart": 738,
                                                    "fullEnd": 739,
                                                    "start": 738,
                                                    "end": 739,
                                                    "fullWidth": 1,
                                                    "width": 1,
                                                    "text": "0",
                                                    "value": 0,
                                                    "valueText": "0"
                                                },
                                                "closeBracketToken": {
                                                    "kind": "CloseBracketToken",
                                                    "fullStart": 739,
                                                    "fullEnd": 741,
                                                    "start": 739,
                                                    "end": 740,
                                                    "fullWidth": 2,
                                                    "width": 1,
                                                    "text": "]",
                                                    "value": "]",
                                                    "valueText": "]",
                                                    "hasTrailingTrivia": true,
                                                    "trailingTrivia": [
                                                        {
                                                            "kind": "WhitespaceTrivia",
                                                            "text": " "
                                                        }
                                                    ]
                                                }
                                            },
                                            "operatorToken": {
                                                "kind": "EqualsToken",
                                                "fullStart": 741,
                                                "fullEnd": 743,
                                                "start": 741,
                                                "end": 742,
                                                "fullWidth": 2,
                                                "width": 1,
                                                "text": "=",
                                                "value": "=",
                                                "valueText": "=",
                                                "hasTrailingTrivia": true,
                                                "trailingTrivia": [
                                                    {
                                                        "kind": "WhitespaceTrivia",
                                                        "text": " "
                                                    }
                                                ]
                                            },
                                            "right": {
                                                "kind": "StringLiteral",
                                                "fullStart": 743,
                                                "fullEnd": 749,
                                                "start": 743,
                                                "end": 749,
                                                "fullWidth": 6,
                                                "width": 6,
                                                "text": "\"test\"",
                                                "value": "test",
                                                "valueText": "test"
                                            }
                                        },
                                        "semicolonToken": {
                                            "kind": "SemicolonToken",
                                            "fullStart": 749,
                                            "fullEnd": 752,
                                            "start": 749,
                                            "end": 750,
                                            "fullWidth": 3,
                                            "width": 1,
                                            "text": ";",
                                            "value": ";",
                                            "valueText": ";",
                                            "hasTrailingTrivia": true,
                                            "hasTrailingNewLine": true,
                                            "trailingTrivia": [
                                                {
                                                    "kind": "NewLineTrivia",
                                                    "text": "\r\n"
                                                }
                                            ]
                                        }
                                    },
                                    {
                                        "kind": "VariableStatement",
                                        "fullStart": 752,
                                        "fullEnd": 801,
                                        "start": 764,
                                        "end": 799,
                                        "fullWidth": 49,
                                        "width": 35,
                                        "modifiers": [],
                                        "variableDeclaration": {
                                            "kind": "VariableDeclaration",
                                            "fullStart": 752,
                                            "fullEnd": 798,
                                            "start": 764,
                                            "end": 798,
                                            "fullWidth": 46,
                                            "width": 34,
                                            "varKeyword": {
                                                "kind": "VarKeyword",
                                                "fullStart": 752,
                                                "fullEnd": 768,
                                                "start": 764,
                                                "end": 767,
                                                "fullWidth": 16,
                                                "width": 3,
                                                "text": "var",
                                                "value": "var",
                                                "valueText": "var",
                                                "hasLeadingTrivia": true,
                                                "hasTrailingTrivia": true,
                                                "leadingTrivia": [
                                                    {
                                                        "kind": "WhitespaceTrivia",
                                                        "text": "            "
                                                    }
                                                ],
                                                "trailingTrivia": [
                                                    {
                                                        "kind": "WhitespaceTrivia",
                                                        "text": " "
                                                    }
                                                ]
                                            },
                                            "variableDeclarators": [
                                                {
                                                    "kind": "VariableDeclarator",
                                                    "fullStart": 768,
                                                    "fullEnd": 798,
                                                    "start": 768,
                                                    "end": 798,
                                                    "fullWidth": 30,
<<<<<<< HEAD
                                                    "width": 30,
                                                    "identifier": {
=======
                                                    "propertyName": {
>>>>>>> 85e84683
                                                        "kind": "IdentifierName",
                                                        "fullStart": 768,
                                                        "fullEnd": 775,
                                                        "start": 768,
                                                        "end": 774,
                                                        "fullWidth": 7,
                                                        "width": 6,
                                                        "text": "newArr",
                                                        "value": "newArr",
                                                        "valueText": "newArr",
                                                        "hasTrailingTrivia": true,
                                                        "trailingTrivia": [
                                                            {
                                                                "kind": "WhitespaceTrivia",
                                                                "text": " "
                                                            }
                                                        ]
                                                    },
                                                    "equalsValueClause": {
                                                        "kind": "EqualsValueClause",
                                                        "fullStart": 775,
                                                        "fullEnd": 798,
                                                        "start": 775,
                                                        "end": 798,
                                                        "fullWidth": 23,
                                                        "width": 23,
                                                        "equalsToken": {
                                                            "kind": "EqualsToken",
                                                            "fullStart": 775,
                                                            "fullEnd": 777,
                                                            "start": 775,
                                                            "end": 776,
                                                            "fullWidth": 2,
                                                            "width": 1,
                                                            "text": "=",
                                                            "value": "=",
                                                            "valueText": "=",
                                                            "hasTrailingTrivia": true,
                                                            "trailingTrivia": [
                                                                {
                                                                    "kind": "WhitespaceTrivia",
                                                                    "text": " "
                                                                }
                                                            ]
                                                        },
                                                        "value": {
                                                            "kind": "InvocationExpression",
                                                            "fullStart": 777,
                                                            "fullEnd": 798,
                                                            "start": 777,
                                                            "end": 798,
                                                            "fullWidth": 21,
                                                            "width": 21,
                                                            "expression": {
                                                                "kind": "MemberAccessExpression",
                                                                "fullStart": 777,
                                                                "fullEnd": 787,
                                                                "start": 777,
                                                                "end": 787,
                                                                "fullWidth": 10,
                                                                "width": 10,
                                                                "expression": {
                                                                    "kind": "IdentifierName",
                                                                    "fullStart": 777,
                                                                    "fullEnd": 780,
                                                                    "start": 777,
                                                                    "end": 780,
                                                                    "fullWidth": 3,
                                                                    "width": 3,
                                                                    "text": "arr",
                                                                    "value": "arr",
                                                                    "valueText": "arr"
                                                                },
                                                                "dotToken": {
                                                                    "kind": "DotToken",
                                                                    "fullStart": 780,
                                                                    "fullEnd": 781,
                                                                    "start": 780,
                                                                    "end": 781,
                                                                    "fullWidth": 1,
                                                                    "width": 1,
                                                                    "text": ".",
                                                                    "value": ".",
                                                                    "valueText": "."
                                                                },
                                                                "name": {
                                                                    "kind": "IdentifierName",
                                                                    "fullStart": 781,
                                                                    "fullEnd": 787,
                                                                    "start": 781,
                                                                    "end": 787,
                                                                    "fullWidth": 6,
                                                                    "width": 6,
                                                                    "text": "splice",
                                                                    "value": "splice",
                                                                    "valueText": "splice"
                                                                }
                                                            },
                                                            "argumentList": {
                                                                "kind": "ArgumentList",
                                                                "fullStart": 787,
                                                                "fullEnd": 798,
                                                                "start": 787,
                                                                "end": 798,
                                                                "fullWidth": 11,
                                                                "width": 11,
                                                                "openParenToken": {
                                                                    "kind": "OpenParenToken",
                                                                    "fullStart": 787,
                                                                    "fullEnd": 788,
                                                                    "start": 787,
                                                                    "end": 788,
                                                                    "fullWidth": 1,
                                                                    "width": 1,
                                                                    "text": "(",
                                                                    "value": "(",
                                                                    "valueText": "("
                                                                },
                                                                "arguments": [
                                                                    {
                                                                        "kind": "NumericLiteral",
                                                                        "fullStart": 788,
                                                                        "fullEnd": 789,
                                                                        "start": 788,
                                                                        "end": 789,
                                                                        "fullWidth": 1,
                                                                        "width": 1,
                                                                        "text": "2",
                                                                        "value": 2,
                                                                        "valueText": "2"
                                                                    },
                                                                    {
                                                                        "kind": "CommaToken",
                                                                        "fullStart": 789,
                                                                        "fullEnd": 791,
                                                                        "start": 789,
                                                                        "end": 790,
                                                                        "fullWidth": 2,
                                                                        "width": 1,
                                                                        "text": ",",
                                                                        "value": ",",
                                                                        "valueText": ",",
                                                                        "hasTrailingTrivia": true,
                                                                        "trailingTrivia": [
                                                                            {
                                                                                "kind": "WhitespaceTrivia",
                                                                                "text": " "
                                                                            }
                                                                        ]
                                                                    },
                                                                    {
                                                                        "kind": "NumericLiteral",
                                                                        "fullStart": 791,
                                                                        "fullEnd": 792,
                                                                        "start": 791,
                                                                        "end": 792,
                                                                        "fullWidth": 1,
                                                                        "width": 1,
                                                                        "text": "1",
                                                                        "value": 1,
                                                                        "valueText": "1"
                                                                    },
                                                                    {
                                                                        "kind": "CommaToken",
                                                                        "fullStart": 792,
                                                                        "fullEnd": 794,
                                                                        "start": 792,
                                                                        "end": 793,
                                                                        "fullWidth": 2,
                                                                        "width": 1,
                                                                        "text": ",",
                                                                        "value": ",",
                                                                        "valueText": ",",
                                                                        "hasTrailingTrivia": true,
                                                                        "trailingTrivia": [
                                                                            {
                                                                                "kind": "WhitespaceTrivia",
                                                                                "text": " "
                                                                            }
                                                                        ]
                                                                    },
                                                                    {
                                                                        "kind": "StringLiteral",
                                                                        "fullStart": 794,
                                                                        "fullEnd": 797,
                                                                        "start": 794,
                                                                        "end": 797,
                                                                        "fullWidth": 3,
                                                                        "width": 3,
                                                                        "text": "\"d\"",
                                                                        "value": "d",
                                                                        "valueText": "d"
                                                                    }
                                                                ],
                                                                "closeParenToken": {
                                                                    "kind": "CloseParenToken",
                                                                    "fullStart": 797,
                                                                    "fullEnd": 798,
                                                                    "start": 797,
                                                                    "end": 798,
                                                                    "fullWidth": 1,
                                                                    "width": 1,
                                                                    "text": ")",
                                                                    "value": ")",
                                                                    "valueText": ")"
                                                                }
                                                            }
                                                        }
                                                    }
                                                }
                                            ]
                                        },
                                        "semicolonToken": {
                                            "kind": "SemicolonToken",
                                            "fullStart": 798,
                                            "fullEnd": 801,
                                            "start": 798,
                                            "end": 799,
                                            "fullWidth": 3,
                                            "width": 1,
                                            "text": ";",
                                            "value": ";",
                                            "valueText": ";",
                                            "hasTrailingTrivia": true,
                                            "hasTrailingNewLine": true,
                                            "trailingTrivia": [
                                                {
                                                    "kind": "NewLineTrivia",
                                                    "text": "\r\n"
                                                }
                                            ]
                                        }
                                    },
                                    {
                                        "kind": "VariableStatement",
                                        "fullStart": 801,
                                        "fullEnd": 841,
                                        "start": 815,
                                        "end": 839,
                                        "fullWidth": 40,
                                        "width": 24,
                                        "modifiers": [],
                                        "variableDeclaration": {
                                            "kind": "VariableDeclaration",
                                            "fullStart": 801,
                                            "fullEnd": 838,
                                            "start": 815,
                                            "end": 838,
                                            "fullWidth": 37,
                                            "width": 23,
                                            "varKeyword": {
                                                "kind": "VarKeyword",
                                                "fullStart": 801,
                                                "fullEnd": 819,
                                                "start": 815,
                                                "end": 818,
                                                "fullWidth": 18,
                                                "width": 3,
                                                "text": "var",
                                                "value": "var",
                                                "valueText": "var",
                                                "hasLeadingTrivia": true,
                                                "hasLeadingNewLine": true,
                                                "hasTrailingTrivia": true,
                                                "leadingTrivia": [
                                                    {
                                                        "kind": "NewLineTrivia",
                                                        "text": "\r\n"
                                                    },
                                                    {
                                                        "kind": "WhitespaceTrivia",
                                                        "text": "            "
                                                    }
                                                ],
                                                "trailingTrivia": [
                                                    {
                                                        "kind": "WhitespaceTrivia",
                                                        "text": " "
                                                    }
                                                ]
                                            },
                                            "variableDeclarators": [
                                                {
                                                    "kind": "VariableDeclarator",
                                                    "fullStart": 819,
                                                    "fullEnd": 838,
                                                    "start": 819,
                                                    "end": 838,
                                                    "fullWidth": 19,
<<<<<<< HEAD
                                                    "width": 19,
                                                    "identifier": {
=======
                                                    "propertyName": {
>>>>>>> 85e84683
                                                        "kind": "IdentifierName",
                                                        "fullStart": 819,
                                                        "fullEnd": 831,
                                                        "start": 819,
                                                        "end": 830,
                                                        "fullWidth": 12,
                                                        "width": 11,
                                                        "text": "verifyValue",
                                                        "value": "verifyValue",
                                                        "valueText": "verifyValue",
                                                        "hasTrailingTrivia": true,
                                                        "trailingTrivia": [
                                                            {
                                                                "kind": "WhitespaceTrivia",
                                                                "text": " "
                                                            }
                                                        ]
                                                    },
                                                    "equalsValueClause": {
                                                        "kind": "EqualsValueClause",
                                                        "fullStart": 831,
                                                        "fullEnd": 838,
                                                        "start": 831,
                                                        "end": 838,
                                                        "fullWidth": 7,
                                                        "width": 7,
                                                        "equalsToken": {
                                                            "kind": "EqualsToken",
                                                            "fullStart": 831,
                                                            "fullEnd": 833,
                                                            "start": 831,
                                                            "end": 832,
                                                            "fullWidth": 2,
                                                            "width": 1,
                                                            "text": "=",
                                                            "value": "=",
                                                            "valueText": "=",
                                                            "hasTrailingTrivia": true,
                                                            "trailingTrivia": [
                                                                {
                                                                    "kind": "WhitespaceTrivia",
                                                                    "text": " "
                                                                }
                                                            ]
                                                        },
                                                        "value": {
                                                            "kind": "FalseKeyword",
                                                            "fullStart": 833,
                                                            "fullEnd": 838,
                                                            "start": 833,
                                                            "end": 838,
                                                            "fullWidth": 5,
                                                            "width": 5,
                                                            "text": "false",
                                                            "value": false,
                                                            "valueText": "false"
                                                        }
                                                    }
                                                }
                                            ]
                                        },
                                        "semicolonToken": {
                                            "kind": "SemicolonToken",
                                            "fullStart": 838,
                                            "fullEnd": 841,
                                            "start": 838,
                                            "end": 839,
                                            "fullWidth": 3,
                                            "width": 1,
                                            "text": ";",
                                            "value": ";",
                                            "valueText": ";",
                                            "hasTrailingTrivia": true,
                                            "hasTrailingNewLine": true,
                                            "trailingTrivia": [
                                                {
                                                    "kind": "NewLineTrivia",
                                                    "text": "\r\n"
                                                }
                                            ]
                                        }
                                    },
                                    {
                                        "kind": "ExpressionStatement",
                                        "fullStart": 841,
                                        "fullEnd": 1001,
                                        "start": 853,
                                        "end": 999,
                                        "fullWidth": 160,
                                        "width": 146,
                                        "expression": {
                                            "kind": "AssignmentExpression",
                                            "fullStart": 841,
                                            "fullEnd": 998,
                                            "start": 853,
                                            "end": 998,
                                            "fullWidth": 157,
                                            "width": 145,
                                            "left": {
                                                "kind": "IdentifierName",
                                                "fullStart": 841,
                                                "fullEnd": 865,
                                                "start": 853,
                                                "end": 864,
                                                "fullWidth": 24,
                                                "width": 11,
                                                "text": "verifyValue",
                                                "value": "verifyValue",
                                                "valueText": "verifyValue",
                                                "hasLeadingTrivia": true,
                                                "hasTrailingTrivia": true,
                                                "leadingTrivia": [
                                                    {
                                                        "kind": "WhitespaceTrivia",
                                                        "text": "            "
                                                    }
                                                ],
                                                "trailingTrivia": [
                                                    {
                                                        "kind": "WhitespaceTrivia",
                                                        "text": " "
                                                    }
                                                ]
                                            },
                                            "operatorToken": {
                                                "kind": "EqualsToken",
                                                "fullStart": 865,
                                                "fullEnd": 867,
                                                "start": 865,
                                                "end": 866,
                                                "fullWidth": 2,
                                                "width": 1,
                                                "text": "=",
                                                "value": "=",
                                                "valueText": "=",
                                                "hasTrailingTrivia": true,
                                                "trailingTrivia": [
                                                    {
                                                        "kind": "WhitespaceTrivia",
                                                        "text": " "
                                                    }
                                                ]
                                            },
                                            "right": {
                                                "kind": "LogicalAndExpression",
                                                "fullStart": 867,
                                                "fullEnd": 998,
                                                "start": 867,
                                                "end": 998,
                                                "fullWidth": 131,
                                                "width": 131,
                                                "left": {
                                                    "kind": "LogicalAndExpression",
                                                    "fullStart": 867,
                                                    "fullEnd": 976,
                                                    "start": 867,
                                                    "end": 975,
                                                    "fullWidth": 109,
                                                    "width": 108,
                                                    "left": {
                                                        "kind": "LogicalAndExpression",
                                                        "fullStart": 867,
                                                        "fullEnd": 939,
                                                        "start": 867,
                                                        "end": 937,
                                                        "fullWidth": 72,
                                                        "width": 70,
                                                        "left": {
                                                            "kind": "LogicalAndExpression",
                                                            "fullStart": 867,
                                                            "fullEnd": 920,
                                                            "start": 867,
                                                            "end": 919,
                                                            "fullWidth": 53,
                                                            "width": 52,
                                                            "left": {
                                                                "kind": "LogicalAndExpression",
                                                                "fullStart": 867,
                                                                "fullEnd": 902,
                                                                "start": 867,
                                                                "end": 901,
                                                                "fullWidth": 35,
                                                                "width": 34,
                                                                "left": {
                                                                    "kind": "EqualsExpression",
                                                                    "fullStart": 867,
                                                                    "fullEnd": 884,
                                                                    "start": 867,
                                                                    "end": 883,
                                                                    "fullWidth": 17,
                                                                    "width": 16,
                                                                    "left": {
                                                                        "kind": "MemberAccessExpression",
                                                                        "fullStart": 867,
                                                                        "fullEnd": 878,
                                                                        "start": 867,
                                                                        "end": 877,
                                                                        "fullWidth": 11,
                                                                        "width": 10,
                                                                        "expression": {
                                                                            "kind": "IdentifierName",
                                                                            "fullStart": 867,
                                                                            "fullEnd": 870,
                                                                            "start": 867,
                                                                            "end": 870,
                                                                            "fullWidth": 3,
                                                                            "width": 3,
                                                                            "text": "arr",
                                                                            "value": "arr",
                                                                            "valueText": "arr"
                                                                        },
                                                                        "dotToken": {
                                                                            "kind": "DotToken",
                                                                            "fullStart": 870,
                                                                            "fullEnd": 871,
                                                                            "start": 870,
                                                                            "end": 871,
                                                                            "fullWidth": 1,
                                                                            "width": 1,
                                                                            "text": ".",
                                                                            "value": ".",
                                                                            "valueText": "."
                                                                        },
                                                                        "name": {
                                                                            "kind": "IdentifierName",
                                                                            "fullStart": 871,
                                                                            "fullEnd": 878,
                                                                            "start": 871,
                                                                            "end": 877,
                                                                            "fullWidth": 7,
                                                                            "width": 6,
                                                                            "text": "length",
                                                                            "value": "length",
                                                                            "valueText": "length",
                                                                            "hasTrailingTrivia": true,
                                                                            "trailingTrivia": [
                                                                                {
                                                                                    "kind": "WhitespaceTrivia",
                                                                                    "text": " "
                                                                                }
                                                                            ]
                                                                        }
                                                                    },
                                                                    "operatorToken": {
                                                                        "kind": "EqualsEqualsEqualsToken",
                                                                        "fullStart": 878,
                                                                        "fullEnd": 882,
                                                                        "start": 878,
                                                                        "end": 881,
                                                                        "fullWidth": 4,
                                                                        "width": 3,
                                                                        "text": "===",
                                                                        "value": "===",
                                                                        "valueText": "===",
                                                                        "hasTrailingTrivia": true,
                                                                        "trailingTrivia": [
                                                                            {
                                                                                "kind": "WhitespaceTrivia",
                                                                                "text": " "
                                                                            }
                                                                        ]
                                                                    },
                                                                    "right": {
                                                                        "kind": "NumericLiteral",
                                                                        "fullStart": 882,
                                                                        "fullEnd": 884,
                                                                        "start": 882,
                                                                        "end": 883,
                                                                        "fullWidth": 2,
                                                                        "width": 1,
                                                                        "text": "3",
                                                                        "value": 3,
                                                                        "valueText": "3",
                                                                        "hasTrailingTrivia": true,
                                                                        "trailingTrivia": [
                                                                            {
                                                                                "kind": "WhitespaceTrivia",
                                                                                "text": " "
                                                                            }
                                                                        ]
                                                                    }
                                                                },
                                                                "operatorToken": {
                                                                    "kind": "AmpersandAmpersandToken",
                                                                    "fullStart": 884,
                                                                    "fullEnd": 887,
                                                                    "start": 884,
                                                                    "end": 886,
                                                                    "fullWidth": 3,
                                                                    "width": 2,
                                                                    "text": "&&",
                                                                    "value": "&&",
                                                                    "valueText": "&&",
                                                                    "hasTrailingTrivia": true,
                                                                    "trailingTrivia": [
                                                                        {
                                                                            "kind": "WhitespaceTrivia",
                                                                            "text": " "
                                                                        }
                                                                    ]
                                                                },
                                                                "right": {
                                                                    "kind": "EqualsExpression",
                                                                    "fullStart": 887,
                                                                    "fullEnd": 902,
                                                                    "start": 887,
                                                                    "end": 901,
                                                                    "fullWidth": 15,
                                                                    "width": 14,
                                                                    "left": {
                                                                        "kind": "ElementAccessExpression",
                                                                        "fullStart": 887,
                                                                        "fullEnd": 894,
                                                                        "start": 887,
                                                                        "end": 893,
                                                                        "fullWidth": 7,
                                                                        "width": 6,
                                                                        "expression": {
                                                                            "kind": "IdentifierName",
                                                                            "fullStart": 887,
                                                                            "fullEnd": 890,
                                                                            "start": 887,
                                                                            "end": 890,
                                                                            "fullWidth": 3,
                                                                            "width": 3,
                                                                            "text": "arr",
                                                                            "value": "arr",
                                                                            "valueText": "arr"
                                                                        },
                                                                        "openBracketToken": {
                                                                            "kind": "OpenBracketToken",
                                                                            "fullStart": 890,
                                                                            "fullEnd": 891,
                                                                            "start": 890,
                                                                            "end": 891,
                                                                            "fullWidth": 1,
                                                                            "width": 1,
                                                                            "text": "[",
                                                                            "value": "[",
                                                                            "valueText": "["
                                                                        },
                                                                        "argumentExpression": {
                                                                            "kind": "NumericLiteral",
                                                                            "fullStart": 891,
                                                                            "fullEnd": 892,
                                                                            "start": 891,
                                                                            "end": 892,
                                                                            "fullWidth": 1,
                                                                            "width": 1,
                                                                            "text": "0",
                                                                            "value": 0,
                                                                            "valueText": "0"
                                                                        },
                                                                        "closeBracketToken": {
                                                                            "kind": "CloseBracketToken",
                                                                            "fullStart": 892,
                                                                            "fullEnd": 894,
                                                                            "start": 892,
                                                                            "end": 893,
                                                                            "fullWidth": 2,
                                                                            "width": 1,
                                                                            "text": "]",
                                                                            "value": "]",
                                                                            "valueText": "]",
                                                                            "hasTrailingTrivia": true,
                                                                            "trailingTrivia": [
                                                                                {
                                                                                    "kind": "WhitespaceTrivia",
                                                                                    "text": " "
                                                                                }
                                                                            ]
                                                                        }
                                                                    },
                                                                    "operatorToken": {
                                                                        "kind": "EqualsEqualsEqualsToken",
                                                                        "fullStart": 894,
                                                                        "fullEnd": 898,
                                                                        "start": 894,
                                                                        "end": 897,
                                                                        "fullWidth": 4,
                                                                        "width": 3,
                                                                        "text": "===",
                                                                        "value": "===",
                                                                        "valueText": "===",
                                                                        "hasTrailingTrivia": true,
                                                                        "trailingTrivia": [
                                                                            {
                                                                                "kind": "WhitespaceTrivia",
                                                                                "text": " "
                                                                            }
                                                                        ]
                                                                    },
                                                                    "right": {
                                                                        "kind": "StringLiteral",
                                                                        "fullStart": 898,
                                                                        "fullEnd": 902,
                                                                        "start": 898,
                                                                        "end": 901,
                                                                        "fullWidth": 4,
                                                                        "width": 3,
                                                                        "text": "\"a\"",
                                                                        "value": "a",
                                                                        "valueText": "a",
                                                                        "hasTrailingTrivia": true,
                                                                        "trailingTrivia": [
                                                                            {
                                                                                "kind": "WhitespaceTrivia",
                                                                                "text": " "
                                                                            }
                                                                        ]
                                                                    }
                                                                }
                                                            },
                                                            "operatorToken": {
                                                                "kind": "AmpersandAmpersandToken",
                                                                "fullStart": 902,
                                                                "fullEnd": 905,
                                                                "start": 902,
                                                                "end": 904,
                                                                "fullWidth": 3,
                                                                "width": 2,
                                                                "text": "&&",
                                                                "value": "&&",
                                                                "valueText": "&&",
                                                                "hasTrailingTrivia": true,
                                                                "trailingTrivia": [
                                                                    {
                                                                        "kind": "WhitespaceTrivia",
                                                                        "text": " "
                                                                    }
                                                                ]
                                                            },
                                                            "right": {
                                                                "kind": "EqualsExpression",
                                                                "fullStart": 905,
                                                                "fullEnd": 920,
                                                                "start": 905,
                                                                "end": 919,
                                                                "fullWidth": 15,
                                                                "width": 14,
                                                                "left": {
                                                                    "kind": "ElementAccessExpression",
                                                                    "fullStart": 905,
                                                                    "fullEnd": 912,
                                                                    "start": 905,
                                                                    "end": 911,
                                                                    "fullWidth": 7,
                                                                    "width": 6,
                                                                    "expression": {
                                                                        "kind": "IdentifierName",
                                                                        "fullStart": 905,
                                                                        "fullEnd": 908,
                                                                        "start": 905,
                                                                        "end": 908,
                                                                        "fullWidth": 3,
                                                                        "width": 3,
                                                                        "text": "arr",
                                                                        "value": "arr",
                                                                        "valueText": "arr"
                                                                    },
                                                                    "openBracketToken": {
                                                                        "kind": "OpenBracketToken",
                                                                        "fullStart": 908,
                                                                        "fullEnd": 909,
                                                                        "start": 908,
                                                                        "end": 909,
                                                                        "fullWidth": 1,
                                                                        "width": 1,
                                                                        "text": "[",
                                                                        "value": "[",
                                                                        "valueText": "["
                                                                    },
                                                                    "argumentExpression": {
                                                                        "kind": "NumericLiteral",
                                                                        "fullStart": 909,
                                                                        "fullEnd": 910,
                                                                        "start": 909,
                                                                        "end": 910,
                                                                        "fullWidth": 1,
                                                                        "width": 1,
                                                                        "text": "1",
                                                                        "value": 1,
                                                                        "valueText": "1"
                                                                    },
                                                                    "closeBracketToken": {
                                                                        "kind": "CloseBracketToken",
                                                                        "fullStart": 910,
                                                                        "fullEnd": 912,
                                                                        "start": 910,
                                                                        "end": 911,
                                                                        "fullWidth": 2,
                                                                        "width": 1,
                                                                        "text": "]",
                                                                        "value": "]",
                                                                        "valueText": "]",
                                                                        "hasTrailingTrivia": true,
                                                                        "trailingTrivia": [
                                                                            {
                                                                                "kind": "WhitespaceTrivia",
                                                                                "text": " "
                                                                            }
                                                                        ]
                                                                    }
                                                                },
                                                                "operatorToken": {
                                                                    "kind": "EqualsEqualsEqualsToken",
                                                                    "fullStart": 912,
                                                                    "fullEnd": 916,
                                                                    "start": 912,
                                                                    "end": 915,
                                                                    "fullWidth": 4,
                                                                    "width": 3,
                                                                    "text": "===",
                                                                    "value": "===",
                                                                    "valueText": "===",
                                                                    "hasTrailingTrivia": true,
                                                                    "trailingTrivia": [
                                                                        {
                                                                            "kind": "WhitespaceTrivia",
                                                                            "text": " "
                                                                        }
                                                                    ]
                                                                },
                                                                "right": {
                                                                    "kind": "StringLiteral",
                                                                    "fullStart": 916,
                                                                    "fullEnd": 920,
                                                                    "start": 916,
                                                                    "end": 919,
                                                                    "fullWidth": 4,
                                                                    "width": 3,
                                                                    "text": "\"b\"",
                                                                    "value": "b",
                                                                    "valueText": "b",
                                                                    "hasTrailingTrivia": true,
                                                                    "trailingTrivia": [
                                                                        {
                                                                            "kind": "WhitespaceTrivia",
                                                                            "text": " "
                                                                        }
                                                                    ]
                                                                }
                                                            }
                                                        },
                                                        "operatorToken": {
                                                            "kind": "AmpersandAmpersandToken",
                                                            "fullStart": 920,
                                                            "fullEnd": 923,
                                                            "start": 920,
                                                            "end": 922,
                                                            "fullWidth": 3,
                                                            "width": 2,
                                                            "text": "&&",
                                                            "value": "&&",
                                                            "valueText": "&&",
                                                            "hasTrailingTrivia": true,
                                                            "trailingTrivia": [
                                                                {
                                                                    "kind": "WhitespaceTrivia",
                                                                    "text": " "
                                                                }
                                                            ]
                                                        },
                                                        "right": {
                                                            "kind": "EqualsExpression",
                                                            "fullStart": 923,
                                                            "fullEnd": 939,
                                                            "start": 923,
                                                            "end": 937,
                                                            "fullWidth": 16,
                                                            "width": 14,
                                                            "left": {
                                                                "kind": "ElementAccessExpression",
                                                                "fullStart": 923,
                                                                "fullEnd": 930,
                                                                "start": 923,
                                                                "end": 929,
                                                                "fullWidth": 7,
                                                                "width": 6,
                                                                "expression": {
                                                                    "kind": "IdentifierName",
                                                                    "fullStart": 923,
                                                                    "fullEnd": 926,
                                                                    "start": 923,
                                                                    "end": 926,
                                                                    "fullWidth": 3,
                                                                    "width": 3,
                                                                    "text": "arr",
                                                                    "value": "arr",
                                                                    "valueText": "arr"
                                                                },
                                                                "openBracketToken": {
                                                                    "kind": "OpenBracketToken",
                                                                    "fullStart": 926,
                                                                    "fullEnd": 927,
                                                                    "start": 926,
                                                                    "end": 927,
                                                                    "fullWidth": 1,
                                                                    "width": 1,
                                                                    "text": "[",
                                                                    "value": "[",
                                                                    "valueText": "["
                                                                },
                                                                "argumentExpression": {
                                                                    "kind": "NumericLiteral",
                                                                    "fullStart": 927,
                                                                    "fullEnd": 928,
                                                                    "start": 927,
                                                                    "end": 928,
                                                                    "fullWidth": 1,
                                                                    "width": 1,
                                                                    "text": "2",
                                                                    "value": 2,
                                                                    "valueText": "2"
                                                                },
                                                                "closeBracketToken": {
                                                                    "kind": "CloseBracketToken",
                                                                    "fullStart": 928,
                                                                    "fullEnd": 930,
                                                                    "start": 928,
                                                                    "end": 929,
                                                                    "fullWidth": 2,
                                                                    "width": 1,
                                                                    "text": "]",
                                                                    "value": "]",
                                                                    "valueText": "]",
                                                                    "hasTrailingTrivia": true,
                                                                    "trailingTrivia": [
                                                                        {
                                                                            "kind": "WhitespaceTrivia",
                                                                            "text": " "
                                                                        }
                                                                    ]
                                                                }
                                                            },
                                                            "operatorToken": {
                                                                "kind": "EqualsEqualsEqualsToken",
                                                                "fullStart": 930,
                                                                "fullEnd": 934,
                                                                "start": 930,
                                                                "end": 933,
                                                                "fullWidth": 4,
                                                                "width": 3,
                                                                "text": "===",
                                                                "value": "===",
                                                                "valueText": "===",
                                                                "hasTrailingTrivia": true,
                                                                "trailingTrivia": [
                                                                    {
                                                                        "kind": "WhitespaceTrivia",
                                                                        "text": " "
                                                                    }
                                                                ]
                                                            },
                                                            "right": {
                                                                "kind": "StringLiteral",
                                                                "fullStart": 934,
                                                                "fullEnd": 939,
                                                                "start": 934,
                                                                "end": 937,
                                                                "fullWidth": 5,
                                                                "width": 3,
                                                                "text": "\"d\"",
                                                                "value": "d",
                                                                "valueText": "d",
                                                                "hasTrailingTrivia": true,
                                                                "hasTrailingNewLine": true,
                                                                "trailingTrivia": [
                                                                    {
                                                                        "kind": "NewLineTrivia",
                                                                        "text": "\r\n"
                                                                    }
                                                                ]
                                                            }
                                                        }
                                                    },
                                                    "operatorToken": {
                                                        "kind": "AmpersandAmpersandToken",
                                                        "fullStart": 939,
                                                        "fullEnd": 958,
                                                        "start": 955,
                                                        "end": 957,
                                                        "fullWidth": 19,
                                                        "width": 2,
                                                        "text": "&&",
                                                        "value": "&&",
                                                        "valueText": "&&",
                                                        "hasLeadingTrivia": true,
                                                        "hasTrailingTrivia": true,
                                                        "leadingTrivia": [
                                                            {
                                                                "kind": "WhitespaceTrivia",
                                                                "text": "                "
                                                            }
                                                        ],
                                                        "trailingTrivia": [
                                                            {
                                                                "kind": "WhitespaceTrivia",
                                                                "text": " "
                                                            }
                                                        ]
                                                    },
                                                    "right": {
                                                        "kind": "EqualsExpression",
                                                        "fullStart": 958,
                                                        "fullEnd": 976,
                                                        "start": 958,
                                                        "end": 975,
                                                        "fullWidth": 18,
                                                        "width": 17,
                                                        "left": {
                                                            "kind": "ElementAccessExpression",
                                                            "fullStart": 958,
                                                            "fullEnd": 968,
                                                            "start": 958,
                                                            "end": 967,
                                                            "fullWidth": 10,
                                                            "width": 9,
                                                            "expression": {
                                                                "kind": "IdentifierName",
                                                                "fullStart": 958,
                                                                "fullEnd": 964,
                                                                "start": 958,
                                                                "end": 964,
                                                                "fullWidth": 6,
                                                                "width": 6,
                                                                "text": "newArr",
                                                                "value": "newArr",
                                                                "valueText": "newArr"
                                                            },
                                                            "openBracketToken": {
                                                                "kind": "OpenBracketToken",
                                                                "fullStart": 964,
                                                                "fullEnd": 965,
                                                                "start": 964,
                                                                "end": 965,
                                                                "fullWidth": 1,
                                                                "width": 1,
                                                                "text": "[",
                                                                "value": "[",
                                                                "valueText": "["
                                                            },
                                                            "argumentExpression": {
                                                                "kind": "NumericLiteral",
                                                                "fullStart": 965,
                                                                "fullEnd": 966,
                                                                "start": 965,
                                                                "end": 966,
                                                                "fullWidth": 1,
                                                                "width": 1,
                                                                "text": "0",
                                                                "value": 0,
                                                                "valueText": "0"
                                                            },
                                                            "closeBracketToken": {
                                                                "kind": "CloseBracketToken",
                                                                "fullStart": 966,
                                                                "fullEnd": 968,
                                                                "start": 966,
                                                                "end": 967,
                                                                "fullWidth": 2,
                                                                "width": 1,
                                                                "text": "]",
                                                                "value": "]",
                                                                "valueText": "]",
                                                                "hasTrailingTrivia": true,
                                                                "trailingTrivia": [
                                                                    {
                                                                        "kind": "WhitespaceTrivia",
                                                                        "text": " "
                                                                    }
                                                                ]
                                                            }
                                                        },
                                                        "operatorToken": {
                                                            "kind": "EqualsEqualsEqualsToken",
                                                            "fullStart": 968,
                                                            "fullEnd": 972,
                                                            "start": 968,
                                                            "end": 971,
                                                            "fullWidth": 4,
                                                            "width": 3,
                                                            "text": "===",
                                                            "value": "===",
                                                            "valueText": "===",
                                                            "hasTrailingTrivia": true,
                                                            "trailingTrivia": [
                                                                {
                                                                    "kind": "WhitespaceTrivia",
                                                                    "text": " "
                                                                }
                                                            ]
                                                        },
                                                        "right": {
                                                            "kind": "StringLiteral",
                                                            "fullStart": 972,
                                                            "fullEnd": 976,
                                                            "start": 972,
                                                            "end": 975,
                                                            "fullWidth": 4,
                                                            "width": 3,
                                                            "text": "\"c\"",
                                                            "value": "c",
                                                            "valueText": "c",
                                                            "hasTrailingTrivia": true,
                                                            "trailingTrivia": [
                                                                {
                                                                    "kind": "WhitespaceTrivia",
                                                                    "text": " "
                                                                }
                                                            ]
                                                        }
                                                    }
                                                },
                                                "operatorToken": {
                                                    "kind": "AmpersandAmpersandToken",
                                                    "fullStart": 976,
                                                    "fullEnd": 979,
                                                    "start": 976,
                                                    "end": 978,
                                                    "fullWidth": 3,
                                                    "width": 2,
                                                    "text": "&&",
                                                    "value": "&&",
                                                    "valueText": "&&",
                                                    "hasTrailingTrivia": true,
                                                    "trailingTrivia": [
                                                        {
                                                            "kind": "WhitespaceTrivia",
                                                            "text": " "
                                                        }
                                                    ]
                                                },
                                                "right": {
                                                    "kind": "EqualsExpression",
                                                    "fullStart": 979,
                                                    "fullEnd": 998,
                                                    "start": 979,
                                                    "end": 998,
                                                    "fullWidth": 19,
                                                    "width": 19,
                                                    "left": {
                                                        "kind": "MemberAccessExpression",
                                                        "fullStart": 979,
                                                        "fullEnd": 993,
                                                        "start": 979,
                                                        "end": 992,
                                                        "fullWidth": 14,
                                                        "width": 13,
                                                        "expression": {
                                                            "kind": "IdentifierName",
                                                            "fullStart": 979,
                                                            "fullEnd": 985,
                                                            "start": 979,
                                                            "end": 985,
                                                            "fullWidth": 6,
                                                            "width": 6,
                                                            "text": "newArr",
                                                            "value": "newArr",
                                                            "valueText": "newArr"
                                                        },
                                                        "dotToken": {
                                                            "kind": "DotToken",
                                                            "fullStart": 985,
                                                            "fullEnd": 986,
                                                            "start": 985,
                                                            "end": 986,
                                                            "fullWidth": 1,
                                                            "width": 1,
                                                            "text": ".",
                                                            "value": ".",
                                                            "valueText": "."
                                                        },
                                                        "name": {
                                                            "kind": "IdentifierName",
                                                            "fullStart": 986,
                                                            "fullEnd": 993,
                                                            "start": 986,
                                                            "end": 992,
                                                            "fullWidth": 7,
                                                            "width": 6,
                                                            "text": "length",
                                                            "value": "length",
                                                            "valueText": "length",
                                                            "hasTrailingTrivia": true,
                                                            "trailingTrivia": [
                                                                {
                                                                    "kind": "WhitespaceTrivia",
                                                                    "text": " "
                                                                }
                                                            ]
                                                        }
                                                    },
                                                    "operatorToken": {
                                                        "kind": "EqualsEqualsEqualsToken",
                                                        "fullStart": 993,
                                                        "fullEnd": 997,
                                                        "start": 993,
                                                        "end": 996,
                                                        "fullWidth": 4,
                                                        "width": 3,
                                                        "text": "===",
                                                        "value": "===",
                                                        "valueText": "===",
                                                        "hasTrailingTrivia": true,
                                                        "trailingTrivia": [
                                                            {
                                                                "kind": "WhitespaceTrivia",
                                                                "text": " "
                                                            }
                                                        ]
                                                    },
                                                    "right": {
                                                        "kind": "NumericLiteral",
                                                        "fullStart": 997,
                                                        "fullEnd": 998,
                                                        "start": 997,
                                                        "end": 998,
                                                        "fullWidth": 1,
                                                        "width": 1,
                                                        "text": "1",
                                                        "value": 1,
                                                        "valueText": "1"
                                                    }
                                                }
                                            }
                                        },
                                        "semicolonToken": {
                                            "kind": "SemicolonToken",
                                            "fullStart": 998,
                                            "fullEnd": 1001,
                                            "start": 998,
                                            "end": 999,
                                            "fullWidth": 3,
                                            "width": 1,
                                            "text": ";",
                                            "value": ";",
                                            "valueText": ";",
                                            "hasTrailingTrivia": true,
                                            "hasTrailingNewLine": true,
                                            "trailingTrivia": [
                                                {
                                                    "kind": "NewLineTrivia",
                                                    "text": "\r\n"
                                                }
                                            ]
                                        }
                                    },
                                    {
                                        "kind": "VariableStatement",
                                        "fullStart": 1001,
                                        "fullEnd": 1046,
                                        "start": 1015,
                                        "end": 1044,
                                        "fullWidth": 45,
                                        "width": 29,
                                        "modifiers": [],
                                        "variableDeclaration": {
                                            "kind": "VariableDeclaration",
                                            "fullStart": 1001,
                                            "fullEnd": 1043,
                                            "start": 1015,
                                            "end": 1043,
                                            "fullWidth": 42,
                                            "width": 28,
                                            "varKeyword": {
                                                "kind": "VarKeyword",
                                                "fullStart": 1001,
                                                "fullEnd": 1019,
                                                "start": 1015,
                                                "end": 1018,
                                                "fullWidth": 18,
                                                "width": 3,
                                                "text": "var",
                                                "value": "var",
                                                "valueText": "var",
                                                "hasLeadingTrivia": true,
                                                "hasLeadingNewLine": true,
                                                "hasTrailingTrivia": true,
                                                "leadingTrivia": [
                                                    {
                                                        "kind": "NewLineTrivia",
                                                        "text": "\r\n"
                                                    },
                                                    {
                                                        "kind": "WhitespaceTrivia",
                                                        "text": "            "
                                                    }
                                                ],
                                                "trailingTrivia": [
                                                    {
                                                        "kind": "WhitespaceTrivia",
                                                        "text": " "
                                                    }
                                                ]
                                            },
                                            "variableDeclarators": [
                                                {
                                                    "kind": "VariableDeclarator",
                                                    "fullStart": 1019,
                                                    "fullEnd": 1043,
                                                    "start": 1019,
                                                    "end": 1043,
                                                    "fullWidth": 24,
<<<<<<< HEAD
                                                    "width": 24,
                                                    "identifier": {
=======
                                                    "propertyName": {
>>>>>>> 85e84683
                                                        "kind": "IdentifierName",
                                                        "fullStart": 1019,
                                                        "fullEnd": 1036,
                                                        "start": 1019,
                                                        "end": 1035,
                                                        "fullWidth": 17,
                                                        "width": 16,
                                                        "text": "verifyEnumerable",
                                                        "value": "verifyEnumerable",
                                                        "valueText": "verifyEnumerable",
                                                        "hasTrailingTrivia": true,
                                                        "trailingTrivia": [
                                                            {
                                                                "kind": "WhitespaceTrivia",
                                                                "text": " "
                                                            }
                                                        ]
                                                    },
                                                    "equalsValueClause": {
                                                        "kind": "EqualsValueClause",
                                                        "fullStart": 1036,
                                                        "fullEnd": 1043,
                                                        "start": 1036,
                                                        "end": 1043,
                                                        "fullWidth": 7,
                                                        "width": 7,
                                                        "equalsToken": {
                                                            "kind": "EqualsToken",
                                                            "fullStart": 1036,
                                                            "fullEnd": 1038,
                                                            "start": 1036,
                                                            "end": 1037,
                                                            "fullWidth": 2,
                                                            "width": 1,
                                                            "text": "=",
                                                            "value": "=",
                                                            "valueText": "=",
                                                            "hasTrailingTrivia": true,
                                                            "trailingTrivia": [
                                                                {
                                                                    "kind": "WhitespaceTrivia",
                                                                    "text": " "
                                                                }
                                                            ]
                                                        },
                                                        "value": {
                                                            "kind": "FalseKeyword",
                                                            "fullStart": 1038,
                                                            "fullEnd": 1043,
                                                            "start": 1038,
                                                            "end": 1043,
                                                            "fullWidth": 5,
                                                            "width": 5,
                                                            "text": "false",
                                                            "value": false,
                                                            "valueText": "false"
                                                        }
                                                    }
                                                }
                                            ]
                                        },
                                        "semicolonToken": {
                                            "kind": "SemicolonToken",
                                            "fullStart": 1043,
                                            "fullEnd": 1046,
                                            "start": 1043,
                                            "end": 1044,
                                            "fullWidth": 3,
                                            "width": 1,
                                            "text": ";",
                                            "value": ";",
                                            "valueText": ";",
                                            "hasTrailingTrivia": true,
                                            "hasTrailingNewLine": true,
                                            "trailingTrivia": [
                                                {
                                                    "kind": "NewLineTrivia",
                                                    "text": "\r\n"
                                                }
                                            ]
                                        }
                                    },
                                    {
                                        "kind": "ForInStatement",
                                        "fullStart": 1046,
                                        "fullEnd": 1227,
                                        "start": 1058,
                                        "end": 1225,
                                        "fullWidth": 181,
                                        "width": 167,
                                        "forKeyword": {
                                            "kind": "ForKeyword",
                                            "fullStart": 1046,
                                            "fullEnd": 1062,
                                            "start": 1058,
                                            "end": 1061,
                                            "fullWidth": 16,
                                            "width": 3,
                                            "text": "for",
                                            "value": "for",
                                            "valueText": "for",
                                            "hasLeadingTrivia": true,
                                            "hasTrailingTrivia": true,
                                            "leadingTrivia": [
                                                {
                                                    "kind": "WhitespaceTrivia",
                                                    "text": "            "
                                                }
                                            ],
                                            "trailingTrivia": [
                                                {
                                                    "kind": "WhitespaceTrivia",
                                                    "text": " "
                                                }
                                            ]
                                        },
                                        "openParenToken": {
                                            "kind": "OpenParenToken",
                                            "fullStart": 1062,
                                            "fullEnd": 1063,
                                            "start": 1062,
                                            "end": 1063,
                                            "fullWidth": 1,
                                            "width": 1,
                                            "text": "(",
                                            "value": "(",
                                            "valueText": "("
                                        },
                                        "variableDeclaration": {
                                            "kind": "VariableDeclaration",
                                            "fullStart": 1063,
                                            "fullEnd": 1069,
                                            "start": 1063,
                                            "end": 1068,
                                            "fullWidth": 6,
                                            "width": 5,
                                            "varKeyword": {
                                                "kind": "VarKeyword",
                                                "fullStart": 1063,
                                                "fullEnd": 1067,
                                                "start": 1063,
                                                "end": 1066,
                                                "fullWidth": 4,
                                                "width": 3,
                                                "text": "var",
                                                "value": "var",
                                                "valueText": "var",
                                                "hasTrailingTrivia": true,
                                                "trailingTrivia": [
                                                    {
                                                        "kind": "WhitespaceTrivia",
                                                        "text": " "
                                                    }
                                                ]
                                            },
                                            "variableDeclarators": [
                                                {
                                                    "kind": "VariableDeclarator",
                                                    "fullStart": 1067,
                                                    "fullEnd": 1069,
                                                    "start": 1067,
                                                    "end": 1068,
                                                    "fullWidth": 2,
<<<<<<< HEAD
                                                    "width": 1,
                                                    "identifier": {
=======
                                                    "propertyName": {
>>>>>>> 85e84683
                                                        "kind": "IdentifierName",
                                                        "fullStart": 1067,
                                                        "fullEnd": 1069,
                                                        "start": 1067,
                                                        "end": 1068,
                                                        "fullWidth": 2,
                                                        "width": 1,
                                                        "text": "p",
                                                        "value": "p",
                                                        "valueText": "p",
                                                        "hasTrailingTrivia": true,
                                                        "trailingTrivia": [
                                                            {
                                                                "kind": "WhitespaceTrivia",
                                                                "text": " "
                                                            }
                                                        ]
                                                    }
                                                }
                                            ]
                                        },
                                        "inKeyword": {
                                            "kind": "InKeyword",
                                            "fullStart": 1069,
                                            "fullEnd": 1072,
                                            "start": 1069,
                                            "end": 1071,
                                            "fullWidth": 3,
                                            "width": 2,
                                            "text": "in",
                                            "value": "in",
                                            "valueText": "in",
                                            "hasTrailingTrivia": true,
                                            "trailingTrivia": [
                                                {
                                                    "kind": "WhitespaceTrivia",
                                                    "text": " "
                                                }
                                            ]
                                        },
                                        "expression": {
                                            "kind": "IdentifierName",
                                            "fullStart": 1072,
                                            "fullEnd": 1078,
                                            "start": 1072,
                                            "end": 1078,
                                            "fullWidth": 6,
                                            "width": 6,
                                            "text": "newArr",
                                            "value": "newArr",
                                            "valueText": "newArr"
                                        },
                                        "closeParenToken": {
                                            "kind": "CloseParenToken",
                                            "fullStart": 1078,
                                            "fullEnd": 1080,
                                            "start": 1078,
                                            "end": 1079,
                                            "fullWidth": 2,
                                            "width": 1,
                                            "text": ")",
                                            "value": ")",
                                            "valueText": ")",
                                            "hasTrailingTrivia": true,
                                            "trailingTrivia": [
                                                {
                                                    "kind": "WhitespaceTrivia",
                                                    "text": " "
                                                }
                                            ]
                                        },
                                        "statement": {
                                            "kind": "Block",
                                            "fullStart": 1080,
                                            "fullEnd": 1227,
                                            "start": 1080,
                                            "end": 1225,
                                            "fullWidth": 147,
                                            "width": 145,
                                            "openBraceToken": {
                                                "kind": "OpenBraceToken",
                                                "fullStart": 1080,
                                                "fullEnd": 1083,
                                                "start": 1080,
                                                "end": 1081,
                                                "fullWidth": 3,
                                                "width": 1,
                                                "text": "{",
                                                "value": "{",
                                                "valueText": "{",
                                                "hasTrailingTrivia": true,
                                                "hasTrailingNewLine": true,
                                                "trailingTrivia": [
                                                    {
                                                        "kind": "NewLineTrivia",
                                                        "text": "\r\n"
                                                    }
                                                ]
                                            },
                                            "statements": [
                                                {
                                                    "kind": "IfStatement",
                                                    "fullStart": 1083,
                                                    "fullEnd": 1212,
                                                    "start": 1099,
                                                    "end": 1210,
                                                    "fullWidth": 129,
                                                    "width": 111,
                                                    "ifKeyword": {
                                                        "kind": "IfKeyword",
                                                        "fullStart": 1083,
                                                        "fullEnd": 1102,
                                                        "start": 1099,
                                                        "end": 1101,
                                                        "fullWidth": 19,
                                                        "width": 2,
                                                        "text": "if",
                                                        "value": "if",
                                                        "valueText": "if",
                                                        "hasLeadingTrivia": true,
                                                        "hasTrailingTrivia": true,
                                                        "leadingTrivia": [
                                                            {
                                                                "kind": "WhitespaceTrivia",
                                                                "text": "                "
                                                            }
                                                        ],
                                                        "trailingTrivia": [
                                                            {
                                                                "kind": "WhitespaceTrivia",
                                                                "text": " "
                                                            }
                                                        ]
                                                    },
                                                    "openParenToken": {
                                                        "kind": "OpenParenToken",
                                                        "fullStart": 1102,
                                                        "fullEnd": 1103,
                                                        "start": 1102,
                                                        "end": 1103,
                                                        "fullWidth": 1,
                                                        "width": 1,
                                                        "text": "(",
                                                        "value": "(",
                                                        "valueText": "("
                                                    },
                                                    "condition": {
                                                        "kind": "LogicalAndExpression",
                                                        "fullStart": 1103,
                                                        "fullEnd": 1142,
                                                        "start": 1103,
                                                        "end": 1142,
                                                        "fullWidth": 39,
                                                        "width": 39,
                                                        "left": {
                                                            "kind": "InvocationExpression",
                                                            "fullStart": 1103,
                                                            "fullEnd": 1130,
                                                            "start": 1103,
                                                            "end": 1129,
                                                            "fullWidth": 27,
                                                            "width": 26,
                                                            "expression": {
                                                                "kind": "MemberAccessExpression",
                                                                "fullStart": 1103,
                                                                "fullEnd": 1124,
                                                                "start": 1103,
                                                                "end": 1124,
                                                                "fullWidth": 21,
                                                                "width": 21,
                                                                "expression": {
                                                                    "kind": "IdentifierName",
                                                                    "fullStart": 1103,
                                                                    "fullEnd": 1109,
                                                                    "start": 1103,
                                                                    "end": 1109,
                                                                    "fullWidth": 6,
                                                                    "width": 6,
                                                                    "text": "newArr",
                                                                    "value": "newArr",
                                                                    "valueText": "newArr"
                                                                },
                                                                "dotToken": {
                                                                    "kind": "DotToken",
                                                                    "fullStart": 1109,
                                                                    "fullEnd": 1110,
                                                                    "start": 1109,
                                                                    "end": 1110,
                                                                    "fullWidth": 1,
                                                                    "width": 1,
                                                                    "text": ".",
                                                                    "value": ".",
                                                                    "valueText": "."
                                                                },
                                                                "name": {
                                                                    "kind": "IdentifierName",
                                                                    "fullStart": 1110,
                                                                    "fullEnd": 1124,
                                                                    "start": 1110,
                                                                    "end": 1124,
                                                                    "fullWidth": 14,
                                                                    "width": 14,
                                                                    "text": "hasOwnProperty",
                                                                    "value": "hasOwnProperty",
                                                                    "valueText": "hasOwnProperty"
                                                                }
                                                            },
                                                            "argumentList": {
                                                                "kind": "ArgumentList",
                                                                "fullStart": 1124,
                                                                "fullEnd": 1130,
                                                                "start": 1124,
                                                                "end": 1129,
                                                                "fullWidth": 6,
                                                                "width": 5,
                                                                "openParenToken": {
                                                                    "kind": "OpenParenToken",
                                                                    "fullStart": 1124,
                                                                    "fullEnd": 1125,
                                                                    "start": 1124,
                                                                    "end": 1125,
                                                                    "fullWidth": 1,
                                                                    "width": 1,
                                                                    "text": "(",
                                                                    "value": "(",
                                                                    "valueText": "("
                                                                },
                                                                "arguments": [
                                                                    {
                                                                        "kind": "StringLiteral",
                                                                        "fullStart": 1125,
                                                                        "fullEnd": 1128,
                                                                        "start": 1125,
                                                                        "end": 1128,
                                                                        "fullWidth": 3,
                                                                        "width": 3,
                                                                        "text": "\"0\"",
                                                                        "value": "0",
                                                                        "valueText": "0"
                                                                    }
                                                                ],
                                                                "closeParenToken": {
                                                                    "kind": "CloseParenToken",
                                                                    "fullStart": 1128,
                                                                    "fullEnd": 1130,
                                                                    "start": 1128,
                                                                    "end": 1129,
                                                                    "fullWidth": 2,
                                                                    "width": 1,
                                                                    "text": ")",
                                                                    "value": ")",
                                                                    "valueText": ")",
                                                                    "hasTrailingTrivia": true,
                                                                    "trailingTrivia": [
                                                                        {
                                                                            "kind": "WhitespaceTrivia",
                                                                            "text": " "
                                                                        }
                                                                    ]
                                                                }
                                                            }
                                                        },
                                                        "operatorToken": {
                                                            "kind": "AmpersandAmpersandToken",
                                                            "fullStart": 1130,
                                                            "fullEnd": 1133,
                                                            "start": 1130,
                                                            "end": 1132,
                                                            "fullWidth": 3,
                                                            "width": 2,
                                                            "text": "&&",
                                                            "value": "&&",
                                                            "valueText": "&&",
                                                            "hasTrailingTrivia": true,
                                                            "trailingTrivia": [
                                                                {
                                                                    "kind": "WhitespaceTrivia",
                                                                    "text": " "
                                                                }
                                                            ]
                                                        },
                                                        "right": {
                                                            "kind": "EqualsExpression",
                                                            "fullStart": 1133,
                                                            "fullEnd": 1142,
                                                            "start": 1133,
                                                            "end": 1142,
                                                            "fullWidth": 9,
                                                            "width": 9,
                                                            "left": {
                                                                "kind": "IdentifierName",
                                                                "fullStart": 1133,
                                                                "fullEnd": 1135,
                                                                "start": 1133,
                                                                "end": 1134,
                                                                "fullWidth": 2,
                                                                "width": 1,
                                                                "text": "p",
                                                                "value": "p",
                                                                "valueText": "p",
                                                                "hasTrailingTrivia": true,
                                                                "trailingTrivia": [
                                                                    {
                                                                        "kind": "WhitespaceTrivia",
                                                                        "text": " "
                                                                    }
                                                                ]
                                                            },
                                                            "operatorToken": {
                                                                "kind": "EqualsEqualsEqualsToken",
                                                                "fullStart": 1135,
                                                                "fullEnd": 1139,
                                                                "start": 1135,
                                                                "end": 1138,
                                                                "fullWidth": 4,
                                                                "width": 3,
                                                                "text": "===",
                                                                "value": "===",
                                                                "valueText": "===",
                                                                "hasTrailingTrivia": true,
                                                                "trailingTrivia": [
                                                                    {
                                                                        "kind": "WhitespaceTrivia",
                                                                        "text": " "
                                                                    }
                                                                ]
                                                            },
                                                            "right": {
                                                                "kind": "StringLiteral",
                                                                "fullStart": 1139,
                                                                "fullEnd": 1142,
                                                                "start": 1139,
                                                                "end": 1142,
                                                                "fullWidth": 3,
                                                                "width": 3,
                                                                "text": "\"0\"",
                                                                "value": "0",
                                                                "valueText": "0"
                                                            }
                                                        }
                                                    },
                                                    "closeParenToken": {
                                                        "kind": "CloseParenToken",
                                                        "fullStart": 1142,
                                                        "fullEnd": 1144,
                                                        "start": 1142,
                                                        "end": 1143,
                                                        "fullWidth": 2,
                                                        "width": 1,
                                                        "text": ")",
                                                        "value": ")",
                                                        "valueText": ")",
                                                        "hasTrailingTrivia": true,
                                                        "trailingTrivia": [
                                                            {
                                                                "kind": "WhitespaceTrivia",
                                                                "text": " "
                                                            }
                                                        ]
                                                    },
                                                    "statement": {
                                                        "kind": "Block",
                                                        "fullStart": 1144,
                                                        "fullEnd": 1212,
                                                        "start": 1144,
                                                        "end": 1210,
                                                        "fullWidth": 68,
                                                        "width": 66,
                                                        "openBraceToken": {
                                                            "kind": "OpenBraceToken",
                                                            "fullStart": 1144,
                                                            "fullEnd": 1147,
                                                            "start": 1144,
                                                            "end": 1145,
                                                            "fullWidth": 3,
                                                            "width": 1,
                                                            "text": "{",
                                                            "value": "{",
                                                            "valueText": "{",
                                                            "hasTrailingTrivia": true,
                                                            "hasTrailingNewLine": true,
                                                            "trailingTrivia": [
                                                                {
                                                                    "kind": "NewLineTrivia",
                                                                    "text": "\r\n"
                                                                }
                                                            ]
                                                        },
                                                        "statements": [
                                                            {
                                                                "kind": "ExpressionStatement",
                                                                "fullStart": 1147,
                                                                "fullEnd": 1193,
                                                                "start": 1167,
                                                                "end": 1191,
                                                                "fullWidth": 46,
                                                                "width": 24,
                                                                "expression": {
                                                                    "kind": "AssignmentExpression",
                                                                    "fullStart": 1147,
                                                                    "fullEnd": 1190,
                                                                    "start": 1167,
                                                                    "end": 1190,
                                                                    "fullWidth": 43,
                                                                    "width": 23,
                                                                    "left": {
                                                                        "kind": "IdentifierName",
                                                                        "fullStart": 1147,
                                                                        "fullEnd": 1184,
                                                                        "start": 1167,
                                                                        "end": 1183,
                                                                        "fullWidth": 37,
                                                                        "width": 16,
                                                                        "text": "verifyEnumerable",
                                                                        "value": "verifyEnumerable",
                                                                        "valueText": "verifyEnumerable",
                                                                        "hasLeadingTrivia": true,
                                                                        "hasTrailingTrivia": true,
                                                                        "leadingTrivia": [
                                                                            {
                                                                                "kind": "WhitespaceTrivia",
                                                                                "text": "                    "
                                                                            }
                                                                        ],
                                                                        "trailingTrivia": [
                                                                            {
                                                                                "kind": "WhitespaceTrivia",
                                                                                "text": " "
                                                                            }
                                                                        ]
                                                                    },
                                                                    "operatorToken": {
                                                                        "kind": "EqualsToken",
                                                                        "fullStart": 1184,
                                                                        "fullEnd": 1186,
                                                                        "start": 1184,
                                                                        "end": 1185,
                                                                        "fullWidth": 2,
                                                                        "width": 1,
                                                                        "text": "=",
                                                                        "value": "=",
                                                                        "valueText": "=",
                                                                        "hasTrailingTrivia": true,
                                                                        "trailingTrivia": [
                                                                            {
                                                                                "kind": "WhitespaceTrivia",
                                                                                "text": " "
                                                                            }
                                                                        ]
                                                                    },
                                                                    "right": {
                                                                        "kind": "TrueKeyword",
                                                                        "fullStart": 1186,
                                                                        "fullEnd": 1190,
                                                                        "start": 1186,
                                                                        "end": 1190,
                                                                        "fullWidth": 4,
                                                                        "width": 4,
                                                                        "text": "true",
                                                                        "value": true,
                                                                        "valueText": "true"
                                                                    }
                                                                },
                                                                "semicolonToken": {
                                                                    "kind": "SemicolonToken",
                                                                    "fullStart": 1190,
                                                                    "fullEnd": 1193,
                                                                    "start": 1190,
                                                                    "end": 1191,
                                                                    "fullWidth": 3,
                                                                    "width": 1,
                                                                    "text": ";",
                                                                    "value": ";",
                                                                    "valueText": ";",
                                                                    "hasTrailingTrivia": true,
                                                                    "hasTrailingNewLine": true,
                                                                    "trailingTrivia": [
                                                                        {
                                                                            "kind": "NewLineTrivia",
                                                                            "text": "\r\n"
                                                                        }
                                                                    ]
                                                                }
                                                            }
                                                        ],
                                                        "closeBraceToken": {
                                                            "kind": "CloseBraceToken",
                                                            "fullStart": 1193,
                                                            "fullEnd": 1212,
                                                            "start": 1209,
                                                            "end": 1210,
                                                            "fullWidth": 19,
                                                            "width": 1,
                                                            "text": "}",
                                                            "value": "}",
                                                            "valueText": "}",
                                                            "hasLeadingTrivia": true,
                                                            "hasTrailingTrivia": true,
                                                            "hasTrailingNewLine": true,
                                                            "leadingTrivia": [
                                                                {
                                                                    "kind": "WhitespaceTrivia",
                                                                    "text": "                "
                                                                }
                                                            ],
                                                            "trailingTrivia": [
                                                                {
                                                                    "kind": "NewLineTrivia",
                                                                    "text": "\r\n"
                                                                }
                                                            ]
                                                        }
                                                    }
                                                }
                                            ],
                                            "closeBraceToken": {
                                                "kind": "CloseBraceToken",
                                                "fullStart": 1212,
                                                "fullEnd": 1227,
                                                "start": 1224,
                                                "end": 1225,
                                                "fullWidth": 15,
                                                "width": 1,
                                                "text": "}",
                                                "value": "}",
                                                "valueText": "}",
                                                "hasLeadingTrivia": true,
                                                "hasTrailingTrivia": true,
                                                "hasTrailingNewLine": true,
                                                "leadingTrivia": [
                                                    {
                                                        "kind": "WhitespaceTrivia",
                                                        "text": "            "
                                                    }
                                                ],
                                                "trailingTrivia": [
                                                    {
                                                        "kind": "NewLineTrivia",
                                                        "text": "\r\n"
                                                    }
                                                ]
                                            }
                                        }
                                    },
                                    {
                                        "kind": "VariableStatement",
                                        "fullStart": 1227,
                                        "fullEnd": 1270,
                                        "start": 1241,
                                        "end": 1268,
                                        "fullWidth": 43,
                                        "width": 27,
                                        "modifiers": [],
                                        "variableDeclaration": {
                                            "kind": "VariableDeclaration",
                                            "fullStart": 1227,
                                            "fullEnd": 1267,
                                            "start": 1241,
                                            "end": 1267,
                                            "fullWidth": 40,
                                            "width": 26,
                                            "varKeyword": {
                                                "kind": "VarKeyword",
                                                "fullStart": 1227,
                                                "fullEnd": 1245,
                                                "start": 1241,
                                                "end": 1244,
                                                "fullWidth": 18,
                                                "width": 3,
                                                "text": "var",
                                                "value": "var",
                                                "valueText": "var",
                                                "hasLeadingTrivia": true,
                                                "hasLeadingNewLine": true,
                                                "hasTrailingTrivia": true,
                                                "leadingTrivia": [
                                                    {
                                                        "kind": "NewLineTrivia",
                                                        "text": "\r\n"
                                                    },
                                                    {
                                                        "kind": "WhitespaceTrivia",
                                                        "text": "            "
                                                    }
                                                ],
                                                "trailingTrivia": [
                                                    {
                                                        "kind": "WhitespaceTrivia",
                                                        "text": " "
                                                    }
                                                ]
                                            },
                                            "variableDeclarators": [
                                                {
                                                    "kind": "VariableDeclarator",
                                                    "fullStart": 1245,
                                                    "fullEnd": 1267,
                                                    "start": 1245,
                                                    "end": 1267,
                                                    "fullWidth": 22,
<<<<<<< HEAD
                                                    "width": 22,
                                                    "identifier": {
=======
                                                    "propertyName": {
>>>>>>> 85e84683
                                                        "kind": "IdentifierName",
                                                        "fullStart": 1245,
                                                        "fullEnd": 1260,
                                                        "start": 1245,
                                                        "end": 1259,
                                                        "fullWidth": 15,
                                                        "width": 14,
                                                        "text": "verifyWritable",
                                                        "value": "verifyWritable",
                                                        "valueText": "verifyWritable",
                                                        "hasTrailingTrivia": true,
                                                        "trailingTrivia": [
                                                            {
                                                                "kind": "WhitespaceTrivia",
                                                                "text": " "
                                                            }
                                                        ]
                                                    },
                                                    "equalsValueClause": {
                                                        "kind": "EqualsValueClause",
                                                        "fullStart": 1260,
                                                        "fullEnd": 1267,
                                                        "start": 1260,
                                                        "end": 1267,
                                                        "fullWidth": 7,
                                                        "width": 7,
                                                        "equalsToken": {
                                                            "kind": "EqualsToken",
                                                            "fullStart": 1260,
                                                            "fullEnd": 1262,
                                                            "start": 1260,
                                                            "end": 1261,
                                                            "fullWidth": 2,
                                                            "width": 1,
                                                            "text": "=",
                                                            "value": "=",
                                                            "valueText": "=",
                                                            "hasTrailingTrivia": true,
                                                            "trailingTrivia": [
                                                                {
                                                                    "kind": "WhitespaceTrivia",
                                                                    "text": " "
                                                                }
                                                            ]
                                                        },
                                                        "value": {
                                                            "kind": "FalseKeyword",
                                                            "fullStart": 1262,
                                                            "fullEnd": 1267,
                                                            "start": 1262,
                                                            "end": 1267,
                                                            "fullWidth": 5,
                                                            "width": 5,
                                                            "text": "false",
                                                            "value": false,
                                                            "valueText": "false"
                                                        }
                                                    }
                                                }
                                            ]
                                        },
                                        "semicolonToken": {
                                            "kind": "SemicolonToken",
                                            "fullStart": 1267,
                                            "fullEnd": 1270,
                                            "start": 1267,
                                            "end": 1268,
                                            "fullWidth": 3,
                                            "width": 1,
                                            "text": ";",
                                            "value": ";",
                                            "valueText": ";",
                                            "hasTrailingTrivia": true,
                                            "hasTrailingNewLine": true,
                                            "trailingTrivia": [
                                                {
                                                    "kind": "NewLineTrivia",
                                                    "text": "\r\n"
                                                }
                                            ]
                                        }
                                    },
                                    {
                                        "kind": "ExpressionStatement",
                                        "fullStart": 1270,
                                        "fullEnd": 1299,
                                        "start": 1282,
                                        "end": 1297,
                                        "fullWidth": 29,
                                        "width": 15,
                                        "expression": {
                                            "kind": "AssignmentExpression",
                                            "fullStart": 1270,
                                            "fullEnd": 1296,
                                            "start": 1282,
                                            "end": 1296,
                                            "fullWidth": 26,
                                            "width": 14,
                                            "left": {
                                                "kind": "ElementAccessExpression",
                                                "fullStart": 1270,
                                                "fullEnd": 1292,
                                                "start": 1282,
                                                "end": 1291,
                                                "fullWidth": 22,
                                                "width": 9,
                                                "expression": {
                                                    "kind": "IdentifierName",
                                                    "fullStart": 1270,
                                                    "fullEnd": 1288,
                                                    "start": 1282,
                                                    "end": 1288,
                                                    "fullWidth": 18,
                                                    "width": 6,
                                                    "text": "newArr",
                                                    "value": "newArr",
                                                    "valueText": "newArr",
                                                    "hasLeadingTrivia": true,
                                                    "leadingTrivia": [
                                                        {
                                                            "kind": "WhitespaceTrivia",
                                                            "text": "            "
                                                        }
                                                    ]
                                                },
                                                "openBracketToken": {
                                                    "kind": "OpenBracketToken",
                                                    "fullStart": 1288,
                                                    "fullEnd": 1289,
                                                    "start": 1288,
                                                    "end": 1289,
                                                    "fullWidth": 1,
                                                    "width": 1,
                                                    "text": "[",
                                                    "value": "[",
                                                    "valueText": "["
                                                },
                                                "argumentExpression": {
                                                    "kind": "NumericLiteral",
                                                    "fullStart": 1289,
                                                    "fullEnd": 1290,
                                                    "start": 1289,
                                                    "end": 1290,
                                                    "fullWidth": 1,
                                                    "width": 1,
                                                    "text": "0",
                                                    "value": 0,
                                                    "valueText": "0"
                                                },
                                                "closeBracketToken": {
                                                    "kind": "CloseBracketToken",
                                                    "fullStart": 1290,
                                                    "fullEnd": 1292,
                                                    "start": 1290,
                                                    "end": 1291,
                                                    "fullWidth": 2,
                                                    "width": 1,
                                                    "text": "]",
                                                    "value": "]",
                                                    "valueText": "]",
                                                    "hasTrailingTrivia": true,
                                                    "trailingTrivia": [
                                                        {
                                                            "kind": "WhitespaceTrivia",
                                                            "text": " "
                                                        }
                                                    ]
                                                }
                                            },
                                            "operatorToken": {
                                                "kind": "EqualsToken",
                                                "fullStart": 1292,
                                                "fullEnd": 1294,
                                                "start": 1292,
                                                "end": 1293,
                                                "fullWidth": 2,
                                                "width": 1,
                                                "text": "=",
                                                "value": "=",
                                                "valueText": "=",
                                                "hasTrailingTrivia": true,
                                                "trailingTrivia": [
                                                    {
                                                        "kind": "WhitespaceTrivia",
                                                        "text": " "
                                                    }
                                                ]
                                            },
                                            "right": {
                                                "kind": "NumericLiteral",
                                                "fullStart": 1294,
                                                "fullEnd": 1296,
                                                "start": 1294,
                                                "end": 1296,
                                                "fullWidth": 2,
                                                "width": 2,
                                                "text": "12",
                                                "value": 12,
                                                "valueText": "12"
                                            }
                                        },
                                        "semicolonToken": {
                                            "kind": "SemicolonToken",
                                            "fullStart": 1296,
                                            "fullEnd": 1299,
                                            "start": 1296,
                                            "end": 1297,
                                            "fullWidth": 3,
                                            "width": 1,
                                            "text": ";",
                                            "value": ";",
                                            "valueText": ";",
                                            "hasTrailingTrivia": true,
                                            "hasTrailingNewLine": true,
                                            "trailingTrivia": [
                                                {
                                                    "kind": "NewLineTrivia",
                                                    "text": "\r\n"
                                                }
                                            ]
                                        }
                                    },
                                    {
                                        "kind": "ExpressionStatement",
                                        "fullStart": 1299,
                                        "fullEnd": 1347,
                                        "start": 1311,
                                        "end": 1345,
                                        "fullWidth": 48,
                                        "width": 34,
                                        "expression": {
                                            "kind": "AssignmentExpression",
                                            "fullStart": 1299,
                                            "fullEnd": 1344,
                                            "start": 1311,
                                            "end": 1344,
                                            "fullWidth": 45,
                                            "width": 33,
                                            "left": {
                                                "kind": "IdentifierName",
                                                "fullStart": 1299,
                                                "fullEnd": 1326,
                                                "start": 1311,
                                                "end": 1325,
                                                "fullWidth": 27,
                                                "width": 14,
                                                "text": "verifyWritable",
                                                "value": "verifyWritable",
                                                "valueText": "verifyWritable",
                                                "hasLeadingTrivia": true,
                                                "hasTrailingTrivia": true,
                                                "leadingTrivia": [
                                                    {
                                                        "kind": "WhitespaceTrivia",
                                                        "text": "            "
                                                    }
                                                ],
                                                "trailingTrivia": [
                                                    {
                                                        "kind": "WhitespaceTrivia",
                                                        "text": " "
                                                    }
                                                ]
                                            },
                                            "operatorToken": {
                                                "kind": "EqualsToken",
                                                "fullStart": 1326,
                                                "fullEnd": 1328,
                                                "start": 1326,
                                                "end": 1327,
                                                "fullWidth": 2,
                                                "width": 1,
                                                "text": "=",
                                                "value": "=",
                                                "valueText": "=",
                                                "hasTrailingTrivia": true,
                                                "trailingTrivia": [
                                                    {
                                                        "kind": "WhitespaceTrivia",
                                                        "text": " "
                                                    }
                                                ]
                                            },
                                            "right": {
                                                "kind": "EqualsExpression",
                                                "fullStart": 1328,
                                                "fullEnd": 1344,
                                                "start": 1328,
                                                "end": 1344,
                                                "fullWidth": 16,
                                                "width": 16,
                                                "left": {
                                                    "kind": "ElementAccessExpression",
                                                    "fullStart": 1328,
                                                    "fullEnd": 1338,
                                                    "start": 1328,
                                                    "end": 1337,
                                                    "fullWidth": 10,
                                                    "width": 9,
                                                    "expression": {
                                                        "kind": "IdentifierName",
                                                        "fullStart": 1328,
                                                        "fullEnd": 1334,
                                                        "start": 1328,
                                                        "end": 1334,
                                                        "fullWidth": 6,
                                                        "width": 6,
                                                        "text": "newArr",
                                                        "value": "newArr",
                                                        "valueText": "newArr"
                                                    },
                                                    "openBracketToken": {
                                                        "kind": "OpenBracketToken",
                                                        "fullStart": 1334,
                                                        "fullEnd": 1335,
                                                        "start": 1334,
                                                        "end": 1335,
                                                        "fullWidth": 1,
                                                        "width": 1,
                                                        "text": "[",
                                                        "value": "[",
                                                        "valueText": "["
                                                    },
                                                    "argumentExpression": {
                                                        "kind": "NumericLiteral",
                                                        "fullStart": 1335,
                                                        "fullEnd": 1336,
                                                        "start": 1335,
                                                        "end": 1336,
                                                        "fullWidth": 1,
                                                        "width": 1,
                                                        "text": "0",
                                                        "value": 0,
                                                        "valueText": "0"
                                                    },
                                                    "closeBracketToken": {
                                                        "kind": "CloseBracketToken",
                                                        "fullStart": 1336,
                                                        "fullEnd": 1338,
                                                        "start": 1336,
                                                        "end": 1337,
                                                        "fullWidth": 2,
                                                        "width": 1,
                                                        "text": "]",
                                                        "value": "]",
                                                        "valueText": "]",
                                                        "hasTrailingTrivia": true,
                                                        "trailingTrivia": [
                                                            {
                                                                "kind": "WhitespaceTrivia",
                                                                "text": " "
                                                            }
                                                        ]
                                                    }
                                                },
                                                "operatorToken": {
                                                    "kind": "EqualsEqualsEqualsToken",
                                                    "fullStart": 1338,
                                                    "fullEnd": 1342,
                                                    "start": 1338,
                                                    "end": 1341,
                                                    "fullWidth": 4,
                                                    "width": 3,
                                                    "text": "===",
                                                    "value": "===",
                                                    "valueText": "===",
                                                    "hasTrailingTrivia": true,
                                                    "trailingTrivia": [
                                                        {
                                                            "kind": "WhitespaceTrivia",
                                                            "text": " "
                                                        }
                                                    ]
                                                },
                                                "right": {
                                                    "kind": "NumericLiteral",
                                                    "fullStart": 1342,
                                                    "fullEnd": 1344,
                                                    "start": 1342,
                                                    "end": 1344,
                                                    "fullWidth": 2,
                                                    "width": 2,
                                                    "text": "12",
                                                    "value": 12,
                                                    "valueText": "12"
                                                }
                                            }
                                        },
                                        "semicolonToken": {
                                            "kind": "SemicolonToken",
                                            "fullStart": 1344,
                                            "fullEnd": 1347,
                                            "start": 1344,
                                            "end": 1345,
                                            "fullWidth": 3,
                                            "width": 1,
                                            "text": ";",
                                            "value": ";",
                                            "valueText": ";",
                                            "hasTrailingTrivia": true,
                                            "hasTrailingNewLine": true,
                                            "trailingTrivia": [
                                                {
                                                    "kind": "NewLineTrivia",
                                                    "text": "\r\n"
                                                }
                                            ]
                                        }
                                    },
                                    {
                                        "kind": "VariableStatement",
                                        "fullStart": 1347,
                                        "fullEnd": 1394,
                                        "start": 1361,
                                        "end": 1392,
                                        "fullWidth": 47,
                                        "width": 31,
                                        "modifiers": [],
                                        "variableDeclaration": {
                                            "kind": "VariableDeclaration",
                                            "fullStart": 1347,
                                            "fullEnd": 1391,
                                            "start": 1361,
                                            "end": 1391,
                                            "fullWidth": 44,
                                            "width": 30,
                                            "varKeyword": {
                                                "kind": "VarKeyword",
                                                "fullStart": 1347,
                                                "fullEnd": 1365,
                                                "start": 1361,
                                                "end": 1364,
                                                "fullWidth": 18,
                                                "width": 3,
                                                "text": "var",
                                                "value": "var",
                                                "valueText": "var",
                                                "hasLeadingTrivia": true,
                                                "hasLeadingNewLine": true,
                                                "hasTrailingTrivia": true,
                                                "leadingTrivia": [
                                                    {
                                                        "kind": "NewLineTrivia",
                                                        "text": "\r\n"
                                                    },
                                                    {
                                                        "kind": "WhitespaceTrivia",
                                                        "text": "            "
                                                    }
                                                ],
                                                "trailingTrivia": [
                                                    {
                                                        "kind": "WhitespaceTrivia",
                                                        "text": " "
                                                    }
                                                ]
                                            },
                                            "variableDeclarators": [
                                                {
                                                    "kind": "VariableDeclarator",
                                                    "fullStart": 1365,
                                                    "fullEnd": 1391,
                                                    "start": 1365,
                                                    "end": 1391,
                                                    "fullWidth": 26,
<<<<<<< HEAD
                                                    "width": 26,
                                                    "identifier": {
=======
                                                    "propertyName": {
>>>>>>> 85e84683
                                                        "kind": "IdentifierName",
                                                        "fullStart": 1365,
                                                        "fullEnd": 1384,
                                                        "start": 1365,
                                                        "end": 1383,
                                                        "fullWidth": 19,
                                                        "width": 18,
                                                        "text": "verifyConfigurable",
                                                        "value": "verifyConfigurable",
                                                        "valueText": "verifyConfigurable",
                                                        "hasTrailingTrivia": true,
                                                        "trailingTrivia": [
                                                            {
                                                                "kind": "WhitespaceTrivia",
                                                                "text": " "
                                                            }
                                                        ]
                                                    },
                                                    "equalsValueClause": {
                                                        "kind": "EqualsValueClause",
                                                        "fullStart": 1384,
                                                        "fullEnd": 1391,
                                                        "start": 1384,
                                                        "end": 1391,
                                                        "fullWidth": 7,
                                                        "width": 7,
                                                        "equalsToken": {
                                                            "kind": "EqualsToken",
                                                            "fullStart": 1384,
                                                            "fullEnd": 1386,
                                                            "start": 1384,
                                                            "end": 1385,
                                                            "fullWidth": 2,
                                                            "width": 1,
                                                            "text": "=",
                                                            "value": "=",
                                                            "valueText": "=",
                                                            "hasTrailingTrivia": true,
                                                            "trailingTrivia": [
                                                                {
                                                                    "kind": "WhitespaceTrivia",
                                                                    "text": " "
                                                                }
                                                            ]
                                                        },
                                                        "value": {
                                                            "kind": "FalseKeyword",
                                                            "fullStart": 1386,
                                                            "fullEnd": 1391,
                                                            "start": 1386,
                                                            "end": 1391,
                                                            "fullWidth": 5,
                                                            "width": 5,
                                                            "text": "false",
                                                            "value": false,
                                                            "valueText": "false"
                                                        }
                                                    }
                                                }
                                            ]
                                        },
                                        "semicolonToken": {
                                            "kind": "SemicolonToken",
                                            "fullStart": 1391,
                                            "fullEnd": 1394,
                                            "start": 1391,
                                            "end": 1392,
                                            "fullWidth": 3,
                                            "width": 1,
                                            "text": ";",
                                            "value": ";",
                                            "valueText": ";",
                                            "hasTrailingTrivia": true,
                                            "hasTrailingNewLine": true,
                                            "trailingTrivia": [
                                                {
                                                    "kind": "NewLineTrivia",
                                                    "text": "\r\n"
                                                }
                                            ]
                                        }
                                    },
                                    {
                                        "kind": "ExpressionStatement",
                                        "fullStart": 1394,
                                        "fullEnd": 1425,
                                        "start": 1406,
                                        "end": 1423,
                                        "fullWidth": 31,
                                        "width": 17,
                                        "expression": {
                                            "kind": "DeleteExpression",
                                            "fullStart": 1394,
                                            "fullEnd": 1422,
                                            "start": 1406,
                                            "end": 1422,
                                            "fullWidth": 28,
                                            "width": 16,
                                            "deleteKeyword": {
                                                "kind": "DeleteKeyword",
                                                "fullStart": 1394,
                                                "fullEnd": 1413,
                                                "start": 1406,
                                                "end": 1412,
                                                "fullWidth": 19,
                                                "width": 6,
                                                "text": "delete",
                                                "value": "delete",
                                                "valueText": "delete",
                                                "hasLeadingTrivia": true,
                                                "hasTrailingTrivia": true,
                                                "leadingTrivia": [
                                                    {
                                                        "kind": "WhitespaceTrivia",
                                                        "text": "            "
                                                    }
                                                ],
                                                "trailingTrivia": [
                                                    {
                                                        "kind": "WhitespaceTrivia",
                                                        "text": " "
                                                    }
                                                ]
                                            },
                                            "expression": {
                                                "kind": "ElementAccessExpression",
                                                "fullStart": 1413,
                                                "fullEnd": 1422,
                                                "start": 1413,
                                                "end": 1422,
                                                "fullWidth": 9,
                                                "width": 9,
                                                "expression": {
                                                    "kind": "IdentifierName",
                                                    "fullStart": 1413,
                                                    "fullEnd": 1419,
                                                    "start": 1413,
                                                    "end": 1419,
                                                    "fullWidth": 6,
                                                    "width": 6,
                                                    "text": "newArr",
                                                    "value": "newArr",
                                                    "valueText": "newArr"
                                                },
                                                "openBracketToken": {
                                                    "kind": "OpenBracketToken",
                                                    "fullStart": 1419,
                                                    "fullEnd": 1420,
                                                    "start": 1419,
                                                    "end": 1420,
                                                    "fullWidth": 1,
                                                    "width": 1,
                                                    "text": "[",
                                                    "value": "[",
                                                    "valueText": "["
                                                },
                                                "argumentExpression": {
                                                    "kind": "NumericLiteral",
                                                    "fullStart": 1420,
                                                    "fullEnd": 1421,
                                                    "start": 1420,
                                                    "end": 1421,
                                                    "fullWidth": 1,
                                                    "width": 1,
                                                    "text": "0",
                                                    "value": 0,
                                                    "valueText": "0"
                                                },
                                                "closeBracketToken": {
                                                    "kind": "CloseBracketToken",
                                                    "fullStart": 1421,
                                                    "fullEnd": 1422,
                                                    "start": 1421,
                                                    "end": 1422,
                                                    "fullWidth": 1,
                                                    "width": 1,
                                                    "text": "]",
                                                    "value": "]",
                                                    "valueText": "]"
                                                }
                                            }
                                        },
                                        "semicolonToken": {
                                            "kind": "SemicolonToken",
                                            "fullStart": 1422,
                                            "fullEnd": 1425,
                                            "start": 1422,
                                            "end": 1423,
                                            "fullWidth": 3,
                                            "width": 1,
                                            "text": ";",
                                            "value": ";",
                                            "valueText": ";",
                                            "hasTrailingTrivia": true,
                                            "hasTrailingNewLine": true,
                                            "trailingTrivia": [
                                                {
                                                    "kind": "NewLineTrivia",
                                                    "text": "\r\n"
                                                }
                                            ]
                                        }
                                    },
                                    {
                                        "kind": "ExpressionStatement",
                                        "fullStart": 1425,
                                        "fullEnd": 1487,
                                        "start": 1437,
                                        "end": 1485,
                                        "fullWidth": 62,
                                        "width": 48,
                                        "expression": {
                                            "kind": "AssignmentExpression",
                                            "fullStart": 1425,
                                            "fullEnd": 1484,
                                            "start": 1437,
                                            "end": 1484,
                                            "fullWidth": 59,
                                            "width": 47,
                                            "left": {
                                                "kind": "IdentifierName",
                                                "fullStart": 1425,
                                                "fullEnd": 1456,
                                                "start": 1437,
                                                "end": 1455,
                                                "fullWidth": 31,
                                                "width": 18,
                                                "text": "verifyConfigurable",
                                                "value": "verifyConfigurable",
                                                "valueText": "verifyConfigurable",
                                                "hasLeadingTrivia": true,
                                                "hasTrailingTrivia": true,
                                                "leadingTrivia": [
                                                    {
                                                        "kind": "WhitespaceTrivia",
                                                        "text": "            "
                                                    }
                                                ],
                                                "trailingTrivia": [
                                                    {
                                                        "kind": "WhitespaceTrivia",
                                                        "text": " "
                                                    }
                                                ]
                                            },
                                            "operatorToken": {
                                                "kind": "EqualsToken",
                                                "fullStart": 1456,
                                                "fullEnd": 1458,
                                                "start": 1456,
                                                "end": 1457,
                                                "fullWidth": 2,
                                                "width": 1,
                                                "text": "=",
                                                "value": "=",
                                                "valueText": "=",
                                                "hasTrailingTrivia": true,
                                                "trailingTrivia": [
                                                    {
                                                        "kind": "WhitespaceTrivia",
                                                        "text": " "
                                                    }
                                                ]
                                            },
                                            "right": {
                                                "kind": "InvocationExpression",
                                                "fullStart": 1458,
                                                "fullEnd": 1484,
                                                "start": 1458,
                                                "end": 1484,
                                                "fullWidth": 26,
                                                "width": 26,
                                                "expression": {
                                                    "kind": "MemberAccessExpression",
                                                    "fullStart": 1458,
                                                    "fullEnd": 1479,
                                                    "start": 1458,
                                                    "end": 1479,
                                                    "fullWidth": 21,
                                                    "width": 21,
                                                    "expression": {
                                                        "kind": "IdentifierName",
                                                        "fullStart": 1458,
                                                        "fullEnd": 1464,
                                                        "start": 1458,
                                                        "end": 1464,
                                                        "fullWidth": 6,
                                                        "width": 6,
                                                        "text": "newArr",
                                                        "value": "newArr",
                                                        "valueText": "newArr"
                                                    },
                                                    "dotToken": {
                                                        "kind": "DotToken",
                                                        "fullStart": 1464,
                                                        "fullEnd": 1465,
                                                        "start": 1464,
                                                        "end": 1465,
                                                        "fullWidth": 1,
                                                        "width": 1,
                                                        "text": ".",
                                                        "value": ".",
                                                        "valueText": "."
                                                    },
                                                    "name": {
                                                        "kind": "IdentifierName",
                                                        "fullStart": 1465,
                                                        "fullEnd": 1479,
                                                        "start": 1465,
                                                        "end": 1479,
                                                        "fullWidth": 14,
                                                        "width": 14,
                                                        "text": "hasOwnProperty",
                                                        "value": "hasOwnProperty",
                                                        "valueText": "hasOwnProperty"
                                                    }
                                                },
                                                "argumentList": {
                                                    "kind": "ArgumentList",
                                                    "fullStart": 1479,
                                                    "fullEnd": 1484,
                                                    "start": 1479,
                                                    "end": 1484,
                                                    "fullWidth": 5,
                                                    "width": 5,
                                                    "openParenToken": {
                                                        "kind": "OpenParenToken",
                                                        "fullStart": 1479,
                                                        "fullEnd": 1480,
                                                        "start": 1479,
                                                        "end": 1480,
                                                        "fullWidth": 1,
                                                        "width": 1,
                                                        "text": "(",
                                                        "value": "(",
                                                        "valueText": "("
                                                    },
                                                    "arguments": [
                                                        {
                                                            "kind": "StringLiteral",
                                                            "fullStart": 1480,
                                                            "fullEnd": 1483,
                                                            "start": 1480,
                                                            "end": 1483,
                                                            "fullWidth": 3,
                                                            "width": 3,
                                                            "text": "\"0\"",
                                                            "value": "0",
                                                            "valueText": "0"
                                                        }
                                                    ],
                                                    "closeParenToken": {
                                                        "kind": "CloseParenToken",
                                                        "fullStart": 1483,
                                                        "fullEnd": 1484,
                                                        "start": 1483,
                                                        "end": 1484,
                                                        "fullWidth": 1,
                                                        "width": 1,
                                                        "text": ")",
                                                        "value": ")",
                                                        "valueText": ")"
                                                    }
                                                }
                                            }
                                        },
                                        "semicolonToken": {
                                            "kind": "SemicolonToken",
                                            "fullStart": 1484,
                                            "fullEnd": 1487,
                                            "start": 1484,
                                            "end": 1485,
                                            "fullWidth": 3,
                                            "width": 1,
                                            "text": ";",
                                            "value": ";",
                                            "valueText": ";",
                                            "hasTrailingTrivia": true,
                                            "hasTrailingNewLine": true,
                                            "trailingTrivia": [
                                                {
                                                    "kind": "NewLineTrivia",
                                                    "text": "\r\n"
                                                }
                                            ]
                                        }
                                    },
                                    {
                                        "kind": "ReturnStatement",
                                        "fullStart": 1487,
                                        "fullEnd": 1583,
                                        "start": 1501,
                                        "end": 1581,
                                        "fullWidth": 96,
                                        "width": 80,
                                        "returnKeyword": {
                                            "kind": "ReturnKeyword",
                                            "fullStart": 1487,
                                            "fullEnd": 1508,
                                            "start": 1501,
                                            "end": 1507,
                                            "fullWidth": 21,
                                            "width": 6,
                                            "text": "return",
                                            "value": "return",
                                            "valueText": "return",
                                            "hasLeadingTrivia": true,
                                            "hasLeadingNewLine": true,
                                            "hasTrailingTrivia": true,
                                            "leadingTrivia": [
                                                {
                                                    "kind": "NewLineTrivia",
                                                    "text": "\r\n"
                                                },
                                                {
                                                    "kind": "WhitespaceTrivia",
                                                    "text": "            "
                                                }
                                            ],
                                            "trailingTrivia": [
                                                {
                                                    "kind": "WhitespaceTrivia",
                                                    "text": " "
                                                }
                                            ]
                                        },
                                        "expression": {
                                            "kind": "LogicalAndExpression",
                                            "fullStart": 1508,
                                            "fullEnd": 1580,
                                            "start": 1508,
                                            "end": 1580,
                                            "fullWidth": 72,
                                            "width": 72,
                                            "left": {
                                                "kind": "LogicalAndExpression",
                                                "fullStart": 1508,
                                                "fullEnd": 1563,
                                                "start": 1508,
                                                "end": 1562,
                                                "fullWidth": 55,
                                                "width": 54,
                                                "left": {
                                                    "kind": "LogicalAndExpression",
                                                    "fullStart": 1508,
                                                    "fullEnd": 1543,
                                                    "start": 1508,
                                                    "end": 1542,
                                                    "fullWidth": 35,
                                                    "width": 34,
                                                    "left": {
                                                        "kind": "IdentifierName",
                                                        "fullStart": 1508,
                                                        "fullEnd": 1520,
                                                        "start": 1508,
                                                        "end": 1519,
                                                        "fullWidth": 12,
                                                        "width": 11,
                                                        "text": "verifyValue",
                                                        "value": "verifyValue",
                                                        "valueText": "verifyValue",
                                                        "hasTrailingTrivia": true,
                                                        "trailingTrivia": [
                                                            {
                                                                "kind": "WhitespaceTrivia",
                                                                "text": " "
                                                            }
                                                        ]
                                                    },
                                                    "operatorToken": {
                                                        "kind": "AmpersandAmpersandToken",
                                                        "fullStart": 1520,
                                                        "fullEnd": 1523,
                                                        "start": 1520,
                                                        "end": 1522,
                                                        "fullWidth": 3,
                                                        "width": 2,
                                                        "text": "&&",
                                                        "value": "&&",
                                                        "valueText": "&&",
                                                        "hasTrailingTrivia": true,
                                                        "trailingTrivia": [
                                                            {
                                                                "kind": "WhitespaceTrivia",
                                                                "text": " "
                                                            }
                                                        ]
                                                    },
                                                    "right": {
                                                        "kind": "LogicalNotExpression",
                                                        "fullStart": 1523,
                                                        "fullEnd": 1543,
                                                        "start": 1523,
                                                        "end": 1542,
                                                        "fullWidth": 20,
                                                        "width": 19,
                                                        "operatorToken": {
                                                            "kind": "ExclamationToken",
                                                            "fullStart": 1523,
                                                            "fullEnd": 1524,
                                                            "start": 1523,
                                                            "end": 1524,
                                                            "fullWidth": 1,
                                                            "width": 1,
                                                            "text": "!",
                                                            "value": "!",
                                                            "valueText": "!"
                                                        },
                                                        "operand": {
                                                            "kind": "IdentifierName",
                                                            "fullStart": 1524,
                                                            "fullEnd": 1543,
                                                            "start": 1524,
                                                            "end": 1542,
                                                            "fullWidth": 19,
                                                            "width": 18,
                                                            "text": "verifyConfigurable",
                                                            "value": "verifyConfigurable",
                                                            "valueText": "verifyConfigurable",
                                                            "hasTrailingTrivia": true,
                                                            "trailingTrivia": [
                                                                {
                                                                    "kind": "WhitespaceTrivia",
                                                                    "text": " "
                                                                }
                                                            ]
                                                        }
                                                    }
                                                },
                                                "operatorToken": {
                                                    "kind": "AmpersandAmpersandToken",
                                                    "fullStart": 1543,
                                                    "fullEnd": 1546,
                                                    "start": 1543,
                                                    "end": 1545,
                                                    "fullWidth": 3,
                                                    "width": 2,
                                                    "text": "&&",
                                                    "value": "&&",
                                                    "valueText": "&&",
                                                    "hasTrailingTrivia": true,
                                                    "trailingTrivia": [
                                                        {
                                                            "kind": "WhitespaceTrivia",
                                                            "text": " "
                                                        }
                                                    ]
                                                },
                                                "right": {
                                                    "kind": "IdentifierName",
                                                    "fullStart": 1546,
                                                    "fullEnd": 1563,
                                                    "start": 1546,
                                                    "end": 1562,
                                                    "fullWidth": 17,
                                                    "width": 16,
                                                    "text": "verifyEnumerable",
                                                    "value": "verifyEnumerable",
                                                    "valueText": "verifyEnumerable",
                                                    "hasTrailingTrivia": true,
                                                    "trailingTrivia": [
                                                        {
                                                            "kind": "WhitespaceTrivia",
                                                            "text": " "
                                                        }
                                                    ]
                                                }
                                            },
                                            "operatorToken": {
                                                "kind": "AmpersandAmpersandToken",
                                                "fullStart": 1563,
                                                "fullEnd": 1566,
                                                "start": 1563,
                                                "end": 1565,
                                                "fullWidth": 3,
                                                "width": 2,
                                                "text": "&&",
                                                "value": "&&",
                                                "valueText": "&&",
                                                "hasTrailingTrivia": true,
                                                "trailingTrivia": [
                                                    {
                                                        "kind": "WhitespaceTrivia",
                                                        "text": " "
                                                    }
                                                ]
                                            },
                                            "right": {
                                                "kind": "IdentifierName",
                                                "fullStart": 1566,
                                                "fullEnd": 1580,
                                                "start": 1566,
                                                "end": 1580,
                                                "fullWidth": 14,
                                                "width": 14,
                                                "text": "verifyWritable",
                                                "value": "verifyWritable",
                                                "valueText": "verifyWritable"
                                            }
                                        },
                                        "semicolonToken": {
                                            "kind": "SemicolonToken",
                                            "fullStart": 1580,
                                            "fullEnd": 1583,
                                            "start": 1580,
                                            "end": 1581,
                                            "fullWidth": 3,
                                            "width": 1,
                                            "text": ";",
                                            "value": ";",
                                            "valueText": ";",
                                            "hasTrailingTrivia": true,
                                            "hasTrailingNewLine": true,
                                            "trailingTrivia": [
                                                {
                                                    "kind": "NewLineTrivia",
                                                    "text": "\r\n"
                                                }
                                            ]
                                        }
                                    }
                                ],
                                "closeBraceToken": {
                                    "kind": "CloseBraceToken",
                                    "fullStart": 1583,
                                    "fullEnd": 1593,
                                    "start": 1591,
                                    "end": 1592,
                                    "fullWidth": 10,
                                    "width": 1,
                                    "text": "}",
                                    "value": "}",
                                    "valueText": "}",
                                    "hasLeadingTrivia": true,
                                    "hasTrailingTrivia": true,
                                    "leadingTrivia": [
                                        {
                                            "kind": "WhitespaceTrivia",
                                            "text": "        "
                                        }
                                    ],
                                    "trailingTrivia": [
                                        {
                                            "kind": "WhitespaceTrivia",
                                            "text": " "
                                        }
                                    ]
                                }
                            },
                            "finallyClause": {
                                "kind": "FinallyClause",
                                "fullStart": 1593,
                                "fullEnd": 1655,
                                "start": 1593,
                                "end": 1653,
                                "fullWidth": 62,
                                "width": 60,
                                "finallyKeyword": {
                                    "kind": "FinallyKeyword",
                                    "fullStart": 1593,
                                    "fullEnd": 1601,
                                    "start": 1593,
                                    "end": 1600,
                                    "fullWidth": 8,
                                    "width": 7,
                                    "text": "finally",
                                    "value": "finally",
                                    "valueText": "finally",
                                    "hasTrailingTrivia": true,
                                    "trailingTrivia": [
                                        {
                                            "kind": "WhitespaceTrivia",
                                            "text": " "
                                        }
                                    ]
                                },
                                "block": {
                                    "kind": "Block",
                                    "fullStart": 1601,
                                    "fullEnd": 1655,
                                    "start": 1601,
                                    "end": 1653,
                                    "fullWidth": 54,
                                    "width": 52,
                                    "openBraceToken": {
                                        "kind": "OpenBraceToken",
                                        "fullStart": 1601,
                                        "fullEnd": 1604,
                                        "start": 1601,
                                        "end": 1602,
                                        "fullWidth": 3,
                                        "width": 1,
                                        "text": "{",
                                        "value": "{",
                                        "valueText": "{",
                                        "hasTrailingTrivia": true,
                                        "hasTrailingNewLine": true,
                                        "trailingTrivia": [
                                            {
                                                "kind": "NewLineTrivia",
                                                "text": "\r\n"
                                            }
                                        ]
                                    },
                                    "statements": [
                                        {
                                            "kind": "ExpressionStatement",
                                            "fullStart": 1604,
                                            "fullEnd": 1644,
                                            "start": 1616,
                                            "end": 1642,
                                            "fullWidth": 40,
                                            "width": 26,
                                            "expression": {
                                                "kind": "DeleteExpression",
                                                "fullStart": 1604,
                                                "fullEnd": 1641,
                                                "start": 1616,
                                                "end": 1641,
                                                "fullWidth": 37,
                                                "width": 25,
                                                "deleteKeyword": {
                                                    "kind": "DeleteKeyword",
                                                    "fullStart": 1604,
                                                    "fullEnd": 1623,
                                                    "start": 1616,
                                                    "end": 1622,
                                                    "fullWidth": 19,
                                                    "width": 6,
                                                    "text": "delete",
                                                    "value": "delete",
                                                    "valueText": "delete",
                                                    "hasLeadingTrivia": true,
                                                    "hasTrailingTrivia": true,
                                                    "leadingTrivia": [
                                                        {
                                                            "kind": "WhitespaceTrivia",
                                                            "text": "            "
                                                        }
                                                    ],
                                                    "trailingTrivia": [
                                                        {
                                                            "kind": "WhitespaceTrivia",
                                                            "text": " "
                                                        }
                                                    ]
                                                },
                                                "expression": {
                                                    "kind": "ElementAccessExpression",
                                                    "fullStart": 1623,
                                                    "fullEnd": 1641,
                                                    "start": 1623,
                                                    "end": 1641,
                                                    "fullWidth": 18,
                                                    "width": 18,
                                                    "expression": {
                                                        "kind": "MemberAccessExpression",
                                                        "fullStart": 1623,
                                                        "fullEnd": 1638,
                                                        "start": 1623,
                                                        "end": 1638,
                                                        "fullWidth": 15,
                                                        "width": 15,
                                                        "expression": {
                                                            "kind": "IdentifierName",
                                                            "fullStart": 1623,
                                                            "fullEnd": 1628,
                                                            "start": 1623,
                                                            "end": 1628,
                                                            "fullWidth": 5,
                                                            "width": 5,
                                                            "text": "Array",
                                                            "value": "Array",
                                                            "valueText": "Array"
                                                        },
                                                        "dotToken": {
                                                            "kind": "DotToken",
                                                            "fullStart": 1628,
                                                            "fullEnd": 1629,
                                                            "start": 1628,
                                                            "end": 1629,
                                                            "fullWidth": 1,
                                                            "width": 1,
                                                            "text": ".",
                                                            "value": ".",
                                                            "valueText": "."
                                                        },
                                                        "name": {
                                                            "kind": "IdentifierName",
                                                            "fullStart": 1629,
                                                            "fullEnd": 1638,
                                                            "start": 1629,
                                                            "end": 1638,
                                                            "fullWidth": 9,
                                                            "width": 9,
                                                            "text": "prototype",
                                                            "value": "prototype",
                                                            "valueText": "prototype"
                                                        }
                                                    },
                                                    "openBracketToken": {
                                                        "kind": "OpenBracketToken",
                                                        "fullStart": 1638,
                                                        "fullEnd": 1639,
                                                        "start": 1638,
                                                        "end": 1639,
                                                        "fullWidth": 1,
                                                        "width": 1,
                                                        "text": "[",
                                                        "value": "[",
                                                        "valueText": "["
                                                    },
                                                    "argumentExpression": {
                                                        "kind": "NumericLiteral",
                                                        "fullStart": 1639,
                                                        "fullEnd": 1640,
                                                        "start": 1639,
                                                        "end": 1640,
                                                        "fullWidth": 1,
                                                        "width": 1,
                                                        "text": "0",
                                                        "value": 0,
                                                        "valueText": "0"
                                                    },
                                                    "closeBracketToken": {
                                                        "kind": "CloseBracketToken",
                                                        "fullStart": 1640,
                                                        "fullEnd": 1641,
                                                        "start": 1640,
                                                        "end": 1641,
                                                        "fullWidth": 1,
                                                        "width": 1,
                                                        "text": "]",
                                                        "value": "]",
                                                        "valueText": "]"
                                                    }
                                                }
                                            },
                                            "semicolonToken": {
                                                "kind": "SemicolonToken",
                                                "fullStart": 1641,
                                                "fullEnd": 1644,
                                                "start": 1641,
                                                "end": 1642,
                                                "fullWidth": 3,
                                                "width": 1,
                                                "text": ";",
                                                "value": ";",
                                                "valueText": ";",
                                                "hasTrailingTrivia": true,
                                                "hasTrailingNewLine": true,
                                                "trailingTrivia": [
                                                    {
                                                        "kind": "NewLineTrivia",
                                                        "text": "\r\n"
                                                    }
                                                ]
                                            }
                                        }
                                    ],
                                    "closeBraceToken": {
                                        "kind": "CloseBraceToken",
                                        "fullStart": 1644,
                                        "fullEnd": 1655,
                                        "start": 1652,
                                        "end": 1653,
                                        "fullWidth": 11,
                                        "width": 1,
                                        "text": "}",
                                        "value": "}",
                                        "valueText": "}",
                                        "hasLeadingTrivia": true,
                                        "hasTrailingTrivia": true,
                                        "hasTrailingNewLine": true,
                                        "leadingTrivia": [
                                            {
                                                "kind": "WhitespaceTrivia",
                                                "text": "        "
                                            }
                                        ],
                                        "trailingTrivia": [
                                            {
                                                "kind": "NewLineTrivia",
                                                "text": "\r\n"
                                            }
                                        ]
                                    }
                                }
                            }
                        }
                    ],
                    "closeBraceToken": {
                        "kind": "CloseBraceToken",
                        "fullStart": 1655,
                        "fullEnd": 1662,
                        "start": 1659,
                        "end": 1660,
                        "fullWidth": 7,
                        "width": 1,
                        "text": "}",
                        "value": "}",
                        "valueText": "}",
                        "hasLeadingTrivia": true,
                        "hasTrailingTrivia": true,
                        "hasTrailingNewLine": true,
                        "leadingTrivia": [
                            {
                                "kind": "WhitespaceTrivia",
                                "text": "    "
                            }
                        ],
                        "trailingTrivia": [
                            {
                                "kind": "NewLineTrivia",
                                "text": "\r\n"
                            }
                        ]
                    }
                }
            },
            {
                "kind": "ExpressionStatement",
                "fullStart": 1662,
                "fullEnd": 1686,
                "start": 1662,
                "end": 1684,
                "fullWidth": 24,
                "width": 22,
                "expression": {
                    "kind": "InvocationExpression",
                    "fullStart": 1662,
                    "fullEnd": 1683,
                    "start": 1662,
                    "end": 1683,
                    "fullWidth": 21,
                    "width": 21,
                    "expression": {
                        "kind": "IdentifierName",
                        "fullStart": 1662,
                        "fullEnd": 1673,
                        "start": 1662,
                        "end": 1673,
                        "fullWidth": 11,
                        "width": 11,
                        "text": "runTestCase",
                        "value": "runTestCase",
                        "valueText": "runTestCase"
                    },
                    "argumentList": {
                        "kind": "ArgumentList",
                        "fullStart": 1673,
                        "fullEnd": 1683,
                        "start": 1673,
                        "end": 1683,
                        "fullWidth": 10,
                        "width": 10,
                        "openParenToken": {
                            "kind": "OpenParenToken",
                            "fullStart": 1673,
                            "fullEnd": 1674,
                            "start": 1673,
                            "end": 1674,
                            "fullWidth": 1,
                            "width": 1,
                            "text": "(",
                            "value": "(",
                            "valueText": "("
                        },
                        "arguments": [
                            {
                                "kind": "IdentifierName",
                                "fullStart": 1674,
                                "fullEnd": 1682,
                                "start": 1674,
                                "end": 1682,
                                "fullWidth": 8,
                                "width": 8,
                                "text": "testcase",
                                "value": "testcase",
                                "valueText": "testcase"
                            }
                        ],
                        "closeParenToken": {
                            "kind": "CloseParenToken",
                            "fullStart": 1682,
                            "fullEnd": 1683,
                            "start": 1682,
                            "end": 1683,
                            "fullWidth": 1,
                            "width": 1,
                            "text": ")",
                            "value": ")",
                            "valueText": ")"
                        }
                    }
                },
                "semicolonToken": {
                    "kind": "SemicolonToken",
                    "fullStart": 1683,
                    "fullEnd": 1686,
                    "start": 1683,
                    "end": 1684,
                    "fullWidth": 3,
                    "width": 1,
                    "text": ";",
                    "value": ";",
                    "valueText": ";",
                    "hasTrailingTrivia": true,
                    "hasTrailingNewLine": true,
                    "trailingTrivia": [
                        {
                            "kind": "NewLineTrivia",
                            "text": "\r\n"
                        }
                    ]
                }
            }
        ],
        "endOfFileToken": {
            "kind": "EndOfFileToken",
            "fullStart": 1686,
            "fullEnd": 1686,
            "start": 1686,
            "end": 1686,
            "fullWidth": 0,
            "width": 0,
            "text": ""
        }
    },
    "lineMap": {
        "lineStarts": [
            0,
            67,
            152,
            232,
            308,
            380,
            385,
            444,
            623,
            628,
            630,
            632,
            655,
            670,
            710,
            752,
            801,
            803,
            841,
            939,
            1001,
            1003,
            1046,
            1083,
            1147,
            1193,
            1212,
            1227,
            1229,
            1270,
            1299,
            1347,
            1349,
            1394,
            1425,
            1487,
            1489,
            1583,
            1604,
            1644,
            1655,
            1662,
            1686
        ],
        "length": 1686
    }
}<|MERGE_RESOLUTION|>--- conflicted
+++ resolved
@@ -308,12 +308,8 @@
                                                     "start": 686,
                                                     "end": 707,
                                                     "fullWidth": 21,
-<<<<<<< HEAD
                                                     "width": 21,
-                                                    "identifier": {
-=======
                                                     "propertyName": {
->>>>>>> 85e84683
                                                         "kind": "IdentifierName",
                                                         "fullStart": 686,
                                                         "fullEnd": 690,
@@ -717,12 +713,8 @@
                                                     "start": 768,
                                                     "end": 798,
                                                     "fullWidth": 30,
-<<<<<<< HEAD
                                                     "width": 30,
-                                                    "identifier": {
-=======
                                                     "propertyName": {
->>>>>>> 85e84683
                                                         "kind": "IdentifierName",
                                                         "fullStart": 768,
                                                         "fullEnd": 775,
@@ -1012,12 +1004,8 @@
                                                     "start": 819,
                                                     "end": 838,
                                                     "fullWidth": 19,
-<<<<<<< HEAD
                                                     "width": 19,
-                                                    "identifier": {
-=======
                                                     "propertyName": {
->>>>>>> 85e84683
                                                         "kind": "IdentifierName",
                                                         "fullStart": 819,
                                                         "fullEnd": 831,
@@ -2022,12 +2010,8 @@
                                                     "start": 1019,
                                                     "end": 1043,
                                                     "fullWidth": 24,
-<<<<<<< HEAD
                                                     "width": 24,
-                                                    "identifier": {
-=======
                                                     "propertyName": {
->>>>>>> 85e84683
                                                         "kind": "IdentifierName",
                                                         "fullStart": 1019,
                                                         "fullEnd": 1036,
@@ -2191,12 +2175,8 @@
                                                     "start": 1067,
                                                     "end": 1068,
                                                     "fullWidth": 2,
-<<<<<<< HEAD
                                                     "width": 1,
-                                                    "identifier": {
-=======
                                                     "propertyName": {
->>>>>>> 85e84683
                                                         "kind": "IdentifierName",
                                                         "fullStart": 1067,
                                                         "fullEnd": 1069,
@@ -2797,12 +2777,8 @@
                                                     "start": 1245,
                                                     "end": 1267,
                                                     "fullWidth": 22,
-<<<<<<< HEAD
                                                     "width": 22,
-                                                    "identifier": {
-=======
                                                     "propertyName": {
->>>>>>> 85e84683
                                                         "kind": "IdentifierName",
                                                         "fullStart": 1245,
                                                         "fullEnd": 1260,
@@ -3268,12 +3244,8 @@
                                                     "start": 1365,
                                                     "end": 1391,
                                                     "fullWidth": 26,
-<<<<<<< HEAD
                                                     "width": 26,
-                                                    "identifier": {
-=======
                                                     "propertyName": {
->>>>>>> 85e84683
                                                         "kind": "IdentifierName",
                                                         "fullStart": 1365,
                                                         "fullEnd": 1384,
