{
    "isDeclaration": false,
    "languageVersion": "EcmaScript5",
    "parseOptions": {
        "allowAutomaticSemicolonInsertion": true
    },
    "sourceUnit": {
        "kind": "SourceUnit",
        "fullStart": 0,
        "fullEnd": 1333,
        "start": 273,
        "end": 1333,
        "fullWidth": 1333,
        "width": 1060,
        "moduleElements": [
            {
                "kind": "VariableStatement",
                "fullStart": 0,
                "fullEnd": 292,
                "start": 273,
                "end": 291,
                "fullWidth": 292,
                "width": 18,
                "modifiers": [],
                "variableDeclaration": {
                    "kind": "VariableDeclaration",
                    "fullStart": 0,
                    "fullEnd": 290,
                    "start": 273,
                    "end": 290,
                    "fullWidth": 290,
                    "width": 17,
                    "varKeyword": {
                        "kind": "VarKeyword",
                        "fullStart": 0,
                        "fullEnd": 277,
                        "start": 273,
                        "end": 276,
                        "fullWidth": 277,
                        "width": 3,
                        "text": "var",
                        "value": "var",
                        "valueText": "var",
                        "hasLeadingTrivia": true,
                        "hasLeadingComment": true,
                        "hasLeadingNewLine": true,
                        "hasTrailingTrivia": true,
                        "leadingTrivia": [
                            {
                                "kind": "SingleLineCommentTrivia",
                                "text": "// Copyright 2009 the Sputnik authors.  All rights reserved."
                            },
                            {
                                "kind": "NewLineTrivia",
                                "text": "\n"
                            },
                            {
                                "kind": "SingleLineCommentTrivia",
                                "text": "// This code is governed by the BSD license found in the LICENSE file."
                            },
                            {
                                "kind": "NewLineTrivia",
                                "text": "\n"
                            },
                            {
                                "kind": "NewLineTrivia",
                                "text": "\n"
                            },
                            {
                                "kind": "MultiLineCommentTrivia",
                                "text": "/**\n * Operator use ToInteger from start\n *\n * @path ch15/15.4/15.4.4/15.4.4.12/S15.4.4.12_A2.1_T3.js\n * @description start = Infinity\n */"
                            },
                            {
                                "kind": "NewLineTrivia",
                                "text": "\n"
                            },
                            {
                                "kind": "NewLineTrivia",
                                "text": "\n"
                            }
                        ],
                        "trailingTrivia": [
                            {
                                "kind": "WhitespaceTrivia",
                                "text": " "
                            }
                        ]
                    },
                    "variableDeclarators": [
                        {
                            "kind": "VariableDeclarator",
                            "fullStart": 277,
                            "fullEnd": 290,
                            "start": 277,
                            "end": 290,
                            "fullWidth": 13,
<<<<<<< HEAD
                            "width": 13,
                            "identifier": {
=======
                            "propertyName": {
>>>>>>> 85e84683
                                "kind": "IdentifierName",
                                "fullStart": 277,
                                "fullEnd": 279,
                                "start": 277,
                                "end": 278,
                                "fullWidth": 2,
                                "width": 1,
                                "text": "x",
                                "value": "x",
                                "valueText": "x",
                                "hasTrailingTrivia": true,
                                "trailingTrivia": [
                                    {
                                        "kind": "WhitespaceTrivia",
                                        "text": " "
                                    }
                                ]
                            },
                            "equalsValueClause": {
                                "kind": "EqualsValueClause",
                                "fullStart": 279,
                                "fullEnd": 290,
                                "start": 279,
                                "end": 290,
                                "fullWidth": 11,
                                "width": 11,
                                "equalsToken": {
                                    "kind": "EqualsToken",
                                    "fullStart": 279,
                                    "fullEnd": 281,
                                    "start": 279,
                                    "end": 280,
                                    "fullWidth": 2,
                                    "width": 1,
                                    "text": "=",
                                    "value": "=",
                                    "valueText": "=",
                                    "hasTrailingTrivia": true,
                                    "trailingTrivia": [
                                        {
                                            "kind": "WhitespaceTrivia",
                                            "text": " "
                                        }
                                    ]
                                },
                                "value": {
                                    "kind": "ArrayLiteralExpression",
                                    "fullStart": 281,
                                    "fullEnd": 290,
                                    "start": 281,
                                    "end": 290,
                                    "fullWidth": 9,
                                    "width": 9,
                                    "openBracketToken": {
                                        "kind": "OpenBracketToken",
                                        "fullStart": 281,
                                        "fullEnd": 282,
                                        "start": 281,
                                        "end": 282,
                                        "fullWidth": 1,
                                        "width": 1,
                                        "text": "[",
                                        "value": "[",
                                        "valueText": "["
                                    },
                                    "expressions": [
                                        {
                                            "kind": "NumericLiteral",
                                            "fullStart": 282,
                                            "fullEnd": 283,
                                            "start": 282,
                                            "end": 283,
                                            "fullWidth": 1,
                                            "width": 1,
                                            "text": "0",
                                            "value": 0,
                                            "valueText": "0"
                                        },
                                        {
                                            "kind": "CommaToken",
                                            "fullStart": 283,
                                            "fullEnd": 284,
                                            "start": 283,
                                            "end": 284,
                                            "fullWidth": 1,
                                            "width": 1,
                                            "text": ",",
                                            "value": ",",
                                            "valueText": ","
                                        },
                                        {
                                            "kind": "NumericLiteral",
                                            "fullStart": 284,
                                            "fullEnd": 285,
                                            "start": 284,
                                            "end": 285,
                                            "fullWidth": 1,
                                            "width": 1,
                                            "text": "1",
                                            "value": 1,
                                            "valueText": "1"
                                        },
                                        {
                                            "kind": "CommaToken",
                                            "fullStart": 285,
                                            "fullEnd": 286,
                                            "start": 285,
                                            "end": 286,
                                            "fullWidth": 1,
                                            "width": 1,
                                            "text": ",",
                                            "value": ",",
                                            "valueText": ","
                                        },
                                        {
                                            "kind": "NumericLiteral",
                                            "fullStart": 286,
                                            "fullEnd": 287,
                                            "start": 286,
                                            "end": 287,
                                            "fullWidth": 1,
                                            "width": 1,
                                            "text": "2",
                                            "value": 2,
                                            "valueText": "2"
                                        },
                                        {
                                            "kind": "CommaToken",
                                            "fullStart": 287,
                                            "fullEnd": 288,
                                            "start": 287,
                                            "end": 288,
                                            "fullWidth": 1,
                                            "width": 1,
                                            "text": ",",
                                            "value": ",",
                                            "valueText": ","
                                        },
                                        {
                                            "kind": "NumericLiteral",
                                            "fullStart": 288,
                                            "fullEnd": 289,
                                            "start": 288,
                                            "end": 289,
                                            "fullWidth": 1,
                                            "width": 1,
                                            "text": "3",
                                            "value": 3,
                                            "valueText": "3"
                                        }
                                    ],
                                    "closeBracketToken": {
                                        "kind": "CloseBracketToken",
                                        "fullStart": 289,
                                        "fullEnd": 290,
                                        "start": 289,
                                        "end": 290,
                                        "fullWidth": 1,
                                        "width": 1,
                                        "text": "]",
                                        "value": "]",
                                        "valueText": "]"
                                    }
                                }
                            }
                        }
                    ]
                },
                "semicolonToken": {
                    "kind": "SemicolonToken",
                    "fullStart": 290,
                    "fullEnd": 292,
                    "start": 290,
                    "end": 291,
                    "fullWidth": 2,
                    "width": 1,
                    "text": ";",
                    "value": ";",
                    "valueText": ";",
                    "hasTrailingTrivia": true,
                    "hasTrailingNewLine": true,
                    "trailingTrivia": [
                        {
                            "kind": "NewLineTrivia",
                            "text": "\n"
                        }
                    ]
                }
            },
            {
                "kind": "VariableStatement",
                "fullStart": 292,
                "fullEnd": 340,
                "start": 292,
                "end": 339,
                "fullWidth": 48,
                "width": 47,
                "modifiers": [],
                "variableDeclaration": {
                    "kind": "VariableDeclaration",
                    "fullStart": 292,
                    "fullEnd": 338,
                    "start": 292,
                    "end": 338,
                    "fullWidth": 46,
                    "width": 46,
                    "varKeyword": {
                        "kind": "VarKeyword",
                        "fullStart": 292,
                        "fullEnd": 296,
                        "start": 292,
                        "end": 295,
                        "fullWidth": 4,
                        "width": 3,
                        "text": "var",
                        "value": "var",
                        "valueText": "var",
                        "hasTrailingTrivia": true,
                        "trailingTrivia": [
                            {
                                "kind": "WhitespaceTrivia",
                                "text": " "
                            }
                        ]
                    },
                    "variableDeclarators": [
                        {
                            "kind": "VariableDeclarator",
                            "fullStart": 296,
                            "fullEnd": 338,
                            "start": 296,
                            "end": 338,
                            "fullWidth": 42,
<<<<<<< HEAD
                            "width": 42,
                            "identifier": {
=======
                            "propertyName": {
>>>>>>> 85e84683
                                "kind": "IdentifierName",
                                "fullStart": 296,
                                "fullEnd": 300,
                                "start": 296,
                                "end": 299,
                                "fullWidth": 4,
                                "width": 3,
                                "text": "arr",
                                "value": "arr",
                                "valueText": "arr",
                                "hasTrailingTrivia": true,
                                "trailingTrivia": [
                                    {
                                        "kind": "WhitespaceTrivia",
                                        "text": " "
                                    }
                                ]
                            },
                            "equalsValueClause": {
                                "kind": "EqualsValueClause",
                                "fullStart": 300,
                                "fullEnd": 338,
                                "start": 300,
                                "end": 338,
                                "fullWidth": 38,
                                "width": 38,
                                "equalsToken": {
                                    "kind": "EqualsToken",
                                    "fullStart": 300,
                                    "fullEnd": 302,
                                    "start": 300,
                                    "end": 301,
                                    "fullWidth": 2,
                                    "width": 1,
                                    "text": "=",
                                    "value": "=",
                                    "valueText": "=",
                                    "hasTrailingTrivia": true,
                                    "trailingTrivia": [
                                        {
                                            "kind": "WhitespaceTrivia",
                                            "text": " "
                                        }
                                    ]
                                },
                                "value": {
                                    "kind": "InvocationExpression",
                                    "fullStart": 302,
                                    "fullEnd": 338,
                                    "start": 302,
                                    "end": 338,
                                    "fullWidth": 36,
                                    "width": 36,
                                    "expression": {
                                        "kind": "MemberAccessExpression",
                                        "fullStart": 302,
                                        "fullEnd": 310,
                                        "start": 302,
                                        "end": 310,
                                        "fullWidth": 8,
                                        "width": 8,
                                        "expression": {
                                            "kind": "IdentifierName",
                                            "fullStart": 302,
                                            "fullEnd": 303,
                                            "start": 302,
                                            "end": 303,
                                            "fullWidth": 1,
                                            "width": 1,
                                            "text": "x",
                                            "value": "x",
                                            "valueText": "x"
                                        },
                                        "dotToken": {
                                            "kind": "DotToken",
                                            "fullStart": 303,
                                            "fullEnd": 304,
                                            "start": 303,
                                            "end": 304,
                                            "fullWidth": 1,
                                            "width": 1,
                                            "text": ".",
                                            "value": ".",
                                            "valueText": "."
                                        },
                                        "name": {
                                            "kind": "IdentifierName",
                                            "fullStart": 304,
                                            "fullEnd": 310,
                                            "start": 304,
                                            "end": 310,
                                            "fullWidth": 6,
                                            "width": 6,
                                            "text": "splice",
                                            "value": "splice",
                                            "valueText": "splice"
                                        }
                                    },
                                    "argumentList": {
                                        "kind": "ArgumentList",
                                        "fullStart": 310,
                                        "fullEnd": 338,
                                        "start": 310,
                                        "end": 338,
                                        "fullWidth": 28,
                                        "width": 28,
                                        "openParenToken": {
                                            "kind": "OpenParenToken",
                                            "fullStart": 310,
                                            "fullEnd": 311,
                                            "start": 310,
                                            "end": 311,
                                            "fullWidth": 1,
                                            "width": 1,
                                            "text": "(",
                                            "value": "(",
                                            "valueText": "("
                                        },
                                        "arguments": [
                                            {
                                                "kind": "MemberAccessExpression",
                                                "fullStart": 311,
                                                "fullEnd": 335,
                                                "start": 311,
                                                "end": 335,
                                                "fullWidth": 24,
                                                "width": 24,
                                                "expression": {
                                                    "kind": "IdentifierName",
                                                    "fullStart": 311,
                                                    "fullEnd": 317,
                                                    "start": 311,
                                                    "end": 317,
                                                    "fullWidth": 6,
                                                    "width": 6,
                                                    "text": "Number",
                                                    "value": "Number",
                                                    "valueText": "Number"
                                                },
                                                "dotToken": {
                                                    "kind": "DotToken",
                                                    "fullStart": 317,
                                                    "fullEnd": 318,
                                                    "start": 317,
                                                    "end": 318,
                                                    "fullWidth": 1,
                                                    "width": 1,
                                                    "text": ".",
                                                    "value": ".",
                                                    "valueText": "."
                                                },
                                                "name": {
                                                    "kind": "IdentifierName",
                                                    "fullStart": 318,
                                                    "fullEnd": 335,
                                                    "start": 318,
                                                    "end": 335,
                                                    "fullWidth": 17,
                                                    "width": 17,
                                                    "text": "POSITIVE_INFINITY",
                                                    "value": "POSITIVE_INFINITY",
                                                    "valueText": "POSITIVE_INFINITY"
                                                }
                                            },
                                            {
                                                "kind": "CommaToken",
                                                "fullStart": 335,
                                                "fullEnd": 336,
                                                "start": 335,
                                                "end": 336,
                                                "fullWidth": 1,
                                                "width": 1,
                                                "text": ",",
                                                "value": ",",
                                                "valueText": ","
                                            },
                                            {
                                                "kind": "NumericLiteral",
                                                "fullStart": 336,
                                                "fullEnd": 337,
                                                "start": 336,
                                                "end": 337,
                                                "fullWidth": 1,
                                                "width": 1,
                                                "text": "3",
                                                "value": 3,
                                                "valueText": "3"
                                            }
                                        ],
                                        "closeParenToken": {
                                            "kind": "CloseParenToken",
                                            "fullStart": 337,
                                            "fullEnd": 338,
                                            "start": 337,
                                            "end": 338,
                                            "fullWidth": 1,
                                            "width": 1,
                                            "text": ")",
                                            "value": ")",
                                            "valueText": ")"
                                        }
                                    }
                                }
                            }
                        }
                    ]
                },
                "semicolonToken": {
                    "kind": "SemicolonToken",
                    "fullStart": 338,
                    "fullEnd": 340,
                    "start": 338,
                    "end": 339,
                    "fullWidth": 2,
                    "width": 1,
                    "text": ";",
                    "value": ";",
                    "valueText": ";",
                    "hasTrailingTrivia": true,
                    "hasTrailingNewLine": true,
                    "trailingTrivia": [
                        {
                            "kind": "NewLineTrivia",
                            "text": "\n"
                        }
                    ]
                }
            },
            {
                "kind": "ExpressionStatement",
                "fullStart": 340,
                "fullEnd": 393,
                "start": 351,
                "end": 392,
                "fullWidth": 53,
                "width": 41,
                "expression": {
                    "kind": "AssignmentExpression",
                    "fullStart": 340,
                    "fullEnd": 391,
                    "start": 351,
                    "end": 391,
                    "fullWidth": 51,
                    "width": 40,
                    "left": {
                        "kind": "MemberAccessExpression",
                        "fullStart": 340,
                        "fullEnd": 364,
                        "start": 351,
                        "end": 363,
                        "fullWidth": 24,
                        "width": 12,
                        "expression": {
                            "kind": "IdentifierName",
                            "fullStart": 340,
                            "fullEnd": 354,
                            "start": 351,
                            "end": 354,
                            "fullWidth": 14,
                            "width": 3,
                            "text": "arr",
                            "value": "arr",
                            "valueText": "arr",
                            "hasLeadingTrivia": true,
                            "hasLeadingComment": true,
                            "hasLeadingNewLine": true,
                            "leadingTrivia": [
                                {
                                    "kind": "NewLineTrivia",
                                    "text": "\n"
                                },
                                {
                                    "kind": "SingleLineCommentTrivia",
                                    "text": "//CHECK#1"
                                },
                                {
                                    "kind": "NewLineTrivia",
                                    "text": "\n"
                                }
                            ]
                        },
                        "dotToken": {
                            "kind": "DotToken",
                            "fullStart": 354,
                            "fullEnd": 355,
                            "start": 354,
                            "end": 355,
                            "fullWidth": 1,
                            "width": 1,
                            "text": ".",
                            "value": ".",
                            "valueText": "."
                        },
                        "name": {
                            "kind": "IdentifierName",
                            "fullStart": 355,
                            "fullEnd": 364,
                            "start": 355,
                            "end": 363,
                            "fullWidth": 9,
                            "width": 8,
                            "text": "getClass",
                            "value": "getClass",
                            "valueText": "getClass",
                            "hasTrailingTrivia": true,
                            "trailingTrivia": [
                                {
                                    "kind": "WhitespaceTrivia",
                                    "text": " "
                                }
                            ]
                        }
                    },
                    "operatorToken": {
                        "kind": "EqualsToken",
                        "fullStart": 364,
                        "fullEnd": 366,
                        "start": 364,
                        "end": 365,
                        "fullWidth": 2,
                        "width": 1,
                        "text": "=",
                        "value": "=",
                        "valueText": "=",
                        "hasTrailingTrivia": true,
                        "trailingTrivia": [
                            {
                                "kind": "WhitespaceTrivia",
                                "text": " "
                            }
                        ]
                    },
                    "right": {
                        "kind": "MemberAccessExpression",
                        "fullStart": 366,
                        "fullEnd": 391,
                        "start": 366,
                        "end": 391,
                        "fullWidth": 25,
                        "width": 25,
                        "expression": {
                            "kind": "MemberAccessExpression",
                            "fullStart": 366,
                            "fullEnd": 382,
                            "start": 366,
                            "end": 382,
                            "fullWidth": 16,
                            "width": 16,
                            "expression": {
                                "kind": "IdentifierName",
                                "fullStart": 366,
                                "fullEnd": 372,
                                "start": 366,
                                "end": 372,
                                "fullWidth": 6,
                                "width": 6,
                                "text": "Object",
                                "value": "Object",
                                "valueText": "Object"
                            },
                            "dotToken": {
                                "kind": "DotToken",
                                "fullStart": 372,
                                "fullEnd": 373,
                                "start": 372,
                                "end": 373,
                                "fullWidth": 1,
                                "width": 1,
                                "text": ".",
                                "value": ".",
                                "valueText": "."
                            },
                            "name": {
                                "kind": "IdentifierName",
                                "fullStart": 373,
                                "fullEnd": 382,
                                "start": 373,
                                "end": 382,
                                "fullWidth": 9,
                                "width": 9,
                                "text": "prototype",
                                "value": "prototype",
                                "valueText": "prototype"
                            }
                        },
                        "dotToken": {
                            "kind": "DotToken",
                            "fullStart": 382,
                            "fullEnd": 383,
                            "start": 382,
                            "end": 383,
                            "fullWidth": 1,
                            "width": 1,
                            "text": ".",
                            "value": ".",
                            "valueText": "."
                        },
                        "name": {
                            "kind": "IdentifierName",
                            "fullStart": 383,
                            "fullEnd": 391,
                            "start": 383,
                            "end": 391,
                            "fullWidth": 8,
                            "width": 8,
                            "text": "toString",
                            "value": "toString",
                            "valueText": "toString"
                        }
                    }
                },
                "semicolonToken": {
                    "kind": "SemicolonToken",
                    "fullStart": 391,
                    "fullEnd": 393,
                    "start": 391,
                    "end": 392,
                    "fullWidth": 2,
                    "width": 1,
                    "text": ";",
                    "value": ";",
                    "valueText": ";",
                    "hasTrailingTrivia": true,
                    "hasTrailingNewLine": true,
                    "trailingTrivia": [
                        {
                            "kind": "NewLineTrivia",
                            "text": "\n"
                        }
                    ]
                }
            },
            {
                "kind": "IfStatement",
                "fullStart": 393,
                "fullEnd": 581,
                "start": 393,
                "end": 580,
                "fullWidth": 188,
                "width": 187,
                "ifKeyword": {
                    "kind": "IfKeyword",
                    "fullStart": 393,
                    "fullEnd": 396,
                    "start": 393,
                    "end": 395,
                    "fullWidth": 3,
                    "width": 2,
                    "text": "if",
                    "value": "if",
                    "valueText": "if",
                    "hasTrailingTrivia": true,
                    "trailingTrivia": [
                        {
                            "kind": "WhitespaceTrivia",
                            "text": " "
                        }
                    ]
                },
                "openParenToken": {
                    "kind": "OpenParenToken",
                    "fullStart": 396,
                    "fullEnd": 397,
                    "start": 396,
                    "end": 397,
                    "fullWidth": 1,
                    "width": 1,
                    "text": "(",
                    "value": "(",
                    "valueText": "("
                },
                "condition": {
                    "kind": "NotEqualsExpression",
                    "fullStart": 397,
                    "fullEnd": 442,
                    "start": 397,
                    "end": 442,
                    "fullWidth": 45,
                    "width": 45,
                    "left": {
                        "kind": "InvocationExpression",
                        "fullStart": 397,
                        "fullEnd": 412,
                        "start": 397,
                        "end": 411,
                        "fullWidth": 15,
                        "width": 14,
                        "expression": {
                            "kind": "MemberAccessExpression",
                            "fullStart": 397,
                            "fullEnd": 409,
                            "start": 397,
                            "end": 409,
                            "fullWidth": 12,
                            "width": 12,
                            "expression": {
                                "kind": "IdentifierName",
                                "fullStart": 397,
                                "fullEnd": 400,
                                "start": 397,
                                "end": 400,
                                "fullWidth": 3,
                                "width": 3,
                                "text": "arr",
                                "value": "arr",
                                "valueText": "arr"
                            },
                            "dotToken": {
                                "kind": "DotToken",
                                "fullStart": 400,
                                "fullEnd": 401,
                                "start": 400,
                                "end": 401,
                                "fullWidth": 1,
                                "width": 1,
                                "text": ".",
                                "value": ".",
                                "valueText": "."
                            },
                            "name": {
                                "kind": "IdentifierName",
                                "fullStart": 401,
                                "fullEnd": 409,
                                "start": 401,
                                "end": 409,
                                "fullWidth": 8,
                                "width": 8,
                                "text": "getClass",
                                "value": "getClass",
                                "valueText": "getClass"
                            }
                        },
                        "argumentList": {
                            "kind": "ArgumentList",
                            "fullStart": 409,
                            "fullEnd": 412,
                            "start": 409,
                            "end": 411,
                            "fullWidth": 3,
                            "width": 2,
                            "openParenToken": {
                                "kind": "OpenParenToken",
                                "fullStart": 409,
                                "fullEnd": 410,
                                "start": 409,
                                "end": 410,
                                "fullWidth": 1,
                                "width": 1,
                                "text": "(",
                                "value": "(",
                                "valueText": "("
                            },
                            "arguments": [],
                            "closeParenToken": {
                                "kind": "CloseParenToken",
                                "fullStart": 410,
                                "fullEnd": 412,
                                "start": 410,
                                "end": 411,
                                "fullWidth": 2,
                                "width": 1,
                                "text": ")",
                                "value": ")",
                                "valueText": ")",
                                "hasTrailingTrivia": true,
                                "trailingTrivia": [
                                    {
                                        "kind": "WhitespaceTrivia",
                                        "text": " "
                                    }
                                ]
                            }
                        }
                    },
                    "operatorToken": {
                        "kind": "ExclamationEqualsEqualsToken",
                        "fullStart": 412,
                        "fullEnd": 416,
                        "start": 412,
                        "end": 415,
                        "fullWidth": 4,
                        "width": 3,
                        "text": "!==",
                        "value": "!==",
                        "valueText": "!==",
                        "hasTrailingTrivia": true,
                        "trailingTrivia": [
                            {
                                "kind": "WhitespaceTrivia",
                                "text": " "
                            }
                        ]
                    },
                    "right": {
                        "kind": "AddExpression",
                        "fullStart": 416,
                        "fullEnd": 442,
                        "start": 416,
                        "end": 442,
                        "fullWidth": 26,
                        "width": 26,
                        "left": {
                            "kind": "AddExpression",
                            "fullStart": 416,
                            "fullEnd": 437,
                            "start": 416,
                            "end": 436,
                            "fullWidth": 21,
                            "width": 20,
                            "left": {
                                "kind": "StringLiteral",
                                "fullStart": 416,
                                "fullEnd": 427,
                                "start": 416,
                                "end": 426,
                                "fullWidth": 11,
                                "width": 10,
                                "text": "\"[object \"",
                                "value": "[object ",
                                "valueText": "[object ",
                                "hasTrailingTrivia": true,
                                "trailingTrivia": [
                                    {
                                        "kind": "WhitespaceTrivia",
                                        "text": " "
                                    }
                                ]
                            },
                            "operatorToken": {
                                "kind": "PlusToken",
                                "fullStart": 427,
                                "fullEnd": 429,
                                "start": 427,
                                "end": 428,
                                "fullWidth": 2,
                                "width": 1,
                                "text": "+",
                                "value": "+",
                                "valueText": "+",
                                "hasTrailingTrivia": true,
                                "trailingTrivia": [
                                    {
                                        "kind": "WhitespaceTrivia",
                                        "text": " "
                                    }
                                ]
                            },
                            "right": {
                                "kind": "StringLiteral",
                                "fullStart": 429,
                                "fullEnd": 437,
                                "start": 429,
                                "end": 436,
                                "fullWidth": 8,
                                "width": 7,
                                "text": "\"Array\"",
                                "value": "Array",
                                "valueText": "Array",
                                "hasTrailingTrivia": true,
                                "trailingTrivia": [
                                    {
                                        "kind": "WhitespaceTrivia",
                                        "text": " "
                                    }
                                ]
                            }
                        },
                        "operatorToken": {
                            "kind": "PlusToken",
                            "fullStart": 437,
                            "fullEnd": 439,
                            "start": 437,
                            "end": 438,
                            "fullWidth": 2,
                            "width": 1,
                            "text": "+",
                            "value": "+",
                            "valueText": "+",
                            "hasTrailingTrivia": true,
                            "trailingTrivia": [
                                {
                                    "kind": "WhitespaceTrivia",
                                    "text": " "
                                }
                            ]
                        },
                        "right": {
                            "kind": "StringLiteral",
                            "fullStart": 439,
                            "fullEnd": 442,
                            "start": 439,
                            "end": 442,
                            "fullWidth": 3,
                            "width": 3,
                            "text": "\"]\"",
                            "value": "]",
                            "valueText": "]"
                        }
                    }
                },
                "closeParenToken": {
                    "kind": "CloseParenToken",
                    "fullStart": 442,
                    "fullEnd": 444,
                    "start": 442,
                    "end": 443,
                    "fullWidth": 2,
                    "width": 1,
                    "text": ")",
                    "value": ")",
                    "valueText": ")",
                    "hasTrailingTrivia": true,
                    "trailingTrivia": [
                        {
                            "kind": "WhitespaceTrivia",
                            "text": " "
                        }
                    ]
                },
                "statement": {
                    "kind": "Block",
                    "fullStart": 444,
                    "fullEnd": 581,
                    "start": 444,
                    "end": 580,
                    "fullWidth": 137,
                    "width": 136,
                    "openBraceToken": {
                        "kind": "OpenBraceToken",
                        "fullStart": 444,
                        "fullEnd": 446,
                        "start": 444,
                        "end": 445,
                        "fullWidth": 2,
                        "width": 1,
                        "text": "{",
                        "value": "{",
                        "valueText": "{",
                        "hasTrailingTrivia": true,
                        "hasTrailingNewLine": true,
                        "trailingTrivia": [
                            {
                                "kind": "NewLineTrivia",
                                "text": "\n"
                            }
                        ]
                    },
                    "statements": [
                        {
                            "kind": "ExpressionStatement",
                            "fullStart": 446,
                            "fullEnd": 579,
                            "start": 448,
                            "end": 578,
                            "fullWidth": 133,
                            "width": 130,
                            "expression": {
                                "kind": "InvocationExpression",
                                "fullStart": 446,
                                "fullEnd": 577,
                                "start": 448,
                                "end": 577,
                                "fullWidth": 131,
                                "width": 129,
                                "expression": {
                                    "kind": "IdentifierName",
                                    "fullStart": 446,
                                    "fullEnd": 454,
                                    "start": 448,
                                    "end": 454,
                                    "fullWidth": 8,
                                    "width": 6,
                                    "text": "$ERROR",
                                    "value": "$ERROR",
                                    "valueText": "$ERROR",
                                    "hasLeadingTrivia": true,
                                    "leadingTrivia": [
                                        {
                                            "kind": "WhitespaceTrivia",
                                            "text": "  "
                                        }
                                    ]
                                },
                                "argumentList": {
                                    "kind": "ArgumentList",
                                    "fullStart": 454,
                                    "fullEnd": 577,
                                    "start": 454,
                                    "end": 577,
                                    "fullWidth": 123,
                                    "width": 123,
                                    "openParenToken": {
                                        "kind": "OpenParenToken",
                                        "fullStart": 454,
                                        "fullEnd": 455,
                                        "start": 454,
                                        "end": 455,
                                        "fullWidth": 1,
                                        "width": 1,
                                        "text": "(",
                                        "value": "(",
                                        "valueText": "("
                                    },
                                    "arguments": [
                                        {
                                            "kind": "AddExpression",
                                            "fullStart": 455,
                                            "fullEnd": 576,
                                            "start": 455,
                                            "end": 576,
                                            "fullWidth": 121,
                                            "width": 121,
                                            "left": {
                                                "kind": "StringLiteral",
                                                "fullStart": 455,
                                                "fullEnd": 558,
                                                "start": 455,
                                                "end": 557,
                                                "fullWidth": 103,
                                                "width": 102,
                                                "text": "'#1: var x = [0,1,2,3]; var arr = x.splice(Number.POSITIVE_INFINITY,3); arr is Array object. Actual: '",
                                                "value": "#1: var x = [0,1,2,3]; var arr = x.splice(Number.POSITIVE_INFINITY,3); arr is Array object. Actual: ",
                                                "valueText": "#1: var x = [0,1,2,3]; var arr = x.splice(Number.POSITIVE_INFINITY,3); arr is Array object. Actual: ",
                                                "hasTrailingTrivia": true,
                                                "trailingTrivia": [
                                                    {
                                                        "kind": "WhitespaceTrivia",
                                                        "text": " "
                                                    }
                                                ]
                                            },
                                            "operatorToken": {
                                                "kind": "PlusToken",
                                                "fullStart": 558,
                                                "fullEnd": 560,
                                                "start": 558,
                                                "end": 559,
                                                "fullWidth": 2,
                                                "width": 1,
                                                "text": "+",
                                                "value": "+",
                                                "valueText": "+",
                                                "hasTrailingTrivia": true,
                                                "trailingTrivia": [
                                                    {
                                                        "kind": "WhitespaceTrivia",
                                                        "text": " "
                                                    }
                                                ]
                                            },
                                            "right": {
                                                "kind": "ParenthesizedExpression",
                                                "fullStart": 560,
                                                "fullEnd": 576,
                                                "start": 560,
                                                "end": 576,
                                                "fullWidth": 16,
                                                "width": 16,
                                                "openParenToken": {
                                                    "kind": "OpenParenToken",
                                                    "fullStart": 560,
                                                    "fullEnd": 561,
                                                    "start": 560,
                                                    "end": 561,
                                                    "fullWidth": 1,
                                                    "width": 1,
                                                    "text": "(",
                                                    "value": "(",
                                                    "valueText": "("
                                                },
                                                "expression": {
                                                    "kind": "InvocationExpression",
                                                    "fullStart": 561,
                                                    "fullEnd": 575,
                                                    "start": 561,
                                                    "end": 575,
                                                    "fullWidth": 14,
                                                    "width": 14,
                                                    "expression": {
                                                        "kind": "MemberAccessExpression",
                                                        "fullStart": 561,
                                                        "fullEnd": 573,
                                                        "start": 561,
                                                        "end": 573,
                                                        "fullWidth": 12,
                                                        "width": 12,
                                                        "expression": {
                                                            "kind": "IdentifierName",
                                                            "fullStart": 561,
                                                            "fullEnd": 564,
                                                            "start": 561,
                                                            "end": 564,
                                                            "fullWidth": 3,
                                                            "width": 3,
                                                            "text": "arr",
                                                            "value": "arr",
                                                            "valueText": "arr"
                                                        },
                                                        "dotToken": {
                                                            "kind": "DotToken",
                                                            "fullStart": 564,
                                                            "fullEnd": 565,
                                                            "start": 564,
                                                            "end": 565,
                                                            "fullWidth": 1,
                                                            "width": 1,
                                                            "text": ".",
                                                            "value": ".",
                                                            "valueText": "."
                                                        },
                                                        "name": {
                                                            "kind": "IdentifierName",
                                                            "fullStart": 565,
                                                            "fullEnd": 573,
                                                            "start": 565,
                                                            "end": 573,
                                                            "fullWidth": 8,
                                                            "width": 8,
                                                            "text": "getClass",
                                                            "value": "getClass",
                                                            "valueText": "getClass"
                                                        }
                                                    },
                                                    "argumentList": {
                                                        "kind": "ArgumentList",
                                                        "fullStart": 573,
                                                        "fullEnd": 575,
                                                        "start": 573,
                                                        "end": 575,
                                                        "fullWidth": 2,
                                                        "width": 2,
                                                        "openParenToken": {
                                                            "kind": "OpenParenToken",
                                                            "fullStart": 573,
                                                            "fullEnd": 574,
                                                            "start": 573,
                                                            "end": 574,
                                                            "fullWidth": 1,
                                                            "width": 1,
                                                            "text": "(",
                                                            "value": "(",
                                                            "valueText": "("
                                                        },
                                                        "arguments": [],
                                                        "closeParenToken": {
                                                            "kind": "CloseParenToken",
                                                            "fullStart": 574,
                                                            "fullEnd": 575,
                                                            "start": 574,
                                                            "end": 575,
                                                            "fullWidth": 1,
                                                            "width": 1,
                                                            "text": ")",
                                                            "value": ")",
                                                            "valueText": ")"
                                                        }
                                                    }
                                                },
                                                "closeParenToken": {
                                                    "kind": "CloseParenToken",
                                                    "fullStart": 575,
                                                    "fullEnd": 576,
                                                    "start": 575,
                                                    "end": 576,
                                                    "fullWidth": 1,
                                                    "width": 1,
                                                    "text": ")",
                                                    "value": ")",
                                                    "valueText": ")"
                                                }
                                            }
                                        }
                                    ],
                                    "closeParenToken": {
                                        "kind": "CloseParenToken",
                                        "fullStart": 576,
                                        "fullEnd": 577,
                                        "start": 576,
                                        "end": 577,
                                        "fullWidth": 1,
                                        "width": 1,
                                        "text": ")",
                                        "value": ")",
                                        "valueText": ")"
                                    }
                                }
                            },
                            "semicolonToken": {
                                "kind": "SemicolonToken",
                                "fullStart": 577,
                                "fullEnd": 579,
                                "start": 577,
                                "end": 578,
                                "fullWidth": 2,
                                "width": 1,
                                "text": ";",
                                "value": ";",
                                "valueText": ";",
                                "hasTrailingTrivia": true,
                                "hasTrailingNewLine": true,
                                "trailingTrivia": [
                                    {
                                        "kind": "NewLineTrivia",
                                        "text": "\n"
                                    }
                                ]
                            }
                        }
                    ],
                    "closeBraceToken": {
                        "kind": "CloseBraceToken",
                        "fullStart": 579,
                        "fullEnd": 581,
                        "start": 579,
                        "end": 580,
                        "fullWidth": 2,
                        "width": 1,
                        "text": "}",
                        "value": "}",
                        "valueText": "}",
                        "hasTrailingTrivia": true,
                        "hasTrailingNewLine": true,
                        "trailingTrivia": [
                            {
                                "kind": "NewLineTrivia",
                                "text": "\n"
                            }
                        ]
                    }
                }
            },
            {
                "kind": "IfStatement",
                "fullStart": 581,
                "fullEnd": 750,
                "start": 592,
                "end": 743,
                "fullWidth": 169,
                "width": 151,
                "ifKeyword": {
                    "kind": "IfKeyword",
                    "fullStart": 581,
                    "fullEnd": 595,
                    "start": 592,
                    "end": 594,
                    "fullWidth": 14,
                    "width": 2,
                    "text": "if",
                    "value": "if",
                    "valueText": "if",
                    "hasLeadingTrivia": true,
                    "hasLeadingComment": true,
                    "hasLeadingNewLine": true,
                    "hasTrailingTrivia": true,
                    "leadingTrivia": [
                        {
                            "kind": "NewLineTrivia",
                            "text": "\n"
                        },
                        {
                            "kind": "SingleLineCommentTrivia",
                            "text": "//CHECK#2"
                        },
                        {
                            "kind": "NewLineTrivia",
                            "text": "\n"
                        }
                    ],
                    "trailingTrivia": [
                        {
                            "kind": "WhitespaceTrivia",
                            "text": " "
                        }
                    ]
                },
                "openParenToken": {
                    "kind": "OpenParenToken",
                    "fullStart": 595,
                    "fullEnd": 596,
                    "start": 595,
                    "end": 596,
                    "fullWidth": 1,
                    "width": 1,
                    "text": "(",
                    "value": "(",
                    "valueText": "("
                },
                "condition": {
                    "kind": "NotEqualsExpression",
                    "fullStart": 596,
                    "fullEnd": 612,
                    "start": 596,
                    "end": 612,
                    "fullWidth": 16,
                    "width": 16,
                    "left": {
                        "kind": "MemberAccessExpression",
                        "fullStart": 596,
                        "fullEnd": 607,
                        "start": 596,
                        "end": 606,
                        "fullWidth": 11,
                        "width": 10,
                        "expression": {
                            "kind": "IdentifierName",
                            "fullStart": 596,
                            "fullEnd": 599,
                            "start": 596,
                            "end": 599,
                            "fullWidth": 3,
                            "width": 3,
                            "text": "arr",
                            "value": "arr",
                            "valueText": "arr"
                        },
                        "dotToken": {
                            "kind": "DotToken",
                            "fullStart": 599,
                            "fullEnd": 600,
                            "start": 599,
                            "end": 600,
                            "fullWidth": 1,
                            "width": 1,
                            "text": ".",
                            "value": ".",
                            "valueText": "."
                        },
                        "name": {
                            "kind": "IdentifierName",
                            "fullStart": 600,
                            "fullEnd": 607,
                            "start": 600,
                            "end": 606,
                            "fullWidth": 7,
                            "width": 6,
                            "text": "length",
                            "value": "length",
                            "valueText": "length",
                            "hasTrailingTrivia": true,
                            "trailingTrivia": [
                                {
                                    "kind": "WhitespaceTrivia",
                                    "text": " "
                                }
                            ]
                        }
                    },
                    "operatorToken": {
                        "kind": "ExclamationEqualsEqualsToken",
                        "fullStart": 607,
                        "fullEnd": 611,
                        "start": 607,
                        "end": 610,
                        "fullWidth": 4,
                        "width": 3,
                        "text": "!==",
                        "value": "!==",
                        "valueText": "!==",
                        "hasTrailingTrivia": true,
                        "trailingTrivia": [
                            {
                                "kind": "WhitespaceTrivia",
                                "text": " "
                            }
                        ]
                    },
                    "right": {
                        "kind": "NumericLiteral",
                        "fullStart": 611,
                        "fullEnd": 612,
                        "start": 611,
                        "end": 612,
                        "fullWidth": 1,
                        "width": 1,
                        "text": "0",
                        "value": 0,
                        "valueText": "0"
                    }
                },
                "closeParenToken": {
                    "kind": "CloseParenToken",
                    "fullStart": 612,
                    "fullEnd": 614,
                    "start": 612,
                    "end": 613,
                    "fullWidth": 2,
                    "width": 1,
                    "text": ")",
                    "value": ")",
                    "valueText": ")",
                    "hasTrailingTrivia": true,
                    "trailingTrivia": [
                        {
                            "kind": "WhitespaceTrivia",
                            "text": " "
                        }
                    ]
                },
                "statement": {
                    "kind": "Block",
                    "fullStart": 614,
                    "fullEnd": 750,
                    "start": 614,
                    "end": 743,
                    "fullWidth": 136,
                    "width": 129,
                    "openBraceToken": {
                        "kind": "OpenBraceToken",
                        "fullStart": 614,
                        "fullEnd": 616,
                        "start": 614,
                        "end": 615,
                        "fullWidth": 2,
                        "width": 1,
                        "text": "{",
                        "value": "{",
                        "valueText": "{",
                        "hasTrailingTrivia": true,
                        "hasTrailingNewLine": true,
                        "trailingTrivia": [
                            {
                                "kind": "NewLineTrivia",
                                "text": "\n"
                            }
                        ]
                    },
                    "statements": [
                        {
                            "kind": "ExpressionStatement",
                            "fullStart": 616,
                            "fullEnd": 742,
                            "start": 618,
                            "end": 741,
                            "fullWidth": 126,
                            "width": 123,
                            "expression": {
                                "kind": "InvocationExpression",
                                "fullStart": 616,
                                "fullEnd": 740,
                                "start": 618,
                                "end": 740,
                                "fullWidth": 124,
                                "width": 122,
                                "expression": {
                                    "kind": "IdentifierName",
                                    "fullStart": 616,
                                    "fullEnd": 624,
                                    "start": 618,
                                    "end": 624,
                                    "fullWidth": 8,
                                    "width": 6,
                                    "text": "$ERROR",
                                    "value": "$ERROR",
                                    "valueText": "$ERROR",
                                    "hasLeadingTrivia": true,
                                    "leadingTrivia": [
                                        {
                                            "kind": "WhitespaceTrivia",
                                            "text": "  "
                                        }
                                    ]
                                },
                                "argumentList": {
                                    "kind": "ArgumentList",
                                    "fullStart": 624,
                                    "fullEnd": 740,
                                    "start": 624,
                                    "end": 740,
                                    "fullWidth": 116,
                                    "width": 116,
                                    "openParenToken": {
                                        "kind": "OpenParenToken",
                                        "fullStart": 624,
                                        "fullEnd": 625,
                                        "start": 624,
                                        "end": 625,
                                        "fullWidth": 1,
                                        "width": 1,
                                        "text": "(",
                                        "value": "(",
                                        "valueText": "("
                                    },
                                    "arguments": [
                                        {
                                            "kind": "AddExpression",
                                            "fullStart": 625,
                                            "fullEnd": 739,
                                            "start": 625,
                                            "end": 739,
                                            "fullWidth": 114,
                                            "width": 114,
                                            "left": {
                                                "kind": "StringLiteral",
                                                "fullStart": 625,
                                                "fullEnd": 725,
                                                "start": 625,
                                                "end": 724,
                                                "fullWidth": 100,
                                                "width": 99,
                                                "text": "'#2: var x = [0,1,2,3]; var arr = x.splice(Number.POSITIVE_INFINITY,3); arr.length === 0. Actual: '",
                                                "value": "#2: var x = [0,1,2,3]; var arr = x.splice(Number.POSITIVE_INFINITY,3); arr.length === 0. Actual: ",
                                                "valueText": "#2: var x = [0,1,2,3]; var arr = x.splice(Number.POSITIVE_INFINITY,3); arr.length === 0. Actual: ",
                                                "hasTrailingTrivia": true,
                                                "trailingTrivia": [
                                                    {
                                                        "kind": "WhitespaceTrivia",
                                                        "text": " "
                                                    }
                                                ]
                                            },
                                            "operatorToken": {
                                                "kind": "PlusToken",
                                                "fullStart": 725,
                                                "fullEnd": 727,
                                                "start": 725,
                                                "end": 726,
                                                "fullWidth": 2,
                                                "width": 1,
                                                "text": "+",
                                                "value": "+",
                                                "valueText": "+",
                                                "hasTrailingTrivia": true,
                                                "trailingTrivia": [
                                                    {
                                                        "kind": "WhitespaceTrivia",
                                                        "text": " "
                                                    }
                                                ]
                                            },
                                            "right": {
                                                "kind": "ParenthesizedExpression",
                                                "fullStart": 727,
                                                "fullEnd": 739,
                                                "start": 727,
                                                "end": 739,
                                                "fullWidth": 12,
                                                "width": 12,
                                                "openParenToken": {
                                                    "kind": "OpenParenToken",
                                                    "fullStart": 727,
                                                    "fullEnd": 728,
                                                    "start": 727,
                                                    "end": 728,
                                                    "fullWidth": 1,
                                                    "width": 1,
                                                    "text": "(",
                                                    "value": "(",
                                                    "valueText": "("
                                                },
                                                "expression": {
                                                    "kind": "MemberAccessExpression",
                                                    "fullStart": 728,
                                                    "fullEnd": 738,
                                                    "start": 728,
                                                    "end": 738,
                                                    "fullWidth": 10,
                                                    "width": 10,
                                                    "expression": {
                                                        "kind": "IdentifierName",
                                                        "fullStart": 728,
                                                        "fullEnd": 731,
                                                        "start": 728,
                                                        "end": 731,
                                                        "fullWidth": 3,
                                                        "width": 3,
                                                        "text": "arr",
                                                        "value": "arr",
                                                        "valueText": "arr"
                                                    },
                                                    "dotToken": {
                                                        "kind": "DotToken",
                                                        "fullStart": 731,
                                                        "fullEnd": 732,
                                                        "start": 731,
                                                        "end": 732,
                                                        "fullWidth": 1,
                                                        "width": 1,
                                                        "text": ".",
                                                        "value": ".",
                                                        "valueText": "."
                                                    },
                                                    "name": {
                                                        "kind": "IdentifierName",
                                                        "fullStart": 732,
                                                        "fullEnd": 738,
                                                        "start": 732,
                                                        "end": 738,
                                                        "fullWidth": 6,
                                                        "width": 6,
                                                        "text": "length",
                                                        "value": "length",
                                                        "valueText": "length"
                                                    }
                                                },
                                                "closeParenToken": {
                                                    "kind": "CloseParenToken",
                                                    "fullStart": 738,
                                                    "fullEnd": 739,
                                                    "start": 738,
                                                    "end": 739,
                                                    "fullWidth": 1,
                                                    "width": 1,
                                                    "text": ")",
                                                    "value": ")",
                                                    "valueText": ")"
                                                }
                                            }
                                        }
                                    ],
                                    "closeParenToken": {
                                        "kind": "CloseParenToken",
                                        "fullStart": 739,
                                        "fullEnd": 740,
                                        "start": 739,
                                        "end": 740,
                                        "fullWidth": 1,
                                        "width": 1,
                                        "text": ")",
                                        "value": ")",
                                        "valueText": ")"
                                    }
                                }
                            },
                            "semicolonToken": {
                                "kind": "SemicolonToken",
                                "fullStart": 740,
                                "fullEnd": 742,
                                "start": 740,
                                "end": 741,
                                "fullWidth": 2,
                                "width": 1,
                                "text": ";",
                                "value": ";",
                                "valueText": ";",
                                "hasTrailingTrivia": true,
                                "hasTrailingNewLine": true,
                                "trailingTrivia": [
                                    {
                                        "kind": "NewLineTrivia",
                                        "text": "\n"
                                    }
                                ]
                            }
                        }
                    ],
                    "closeBraceToken": {
                        "kind": "CloseBraceToken",
                        "fullStart": 742,
                        "fullEnd": 750,
                        "start": 742,
                        "end": 743,
                        "fullWidth": 8,
                        "width": 1,
                        "text": "}",
                        "value": "}",
                        "valueText": "}",
                        "hasTrailingTrivia": true,
                        "hasTrailingNewLine": true,
                        "trailingTrivia": [
                            {
                                "kind": "WhitespaceTrivia",
                                "text": "      "
                            },
                            {
                                "kind": "NewLineTrivia",
                                "text": "\n"
                            }
                        ]
                    }
                }
            },
            {
                "kind": "IfStatement",
                "fullStart": 750,
                "fullEnd": 893,
                "start": 761,
                "end": 892,
                "fullWidth": 143,
                "width": 131,
                "ifKeyword": {
                    "kind": "IfKeyword",
                    "fullStart": 750,
                    "fullEnd": 764,
                    "start": 761,
                    "end": 763,
                    "fullWidth": 14,
                    "width": 2,
                    "text": "if",
                    "value": "if",
                    "valueText": "if",
                    "hasLeadingTrivia": true,
                    "hasLeadingComment": true,
                    "hasLeadingNewLine": true,
                    "hasTrailingTrivia": true,
                    "leadingTrivia": [
                        {
                            "kind": "NewLineTrivia",
                            "text": "\n"
                        },
                        {
                            "kind": "SingleLineCommentTrivia",
                            "text": "//CHECK#3"
                        },
                        {
                            "kind": "NewLineTrivia",
                            "text": "\n"
                        }
                    ],
                    "trailingTrivia": [
                        {
                            "kind": "WhitespaceTrivia",
                            "text": " "
                        }
                    ]
                },
                "openParenToken": {
                    "kind": "OpenParenToken",
                    "fullStart": 764,
                    "fullEnd": 765,
                    "start": 764,
                    "end": 765,
                    "fullWidth": 1,
                    "width": 1,
                    "text": "(",
                    "value": "(",
                    "valueText": "("
                },
                "condition": {
                    "kind": "NotEqualsExpression",
                    "fullStart": 765,
                    "fullEnd": 775,
                    "start": 765,
                    "end": 775,
                    "fullWidth": 10,
                    "width": 10,
                    "left": {
                        "kind": "ElementAccessExpression",
                        "fullStart": 765,
                        "fullEnd": 770,
                        "start": 765,
                        "end": 769,
                        "fullWidth": 5,
                        "width": 4,
                        "expression": {
                            "kind": "IdentifierName",
                            "fullStart": 765,
                            "fullEnd": 766,
                            "start": 765,
                            "end": 766,
                            "fullWidth": 1,
                            "width": 1,
                            "text": "x",
                            "value": "x",
                            "valueText": "x"
                        },
                        "openBracketToken": {
                            "kind": "OpenBracketToken",
                            "fullStart": 766,
                            "fullEnd": 767,
                            "start": 766,
                            "end": 767,
                            "fullWidth": 1,
                            "width": 1,
                            "text": "[",
                            "value": "[",
                            "valueText": "["
                        },
                        "argumentExpression": {
                            "kind": "NumericLiteral",
                            "fullStart": 767,
                            "fullEnd": 768,
                            "start": 767,
                            "end": 768,
                            "fullWidth": 1,
                            "width": 1,
                            "text": "0",
                            "value": 0,
                            "valueText": "0"
                        },
                        "closeBracketToken": {
                            "kind": "CloseBracketToken",
                            "fullStart": 768,
                            "fullEnd": 770,
                            "start": 768,
                            "end": 769,
                            "fullWidth": 2,
                            "width": 1,
                            "text": "]",
                            "value": "]",
                            "valueText": "]",
                            "hasTrailingTrivia": true,
                            "trailingTrivia": [
                                {
                                    "kind": "WhitespaceTrivia",
                                    "text": " "
                                }
                            ]
                        }
                    },
                    "operatorToken": {
                        "kind": "ExclamationEqualsEqualsToken",
                        "fullStart": 770,
                        "fullEnd": 774,
                        "start": 770,
                        "end": 773,
                        "fullWidth": 4,
                        "width": 3,
                        "text": "!==",
                        "value": "!==",
                        "valueText": "!==",
                        "hasTrailingTrivia": true,
                        "trailingTrivia": [
                            {
                                "kind": "WhitespaceTrivia",
                                "text": " "
                            }
                        ]
                    },
                    "right": {
                        "kind": "NumericLiteral",
                        "fullStart": 774,
                        "fullEnd": 775,
                        "start": 774,
                        "end": 775,
                        "fullWidth": 1,
                        "width": 1,
                        "text": "0",
                        "value": 0,
                        "valueText": "0"
                    }
                },
                "closeParenToken": {
                    "kind": "CloseParenToken",
                    "fullStart": 775,
                    "fullEnd": 777,
                    "start": 775,
                    "end": 776,
                    "fullWidth": 2,
                    "width": 1,
                    "text": ")",
                    "value": ")",
                    "valueText": ")",
                    "hasTrailingTrivia": true,
                    "trailingTrivia": [
                        {
                            "kind": "WhitespaceTrivia",
                            "text": " "
                        }
                    ]
                },
                "statement": {
                    "kind": "Block",
                    "fullStart": 777,
                    "fullEnd": 893,
                    "start": 777,
                    "end": 892,
                    "fullWidth": 116,
                    "width": 115,
                    "openBraceToken": {
                        "kind": "OpenBraceToken",
                        "fullStart": 777,
                        "fullEnd": 779,
                        "start": 777,
                        "end": 778,
                        "fullWidth": 2,
                        "width": 1,
                        "text": "{",
                        "value": "{",
                        "valueText": "{",
                        "hasTrailingTrivia": true,
                        "hasTrailingNewLine": true,
                        "trailingTrivia": [
                            {
                                "kind": "NewLineTrivia",
                                "text": "\n"
                            }
                        ]
                    },
                    "statements": [
                        {
                            "kind": "ExpressionStatement",
                            "fullStart": 779,
                            "fullEnd": 891,
                            "start": 781,
                            "end": 890,
                            "fullWidth": 112,
                            "width": 109,
                            "expression": {
                                "kind": "InvocationExpression",
                                "fullStart": 779,
                                "fullEnd": 889,
                                "start": 781,
                                "end": 889,
                                "fullWidth": 110,
                                "width": 108,
                                "expression": {
                                    "kind": "IdentifierName",
                                    "fullStart": 779,
                                    "fullEnd": 787,
                                    "start": 781,
                                    "end": 787,
                                    "fullWidth": 8,
                                    "width": 6,
                                    "text": "$ERROR",
                                    "value": "$ERROR",
                                    "valueText": "$ERROR",
                                    "hasLeadingTrivia": true,
                                    "leadingTrivia": [
                                        {
                                            "kind": "WhitespaceTrivia",
                                            "text": "  "
                                        }
                                    ]
                                },
                                "argumentList": {
                                    "kind": "ArgumentList",
                                    "fullStart": 787,
                                    "fullEnd": 889,
                                    "start": 787,
                                    "end": 889,
                                    "fullWidth": 102,
                                    "width": 102,
                                    "openParenToken": {
                                        "kind": "OpenParenToken",
                                        "fullStart": 787,
                                        "fullEnd": 788,
                                        "start": 787,
                                        "end": 788,
                                        "fullWidth": 1,
                                        "width": 1,
                                        "text": "(",
                                        "value": "(",
                                        "valueText": "("
                                    },
                                    "arguments": [
                                        {
                                            "kind": "AddExpression",
                                            "fullStart": 788,
                                            "fullEnd": 888,
                                            "start": 788,
                                            "end": 888,
                                            "fullWidth": 100,
                                            "width": 100,
                                            "left": {
                                                "kind": "StringLiteral",
                                                "fullStart": 788,
                                                "fullEnd": 880,
                                                "start": 788,
                                                "end": 879,
                                                "fullWidth": 92,
                                                "width": 91,
                                                "text": "'#3: var x = [0,1,2,3]; var x = x.splice(Number.POSITIVE_INFINITY,3); x[0] === 0. Actual: '",
                                                "value": "#3: var x = [0,1,2,3]; var x = x.splice(Number.POSITIVE_INFINITY,3); x[0] === 0. Actual: ",
                                                "valueText": "#3: var x = [0,1,2,3]; var x = x.splice(Number.POSITIVE_INFINITY,3); x[0] === 0. Actual: ",
                                                "hasTrailingTrivia": true,
                                                "trailingTrivia": [
                                                    {
                                                        "kind": "WhitespaceTrivia",
                                                        "text": " "
                                                    }
                                                ]
                                            },
                                            "operatorToken": {
                                                "kind": "PlusToken",
                                                "fullStart": 880,
                                                "fullEnd": 882,
                                                "start": 880,
                                                "end": 881,
                                                "fullWidth": 2,
                                                "width": 1,
                                                "text": "+",
                                                "value": "+",
                                                "valueText": "+",
                                                "hasTrailingTrivia": true,
                                                "trailingTrivia": [
                                                    {
                                                        "kind": "WhitespaceTrivia",
                                                        "text": " "
                                                    }
                                                ]
                                            },
                                            "right": {
                                                "kind": "ParenthesizedExpression",
                                                "fullStart": 882,
                                                "fullEnd": 888,
                                                "start": 882,
                                                "end": 888,
                                                "fullWidth": 6,
                                                "width": 6,
                                                "openParenToken": {
                                                    "kind": "OpenParenToken",
                                                    "fullStart": 882,
                                                    "fullEnd": 883,
                                                    "start": 882,
                                                    "end": 883,
                                                    "fullWidth": 1,
                                                    "width": 1,
                                                    "text": "(",
                                                    "value": "(",
                                                    "valueText": "("
                                                },
                                                "expression": {
                                                    "kind": "ElementAccessExpression",
                                                    "fullStart": 883,
                                                    "fullEnd": 887,
                                                    "start": 883,
                                                    "end": 887,
                                                    "fullWidth": 4,
                                                    "width": 4,
                                                    "expression": {
                                                        "kind": "IdentifierName",
                                                        "fullStart": 883,
                                                        "fullEnd": 884,
                                                        "start": 883,
                                                        "end": 884,
                                                        "fullWidth": 1,
                                                        "width": 1,
                                                        "text": "x",
                                                        "value": "x",
                                                        "valueText": "x"
                                                    },
                                                    "openBracketToken": {
                                                        "kind": "OpenBracketToken",
                                                        "fullStart": 884,
                                                        "fullEnd": 885,
                                                        "start": 884,
                                                        "end": 885,
                                                        "fullWidth": 1,
                                                        "width": 1,
                                                        "text": "[",
                                                        "value": "[",
                                                        "valueText": "["
                                                    },
                                                    "argumentExpression": {
                                                        "kind": "NumericLiteral",
                                                        "fullStart": 885,
                                                        "fullEnd": 886,
                                                        "start": 885,
                                                        "end": 886,
                                                        "fullWidth": 1,
                                                        "width": 1,
                                                        "text": "0",
                                                        "value": 0,
                                                        "valueText": "0"
                                                    },
                                                    "closeBracketToken": {
                                                        "kind": "CloseBracketToken",
                                                        "fullStart": 886,
                                                        "fullEnd": 887,
                                                        "start": 886,
                                                        "end": 887,
                                                        "fullWidth": 1,
                                                        "width": 1,
                                                        "text": "]",
                                                        "value": "]",
                                                        "valueText": "]"
                                                    }
                                                },
                                                "closeParenToken": {
                                                    "kind": "CloseParenToken",
                                                    "fullStart": 887,
                                                    "fullEnd": 888,
                                                    "start": 887,
                                                    "end": 888,
                                                    "fullWidth": 1,
                                                    "width": 1,
                                                    "text": ")",
                                                    "value": ")",
                                                    "valueText": ")"
                                                }
                                            }
                                        }
                                    ],
                                    "closeParenToken": {
                                        "kind": "CloseParenToken",
                                        "fullStart": 888,
                                        "fullEnd": 889,
                                        "start": 888,
                                        "end": 889,
                                        "fullWidth": 1,
                                        "width": 1,
                                        "text": ")",
                                        "value": ")",
                                        "valueText": ")"
                                    }
                                }
                            },
                            "semicolonToken": {
                                "kind": "SemicolonToken",
                                "fullStart": 889,
                                "fullEnd": 891,
                                "start": 889,
                                "end": 890,
                                "fullWidth": 2,
                                "width": 1,
                                "text": ";",
                                "value": ";",
                                "valueText": ";",
                                "hasTrailingTrivia": true,
                                "hasTrailingNewLine": true,
                                "trailingTrivia": [
                                    {
                                        "kind": "NewLineTrivia",
                                        "text": "\n"
                                    }
                                ]
                            }
                        }
                    ],
                    "closeBraceToken": {
                        "kind": "CloseBraceToken",
                        "fullStart": 891,
                        "fullEnd": 893,
                        "start": 891,
                        "end": 892,
                        "fullWidth": 2,
                        "width": 1,
                        "text": "}",
                        "value": "}",
                        "valueText": "}",
                        "hasTrailingTrivia": true,
                        "hasTrailingNewLine": true,
                        "trailingTrivia": [
                            {
                                "kind": "NewLineTrivia",
                                "text": "\n"
                            }
                        ]
                    }
                }
            },
            {
                "kind": "IfStatement",
                "fullStart": 893,
                "fullEnd": 1042,
                "start": 904,
                "end": 1035,
                "fullWidth": 149,
                "width": 131,
                "ifKeyword": {
                    "kind": "IfKeyword",
                    "fullStart": 893,
                    "fullEnd": 907,
                    "start": 904,
                    "end": 906,
                    "fullWidth": 14,
                    "width": 2,
                    "text": "if",
                    "value": "if",
                    "valueText": "if",
                    "hasLeadingTrivia": true,
                    "hasLeadingComment": true,
                    "hasLeadingNewLine": true,
                    "hasTrailingTrivia": true,
                    "leadingTrivia": [
                        {
                            "kind": "NewLineTrivia",
                            "text": "\n"
                        },
                        {
                            "kind": "SingleLineCommentTrivia",
                            "text": "//CHECK#4"
                        },
                        {
                            "kind": "NewLineTrivia",
                            "text": "\n"
                        }
                    ],
                    "trailingTrivia": [
                        {
                            "kind": "WhitespaceTrivia",
                            "text": " "
                        }
                    ]
                },
                "openParenToken": {
                    "kind": "OpenParenToken",
                    "fullStart": 907,
                    "fullEnd": 908,
                    "start": 907,
                    "end": 908,
                    "fullWidth": 1,
                    "width": 1,
                    "text": "(",
                    "value": "(",
                    "valueText": "("
                },
                "condition": {
                    "kind": "NotEqualsExpression",
                    "fullStart": 908,
                    "fullEnd": 918,
                    "start": 908,
                    "end": 918,
                    "fullWidth": 10,
                    "width": 10,
                    "left": {
                        "kind": "ElementAccessExpression",
                        "fullStart": 908,
                        "fullEnd": 913,
                        "start": 908,
                        "end": 912,
                        "fullWidth": 5,
                        "width": 4,
                        "expression": {
                            "kind": "IdentifierName",
                            "fullStart": 908,
                            "fullEnd": 909,
                            "start": 908,
                            "end": 909,
                            "fullWidth": 1,
                            "width": 1,
                            "text": "x",
                            "value": "x",
                            "valueText": "x"
                        },
                        "openBracketToken": {
                            "kind": "OpenBracketToken",
                            "fullStart": 909,
                            "fullEnd": 910,
                            "start": 909,
                            "end": 910,
                            "fullWidth": 1,
                            "width": 1,
                            "text": "[",
                            "value": "[",
                            "valueText": "["
                        },
                        "argumentExpression": {
                            "kind": "NumericLiteral",
                            "fullStart": 910,
                            "fullEnd": 911,
                            "start": 910,
                            "end": 911,
                            "fullWidth": 1,
                            "width": 1,
                            "text": "1",
                            "value": 1,
                            "valueText": "1"
                        },
                        "closeBracketToken": {
                            "kind": "CloseBracketToken",
                            "fullStart": 911,
                            "fullEnd": 913,
                            "start": 911,
                            "end": 912,
                            "fullWidth": 2,
                            "width": 1,
                            "text": "]",
                            "value": "]",
                            "valueText": "]",
                            "hasTrailingTrivia": true,
                            "trailingTrivia": [
                                {
                                    "kind": "WhitespaceTrivia",
                                    "text": " "
                                }
                            ]
                        }
                    },
                    "operatorToken": {
                        "kind": "ExclamationEqualsEqualsToken",
                        "fullStart": 913,
                        "fullEnd": 917,
                        "start": 913,
                        "end": 916,
                        "fullWidth": 4,
                        "width": 3,
                        "text": "!==",
                        "value": "!==",
                        "valueText": "!==",
                        "hasTrailingTrivia": true,
                        "trailingTrivia": [
                            {
                                "kind": "WhitespaceTrivia",
                                "text": " "
                            }
                        ]
                    },
                    "right": {
                        "kind": "NumericLiteral",
                        "fullStart": 917,
                        "fullEnd": 918,
                        "start": 917,
                        "end": 918,
                        "fullWidth": 1,
                        "width": 1,
                        "text": "1",
                        "value": 1,
                        "valueText": "1"
                    }
                },
                "closeParenToken": {
                    "kind": "CloseParenToken",
                    "fullStart": 918,
                    "fullEnd": 920,
                    "start": 918,
                    "end": 919,
                    "fullWidth": 2,
                    "width": 1,
                    "text": ")",
                    "value": ")",
                    "valueText": ")",
                    "hasTrailingTrivia": true,
                    "trailingTrivia": [
                        {
                            "kind": "WhitespaceTrivia",
                            "text": " "
                        }
                    ]
                },
                "statement": {
                    "kind": "Block",
                    "fullStart": 920,
                    "fullEnd": 1042,
                    "start": 920,
                    "end": 1035,
                    "fullWidth": 122,
                    "width": 115,
                    "openBraceToken": {
                        "kind": "OpenBraceToken",
                        "fullStart": 920,
                        "fullEnd": 922,
                        "start": 920,
                        "end": 921,
                        "fullWidth": 2,
                        "width": 1,
                        "text": "{",
                        "value": "{",
                        "valueText": "{",
                        "hasTrailingTrivia": true,
                        "hasTrailingNewLine": true,
                        "trailingTrivia": [
                            {
                                "kind": "NewLineTrivia",
                                "text": "\n"
                            }
                        ]
                    },
                    "statements": [
                        {
                            "kind": "ExpressionStatement",
                            "fullStart": 922,
                            "fullEnd": 1034,
                            "start": 924,
                            "end": 1033,
                            "fullWidth": 112,
                            "width": 109,
                            "expression": {
                                "kind": "InvocationExpression",
                                "fullStart": 922,
                                "fullEnd": 1032,
                                "start": 924,
                                "end": 1032,
                                "fullWidth": 110,
                                "width": 108,
                                "expression": {
                                    "kind": "IdentifierName",
                                    "fullStart": 922,
                                    "fullEnd": 930,
                                    "start": 924,
                                    "end": 930,
                                    "fullWidth": 8,
                                    "width": 6,
                                    "text": "$ERROR",
                                    "value": "$ERROR",
                                    "valueText": "$ERROR",
                                    "hasLeadingTrivia": true,
                                    "leadingTrivia": [
                                        {
                                            "kind": "WhitespaceTrivia",
                                            "text": "  "
                                        }
                                    ]
                                },
                                "argumentList": {
                                    "kind": "ArgumentList",
                                    "fullStart": 930,
                                    "fullEnd": 1032,
                                    "start": 930,
                                    "end": 1032,
                                    "fullWidth": 102,
                                    "width": 102,
                                    "openParenToken": {
                                        "kind": "OpenParenToken",
                                        "fullStart": 930,
                                        "fullEnd": 931,
                                        "start": 930,
                                        "end": 931,
                                        "fullWidth": 1,
                                        "width": 1,
                                        "text": "(",
                                        "value": "(",
                                        "valueText": "("
                                    },
                                    "arguments": [
                                        {
                                            "kind": "AddExpression",
                                            "fullStart": 931,
                                            "fullEnd": 1031,
                                            "start": 931,
                                            "end": 1031,
                                            "fullWidth": 100,
                                            "width": 100,
                                            "left": {
                                                "kind": "StringLiteral",
                                                "fullStart": 931,
                                                "fullEnd": 1023,
                                                "start": 931,
                                                "end": 1022,
                                                "fullWidth": 92,
                                                "width": 91,
                                                "text": "'#4: var x = [0,1,2,3]; var x = x.splice(Number.POSITIVE_INFINITY,3); x[1] === 1. Actual: '",
                                                "value": "#4: var x = [0,1,2,3]; var x = x.splice(Number.POSITIVE_INFINITY,3); x[1] === 1. Actual: ",
                                                "valueText": "#4: var x = [0,1,2,3]; var x = x.splice(Number.POSITIVE_INFINITY,3); x[1] === 1. Actual: ",
                                                "hasTrailingTrivia": true,
                                                "trailingTrivia": [
                                                    {
                                                        "kind": "WhitespaceTrivia",
                                                        "text": " "
                                                    }
                                                ]
                                            },
                                            "operatorToken": {
                                                "kind": "PlusToken",
                                                "fullStart": 1023,
                                                "fullEnd": 1025,
                                                "start": 1023,
                                                "end": 1024,
                                                "fullWidth": 2,
                                                "width": 1,
                                                "text": "+",
                                                "value": "+",
                                                "valueText": "+",
                                                "hasTrailingTrivia": true,
                                                "trailingTrivia": [
                                                    {
                                                        "kind": "WhitespaceTrivia",
                                                        "text": " "
                                                    }
                                                ]
                                            },
                                            "right": {
                                                "kind": "ParenthesizedExpression",
                                                "fullStart": 1025,
                                                "fullEnd": 1031,
                                                "start": 1025,
                                                "end": 1031,
                                                "fullWidth": 6,
                                                "width": 6,
                                                "openParenToken": {
                                                    "kind": "OpenParenToken",
                                                    "fullStart": 1025,
                                                    "fullEnd": 1026,
                                                    "start": 1025,
                                                    "end": 1026,
                                                    "fullWidth": 1,
                                                    "width": 1,
                                                    "text": "(",
                                                    "value": "(",
                                                    "valueText": "("
                                                },
                                                "expression": {
                                                    "kind": "ElementAccessExpression",
                                                    "fullStart": 1026,
                                                    "fullEnd": 1030,
                                                    "start": 1026,
                                                    "end": 1030,
                                                    "fullWidth": 4,
                                                    "width": 4,
                                                    "expression": {
                                                        "kind": "IdentifierName",
                                                        "fullStart": 1026,
                                                        "fullEnd": 1027,
                                                        "start": 1026,
                                                        "end": 1027,
                                                        "fullWidth": 1,
                                                        "width": 1,
                                                        "text": "x",
                                                        "value": "x",
                                                        "valueText": "x"
                                                    },
                                                    "openBracketToken": {
                                                        "kind": "OpenBracketToken",
                                                        "fullStart": 1027,
                                                        "fullEnd": 1028,
                                                        "start": 1027,
                                                        "end": 1028,
                                                        "fullWidth": 1,
                                                        "width": 1,
                                                        "text": "[",
                                                        "value": "[",
                                                        "valueText": "["
                                                    },
                                                    "argumentExpression": {
                                                        "kind": "NumericLiteral",
                                                        "fullStart": 1028,
                                                        "fullEnd": 1029,
                                                        "start": 1028,
                                                        "end": 1029,
                                                        "fullWidth": 1,
                                                        "width": 1,
                                                        "text": "1",
                                                        "value": 1,
                                                        "valueText": "1"
                                                    },
                                                    "closeBracketToken": {
                                                        "kind": "CloseBracketToken",
                                                        "fullStart": 1029,
                                                        "fullEnd": 1030,
                                                        "start": 1029,
                                                        "end": 1030,
                                                        "fullWidth": 1,
                                                        "width": 1,
                                                        "text": "]",
                                                        "value": "]",
                                                        "valueText": "]"
                                                    }
                                                },
                                                "closeParenToken": {
                                                    "kind": "CloseParenToken",
                                                    "fullStart": 1030,
                                                    "fullEnd": 1031,
                                                    "start": 1030,
                                                    "end": 1031,
                                                    "fullWidth": 1,
                                                    "width": 1,
                                                    "text": ")",
                                                    "value": ")",
                                                    "valueText": ")"
                                                }
                                            }
                                        }
                                    ],
                                    "closeParenToken": {
                                        "kind": "CloseParenToken",
                                        "fullStart": 1031,
                                        "fullEnd": 1032,
                                        "start": 1031,
                                        "end": 1032,
                                        "fullWidth": 1,
                                        "width": 1,
                                        "text": ")",
                                        "value": ")",
                                        "valueText": ")"
                                    }
                                }
                            },
                            "semicolonToken": {
                                "kind": "SemicolonToken",
                                "fullStart": 1032,
                                "fullEnd": 1034,
                                "start": 1032,
                                "end": 1033,
                                "fullWidth": 2,
                                "width": 1,
                                "text": ";",
                                "value": ";",
                                "valueText": ";",
                                "hasTrailingTrivia": true,
                                "hasTrailingNewLine": true,
                                "trailingTrivia": [
                                    {
                                        "kind": "NewLineTrivia",
                                        "text": "\n"
                                    }
                                ]
                            }
                        }
                    ],
                    "closeBraceToken": {
                        "kind": "CloseBraceToken",
                        "fullStart": 1034,
                        "fullEnd": 1042,
                        "start": 1034,
                        "end": 1035,
                        "fullWidth": 8,
                        "width": 1,
                        "text": "}",
                        "value": "}",
                        "valueText": "}",
                        "hasTrailingTrivia": true,
                        "hasTrailingNewLine": true,
                        "trailingTrivia": [
                            {
                                "kind": "WhitespaceTrivia",
                                "text": "      "
                            },
                            {
                                "kind": "NewLineTrivia",
                                "text": "\n"
                            }
                        ]
                    }
                }
            },
            {
                "kind": "IfStatement",
                "fullStart": 1042,
                "fullEnd": 1188,
                "start": 1053,
                "end": 1184,
                "fullWidth": 146,
                "width": 131,
                "ifKeyword": {
                    "kind": "IfKeyword",
                    "fullStart": 1042,
                    "fullEnd": 1056,
                    "start": 1053,
                    "end": 1055,
                    "fullWidth": 14,
                    "width": 2,
                    "text": "if",
                    "value": "if",
                    "valueText": "if",
                    "hasLeadingTrivia": true,
                    "hasLeadingComment": true,
                    "hasLeadingNewLine": true,
                    "hasTrailingTrivia": true,
                    "leadingTrivia": [
                        {
                            "kind": "NewLineTrivia",
                            "text": "\n"
                        },
                        {
                            "kind": "SingleLineCommentTrivia",
                            "text": "//CHECK#5"
                        },
                        {
                            "kind": "NewLineTrivia",
                            "text": "\n"
                        }
                    ],
                    "trailingTrivia": [
                        {
                            "kind": "WhitespaceTrivia",
                            "text": " "
                        }
                    ]
                },
                "openParenToken": {
                    "kind": "OpenParenToken",
                    "fullStart": 1056,
                    "fullEnd": 1057,
                    "start": 1056,
                    "end": 1057,
                    "fullWidth": 1,
                    "width": 1,
                    "text": "(",
                    "value": "(",
                    "valueText": "("
                },
                "condition": {
                    "kind": "NotEqualsExpression",
                    "fullStart": 1057,
                    "fullEnd": 1067,
                    "start": 1057,
                    "end": 1067,
                    "fullWidth": 10,
                    "width": 10,
                    "left": {
                        "kind": "ElementAccessExpression",
                        "fullStart": 1057,
                        "fullEnd": 1062,
                        "start": 1057,
                        "end": 1061,
                        "fullWidth": 5,
                        "width": 4,
                        "expression": {
                            "kind": "IdentifierName",
                            "fullStart": 1057,
                            "fullEnd": 1058,
                            "start": 1057,
                            "end": 1058,
                            "fullWidth": 1,
                            "width": 1,
                            "text": "x",
                            "value": "x",
                            "valueText": "x"
                        },
                        "openBracketToken": {
                            "kind": "OpenBracketToken",
                            "fullStart": 1058,
                            "fullEnd": 1059,
                            "start": 1058,
                            "end": 1059,
                            "fullWidth": 1,
                            "width": 1,
                            "text": "[",
                            "value": "[",
                            "valueText": "["
                        },
                        "argumentExpression": {
                            "kind": "NumericLiteral",
                            "fullStart": 1059,
                            "fullEnd": 1060,
                            "start": 1059,
                            "end": 1060,
                            "fullWidth": 1,
                            "width": 1,
                            "text": "2",
                            "value": 2,
                            "valueText": "2"
                        },
                        "closeBracketToken": {
                            "kind": "CloseBracketToken",
                            "fullStart": 1060,
                            "fullEnd": 1062,
                            "start": 1060,
                            "end": 1061,
                            "fullWidth": 2,
                            "width": 1,
                            "text": "]",
                            "value": "]",
                            "valueText": "]",
                            "hasTrailingTrivia": true,
                            "trailingTrivia": [
                                {
                                    "kind": "WhitespaceTrivia",
                                    "text": " "
                                }
                            ]
                        }
                    },
                    "operatorToken": {
                        "kind": "ExclamationEqualsEqualsToken",
                        "fullStart": 1062,
                        "fullEnd": 1066,
                        "start": 1062,
                        "end": 1065,
                        "fullWidth": 4,
                        "width": 3,
                        "text": "!==",
                        "value": "!==",
                        "valueText": "!==",
                        "hasTrailingTrivia": true,
                        "trailingTrivia": [
                            {
                                "kind": "WhitespaceTrivia",
                                "text": " "
                            }
                        ]
                    },
                    "right": {
                        "kind": "NumericLiteral",
                        "fullStart": 1066,
                        "fullEnd": 1067,
                        "start": 1066,
                        "end": 1067,
                        "fullWidth": 1,
                        "width": 1,
                        "text": "2",
                        "value": 2,
                        "valueText": "2"
                    }
                },
                "closeParenToken": {
                    "kind": "CloseParenToken",
                    "fullStart": 1067,
                    "fullEnd": 1069,
                    "start": 1067,
                    "end": 1068,
                    "fullWidth": 2,
                    "width": 1,
                    "text": ")",
                    "value": ")",
                    "valueText": ")",
                    "hasTrailingTrivia": true,
                    "trailingTrivia": [
                        {
                            "kind": "WhitespaceTrivia",
                            "text": " "
                        }
                    ]
                },
                "statement": {
                    "kind": "Block",
                    "fullStart": 1069,
                    "fullEnd": 1188,
                    "start": 1069,
                    "end": 1184,
                    "fullWidth": 119,
                    "width": 115,
                    "openBraceToken": {
                        "kind": "OpenBraceToken",
                        "fullStart": 1069,
                        "fullEnd": 1071,
                        "start": 1069,
                        "end": 1070,
                        "fullWidth": 2,
                        "width": 1,
                        "text": "{",
                        "value": "{",
                        "valueText": "{",
                        "hasTrailingTrivia": true,
                        "hasTrailingNewLine": true,
                        "trailingTrivia": [
                            {
                                "kind": "NewLineTrivia",
                                "text": "\n"
                            }
                        ]
                    },
                    "statements": [
                        {
                            "kind": "ExpressionStatement",
                            "fullStart": 1071,
                            "fullEnd": 1183,
                            "start": 1073,
                            "end": 1182,
                            "fullWidth": 112,
                            "width": 109,
                            "expression": {
                                "kind": "InvocationExpression",
                                "fullStart": 1071,
                                "fullEnd": 1181,
                                "start": 1073,
                                "end": 1181,
                                "fullWidth": 110,
                                "width": 108,
                                "expression": {
                                    "kind": "IdentifierName",
                                    "fullStart": 1071,
                                    "fullEnd": 1079,
                                    "start": 1073,
                                    "end": 1079,
                                    "fullWidth": 8,
                                    "width": 6,
                                    "text": "$ERROR",
                                    "value": "$ERROR",
                                    "valueText": "$ERROR",
                                    "hasLeadingTrivia": true,
                                    "leadingTrivia": [
                                        {
                                            "kind": "WhitespaceTrivia",
                                            "text": "  "
                                        }
                                    ]
                                },
                                "argumentList": {
                                    "kind": "ArgumentList",
                                    "fullStart": 1079,
                                    "fullEnd": 1181,
                                    "start": 1079,
                                    "end": 1181,
                                    "fullWidth": 102,
                                    "width": 102,
                                    "openParenToken": {
                                        "kind": "OpenParenToken",
                                        "fullStart": 1079,
                                        "fullEnd": 1080,
                                        "start": 1079,
                                        "end": 1080,
                                        "fullWidth": 1,
                                        "width": 1,
                                        "text": "(",
                                        "value": "(",
                                        "valueText": "("
                                    },
                                    "arguments": [
                                        {
                                            "kind": "AddExpression",
                                            "fullStart": 1080,
                                            "fullEnd": 1180,
                                            "start": 1080,
                                            "end": 1180,
                                            "fullWidth": 100,
                                            "width": 100,
                                            "left": {
                                                "kind": "StringLiteral",
                                                "fullStart": 1080,
                                                "fullEnd": 1172,
                                                "start": 1080,
                                                "end": 1171,
                                                "fullWidth": 92,
                                                "width": 91,
                                                "text": "'#5: var x = [0,1,2,3]; var x = x.splice(Number.POSITIVE_INFINITY,3); x[2] === 2. Actual: '",
                                                "value": "#5: var x = [0,1,2,3]; var x = x.splice(Number.POSITIVE_INFINITY,3); x[2] === 2. Actual: ",
                                                "valueText": "#5: var x = [0,1,2,3]; var x = x.splice(Number.POSITIVE_INFINITY,3); x[2] === 2. Actual: ",
                                                "hasTrailingTrivia": true,
                                                "trailingTrivia": [
                                                    {
                                                        "kind": "WhitespaceTrivia",
                                                        "text": " "
                                                    }
                                                ]
                                            },
                                            "operatorToken": {
                                                "kind": "PlusToken",
                                                "fullStart": 1172,
                                                "fullEnd": 1174,
                                                "start": 1172,
                                                "end": 1173,
                                                "fullWidth": 2,
                                                "width": 1,
                                                "text": "+",
                                                "value": "+",
                                                "valueText": "+",
                                                "hasTrailingTrivia": true,
                                                "trailingTrivia": [
                                                    {
                                                        "kind": "WhitespaceTrivia",
                                                        "text": " "
                                                    }
                                                ]
                                            },
                                            "right": {
                                                "kind": "ParenthesizedExpression",
                                                "fullStart": 1174,
                                                "fullEnd": 1180,
                                                "start": 1174,
                                                "end": 1180,
                                                "fullWidth": 6,
                                                "width": 6,
                                                "openParenToken": {
                                                    "kind": "OpenParenToken",
                                                    "fullStart": 1174,
                                                    "fullEnd": 1175,
                                                    "start": 1174,
                                                    "end": 1175,
                                                    "fullWidth": 1,
                                                    "width": 1,
                                                    "text": "(",
                                                    "value": "(",
                                                    "valueText": "("
                                                },
                                                "expression": {
                                                    "kind": "ElementAccessExpression",
                                                    "fullStart": 1175,
                                                    "fullEnd": 1179,
                                                    "start": 1175,
                                                    "end": 1179,
                                                    "fullWidth": 4,
                                                    "width": 4,
                                                    "expression": {
                                                        "kind": "IdentifierName",
                                                        "fullStart": 1175,
                                                        "fullEnd": 1176,
                                                        "start": 1175,
                                                        "end": 1176,
                                                        "fullWidth": 1,
                                                        "width": 1,
                                                        "text": "x",
                                                        "value": "x",
                                                        "valueText": "x"
                                                    },
                                                    "openBracketToken": {
                                                        "kind": "OpenBracketToken",
                                                        "fullStart": 1176,
                                                        "fullEnd": 1177,
                                                        "start": 1176,
                                                        "end": 1177,
                                                        "fullWidth": 1,
                                                        "width": 1,
                                                        "text": "[",
                                                        "value": "[",
                                                        "valueText": "["
                                                    },
                                                    "argumentExpression": {
                                                        "kind": "NumericLiteral",
                                                        "fullStart": 1177,
                                                        "fullEnd": 1178,
                                                        "start": 1177,
                                                        "end": 1178,
                                                        "fullWidth": 1,
                                                        "width": 1,
                                                        "text": "2",
                                                        "value": 2,
                                                        "valueText": "2"
                                                    },
                                                    "closeBracketToken": {
                                                        "kind": "CloseBracketToken",
                                                        "fullStart": 1178,
                                                        "fullEnd": 1179,
                                                        "start": 1178,
                                                        "end": 1179,
                                                        "fullWidth": 1,
                                                        "width": 1,
                                                        "text": "]",
                                                        "value": "]",
                                                        "valueText": "]"
                                                    }
                                                },
                                                "closeParenToken": {
                                                    "kind": "CloseParenToken",
                                                    "fullStart": 1179,
                                                    "fullEnd": 1180,
                                                    "start": 1179,
                                                    "end": 1180,
                                                    "fullWidth": 1,
                                                    "width": 1,
                                                    "text": ")",
                                                    "value": ")",
                                                    "valueText": ")"
                                                }
                                            }
                                        }
                                    ],
                                    "closeParenToken": {
                                        "kind": "CloseParenToken",
                                        "fullStart": 1180,
                                        "fullEnd": 1181,
                                        "start": 1180,
                                        "end": 1181,
                                        "fullWidth": 1,
                                        "width": 1,
                                        "text": ")",
                                        "value": ")",
                                        "valueText": ")"
                                    }
                                }
                            },
                            "semicolonToken": {
                                "kind": "SemicolonToken",
                                "fullStart": 1181,
                                "fullEnd": 1183,
                                "start": 1181,
                                "end": 1182,
                                "fullWidth": 2,
                                "width": 1,
                                "text": ";",
                                "value": ";",
                                "valueText": ";",
                                "hasTrailingTrivia": true,
                                "hasTrailingNewLine": true,
                                "trailingTrivia": [
                                    {
                                        "kind": "NewLineTrivia",
                                        "text": "\n"
                                    }
                                ]
                            }
                        }
                    ],
                    "closeBraceToken": {
                        "kind": "CloseBraceToken",
                        "fullStart": 1183,
                        "fullEnd": 1188,
                        "start": 1183,
                        "end": 1184,
                        "fullWidth": 5,
                        "width": 1,
                        "text": "}",
                        "value": "}",
                        "valueText": "}",
                        "hasTrailingTrivia": true,
                        "hasTrailingNewLine": true,
                        "trailingTrivia": [
                            {
                                "kind": "WhitespaceTrivia",
                                "text": "   "
                            },
                            {
                                "kind": "NewLineTrivia",
                                "text": "\n"
                            }
                        ]
                    }
                }
            },
            {
                "kind": "IfStatement",
                "fullStart": 1188,
                "fullEnd": 1332,
                "start": 1199,
                "end": 1330,
                "fullWidth": 144,
                "width": 131,
                "ifKeyword": {
                    "kind": "IfKeyword",
                    "fullStart": 1188,
                    "fullEnd": 1202,
                    "start": 1199,
                    "end": 1201,
                    "fullWidth": 14,
                    "width": 2,
                    "text": "if",
                    "value": "if",
                    "valueText": "if",
                    "hasLeadingTrivia": true,
                    "hasLeadingComment": true,
                    "hasLeadingNewLine": true,
                    "hasTrailingTrivia": true,
                    "leadingTrivia": [
                        {
                            "kind": "NewLineTrivia",
                            "text": "\n"
                        },
                        {
                            "kind": "SingleLineCommentTrivia",
                            "text": "//CHECK#6"
                        },
                        {
                            "kind": "NewLineTrivia",
                            "text": "\n"
                        }
                    ],
                    "trailingTrivia": [
                        {
                            "kind": "WhitespaceTrivia",
                            "text": " "
                        }
                    ]
                },
                "openParenToken": {
                    "kind": "OpenParenToken",
                    "fullStart": 1202,
                    "fullEnd": 1203,
                    "start": 1202,
                    "end": 1203,
                    "fullWidth": 1,
                    "width": 1,
                    "text": "(",
                    "value": "(",
                    "valueText": "("
                },
                "condition": {
                    "kind": "NotEqualsExpression",
                    "fullStart": 1203,
                    "fullEnd": 1213,
                    "start": 1203,
                    "end": 1213,
                    "fullWidth": 10,
                    "width": 10,
                    "left": {
                        "kind": "ElementAccessExpression",
                        "fullStart": 1203,
                        "fullEnd": 1208,
                        "start": 1203,
                        "end": 1207,
                        "fullWidth": 5,
                        "width": 4,
                        "expression": {
                            "kind": "IdentifierName",
                            "fullStart": 1203,
                            "fullEnd": 1204,
                            "start": 1203,
                            "end": 1204,
                            "fullWidth": 1,
                            "width": 1,
                            "text": "x",
                            "value": "x",
                            "valueText": "x"
                        },
                        "openBracketToken": {
                            "kind": "OpenBracketToken",
                            "fullStart": 1204,
                            "fullEnd": 1205,
                            "start": 1204,
                            "end": 1205,
                            "fullWidth": 1,
                            "width": 1,
                            "text": "[",
                            "value": "[",
                            "valueText": "["
                        },
                        "argumentExpression": {
                            "kind": "NumericLiteral",
                            "fullStart": 1205,
                            "fullEnd": 1206,
                            "start": 1205,
                            "end": 1206,
                            "fullWidth": 1,
                            "width": 1,
                            "text": "3",
                            "value": 3,
                            "valueText": "3"
                        },
                        "closeBracketToken": {
                            "kind": "CloseBracketToken",
                            "fullStart": 1206,
                            "fullEnd": 1208,
                            "start": 1206,
                            "end": 1207,
                            "fullWidth": 2,
                            "width": 1,
                            "text": "]",
                            "value": "]",
                            "valueText": "]",
                            "hasTrailingTrivia": true,
                            "trailingTrivia": [
                                {
                                    "kind": "WhitespaceTrivia",
                                    "text": " "
                                }
                            ]
                        }
                    },
                    "operatorToken": {
                        "kind": "ExclamationEqualsEqualsToken",
                        "fullStart": 1208,
                        "fullEnd": 1212,
                        "start": 1208,
                        "end": 1211,
                        "fullWidth": 4,
                        "width": 3,
                        "text": "!==",
                        "value": "!==",
                        "valueText": "!==",
                        "hasTrailingTrivia": true,
                        "trailingTrivia": [
                            {
                                "kind": "WhitespaceTrivia",
                                "text": " "
                            }
                        ]
                    },
                    "right": {
                        "kind": "NumericLiteral",
                        "fullStart": 1212,
                        "fullEnd": 1213,
                        "start": 1212,
                        "end": 1213,
                        "fullWidth": 1,
                        "width": 1,
                        "text": "3",
                        "value": 3,
                        "valueText": "3"
                    }
                },
                "closeParenToken": {
                    "kind": "CloseParenToken",
                    "fullStart": 1213,
                    "fullEnd": 1215,
                    "start": 1213,
                    "end": 1214,
                    "fullWidth": 2,
                    "width": 1,
                    "text": ")",
                    "value": ")",
                    "valueText": ")",
                    "hasTrailingTrivia": true,
                    "trailingTrivia": [
                        {
                            "kind": "WhitespaceTrivia",
                            "text": " "
                        }
                    ]
                },
                "statement": {
                    "kind": "Block",
                    "fullStart": 1215,
                    "fullEnd": 1332,
                    "start": 1215,
                    "end": 1330,
                    "fullWidth": 117,
                    "width": 115,
                    "openBraceToken": {
                        "kind": "OpenBraceToken",
                        "fullStart": 1215,
                        "fullEnd": 1217,
                        "start": 1215,
                        "end": 1216,
                        "fullWidth": 2,
                        "width": 1,
                        "text": "{",
                        "value": "{",
                        "valueText": "{",
                        "hasTrailingTrivia": true,
                        "hasTrailingNewLine": true,
                        "trailingTrivia": [
                            {
                                "kind": "NewLineTrivia",
                                "text": "\n"
                            }
                        ]
                    },
                    "statements": [
                        {
                            "kind": "ExpressionStatement",
                            "fullStart": 1217,
                            "fullEnd": 1329,
                            "start": 1219,
                            "end": 1328,
                            "fullWidth": 112,
                            "width": 109,
                            "expression": {
                                "kind": "InvocationExpression",
                                "fullStart": 1217,
                                "fullEnd": 1327,
                                "start": 1219,
                                "end": 1327,
                                "fullWidth": 110,
                                "width": 108,
                                "expression": {
                                    "kind": "IdentifierName",
                                    "fullStart": 1217,
                                    "fullEnd": 1225,
                                    "start": 1219,
                                    "end": 1225,
                                    "fullWidth": 8,
                                    "width": 6,
                                    "text": "$ERROR",
                                    "value": "$ERROR",
                                    "valueText": "$ERROR",
                                    "hasLeadingTrivia": true,
                                    "leadingTrivia": [
                                        {
                                            "kind": "WhitespaceTrivia",
                                            "text": "  "
                                        }
                                    ]
                                },
                                "argumentList": {
                                    "kind": "ArgumentList",
                                    "fullStart": 1225,
                                    "fullEnd": 1327,
                                    "start": 1225,
                                    "end": 1327,
                                    "fullWidth": 102,
                                    "width": 102,
                                    "openParenToken": {
                                        "kind": "OpenParenToken",
                                        "fullStart": 1225,
                                        "fullEnd": 1226,
                                        "start": 1225,
                                        "end": 1226,
                                        "fullWidth": 1,
                                        "width": 1,
                                        "text": "(",
                                        "value": "(",
                                        "valueText": "("
                                    },
                                    "arguments": [
                                        {
                                            "kind": "AddExpression",
                                            "fullStart": 1226,
                                            "fullEnd": 1326,
                                            "start": 1226,
                                            "end": 1326,
                                            "fullWidth": 100,
                                            "width": 100,
                                            "left": {
                                                "kind": "StringLiteral",
                                                "fullStart": 1226,
                                                "fullEnd": 1318,
                                                "start": 1226,
                                                "end": 1317,
                                                "fullWidth": 92,
                                                "width": 91,
                                                "text": "'#6: var x = [0,1,2,3]; var x = x.splice(Number.POSITIVE_INFINITY,3); x[3] === 3. Actual: '",
                                                "value": "#6: var x = [0,1,2,3]; var x = x.splice(Number.POSITIVE_INFINITY,3); x[3] === 3. Actual: ",
                                                "valueText": "#6: var x = [0,1,2,3]; var x = x.splice(Number.POSITIVE_INFINITY,3); x[3] === 3. Actual: ",
                                                "hasTrailingTrivia": true,
                                                "trailingTrivia": [
                                                    {
                                                        "kind": "WhitespaceTrivia",
                                                        "text": " "
                                                    }
                                                ]
                                            },
                                            "operatorToken": {
                                                "kind": "PlusToken",
                                                "fullStart": 1318,
                                                "fullEnd": 1320,
                                                "start": 1318,
                                                "end": 1319,
                                                "fullWidth": 2,
                                                "width": 1,
                                                "text": "+",
                                                "value": "+",
                                                "valueText": "+",
                                                "hasTrailingTrivia": true,
                                                "trailingTrivia": [
                                                    {
                                                        "kind": "WhitespaceTrivia",
                                                        "text": " "
                                                    }
                                                ]
                                            },
                                            "right": {
                                                "kind": "ParenthesizedExpression",
                                                "fullStart": 1320,
                                                "fullEnd": 1326,
                                                "start": 1320,
                                                "end": 1326,
                                                "fullWidth": 6,
                                                "width": 6,
                                                "openParenToken": {
                                                    "kind": "OpenParenToken",
                                                    "fullStart": 1320,
                                                    "fullEnd": 1321,
                                                    "start": 1320,
                                                    "end": 1321,
                                                    "fullWidth": 1,
                                                    "width": 1,
                                                    "text": "(",
                                                    "value": "(",
                                                    "valueText": "("
                                                },
                                                "expression": {
                                                    "kind": "ElementAccessExpression",
                                                    "fullStart": 1321,
                                                    "fullEnd": 1325,
                                                    "start": 1321,
                                                    "end": 1325,
                                                    "fullWidth": 4,
                                                    "width": 4,
                                                    "expression": {
                                                        "kind": "IdentifierName",
                                                        "fullStart": 1321,
                                                        "fullEnd": 1322,
                                                        "start": 1321,
                                                        "end": 1322,
                                                        "fullWidth": 1,
                                                        "width": 1,
                                                        "text": "x",
                                                        "value": "x",
                                                        "valueText": "x"
                                                    },
                                                    "openBracketToken": {
                                                        "kind": "OpenBracketToken",
                                                        "fullStart": 1322,
                                                        "fullEnd": 1323,
                                                        "start": 1322,
                                                        "end": 1323,
                                                        "fullWidth": 1,
                                                        "width": 1,
                                                        "text": "[",
                                                        "value": "[",
                                                        "valueText": "["
                                                    },
                                                    "argumentExpression": {
                                                        "kind": "NumericLiteral",
                                                        "fullStart": 1323,
                                                        "fullEnd": 1324,
                                                        "start": 1323,
                                                        "end": 1324,
                                                        "fullWidth": 1,
                                                        "width": 1,
                                                        "text": "3",
                                                        "value": 3,
                                                        "valueText": "3"
                                                    },
                                                    "closeBracketToken": {
                                                        "kind": "CloseBracketToken",
                                                        "fullStart": 1324,
                                                        "fullEnd": 1325,
                                                        "start": 1324,
                                                        "end": 1325,
                                                        "fullWidth": 1,
                                                        "width": 1,
                                                        "text": "]",
                                                        "value": "]",
                                                        "valueText": "]"
                                                    }
                                                },
                                                "closeParenToken": {
                                                    "kind": "CloseParenToken",
                                                    "fullStart": 1325,
                                                    "fullEnd": 1326,
                                                    "start": 1325,
                                                    "end": 1326,
                                                    "fullWidth": 1,
                                                    "width": 1,
                                                    "text": ")",
                                                    "value": ")",
                                                    "valueText": ")"
                                                }
                                            }
                                        }
                                    ],
                                    "closeParenToken": {
                                        "kind": "CloseParenToken",
                                        "fullStart": 1326,
                                        "fullEnd": 1327,
                                        "start": 1326,
                                        "end": 1327,
                                        "fullWidth": 1,
                                        "width": 1,
                                        "text": ")",
                                        "value": ")",
                                        "valueText": ")"
                                    }
                                }
                            },
                            "semicolonToken": {
                                "kind": "SemicolonToken",
                                "fullStart": 1327,
                                "fullEnd": 1329,
                                "start": 1327,
                                "end": 1328,
                                "fullWidth": 2,
                                "width": 1,
                                "text": ";",
                                "value": ";",
                                "valueText": ";",
                                "hasTrailingTrivia": true,
                                "hasTrailingNewLine": true,
                                "trailingTrivia": [
                                    {
                                        "kind": "NewLineTrivia",
                                        "text": "\n"
                                    }
                                ]
                            }
                        }
                    ],
                    "closeBraceToken": {
                        "kind": "CloseBraceToken",
                        "fullStart": 1329,
                        "fullEnd": 1332,
                        "start": 1329,
                        "end": 1330,
                        "fullWidth": 3,
                        "width": 1,
                        "text": "}",
                        "value": "}",
                        "valueText": "}",
                        "hasTrailingTrivia": true,
                        "hasTrailingNewLine": true,
                        "trailingTrivia": [
                            {
                                "kind": "WhitespaceTrivia",
                                "text": " "
                            },
                            {
                                "kind": "NewLineTrivia",
                                "text": "\n"
                            }
                        ]
                    }
                }
            }
        ],
        "endOfFileToken": {
            "kind": "EndOfFileToken",
            "fullStart": 1332,
            "fullEnd": 1333,
            "start": 1333,
            "end": 1333,
            "fullWidth": 1,
            "width": 0,
            "text": "",
            "hasLeadingTrivia": true,
            "hasLeadingNewLine": true,
            "leadingTrivia": [
                {
                    "kind": "NewLineTrivia",
                    "text": "\n"
                }
            ]
        }
    },
    "lineMap": {
        "lineStarts": [
            0,
            61,
            132,
            133,
            137,
            174,
            177,
            235,
            268,
            272,
            273,
            292,
            340,
            341,
            351,
            393,
            446,
            579,
            581,
            582,
            592,
            616,
            742,
            750,
            751,
            761,
            779,
            891,
            893,
            894,
            904,
            922,
            1034,
            1042,
            1043,
            1053,
            1071,
            1183,
            1188,
            1189,
            1199,
            1217,
            1329,
            1332,
            1333
        ],
        "length": 1333
    }
}<|MERGE_RESOLUTION|>--- conflicted
+++ resolved
@@ -94,12 +94,8 @@
                             "start": 277,
                             "end": 290,
                             "fullWidth": 13,
-<<<<<<< HEAD
                             "width": 13,
-                            "identifier": {
-=======
                             "propertyName": {
->>>>>>> 85e84683
                                 "kind": "IdentifierName",
                                 "fullStart": 277,
                                 "fullEnd": 279,
@@ -333,12 +329,8 @@
                             "start": 296,
                             "end": 338,
                             "fullWidth": 42,
-<<<<<<< HEAD
                             "width": 42,
-                            "identifier": {
-=======
                             "propertyName": {
->>>>>>> 85e84683
                                 "kind": "IdentifierName",
                                 "fullStart": 296,
                                 "fullEnd": 300,
