--- conflicted
+++ resolved
@@ -94,12 +94,8 @@
                             "start": 272,
                             "end": 285,
                             "fullWidth": 13,
-<<<<<<< HEAD
                             "width": 13,
-                            "identifier": {
-=======
                             "propertyName": {
->>>>>>> 85e84683
                                 "kind": "IdentifierName",
                                 "fullStart": 272,
                                 "fullEnd": 274,
@@ -333,12 +329,8 @@
                             "start": 291,
                             "end": 312,
                             "fullWidth": 21,
-<<<<<<< HEAD
                             "width": 21,
-                            "identifier": {
-=======
                             "propertyName": {
->>>>>>> 85e84683
                                 "kind": "IdentifierName",
                                 "fullStart": 291,
                                 "fullEnd": 295,
