{
    "isDeclaration": false,
    "languageVersion": "EcmaScript5",
    "parseOptions": {
        "allowAutomaticSemicolonInsertion": true
    },
    "sourceUnit": {
        "kind": "SourceUnit",
        "fullStart": 0,
        "fullEnd": 1949,
        "start": 474,
        "end": 1949,
        "fullWidth": 1949,
        "width": 1475,
        "moduleElements": [
            {
                "kind": "VariableStatement",
                "fullStart": 0,
                "fullEnd": 495,
                "start": 474,
                "end": 494,
                "fullWidth": 495,
                "width": 20,
                "modifiers": [],
                "variableDeclaration": {
                    "kind": "VariableDeclaration",
                    "fullStart": 0,
                    "fullEnd": 493,
                    "start": 474,
                    "end": 493,
                    "fullWidth": 493,
                    "width": 19,
                    "varKeyword": {
                        "kind": "VarKeyword",
                        "fullStart": 0,
                        "fullEnd": 478,
                        "start": 474,
                        "end": 477,
                        "fullWidth": 478,
                        "width": 3,
                        "text": "var",
                        "value": "var",
                        "valueText": "var",
                        "hasLeadingTrivia": true,
                        "hasLeadingComment": true,
                        "hasLeadingNewLine": true,
                        "hasTrailingTrivia": true,
                        "leadingTrivia": [
                            {
                                "kind": "SingleLineCommentTrivia",
                                "text": "// Copyright 2009 the Sputnik authors.  All rights reserved."
                            },
                            {
                                "kind": "NewLineTrivia",
                                "text": "\n"
                            },
                            {
                                "kind": "SingleLineCommentTrivia",
                                "text": "// This code is governed by the BSD license found in the LICENSE file."
                            },
                            {
                                "kind": "NewLineTrivia",
                                "text": "\n"
                            },
                            {
                                "kind": "NewLineTrivia",
                                "text": "\n"
                            },
                            {
                                "kind": "MultiLineCommentTrivia",
                                "text": "/**\n * When the concat method is called with zero or more arguments item1, item2,\n * etc., it returns an array containing the array elements of the object followed by\n * the array elements of each argument in order\n *\n * @path ch15/15.4/15.4.4/15.4.4.4/S15.4.4.4_A1_T1.js\n * @description Checking this algorithm, items are Array object\n */"
                            },
                            {
                                "kind": "NewLineTrivia",
                                "text": "\n"
                            },
                            {
                                "kind": "NewLineTrivia",
                                "text": "\n"
                            }
                        ],
                        "trailingTrivia": [
                            {
                                "kind": "WhitespaceTrivia",
                                "text": " "
                            }
                        ]
                    },
                    "variableDeclarators": [
                        {
                            "kind": "VariableDeclarator",
                            "fullStart": 478,
                            "fullEnd": 493,
                            "start": 478,
                            "end": 493,
                            "fullWidth": 15,
<<<<<<< HEAD
                            "width": 15,
                            "identifier": {
=======
                            "propertyName": {
>>>>>>> 85e84683
                                "kind": "IdentifierName",
                                "fullStart": 478,
                                "fullEnd": 480,
                                "start": 478,
                                "end": 479,
                                "fullWidth": 2,
                                "width": 1,
                                "text": "x",
                                "value": "x",
                                "valueText": "x",
                                "hasTrailingTrivia": true,
                                "trailingTrivia": [
                                    {
                                        "kind": "WhitespaceTrivia",
                                        "text": " "
                                    }
                                ]
                            },
                            "equalsValueClause": {
                                "kind": "EqualsValueClause",
                                "fullStart": 480,
                                "fullEnd": 493,
                                "start": 480,
                                "end": 493,
                                "fullWidth": 13,
                                "width": 13,
                                "equalsToken": {
                                    "kind": "EqualsToken",
                                    "fullStart": 480,
                                    "fullEnd": 482,
                                    "start": 480,
                                    "end": 481,
                                    "fullWidth": 2,
                                    "width": 1,
                                    "text": "=",
                                    "value": "=",
                                    "valueText": "=",
                                    "hasTrailingTrivia": true,
                                    "trailingTrivia": [
                                        {
                                            "kind": "WhitespaceTrivia",
                                            "text": " "
                                        }
                                    ]
                                },
                                "value": {
                                    "kind": "ObjectCreationExpression",
                                    "fullStart": 482,
                                    "fullEnd": 493,
                                    "start": 482,
                                    "end": 493,
                                    "fullWidth": 11,
                                    "width": 11,
                                    "newKeyword": {
                                        "kind": "NewKeyword",
                                        "fullStart": 482,
                                        "fullEnd": 486,
                                        "start": 482,
                                        "end": 485,
                                        "fullWidth": 4,
                                        "width": 3,
                                        "text": "new",
                                        "value": "new",
                                        "valueText": "new",
                                        "hasTrailingTrivia": true,
                                        "trailingTrivia": [
                                            {
                                                "kind": "WhitespaceTrivia",
                                                "text": " "
                                            }
                                        ]
                                    },
                                    "expression": {
                                        "kind": "IdentifierName",
                                        "fullStart": 486,
                                        "fullEnd": 491,
                                        "start": 486,
                                        "end": 491,
                                        "fullWidth": 5,
                                        "width": 5,
                                        "text": "Array",
                                        "value": "Array",
                                        "valueText": "Array"
                                    },
                                    "argumentList": {
                                        "kind": "ArgumentList",
                                        "fullStart": 491,
                                        "fullEnd": 493,
                                        "start": 491,
                                        "end": 493,
                                        "fullWidth": 2,
                                        "width": 2,
                                        "openParenToken": {
                                            "kind": "OpenParenToken",
                                            "fullStart": 491,
                                            "fullEnd": 492,
                                            "start": 491,
                                            "end": 492,
                                            "fullWidth": 1,
                                            "width": 1,
                                            "text": "(",
                                            "value": "(",
                                            "valueText": "("
                                        },
                                        "arguments": [],
                                        "closeParenToken": {
                                            "kind": "CloseParenToken",
                                            "fullStart": 492,
                                            "fullEnd": 493,
                                            "start": 492,
                                            "end": 493,
                                            "fullWidth": 1,
                                            "width": 1,
                                            "text": ")",
                                            "value": ")",
                                            "valueText": ")"
                                        }
                                    }
                                }
                            }
                        }
                    ]
                },
                "semicolonToken": {
                    "kind": "SemicolonToken",
                    "fullStart": 493,
                    "fullEnd": 495,
                    "start": 493,
                    "end": 494,
                    "fullWidth": 2,
                    "width": 1,
                    "text": ";",
                    "value": ";",
                    "valueText": ";",
                    "hasTrailingTrivia": true,
                    "hasTrailingNewLine": true,
                    "trailingTrivia": [
                        {
                            "kind": "NewLineTrivia",
                            "text": "\n"
                        }
                    ]
                }
            },
            {
                "kind": "VariableStatement",
                "fullStart": 495,
                "fullEnd": 519,
                "start": 495,
                "end": 518,
                "fullWidth": 24,
                "width": 23,
                "modifiers": [],
                "variableDeclaration": {
                    "kind": "VariableDeclaration",
                    "fullStart": 495,
                    "fullEnd": 517,
                    "start": 495,
                    "end": 517,
                    "fullWidth": 22,
                    "width": 22,
                    "varKeyword": {
                        "kind": "VarKeyword",
                        "fullStart": 495,
                        "fullEnd": 499,
                        "start": 495,
                        "end": 498,
                        "fullWidth": 4,
                        "width": 3,
                        "text": "var",
                        "value": "var",
                        "valueText": "var",
                        "hasTrailingTrivia": true,
                        "trailingTrivia": [
                            {
                                "kind": "WhitespaceTrivia",
                                "text": " "
                            }
                        ]
                    },
                    "variableDeclarators": [
                        {
                            "kind": "VariableDeclarator",
                            "fullStart": 499,
                            "fullEnd": 517,
                            "start": 499,
                            "end": 517,
                            "fullWidth": 18,
<<<<<<< HEAD
                            "width": 18,
                            "identifier": {
=======
                            "propertyName": {
>>>>>>> 85e84683
                                "kind": "IdentifierName",
                                "fullStart": 499,
                                "fullEnd": 501,
                                "start": 499,
                                "end": 500,
                                "fullWidth": 2,
                                "width": 1,
                                "text": "y",
                                "value": "y",
                                "valueText": "y",
                                "hasTrailingTrivia": true,
                                "trailingTrivia": [
                                    {
                                        "kind": "WhitespaceTrivia",
                                        "text": " "
                                    }
                                ]
                            },
                            "equalsValueClause": {
                                "kind": "EqualsValueClause",
                                "fullStart": 501,
                                "fullEnd": 517,
                                "start": 501,
                                "end": 517,
                                "fullWidth": 16,
                                "width": 16,
                                "equalsToken": {
                                    "kind": "EqualsToken",
                                    "fullStart": 501,
                                    "fullEnd": 503,
                                    "start": 501,
                                    "end": 502,
                                    "fullWidth": 2,
                                    "width": 1,
                                    "text": "=",
                                    "value": "=",
                                    "valueText": "=",
                                    "hasTrailingTrivia": true,
                                    "trailingTrivia": [
                                        {
                                            "kind": "WhitespaceTrivia",
                                            "text": " "
                                        }
                                    ]
                                },
                                "value": {
                                    "kind": "ObjectCreationExpression",
                                    "fullStart": 503,
                                    "fullEnd": 517,
                                    "start": 503,
                                    "end": 517,
                                    "fullWidth": 14,
                                    "width": 14,
                                    "newKeyword": {
                                        "kind": "NewKeyword",
                                        "fullStart": 503,
                                        "fullEnd": 507,
                                        "start": 503,
                                        "end": 506,
                                        "fullWidth": 4,
                                        "width": 3,
                                        "text": "new",
                                        "value": "new",
                                        "valueText": "new",
                                        "hasTrailingTrivia": true,
                                        "trailingTrivia": [
                                            {
                                                "kind": "WhitespaceTrivia",
                                                "text": " "
                                            }
                                        ]
                                    },
                                    "expression": {
                                        "kind": "IdentifierName",
                                        "fullStart": 507,
                                        "fullEnd": 512,
                                        "start": 507,
                                        "end": 512,
                                        "fullWidth": 5,
                                        "width": 5,
                                        "text": "Array",
                                        "value": "Array",
                                        "valueText": "Array"
                                    },
                                    "argumentList": {
                                        "kind": "ArgumentList",
                                        "fullStart": 512,
                                        "fullEnd": 517,
                                        "start": 512,
                                        "end": 517,
                                        "fullWidth": 5,
                                        "width": 5,
                                        "openParenToken": {
                                            "kind": "OpenParenToken",
                                            "fullStart": 512,
                                            "fullEnd": 513,
                                            "start": 512,
                                            "end": 513,
                                            "fullWidth": 1,
                                            "width": 1,
                                            "text": "(",
                                            "value": "(",
                                            "valueText": "("
                                        },
                                        "arguments": [
                                            {
                                                "kind": "NumericLiteral",
                                                "fullStart": 513,
                                                "fullEnd": 514,
                                                "start": 513,
                                                "end": 514,
                                                "fullWidth": 1,
                                                "width": 1,
                                                "text": "0",
                                                "value": 0,
                                                "valueText": "0"
                                            },
                                            {
                                                "kind": "CommaToken",
                                                "fullStart": 514,
                                                "fullEnd": 515,
                                                "start": 514,
                                                "end": 515,
                                                "fullWidth": 1,
                                                "width": 1,
                                                "text": ",",
                                                "value": ",",
                                                "valueText": ","
                                            },
                                            {
                                                "kind": "NumericLiteral",
                                                "fullStart": 515,
                                                "fullEnd": 516,
                                                "start": 515,
                                                "end": 516,
                                                "fullWidth": 1,
                                                "width": 1,
                                                "text": "1",
                                                "value": 1,
                                                "valueText": "1"
                                            }
                                        ],
                                        "closeParenToken": {
                                            "kind": "CloseParenToken",
                                            "fullStart": 516,
                                            "fullEnd": 517,
                                            "start": 516,
                                            "end": 517,
                                            "fullWidth": 1,
                                            "width": 1,
                                            "text": ")",
                                            "value": ")",
                                            "valueText": ")"
                                        }
                                    }
                                }
                            }
                        }
                    ]
                },
                "semicolonToken": {
                    "kind": "SemicolonToken",
                    "fullStart": 517,
                    "fullEnd": 519,
                    "start": 517,
                    "end": 518,
                    "fullWidth": 2,
                    "width": 1,
                    "text": ";",
                    "value": ";",
                    "valueText": ";",
                    "hasTrailingTrivia": true,
                    "hasTrailingNewLine": true,
                    "trailingTrivia": [
                        {
                            "kind": "NewLineTrivia",
                            "text": "\n"
                        }
                    ]
                }
            },
            {
                "kind": "VariableStatement",
                "fullStart": 519,
                "fullEnd": 545,
                "start": 519,
                "end": 544,
                "fullWidth": 26,
                "width": 25,
                "modifiers": [],
                "variableDeclaration": {
                    "kind": "VariableDeclaration",
                    "fullStart": 519,
                    "fullEnd": 543,
                    "start": 519,
                    "end": 543,
                    "fullWidth": 24,
                    "width": 24,
                    "varKeyword": {
                        "kind": "VarKeyword",
                        "fullStart": 519,
                        "fullEnd": 523,
                        "start": 519,
                        "end": 522,
                        "fullWidth": 4,
                        "width": 3,
                        "text": "var",
                        "value": "var",
                        "valueText": "var",
                        "hasTrailingTrivia": true,
                        "trailingTrivia": [
                            {
                                "kind": "WhitespaceTrivia",
                                "text": " "
                            }
                        ]
                    },
                    "variableDeclarators": [
                        {
                            "kind": "VariableDeclarator",
                            "fullStart": 523,
                            "fullEnd": 543,
                            "start": 523,
                            "end": 543,
                            "fullWidth": 20,
<<<<<<< HEAD
                            "width": 20,
                            "identifier": {
=======
                            "propertyName": {
>>>>>>> 85e84683
                                "kind": "IdentifierName",
                                "fullStart": 523,
                                "fullEnd": 525,
                                "start": 523,
                                "end": 524,
                                "fullWidth": 2,
                                "width": 1,
                                "text": "z",
                                "value": "z",
                                "valueText": "z",
                                "hasTrailingTrivia": true,
                                "trailingTrivia": [
                                    {
                                        "kind": "WhitespaceTrivia",
                                        "text": " "
                                    }
                                ]
                            },
                            "equalsValueClause": {
                                "kind": "EqualsValueClause",
                                "fullStart": 525,
                                "fullEnd": 543,
                                "start": 525,
                                "end": 543,
                                "fullWidth": 18,
                                "width": 18,
                                "equalsToken": {
                                    "kind": "EqualsToken",
                                    "fullStart": 525,
                                    "fullEnd": 527,
                                    "start": 525,
                                    "end": 526,
                                    "fullWidth": 2,
                                    "width": 1,
                                    "text": "=",
                                    "value": "=",
                                    "valueText": "=",
                                    "hasTrailingTrivia": true,
                                    "trailingTrivia": [
                                        {
                                            "kind": "WhitespaceTrivia",
                                            "text": " "
                                        }
                                    ]
                                },
                                "value": {
                                    "kind": "ObjectCreationExpression",
                                    "fullStart": 527,
                                    "fullEnd": 543,
                                    "start": 527,
                                    "end": 543,
                                    "fullWidth": 16,
                                    "width": 16,
                                    "newKeyword": {
                                        "kind": "NewKeyword",
                                        "fullStart": 527,
                                        "fullEnd": 531,
                                        "start": 527,
                                        "end": 530,
                                        "fullWidth": 4,
                                        "width": 3,
                                        "text": "new",
                                        "value": "new",
                                        "valueText": "new",
                                        "hasTrailingTrivia": true,
                                        "trailingTrivia": [
                                            {
                                                "kind": "WhitespaceTrivia",
                                                "text": " "
                                            }
                                        ]
                                    },
                                    "expression": {
                                        "kind": "IdentifierName",
                                        "fullStart": 531,
                                        "fullEnd": 536,
                                        "start": 531,
                                        "end": 536,
                                        "fullWidth": 5,
                                        "width": 5,
                                        "text": "Array",
                                        "value": "Array",
                                        "valueText": "Array"
                                    },
                                    "argumentList": {
                                        "kind": "ArgumentList",
                                        "fullStart": 536,
                                        "fullEnd": 543,
                                        "start": 536,
                                        "end": 543,
                                        "fullWidth": 7,
                                        "width": 7,
                                        "openParenToken": {
                                            "kind": "OpenParenToken",
                                            "fullStart": 536,
                                            "fullEnd": 537,
                                            "start": 536,
                                            "end": 537,
                                            "fullWidth": 1,
                                            "width": 1,
                                            "text": "(",
                                            "value": "(",
                                            "valueText": "("
                                        },
                                        "arguments": [
                                            {
                                                "kind": "NumericLiteral",
                                                "fullStart": 537,
                                                "fullEnd": 538,
                                                "start": 537,
                                                "end": 538,
                                                "fullWidth": 1,
                                                "width": 1,
                                                "text": "2",
                                                "value": 2,
                                                "valueText": "2"
                                            },
                                            {
                                                "kind": "CommaToken",
                                                "fullStart": 538,
                                                "fullEnd": 539,
                                                "start": 538,
                                                "end": 539,
                                                "fullWidth": 1,
                                                "width": 1,
                                                "text": ",",
                                                "value": ",",
                                                "valueText": ","
                                            },
                                            {
                                                "kind": "NumericLiteral",
                                                "fullStart": 539,
                                                "fullEnd": 540,
                                                "start": 539,
                                                "end": 540,
                                                "fullWidth": 1,
                                                "width": 1,
                                                "text": "3",
                                                "value": 3,
                                                "valueText": "3"
                                            },
                                            {
                                                "kind": "CommaToken",
                                                "fullStart": 540,
                                                "fullEnd": 541,
                                                "start": 540,
                                                "end": 541,
                                                "fullWidth": 1,
                                                "width": 1,
                                                "text": ",",
                                                "value": ",",
                                                "valueText": ","
                                            },
                                            {
                                                "kind": "NumericLiteral",
                                                "fullStart": 541,
                                                "fullEnd": 542,
                                                "start": 541,
                                                "end": 542,
                                                "fullWidth": 1,
                                                "width": 1,
                                                "text": "4",
                                                "value": 4,
                                                "valueText": "4"
                                            }
                                        ],
                                        "closeParenToken": {
                                            "kind": "CloseParenToken",
                                            "fullStart": 542,
                                            "fullEnd": 543,
                                            "start": 542,
                                            "end": 543,
                                            "fullWidth": 1,
                                            "width": 1,
                                            "text": ")",
                                            "value": ")",
                                            "valueText": ")"
                                        }
                                    }
                                }
                            }
                        }
                    ]
                },
                "semicolonToken": {
                    "kind": "SemicolonToken",
                    "fullStart": 543,
                    "fullEnd": 545,
                    "start": 543,
                    "end": 544,
                    "fullWidth": 2,
                    "width": 1,
                    "text": ";",
                    "value": ";",
                    "valueText": ";",
                    "hasTrailingTrivia": true,
                    "hasTrailingNewLine": true,
                    "trailingTrivia": [
                        {
                            "kind": "NewLineTrivia",
                            "text": "\n"
                        }
                    ]
                }
            },
            {
                "kind": "VariableStatement",
                "fullStart": 545,
                "fullEnd": 570,
                "start": 545,
                "end": 569,
                "fullWidth": 25,
                "width": 24,
                "modifiers": [],
                "variableDeclaration": {
                    "kind": "VariableDeclaration",
                    "fullStart": 545,
                    "fullEnd": 568,
                    "start": 545,
                    "end": 568,
                    "fullWidth": 23,
                    "width": 23,
                    "varKeyword": {
                        "kind": "VarKeyword",
                        "fullStart": 545,
                        "fullEnd": 549,
                        "start": 545,
                        "end": 548,
                        "fullWidth": 4,
                        "width": 3,
                        "text": "var",
                        "value": "var",
                        "valueText": "var",
                        "hasTrailingTrivia": true,
                        "trailingTrivia": [
                            {
                                "kind": "WhitespaceTrivia",
                                "text": " "
                            }
                        ]
                    },
                    "variableDeclarators": [
                        {
                            "kind": "VariableDeclarator",
                            "fullStart": 549,
                            "fullEnd": 568,
                            "start": 549,
                            "end": 568,
                            "fullWidth": 19,
<<<<<<< HEAD
                            "width": 19,
                            "identifier": {
=======
                            "propertyName": {
>>>>>>> 85e84683
                                "kind": "IdentifierName",
                                "fullStart": 549,
                                "fullEnd": 553,
                                "start": 549,
                                "end": 552,
                                "fullWidth": 4,
                                "width": 3,
                                "text": "arr",
                                "value": "arr",
                                "valueText": "arr",
                                "hasTrailingTrivia": true,
                                "trailingTrivia": [
                                    {
                                        "kind": "WhitespaceTrivia",
                                        "text": " "
                                    }
                                ]
                            },
                            "equalsValueClause": {
                                "kind": "EqualsValueClause",
                                "fullStart": 553,
                                "fullEnd": 568,
                                "start": 553,
                                "end": 568,
                                "fullWidth": 15,
                                "width": 15,
                                "equalsToken": {
                                    "kind": "EqualsToken",
                                    "fullStart": 553,
                                    "fullEnd": 555,
                                    "start": 553,
                                    "end": 554,
                                    "fullWidth": 2,
                                    "width": 1,
                                    "text": "=",
                                    "value": "=",
                                    "valueText": "=",
                                    "hasTrailingTrivia": true,
                                    "trailingTrivia": [
                                        {
                                            "kind": "WhitespaceTrivia",
                                            "text": " "
                                        }
                                    ]
                                },
                                "value": {
                                    "kind": "InvocationExpression",
                                    "fullStart": 555,
                                    "fullEnd": 568,
                                    "start": 555,
                                    "end": 568,
                                    "fullWidth": 13,
                                    "width": 13,
                                    "expression": {
                                        "kind": "MemberAccessExpression",
                                        "fullStart": 555,
                                        "fullEnd": 563,
                                        "start": 555,
                                        "end": 563,
                                        "fullWidth": 8,
                                        "width": 8,
                                        "expression": {
                                            "kind": "IdentifierName",
                                            "fullStart": 555,
                                            "fullEnd": 556,
                                            "start": 555,
                                            "end": 556,
                                            "fullWidth": 1,
                                            "width": 1,
                                            "text": "x",
                                            "value": "x",
                                            "valueText": "x"
                                        },
                                        "dotToken": {
                                            "kind": "DotToken",
                                            "fullStart": 556,
                                            "fullEnd": 557,
                                            "start": 556,
                                            "end": 557,
                                            "fullWidth": 1,
                                            "width": 1,
                                            "text": ".",
                                            "value": ".",
                                            "valueText": "."
                                        },
                                        "name": {
                                            "kind": "IdentifierName",
                                            "fullStart": 557,
                                            "fullEnd": 563,
                                            "start": 557,
                                            "end": 563,
                                            "fullWidth": 6,
                                            "width": 6,
                                            "text": "concat",
                                            "value": "concat",
                                            "valueText": "concat"
                                        }
                                    },
                                    "argumentList": {
                                        "kind": "ArgumentList",
                                        "fullStart": 563,
                                        "fullEnd": 568,
                                        "start": 563,
                                        "end": 568,
                                        "fullWidth": 5,
                                        "width": 5,
                                        "openParenToken": {
                                            "kind": "OpenParenToken",
                                            "fullStart": 563,
                                            "fullEnd": 564,
                                            "start": 563,
                                            "end": 564,
                                            "fullWidth": 1,
                                            "width": 1,
                                            "text": "(",
                                            "value": "(",
                                            "valueText": "("
                                        },
                                        "arguments": [
                                            {
                                                "kind": "IdentifierName",
                                                "fullStart": 564,
                                                "fullEnd": 565,
                                                "start": 564,
                                                "end": 565,
                                                "fullWidth": 1,
                                                "width": 1,
                                                "text": "y",
                                                "value": "y",
                                                "valueText": "y"
                                            },
                                            {
                                                "kind": "CommaToken",
                                                "fullStart": 565,
                                                "fullEnd": 566,
                                                "start": 565,
                                                "end": 566,
                                                "fullWidth": 1,
                                                "width": 1,
                                                "text": ",",
                                                "value": ",",
                                                "valueText": ","
                                            },
                                            {
                                                "kind": "IdentifierName",
                                                "fullStart": 566,
                                                "fullEnd": 567,
                                                "start": 566,
                                                "end": 567,
                                                "fullWidth": 1,
                                                "width": 1,
                                                "text": "z",
                                                "value": "z",
                                                "valueText": "z"
                                            }
                                        ],
                                        "closeParenToken": {
                                            "kind": "CloseParenToken",
                                            "fullStart": 567,
                                            "fullEnd": 568,
                                            "start": 567,
                                            "end": 568,
                                            "fullWidth": 1,
                                            "width": 1,
                                            "text": ")",
                                            "value": ")",
                                            "valueText": ")"
                                        }
                                    }
                                }
                            }
                        }
                    ]
                },
                "semicolonToken": {
                    "kind": "SemicolonToken",
                    "fullStart": 568,
                    "fullEnd": 570,
                    "start": 568,
                    "end": 569,
                    "fullWidth": 2,
                    "width": 1,
                    "text": ";",
                    "value": ";",
                    "valueText": ";",
                    "hasTrailingTrivia": true,
                    "hasTrailingNewLine": true,
                    "trailingTrivia": [
                        {
                            "kind": "NewLineTrivia",
                            "text": "\n"
                        }
                    ]
                }
            },
            {
                "kind": "ExpressionStatement",
                "fullStart": 570,
                "fullEnd": 623,
                "start": 581,
                "end": 622,
                "fullWidth": 53,
                "width": 41,
                "expression": {
                    "kind": "AssignmentExpression",
                    "fullStart": 570,
                    "fullEnd": 621,
                    "start": 581,
                    "end": 621,
                    "fullWidth": 51,
                    "width": 40,
                    "left": {
                        "kind": "MemberAccessExpression",
                        "fullStart": 570,
                        "fullEnd": 594,
                        "start": 581,
                        "end": 593,
                        "fullWidth": 24,
                        "width": 12,
                        "expression": {
                            "kind": "IdentifierName",
                            "fullStart": 570,
                            "fullEnd": 584,
                            "start": 581,
                            "end": 584,
                            "fullWidth": 14,
                            "width": 3,
                            "text": "arr",
                            "value": "arr",
                            "valueText": "arr",
                            "hasLeadingTrivia": true,
                            "hasLeadingComment": true,
                            "hasLeadingNewLine": true,
                            "leadingTrivia": [
                                {
                                    "kind": "NewLineTrivia",
                                    "text": "\n"
                                },
                                {
                                    "kind": "SingleLineCommentTrivia",
                                    "text": "//CHECK#0"
                                },
                                {
                                    "kind": "NewLineTrivia",
                                    "text": "\n"
                                }
                            ]
                        },
                        "dotToken": {
                            "kind": "DotToken",
                            "fullStart": 584,
                            "fullEnd": 585,
                            "start": 584,
                            "end": 585,
                            "fullWidth": 1,
                            "width": 1,
                            "text": ".",
                            "value": ".",
                            "valueText": "."
                        },
                        "name": {
                            "kind": "IdentifierName",
                            "fullStart": 585,
                            "fullEnd": 594,
                            "start": 585,
                            "end": 593,
                            "fullWidth": 9,
                            "width": 8,
                            "text": "getClass",
                            "value": "getClass",
                            "valueText": "getClass",
                            "hasTrailingTrivia": true,
                            "trailingTrivia": [
                                {
                                    "kind": "WhitespaceTrivia",
                                    "text": " "
                                }
                            ]
                        }
                    },
                    "operatorToken": {
                        "kind": "EqualsToken",
                        "fullStart": 594,
                        "fullEnd": 596,
                        "start": 594,
                        "end": 595,
                        "fullWidth": 2,
                        "width": 1,
                        "text": "=",
                        "value": "=",
                        "valueText": "=",
                        "hasTrailingTrivia": true,
                        "trailingTrivia": [
                            {
                                "kind": "WhitespaceTrivia",
                                "text": " "
                            }
                        ]
                    },
                    "right": {
                        "kind": "MemberAccessExpression",
                        "fullStart": 596,
                        "fullEnd": 621,
                        "start": 596,
                        "end": 621,
                        "fullWidth": 25,
                        "width": 25,
                        "expression": {
                            "kind": "MemberAccessExpression",
                            "fullStart": 596,
                            "fullEnd": 612,
                            "start": 596,
                            "end": 612,
                            "fullWidth": 16,
                            "width": 16,
                            "expression": {
                                "kind": "IdentifierName",
                                "fullStart": 596,
                                "fullEnd": 602,
                                "start": 596,
                                "end": 602,
                                "fullWidth": 6,
                                "width": 6,
                                "text": "Object",
                                "value": "Object",
                                "valueText": "Object"
                            },
                            "dotToken": {
                                "kind": "DotToken",
                                "fullStart": 602,
                                "fullEnd": 603,
                                "start": 602,
                                "end": 603,
                                "fullWidth": 1,
                                "width": 1,
                                "text": ".",
                                "value": ".",
                                "valueText": "."
                            },
                            "name": {
                                "kind": "IdentifierName",
                                "fullStart": 603,
                                "fullEnd": 612,
                                "start": 603,
                                "end": 612,
                                "fullWidth": 9,
                                "width": 9,
                                "text": "prototype",
                                "value": "prototype",
                                "valueText": "prototype"
                            }
                        },
                        "dotToken": {
                            "kind": "DotToken",
                            "fullStart": 612,
                            "fullEnd": 613,
                            "start": 612,
                            "end": 613,
                            "fullWidth": 1,
                            "width": 1,
                            "text": ".",
                            "value": ".",
                            "valueText": "."
                        },
                        "name": {
                            "kind": "IdentifierName",
                            "fullStart": 613,
                            "fullEnd": 621,
                            "start": 613,
                            "end": 621,
                            "fullWidth": 8,
                            "width": 8,
                            "text": "toString",
                            "value": "toString",
                            "valueText": "toString"
                        }
                    }
                },
                "semicolonToken": {
                    "kind": "SemicolonToken",
                    "fullStart": 621,
                    "fullEnd": 623,
                    "start": 621,
                    "end": 622,
                    "fullWidth": 2,
                    "width": 1,
                    "text": ";",
                    "value": ";",
                    "valueText": ";",
                    "hasTrailingTrivia": true,
                    "hasTrailingNewLine": true,
                    "trailingTrivia": [
                        {
                            "kind": "NewLineTrivia",
                            "text": "\n"
                        }
                    ]
                }
            },
            {
                "kind": "IfStatement",
                "fullStart": 623,
                "fullEnd": 840,
                "start": 623,
                "end": 839,
                "fullWidth": 217,
                "width": 216,
                "ifKeyword": {
                    "kind": "IfKeyword",
                    "fullStart": 623,
                    "fullEnd": 626,
                    "start": 623,
                    "end": 625,
                    "fullWidth": 3,
                    "width": 2,
                    "text": "if",
                    "value": "if",
                    "valueText": "if",
                    "hasTrailingTrivia": true,
                    "trailingTrivia": [
                        {
                            "kind": "WhitespaceTrivia",
                            "text": " "
                        }
                    ]
                },
                "openParenToken": {
                    "kind": "OpenParenToken",
                    "fullStart": 626,
                    "fullEnd": 627,
                    "start": 626,
                    "end": 627,
                    "fullWidth": 1,
                    "width": 1,
                    "text": "(",
                    "value": "(",
                    "valueText": "("
                },
                "condition": {
                    "kind": "NotEqualsExpression",
                    "fullStart": 627,
                    "fullEnd": 672,
                    "start": 627,
                    "end": 672,
                    "fullWidth": 45,
                    "width": 45,
                    "left": {
                        "kind": "InvocationExpression",
                        "fullStart": 627,
                        "fullEnd": 642,
                        "start": 627,
                        "end": 641,
                        "fullWidth": 15,
                        "width": 14,
                        "expression": {
                            "kind": "MemberAccessExpression",
                            "fullStart": 627,
                            "fullEnd": 639,
                            "start": 627,
                            "end": 639,
                            "fullWidth": 12,
                            "width": 12,
                            "expression": {
                                "kind": "IdentifierName",
                                "fullStart": 627,
                                "fullEnd": 630,
                                "start": 627,
                                "end": 630,
                                "fullWidth": 3,
                                "width": 3,
                                "text": "arr",
                                "value": "arr",
                                "valueText": "arr"
                            },
                            "dotToken": {
                                "kind": "DotToken",
                                "fullStart": 630,
                                "fullEnd": 631,
                                "start": 630,
                                "end": 631,
                                "fullWidth": 1,
                                "width": 1,
                                "text": ".",
                                "value": ".",
                                "valueText": "."
                            },
                            "name": {
                                "kind": "IdentifierName",
                                "fullStart": 631,
                                "fullEnd": 639,
                                "start": 631,
                                "end": 639,
                                "fullWidth": 8,
                                "width": 8,
                                "text": "getClass",
                                "value": "getClass",
                                "valueText": "getClass"
                            }
                        },
                        "argumentList": {
                            "kind": "ArgumentList",
                            "fullStart": 639,
                            "fullEnd": 642,
                            "start": 639,
                            "end": 641,
                            "fullWidth": 3,
                            "width": 2,
                            "openParenToken": {
                                "kind": "OpenParenToken",
                                "fullStart": 639,
                                "fullEnd": 640,
                                "start": 639,
                                "end": 640,
                                "fullWidth": 1,
                                "width": 1,
                                "text": "(",
                                "value": "(",
                                "valueText": "("
                            },
                            "arguments": [],
                            "closeParenToken": {
                                "kind": "CloseParenToken",
                                "fullStart": 640,
                                "fullEnd": 642,
                                "start": 640,
                                "end": 641,
                                "fullWidth": 2,
                                "width": 1,
                                "text": ")",
                                "value": ")",
                                "valueText": ")",
                                "hasTrailingTrivia": true,
                                "trailingTrivia": [
                                    {
                                        "kind": "WhitespaceTrivia",
                                        "text": " "
                                    }
                                ]
                            }
                        }
                    },
                    "operatorToken": {
                        "kind": "ExclamationEqualsEqualsToken",
                        "fullStart": 642,
                        "fullEnd": 646,
                        "start": 642,
                        "end": 645,
                        "fullWidth": 4,
                        "width": 3,
                        "text": "!==",
                        "value": "!==",
                        "valueText": "!==",
                        "hasTrailingTrivia": true,
                        "trailingTrivia": [
                            {
                                "kind": "WhitespaceTrivia",
                                "text": " "
                            }
                        ]
                    },
                    "right": {
                        "kind": "AddExpression",
                        "fullStart": 646,
                        "fullEnd": 672,
                        "start": 646,
                        "end": 672,
                        "fullWidth": 26,
                        "width": 26,
                        "left": {
                            "kind": "AddExpression",
                            "fullStart": 646,
                            "fullEnd": 667,
                            "start": 646,
                            "end": 666,
                            "fullWidth": 21,
                            "width": 20,
                            "left": {
                                "kind": "StringLiteral",
                                "fullStart": 646,
                                "fullEnd": 657,
                                "start": 646,
                                "end": 656,
                                "fullWidth": 11,
                                "width": 10,
                                "text": "\"[object \"",
                                "value": "[object ",
                                "valueText": "[object ",
                                "hasTrailingTrivia": true,
                                "trailingTrivia": [
                                    {
                                        "kind": "WhitespaceTrivia",
                                        "text": " "
                                    }
                                ]
                            },
                            "operatorToken": {
                                "kind": "PlusToken",
                                "fullStart": 657,
                                "fullEnd": 659,
                                "start": 657,
                                "end": 658,
                                "fullWidth": 2,
                                "width": 1,
                                "text": "+",
                                "value": "+",
                                "valueText": "+",
                                "hasTrailingTrivia": true,
                                "trailingTrivia": [
                                    {
                                        "kind": "WhitespaceTrivia",
                                        "text": " "
                                    }
                                ]
                            },
                            "right": {
                                "kind": "StringLiteral",
                                "fullStart": 659,
                                "fullEnd": 667,
                                "start": 659,
                                "end": 666,
                                "fullWidth": 8,
                                "width": 7,
                                "text": "\"Array\"",
                                "value": "Array",
                                "valueText": "Array",
                                "hasTrailingTrivia": true,
                                "trailingTrivia": [
                                    {
                                        "kind": "WhitespaceTrivia",
                                        "text": " "
                                    }
                                ]
                            }
                        },
                        "operatorToken": {
                            "kind": "PlusToken",
                            "fullStart": 667,
                            "fullEnd": 669,
                            "start": 667,
                            "end": 668,
                            "fullWidth": 2,
                            "width": 1,
                            "text": "+",
                            "value": "+",
                            "valueText": "+",
                            "hasTrailingTrivia": true,
                            "trailingTrivia": [
                                {
                                    "kind": "WhitespaceTrivia",
                                    "text": " "
                                }
                            ]
                        },
                        "right": {
                            "kind": "StringLiteral",
                            "fullStart": 669,
                            "fullEnd": 672,
                            "start": 669,
                            "end": 672,
                            "fullWidth": 3,
                            "width": 3,
                            "text": "\"]\"",
                            "value": "]",
                            "valueText": "]"
                        }
                    }
                },
                "closeParenToken": {
                    "kind": "CloseParenToken",
                    "fullStart": 672,
                    "fullEnd": 674,
                    "start": 672,
                    "end": 673,
                    "fullWidth": 2,
                    "width": 1,
                    "text": ")",
                    "value": ")",
                    "valueText": ")",
                    "hasTrailingTrivia": true,
                    "trailingTrivia": [
                        {
                            "kind": "WhitespaceTrivia",
                            "text": " "
                        }
                    ]
                },
                "statement": {
                    "kind": "Block",
                    "fullStart": 674,
                    "fullEnd": 840,
                    "start": 674,
                    "end": 839,
                    "fullWidth": 166,
                    "width": 165,
                    "openBraceToken": {
                        "kind": "OpenBraceToken",
                        "fullStart": 674,
                        "fullEnd": 676,
                        "start": 674,
                        "end": 675,
                        "fullWidth": 2,
                        "width": 1,
                        "text": "{",
                        "value": "{",
                        "valueText": "{",
                        "hasTrailingTrivia": true,
                        "hasTrailingNewLine": true,
                        "trailingTrivia": [
                            {
                                "kind": "NewLineTrivia",
                                "text": "\n"
                            }
                        ]
                    },
                    "statements": [
                        {
                            "kind": "ExpressionStatement",
                            "fullStart": 676,
                            "fullEnd": 838,
                            "start": 678,
                            "end": 837,
                            "fullWidth": 162,
                            "width": 159,
                            "expression": {
                                "kind": "InvocationExpression",
                                "fullStart": 676,
                                "fullEnd": 836,
                                "start": 678,
                                "end": 836,
                                "fullWidth": 160,
                                "width": 158,
                                "expression": {
                                    "kind": "IdentifierName",
                                    "fullStart": 676,
                                    "fullEnd": 684,
                                    "start": 678,
                                    "end": 684,
                                    "fullWidth": 8,
                                    "width": 6,
                                    "text": "$ERROR",
                                    "value": "$ERROR",
                                    "valueText": "$ERROR",
                                    "hasLeadingTrivia": true,
                                    "leadingTrivia": [
                                        {
                                            "kind": "WhitespaceTrivia",
                                            "text": "  "
                                        }
                                    ]
                                },
                                "argumentList": {
                                    "kind": "ArgumentList",
                                    "fullStart": 684,
                                    "fullEnd": 836,
                                    "start": 684,
                                    "end": 836,
                                    "fullWidth": 152,
                                    "width": 152,
                                    "openParenToken": {
                                        "kind": "OpenParenToken",
                                        "fullStart": 684,
                                        "fullEnd": 685,
                                        "start": 684,
                                        "end": 685,
                                        "fullWidth": 1,
                                        "width": 1,
                                        "text": "(",
                                        "value": "(",
                                        "valueText": "("
                                    },
                                    "arguments": [
                                        {
                                            "kind": "AddExpression",
                                            "fullStart": 685,
                                            "fullEnd": 835,
                                            "start": 685,
                                            "end": 835,
                                            "fullWidth": 150,
                                            "width": 150,
                                            "left": {
                                                "kind": "StringLiteral",
                                                "fullStart": 685,
                                                "fullEnd": 817,
                                                "start": 685,
                                                "end": 816,
                                                "fullWidth": 132,
                                                "width": 131,
                                                "text": "'#0: var x = new Array(); var y = new Array(0,1); var z = new Array(2,3,4); var arr = x.concat(y,z); arr is Array object. Actual: '",
                                                "value": "#0: var x = new Array(); var y = new Array(0,1); var z = new Array(2,3,4); var arr = x.concat(y,z); arr is Array object. Actual: ",
                                                "valueText": "#0: var x = new Array(); var y = new Array(0,1); var z = new Array(2,3,4); var arr = x.concat(y,z); arr is Array object. Actual: ",
                                                "hasTrailingTrivia": true,
                                                "trailingTrivia": [
                                                    {
                                                        "kind": "WhitespaceTrivia",
                                                        "text": " "
                                                    }
                                                ]
                                            },
                                            "operatorToken": {
                                                "kind": "PlusToken",
                                                "fullStart": 817,
                                                "fullEnd": 819,
                                                "start": 817,
                                                "end": 818,
                                                "fullWidth": 2,
                                                "width": 1,
                                                "text": "+",
                                                "value": "+",
                                                "valueText": "+",
                                                "hasTrailingTrivia": true,
                                                "trailingTrivia": [
                                                    {
                                                        "kind": "WhitespaceTrivia",
                                                        "text": " "
                                                    }
                                                ]
                                            },
                                            "right": {
                                                "kind": "ParenthesizedExpression",
                                                "fullStart": 819,
                                                "fullEnd": 835,
                                                "start": 819,
                                                "end": 835,
                                                "fullWidth": 16,
                                                "width": 16,
                                                "openParenToken": {
                                                    "kind": "OpenParenToken",
                                                    "fullStart": 819,
                                                    "fullEnd": 820,
                                                    "start": 819,
                                                    "end": 820,
                                                    "fullWidth": 1,
                                                    "width": 1,
                                                    "text": "(",
                                                    "value": "(",
                                                    "valueText": "("
                                                },
                                                "expression": {
                                                    "kind": "InvocationExpression",
                                                    "fullStart": 820,
                                                    "fullEnd": 834,
                                                    "start": 820,
                                                    "end": 834,
                                                    "fullWidth": 14,
                                                    "width": 14,
                                                    "expression": {
                                                        "kind": "MemberAccessExpression",
                                                        "fullStart": 820,
                                                        "fullEnd": 832,
                                                        "start": 820,
                                                        "end": 832,
                                                        "fullWidth": 12,
                                                        "width": 12,
                                                        "expression": {
                                                            "kind": "IdentifierName",
                                                            "fullStart": 820,
                                                            "fullEnd": 823,
                                                            "start": 820,
                                                            "end": 823,
                                                            "fullWidth": 3,
                                                            "width": 3,
                                                            "text": "arr",
                                                            "value": "arr",
                                                            "valueText": "arr"
                                                        },
                                                        "dotToken": {
                                                            "kind": "DotToken",
                                                            "fullStart": 823,
                                                            "fullEnd": 824,
                                                            "start": 823,
                                                            "end": 824,
                                                            "fullWidth": 1,
                                                            "width": 1,
                                                            "text": ".",
                                                            "value": ".",
                                                            "valueText": "."
                                                        },
                                                        "name": {
                                                            "kind": "IdentifierName",
                                                            "fullStart": 824,
                                                            "fullEnd": 832,
                                                            "start": 824,
                                                            "end": 832,
                                                            "fullWidth": 8,
                                                            "width": 8,
                                                            "text": "getClass",
                                                            "value": "getClass",
                                                            "valueText": "getClass"
                                                        }
                                                    },
                                                    "argumentList": {
                                                        "kind": "ArgumentList",
                                                        "fullStart": 832,
                                                        "fullEnd": 834,
                                                        "start": 832,
                                                        "end": 834,
                                                        "fullWidth": 2,
                                                        "width": 2,
                                                        "openParenToken": {
                                                            "kind": "OpenParenToken",
                                                            "fullStart": 832,
                                                            "fullEnd": 833,
                                                            "start": 832,
                                                            "end": 833,
                                                            "fullWidth": 1,
                                                            "width": 1,
                                                            "text": "(",
                                                            "value": "(",
                                                            "valueText": "("
                                                        },
                                                        "arguments": [],
                                                        "closeParenToken": {
                                                            "kind": "CloseParenToken",
                                                            "fullStart": 833,
                                                            "fullEnd": 834,
                                                            "start": 833,
                                                            "end": 834,
                                                            "fullWidth": 1,
                                                            "width": 1,
                                                            "text": ")",
                                                            "value": ")",
                                                            "valueText": ")"
                                                        }
                                                    }
                                                },
                                                "closeParenToken": {
                                                    "kind": "CloseParenToken",
                                                    "fullStart": 834,
                                                    "fullEnd": 835,
                                                    "start": 834,
                                                    "end": 835,
                                                    "fullWidth": 1,
                                                    "width": 1,
                                                    "text": ")",
                                                    "value": ")",
                                                    "valueText": ")"
                                                }
                                            }
                                        }
                                    ],
                                    "closeParenToken": {
                                        "kind": "CloseParenToken",
                                        "fullStart": 835,
                                        "fullEnd": 836,
                                        "start": 835,
                                        "end": 836,
                                        "fullWidth": 1,
                                        "width": 1,
                                        "text": ")",
                                        "value": ")",
                                        "valueText": ")"
                                    }
                                }
                            },
                            "semicolonToken": {
                                "kind": "SemicolonToken",
                                "fullStart": 836,
                                "fullEnd": 838,
                                "start": 836,
                                "end": 837,
                                "fullWidth": 2,
                                "width": 1,
                                "text": ";",
                                "value": ";",
                                "valueText": ";",
                                "hasTrailingTrivia": true,
                                "hasTrailingNewLine": true,
                                "trailingTrivia": [
                                    {
                                        "kind": "NewLineTrivia",
                                        "text": "\n"
                                    }
                                ]
                            }
                        }
                    ],
                    "closeBraceToken": {
                        "kind": "CloseBraceToken",
                        "fullStart": 838,
                        "fullEnd": 840,
                        "start": 838,
                        "end": 839,
                        "fullWidth": 2,
                        "width": 1,
                        "text": "}",
                        "value": "}",
                        "valueText": "}",
                        "hasTrailingTrivia": true,
                        "hasTrailingNewLine": true,
                        "trailingTrivia": [
                            {
                                "kind": "NewLineTrivia",
                                "text": "\n"
                            }
                        ]
                    }
                }
            },
            {
                "kind": "IfStatement",
                "fullStart": 840,
                "fullEnd": 1020,
                "start": 851,
                "end": 1019,
                "fullWidth": 180,
                "width": 168,
                "ifKeyword": {
                    "kind": "IfKeyword",
                    "fullStart": 840,
                    "fullEnd": 854,
                    "start": 851,
                    "end": 853,
                    "fullWidth": 14,
                    "width": 2,
                    "text": "if",
                    "value": "if",
                    "valueText": "if",
                    "hasLeadingTrivia": true,
                    "hasLeadingComment": true,
                    "hasLeadingNewLine": true,
                    "hasTrailingTrivia": true,
                    "leadingTrivia": [
                        {
                            "kind": "NewLineTrivia",
                            "text": "\n"
                        },
                        {
                            "kind": "SingleLineCommentTrivia",
                            "text": "//CHECK#1"
                        },
                        {
                            "kind": "NewLineTrivia",
                            "text": "\n"
                        }
                    ],
                    "trailingTrivia": [
                        {
                            "kind": "WhitespaceTrivia",
                            "text": " "
                        }
                    ]
                },
                "openParenToken": {
                    "kind": "OpenParenToken",
                    "fullStart": 854,
                    "fullEnd": 855,
                    "start": 854,
                    "end": 855,
                    "fullWidth": 1,
                    "width": 1,
                    "text": "(",
                    "value": "(",
                    "valueText": "("
                },
                "condition": {
                    "kind": "NotEqualsExpression",
                    "fullStart": 855,
                    "fullEnd": 867,
                    "start": 855,
                    "end": 867,
                    "fullWidth": 12,
                    "width": 12,
                    "left": {
                        "kind": "ElementAccessExpression",
                        "fullStart": 855,
                        "fullEnd": 862,
                        "start": 855,
                        "end": 861,
                        "fullWidth": 7,
                        "width": 6,
                        "expression": {
                            "kind": "IdentifierName",
                            "fullStart": 855,
                            "fullEnd": 858,
                            "start": 855,
                            "end": 858,
                            "fullWidth": 3,
                            "width": 3,
                            "text": "arr",
                            "value": "arr",
                            "valueText": "arr"
                        },
                        "openBracketToken": {
                            "kind": "OpenBracketToken",
                            "fullStart": 858,
                            "fullEnd": 859,
                            "start": 858,
                            "end": 859,
                            "fullWidth": 1,
                            "width": 1,
                            "text": "[",
                            "value": "[",
                            "valueText": "["
                        },
                        "argumentExpression": {
                            "kind": "NumericLiteral",
                            "fullStart": 859,
                            "fullEnd": 860,
                            "start": 859,
                            "end": 860,
                            "fullWidth": 1,
                            "width": 1,
                            "text": "0",
                            "value": 0,
                            "valueText": "0"
                        },
                        "closeBracketToken": {
                            "kind": "CloseBracketToken",
                            "fullStart": 860,
                            "fullEnd": 862,
                            "start": 860,
                            "end": 861,
                            "fullWidth": 2,
                            "width": 1,
                            "text": "]",
                            "value": "]",
                            "valueText": "]",
                            "hasTrailingTrivia": true,
                            "trailingTrivia": [
                                {
                                    "kind": "WhitespaceTrivia",
                                    "text": " "
                                }
                            ]
                        }
                    },
                    "operatorToken": {
                        "kind": "ExclamationEqualsEqualsToken",
                        "fullStart": 862,
                        "fullEnd": 866,
                        "start": 862,
                        "end": 865,
                        "fullWidth": 4,
                        "width": 3,
                        "text": "!==",
                        "value": "!==",
                        "valueText": "!==",
                        "hasTrailingTrivia": true,
                        "trailingTrivia": [
                            {
                                "kind": "WhitespaceTrivia",
                                "text": " "
                            }
                        ]
                    },
                    "right": {
                        "kind": "NumericLiteral",
                        "fullStart": 866,
                        "fullEnd": 867,
                        "start": 866,
                        "end": 867,
                        "fullWidth": 1,
                        "width": 1,
                        "text": "0",
                        "value": 0,
                        "valueText": "0"
                    }
                },
                "closeParenToken": {
                    "kind": "CloseParenToken",
                    "fullStart": 867,
                    "fullEnd": 869,
                    "start": 867,
                    "end": 868,
                    "fullWidth": 2,
                    "width": 1,
                    "text": ")",
                    "value": ")",
                    "valueText": ")",
                    "hasTrailingTrivia": true,
                    "trailingTrivia": [
                        {
                            "kind": "WhitespaceTrivia",
                            "text": " "
                        }
                    ]
                },
                "statement": {
                    "kind": "Block",
                    "fullStart": 869,
                    "fullEnd": 1020,
                    "start": 869,
                    "end": 1019,
                    "fullWidth": 151,
                    "width": 150,
                    "openBraceToken": {
                        "kind": "OpenBraceToken",
                        "fullStart": 869,
                        "fullEnd": 871,
                        "start": 869,
                        "end": 870,
                        "fullWidth": 2,
                        "width": 1,
                        "text": "{",
                        "value": "{",
                        "valueText": "{",
                        "hasTrailingTrivia": true,
                        "hasTrailingNewLine": true,
                        "trailingTrivia": [
                            {
                                "kind": "NewLineTrivia",
                                "text": "\n"
                            }
                        ]
                    },
                    "statements": [
                        {
                            "kind": "ExpressionStatement",
                            "fullStart": 871,
                            "fullEnd": 1018,
                            "start": 873,
                            "end": 1017,
                            "fullWidth": 147,
                            "width": 144,
                            "expression": {
                                "kind": "InvocationExpression",
                                "fullStart": 871,
                                "fullEnd": 1016,
                                "start": 873,
                                "end": 1016,
                                "fullWidth": 145,
                                "width": 143,
                                "expression": {
                                    "kind": "IdentifierName",
                                    "fullStart": 871,
                                    "fullEnd": 879,
                                    "start": 873,
                                    "end": 879,
                                    "fullWidth": 8,
                                    "width": 6,
                                    "text": "$ERROR",
                                    "value": "$ERROR",
                                    "valueText": "$ERROR",
                                    "hasLeadingTrivia": true,
                                    "leadingTrivia": [
                                        {
                                            "kind": "WhitespaceTrivia",
                                            "text": "  "
                                        }
                                    ]
                                },
                                "argumentList": {
                                    "kind": "ArgumentList",
                                    "fullStart": 879,
                                    "fullEnd": 1016,
                                    "start": 879,
                                    "end": 1016,
                                    "fullWidth": 137,
                                    "width": 137,
                                    "openParenToken": {
                                        "kind": "OpenParenToken",
                                        "fullStart": 879,
                                        "fullEnd": 880,
                                        "start": 879,
                                        "end": 880,
                                        "fullWidth": 1,
                                        "width": 1,
                                        "text": "(",
                                        "value": "(",
                                        "valueText": "("
                                    },
                                    "arguments": [
                                        {
                                            "kind": "AddExpression",
                                            "fullStart": 880,
                                            "fullEnd": 1015,
                                            "start": 880,
                                            "end": 1015,
                                            "fullWidth": 135,
                                            "width": 135,
                                            "left": {
                                                "kind": "StringLiteral",
                                                "fullStart": 880,
                                                "fullEnd": 1005,
                                                "start": 880,
                                                "end": 1004,
                                                "fullWidth": 125,
                                                "width": 124,
                                                "text": "'#1: var x = new Array(); var y = new Array(0,1); var z = new Array(2,3,4); var arr = x.concat(y,z); arr[0] === 0. Actual: '",
                                                "value": "#1: var x = new Array(); var y = new Array(0,1); var z = new Array(2,3,4); var arr = x.concat(y,z); arr[0] === 0. Actual: ",
                                                "valueText": "#1: var x = new Array(); var y = new Array(0,1); var z = new Array(2,3,4); var arr = x.concat(y,z); arr[0] === 0. Actual: ",
                                                "hasTrailingTrivia": true,
                                                "trailingTrivia": [
                                                    {
                                                        "kind": "WhitespaceTrivia",
                                                        "text": " "
                                                    }
                                                ]
                                            },
                                            "operatorToken": {
                                                "kind": "PlusToken",
                                                "fullStart": 1005,
                                                "fullEnd": 1007,
                                                "start": 1005,
                                                "end": 1006,
                                                "fullWidth": 2,
                                                "width": 1,
                                                "text": "+",
                                                "value": "+",
                                                "valueText": "+",
                                                "hasTrailingTrivia": true,
                                                "trailingTrivia": [
                                                    {
                                                        "kind": "WhitespaceTrivia",
                                                        "text": " "
                                                    }
                                                ]
                                            },
                                            "right": {
                                                "kind": "ParenthesizedExpression",
                                                "fullStart": 1007,
                                                "fullEnd": 1015,
                                                "start": 1007,
                                                "end": 1015,
                                                "fullWidth": 8,
                                                "width": 8,
                                                "openParenToken": {
                                                    "kind": "OpenParenToken",
                                                    "fullStart": 1007,
                                                    "fullEnd": 1008,
                                                    "start": 1007,
                                                    "end": 1008,
                                                    "fullWidth": 1,
                                                    "width": 1,
                                                    "text": "(",
                                                    "value": "(",
                                                    "valueText": "("
                                                },
                                                "expression": {
                                                    "kind": "ElementAccessExpression",
                                                    "fullStart": 1008,
                                                    "fullEnd": 1014,
                                                    "start": 1008,
                                                    "end": 1014,
                                                    "fullWidth": 6,
                                                    "width": 6,
                                                    "expression": {
                                                        "kind": "IdentifierName",
                                                        "fullStart": 1008,
                                                        "fullEnd": 1011,
                                                        "start": 1008,
                                                        "end": 1011,
                                                        "fullWidth": 3,
                                                        "width": 3,
                                                        "text": "arr",
                                                        "value": "arr",
                                                        "valueText": "arr"
                                                    },
                                                    "openBracketToken": {
                                                        "kind": "OpenBracketToken",
                                                        "fullStart": 1011,
                                                        "fullEnd": 1012,
                                                        "start": 1011,
                                                        "end": 1012,
                                                        "fullWidth": 1,
                                                        "width": 1,
                                                        "text": "[",
                                                        "value": "[",
                                                        "valueText": "["
                                                    },
                                                    "argumentExpression": {
                                                        "kind": "NumericLiteral",
                                                        "fullStart": 1012,
                                                        "fullEnd": 1013,
                                                        "start": 1012,
                                                        "end": 1013,
                                                        "fullWidth": 1,
                                                        "width": 1,
                                                        "text": "0",
                                                        "value": 0,
                                                        "valueText": "0"
                                                    },
                                                    "closeBracketToken": {
                                                        "kind": "CloseBracketToken",
                                                        "fullStart": 1013,
                                                        "fullEnd": 1014,
                                                        "start": 1013,
                                                        "end": 1014,
                                                        "fullWidth": 1,
                                                        "width": 1,
                                                        "text": "]",
                                                        "value": "]",
                                                        "valueText": "]"
                                                    }
                                                },
                                                "closeParenToken": {
                                                    "kind": "CloseParenToken",
                                                    "fullStart": 1014,
                                                    "fullEnd": 1015,
                                                    "start": 1014,
                                                    "end": 1015,
                                                    "fullWidth": 1,
                                                    "width": 1,
                                                    "text": ")",
                                                    "value": ")",
                                                    "valueText": ")"
                                                }
                                            }
                                        }
                                    ],
                                    "closeParenToken": {
                                        "kind": "CloseParenToken",
                                        "fullStart": 1015,
                                        "fullEnd": 1016,
                                        "start": 1015,
                                        "end": 1016,
                                        "fullWidth": 1,
                                        "width": 1,
                                        "text": ")",
                                        "value": ")",
                                        "valueText": ")"
                                    }
                                }
                            },
                            "semicolonToken": {
                                "kind": "SemicolonToken",
                                "fullStart": 1016,
                                "fullEnd": 1018,
                                "start": 1016,
                                "end": 1017,
                                "fullWidth": 2,
                                "width": 1,
                                "text": ";",
                                "value": ";",
                                "valueText": ";",
                                "hasTrailingTrivia": true,
                                "hasTrailingNewLine": true,
                                "trailingTrivia": [
                                    {
                                        "kind": "NewLineTrivia",
                                        "text": "\n"
                                    }
                                ]
                            }
                        }
                    ],
                    "closeBraceToken": {
                        "kind": "CloseBraceToken",
                        "fullStart": 1018,
                        "fullEnd": 1020,
                        "start": 1018,
                        "end": 1019,
                        "fullWidth": 2,
                        "width": 1,
                        "text": "}",
                        "value": "}",
                        "valueText": "}",
                        "hasTrailingTrivia": true,
                        "hasTrailingNewLine": true,
                        "trailingTrivia": [
                            {
                                "kind": "NewLineTrivia",
                                "text": "\n"
                            }
                        ]
                    }
                }
            },
            {
                "kind": "IfStatement",
                "fullStart": 1020,
                "fullEnd": 1200,
                "start": 1031,
                "end": 1199,
                "fullWidth": 180,
                "width": 168,
                "ifKeyword": {
                    "kind": "IfKeyword",
                    "fullStart": 1020,
                    "fullEnd": 1034,
                    "start": 1031,
                    "end": 1033,
                    "fullWidth": 14,
                    "width": 2,
                    "text": "if",
                    "value": "if",
                    "valueText": "if",
                    "hasLeadingTrivia": true,
                    "hasLeadingComment": true,
                    "hasLeadingNewLine": true,
                    "hasTrailingTrivia": true,
                    "leadingTrivia": [
                        {
                            "kind": "NewLineTrivia",
                            "text": "\n"
                        },
                        {
                            "kind": "SingleLineCommentTrivia",
                            "text": "//CHECK#2"
                        },
                        {
                            "kind": "NewLineTrivia",
                            "text": "\n"
                        }
                    ],
                    "trailingTrivia": [
                        {
                            "kind": "WhitespaceTrivia",
                            "text": " "
                        }
                    ]
                },
                "openParenToken": {
                    "kind": "OpenParenToken",
                    "fullStart": 1034,
                    "fullEnd": 1035,
                    "start": 1034,
                    "end": 1035,
                    "fullWidth": 1,
                    "width": 1,
                    "text": "(",
                    "value": "(",
                    "valueText": "("
                },
                "condition": {
                    "kind": "NotEqualsExpression",
                    "fullStart": 1035,
                    "fullEnd": 1047,
                    "start": 1035,
                    "end": 1047,
                    "fullWidth": 12,
                    "width": 12,
                    "left": {
                        "kind": "ElementAccessExpression",
                        "fullStart": 1035,
                        "fullEnd": 1042,
                        "start": 1035,
                        "end": 1041,
                        "fullWidth": 7,
                        "width": 6,
                        "expression": {
                            "kind": "IdentifierName",
                            "fullStart": 1035,
                            "fullEnd": 1038,
                            "start": 1035,
                            "end": 1038,
                            "fullWidth": 3,
                            "width": 3,
                            "text": "arr",
                            "value": "arr",
                            "valueText": "arr"
                        },
                        "openBracketToken": {
                            "kind": "OpenBracketToken",
                            "fullStart": 1038,
                            "fullEnd": 1039,
                            "start": 1038,
                            "end": 1039,
                            "fullWidth": 1,
                            "width": 1,
                            "text": "[",
                            "value": "[",
                            "valueText": "["
                        },
                        "argumentExpression": {
                            "kind": "NumericLiteral",
                            "fullStart": 1039,
                            "fullEnd": 1040,
                            "start": 1039,
                            "end": 1040,
                            "fullWidth": 1,
                            "width": 1,
                            "text": "1",
                            "value": 1,
                            "valueText": "1"
                        },
                        "closeBracketToken": {
                            "kind": "CloseBracketToken",
                            "fullStart": 1040,
                            "fullEnd": 1042,
                            "start": 1040,
                            "end": 1041,
                            "fullWidth": 2,
                            "width": 1,
                            "text": "]",
                            "value": "]",
                            "valueText": "]",
                            "hasTrailingTrivia": true,
                            "trailingTrivia": [
                                {
                                    "kind": "WhitespaceTrivia",
                                    "text": " "
                                }
                            ]
                        }
                    },
                    "operatorToken": {
                        "kind": "ExclamationEqualsEqualsToken",
                        "fullStart": 1042,
                        "fullEnd": 1046,
                        "start": 1042,
                        "end": 1045,
                        "fullWidth": 4,
                        "width": 3,
                        "text": "!==",
                        "value": "!==",
                        "valueText": "!==",
                        "hasTrailingTrivia": true,
                        "trailingTrivia": [
                            {
                                "kind": "WhitespaceTrivia",
                                "text": " "
                            }
                        ]
                    },
                    "right": {
                        "kind": "NumericLiteral",
                        "fullStart": 1046,
                        "fullEnd": 1047,
                        "start": 1046,
                        "end": 1047,
                        "fullWidth": 1,
                        "width": 1,
                        "text": "1",
                        "value": 1,
                        "valueText": "1"
                    }
                },
                "closeParenToken": {
                    "kind": "CloseParenToken",
                    "fullStart": 1047,
                    "fullEnd": 1049,
                    "start": 1047,
                    "end": 1048,
                    "fullWidth": 2,
                    "width": 1,
                    "text": ")",
                    "value": ")",
                    "valueText": ")",
                    "hasTrailingTrivia": true,
                    "trailingTrivia": [
                        {
                            "kind": "WhitespaceTrivia",
                            "text": " "
                        }
                    ]
                },
                "statement": {
                    "kind": "Block",
                    "fullStart": 1049,
                    "fullEnd": 1200,
                    "start": 1049,
                    "end": 1199,
                    "fullWidth": 151,
                    "width": 150,
                    "openBraceToken": {
                        "kind": "OpenBraceToken",
                        "fullStart": 1049,
                        "fullEnd": 1051,
                        "start": 1049,
                        "end": 1050,
                        "fullWidth": 2,
                        "width": 1,
                        "text": "{",
                        "value": "{",
                        "valueText": "{",
                        "hasTrailingTrivia": true,
                        "hasTrailingNewLine": true,
                        "trailingTrivia": [
                            {
                                "kind": "NewLineTrivia",
                                "text": "\n"
                            }
                        ]
                    },
                    "statements": [
                        {
                            "kind": "ExpressionStatement",
                            "fullStart": 1051,
                            "fullEnd": 1198,
                            "start": 1053,
                            "end": 1197,
                            "fullWidth": 147,
                            "width": 144,
                            "expression": {
                                "kind": "InvocationExpression",
                                "fullStart": 1051,
                                "fullEnd": 1196,
                                "start": 1053,
                                "end": 1196,
                                "fullWidth": 145,
                                "width": 143,
                                "expression": {
                                    "kind": "IdentifierName",
                                    "fullStart": 1051,
                                    "fullEnd": 1059,
                                    "start": 1053,
                                    "end": 1059,
                                    "fullWidth": 8,
                                    "width": 6,
                                    "text": "$ERROR",
                                    "value": "$ERROR",
                                    "valueText": "$ERROR",
                                    "hasLeadingTrivia": true,
                                    "leadingTrivia": [
                                        {
                                            "kind": "WhitespaceTrivia",
                                            "text": "  "
                                        }
                                    ]
                                },
                                "argumentList": {
                                    "kind": "ArgumentList",
                                    "fullStart": 1059,
                                    "fullEnd": 1196,
                                    "start": 1059,
                                    "end": 1196,
                                    "fullWidth": 137,
                                    "width": 137,
                                    "openParenToken": {
                                        "kind": "OpenParenToken",
                                        "fullStart": 1059,
                                        "fullEnd": 1060,
                                        "start": 1059,
                                        "end": 1060,
                                        "fullWidth": 1,
                                        "width": 1,
                                        "text": "(",
                                        "value": "(",
                                        "valueText": "("
                                    },
                                    "arguments": [
                                        {
                                            "kind": "AddExpression",
                                            "fullStart": 1060,
                                            "fullEnd": 1195,
                                            "start": 1060,
                                            "end": 1195,
                                            "fullWidth": 135,
                                            "width": 135,
                                            "left": {
                                                "kind": "StringLiteral",
                                                "fullStart": 1060,
                                                "fullEnd": 1185,
                                                "start": 1060,
                                                "end": 1184,
                                                "fullWidth": 125,
                                                "width": 124,
                                                "text": "'#2: var x = new Array(); var y = new Array(0,1); var z = new Array(2,3,4); var arr = x.concat(y,z); arr[1] === 1. Actual: '",
                                                "value": "#2: var x = new Array(); var y = new Array(0,1); var z = new Array(2,3,4); var arr = x.concat(y,z); arr[1] === 1. Actual: ",
                                                "valueText": "#2: var x = new Array(); var y = new Array(0,1); var z = new Array(2,3,4); var arr = x.concat(y,z); arr[1] === 1. Actual: ",
                                                "hasTrailingTrivia": true,
                                                "trailingTrivia": [
                                                    {
                                                        "kind": "WhitespaceTrivia",
                                                        "text": " "
                                                    }
                                                ]
                                            },
                                            "operatorToken": {
                                                "kind": "PlusToken",
                                                "fullStart": 1185,
                                                "fullEnd": 1187,
                                                "start": 1185,
                                                "end": 1186,
                                                "fullWidth": 2,
                                                "width": 1,
                                                "text": "+",
                                                "value": "+",
                                                "valueText": "+",
                                                "hasTrailingTrivia": true,
                                                "trailingTrivia": [
                                                    {
                                                        "kind": "WhitespaceTrivia",
                                                        "text": " "
                                                    }
                                                ]
                                            },
                                            "right": {
                                                "kind": "ParenthesizedExpression",
                                                "fullStart": 1187,
                                                "fullEnd": 1195,
                                                "start": 1187,
                                                "end": 1195,
                                                "fullWidth": 8,
                                                "width": 8,
                                                "openParenToken": {
                                                    "kind": "OpenParenToken",
                                                    "fullStart": 1187,
                                                    "fullEnd": 1188,
                                                    "start": 1187,
                                                    "end": 1188,
                                                    "fullWidth": 1,
                                                    "width": 1,
                                                    "text": "(",
                                                    "value": "(",
                                                    "valueText": "("
                                                },
                                                "expression": {
                                                    "kind": "ElementAccessExpression",
                                                    "fullStart": 1188,
                                                    "fullEnd": 1194,
                                                    "start": 1188,
                                                    "end": 1194,
                                                    "fullWidth": 6,
                                                    "width": 6,
                                                    "expression": {
                                                        "kind": "IdentifierName",
                                                        "fullStart": 1188,
                                                        "fullEnd": 1191,
                                                        "start": 1188,
                                                        "end": 1191,
                                                        "fullWidth": 3,
                                                        "width": 3,
                                                        "text": "arr",
                                                        "value": "arr",
                                                        "valueText": "arr"
                                                    },
                                                    "openBracketToken": {
                                                        "kind": "OpenBracketToken",
                                                        "fullStart": 1191,
                                                        "fullEnd": 1192,
                                                        "start": 1191,
                                                        "end": 1192,
                                                        "fullWidth": 1,
                                                        "width": 1,
                                                        "text": "[",
                                                        "value": "[",
                                                        "valueText": "["
                                                    },
                                                    "argumentExpression": {
                                                        "kind": "NumericLiteral",
                                                        "fullStart": 1192,
                                                        "fullEnd": 1193,
                                                        "start": 1192,
                                                        "end": 1193,
                                                        "fullWidth": 1,
                                                        "width": 1,
                                                        "text": "1",
                                                        "value": 1,
                                                        "valueText": "1"
                                                    },
                                                    "closeBracketToken": {
                                                        "kind": "CloseBracketToken",
                                                        "fullStart": 1193,
                                                        "fullEnd": 1194,
                                                        "start": 1193,
                                                        "end": 1194,
                                                        "fullWidth": 1,
                                                        "width": 1,
                                                        "text": "]",
                                                        "value": "]",
                                                        "valueText": "]"
                                                    }
                                                },
                                                "closeParenToken": {
                                                    "kind": "CloseParenToken",
                                                    "fullStart": 1194,
                                                    "fullEnd": 1195,
                                                    "start": 1194,
                                                    "end": 1195,
                                                    "fullWidth": 1,
                                                    "width": 1,
                                                    "text": ")",
                                                    "value": ")",
                                                    "valueText": ")"
                                                }
                                            }
                                        }
                                    ],
                                    "closeParenToken": {
                                        "kind": "CloseParenToken",
                                        "fullStart": 1195,
                                        "fullEnd": 1196,
                                        "start": 1195,
                                        "end": 1196,
                                        "fullWidth": 1,
                                        "width": 1,
                                        "text": ")",
                                        "value": ")",
                                        "valueText": ")"
                                    }
                                }
                            },
                            "semicolonToken": {
                                "kind": "SemicolonToken",
                                "fullStart": 1196,
                                "fullEnd": 1198,
                                "start": 1196,
                                "end": 1197,
                                "fullWidth": 2,
                                "width": 1,
                                "text": ";",
                                "value": ";",
                                "valueText": ";",
                                "hasTrailingTrivia": true,
                                "hasTrailingNewLine": true,
                                "trailingTrivia": [
                                    {
                                        "kind": "NewLineTrivia",
                                        "text": "\n"
                                    }
                                ]
                            }
                        }
                    ],
                    "closeBraceToken": {
                        "kind": "CloseBraceToken",
                        "fullStart": 1198,
                        "fullEnd": 1200,
                        "start": 1198,
                        "end": 1199,
                        "fullWidth": 2,
                        "width": 1,
                        "text": "}",
                        "value": "}",
                        "valueText": "}",
                        "hasTrailingTrivia": true,
                        "hasTrailingNewLine": true,
                        "trailingTrivia": [
                            {
                                "kind": "NewLineTrivia",
                                "text": "\n"
                            }
                        ]
                    }
                }
            },
            {
                "kind": "IfStatement",
                "fullStart": 1200,
                "fullEnd": 1380,
                "start": 1211,
                "end": 1379,
                "fullWidth": 180,
                "width": 168,
                "ifKeyword": {
                    "kind": "IfKeyword",
                    "fullStart": 1200,
                    "fullEnd": 1214,
                    "start": 1211,
                    "end": 1213,
                    "fullWidth": 14,
                    "width": 2,
                    "text": "if",
                    "value": "if",
                    "valueText": "if",
                    "hasLeadingTrivia": true,
                    "hasLeadingComment": true,
                    "hasLeadingNewLine": true,
                    "hasTrailingTrivia": true,
                    "leadingTrivia": [
                        {
                            "kind": "NewLineTrivia",
                            "text": "\n"
                        },
                        {
                            "kind": "SingleLineCommentTrivia",
                            "text": "//CHECK#3"
                        },
                        {
                            "kind": "NewLineTrivia",
                            "text": "\n"
                        }
                    ],
                    "trailingTrivia": [
                        {
                            "kind": "WhitespaceTrivia",
                            "text": " "
                        }
                    ]
                },
                "openParenToken": {
                    "kind": "OpenParenToken",
                    "fullStart": 1214,
                    "fullEnd": 1215,
                    "start": 1214,
                    "end": 1215,
                    "fullWidth": 1,
                    "width": 1,
                    "text": "(",
                    "value": "(",
                    "valueText": "("
                },
                "condition": {
                    "kind": "NotEqualsExpression",
                    "fullStart": 1215,
                    "fullEnd": 1227,
                    "start": 1215,
                    "end": 1227,
                    "fullWidth": 12,
                    "width": 12,
                    "left": {
                        "kind": "ElementAccessExpression",
                        "fullStart": 1215,
                        "fullEnd": 1222,
                        "start": 1215,
                        "end": 1221,
                        "fullWidth": 7,
                        "width": 6,
                        "expression": {
                            "kind": "IdentifierName",
                            "fullStart": 1215,
                            "fullEnd": 1218,
                            "start": 1215,
                            "end": 1218,
                            "fullWidth": 3,
                            "width": 3,
                            "text": "arr",
                            "value": "arr",
                            "valueText": "arr"
                        },
                        "openBracketToken": {
                            "kind": "OpenBracketToken",
                            "fullStart": 1218,
                            "fullEnd": 1219,
                            "start": 1218,
                            "end": 1219,
                            "fullWidth": 1,
                            "width": 1,
                            "text": "[",
                            "value": "[",
                            "valueText": "["
                        },
                        "argumentExpression": {
                            "kind": "NumericLiteral",
                            "fullStart": 1219,
                            "fullEnd": 1220,
                            "start": 1219,
                            "end": 1220,
                            "fullWidth": 1,
                            "width": 1,
                            "text": "2",
                            "value": 2,
                            "valueText": "2"
                        },
                        "closeBracketToken": {
                            "kind": "CloseBracketToken",
                            "fullStart": 1220,
                            "fullEnd": 1222,
                            "start": 1220,
                            "end": 1221,
                            "fullWidth": 2,
                            "width": 1,
                            "text": "]",
                            "value": "]",
                            "valueText": "]",
                            "hasTrailingTrivia": true,
                            "trailingTrivia": [
                                {
                                    "kind": "WhitespaceTrivia",
                                    "text": " "
                                }
                            ]
                        }
                    },
                    "operatorToken": {
                        "kind": "ExclamationEqualsEqualsToken",
                        "fullStart": 1222,
                        "fullEnd": 1226,
                        "start": 1222,
                        "end": 1225,
                        "fullWidth": 4,
                        "width": 3,
                        "text": "!==",
                        "value": "!==",
                        "valueText": "!==",
                        "hasTrailingTrivia": true,
                        "trailingTrivia": [
                            {
                                "kind": "WhitespaceTrivia",
                                "text": " "
                            }
                        ]
                    },
                    "right": {
                        "kind": "NumericLiteral",
                        "fullStart": 1226,
                        "fullEnd": 1227,
                        "start": 1226,
                        "end": 1227,
                        "fullWidth": 1,
                        "width": 1,
                        "text": "2",
                        "value": 2,
                        "valueText": "2"
                    }
                },
                "closeParenToken": {
                    "kind": "CloseParenToken",
                    "fullStart": 1227,
                    "fullEnd": 1229,
                    "start": 1227,
                    "end": 1228,
                    "fullWidth": 2,
                    "width": 1,
                    "text": ")",
                    "value": ")",
                    "valueText": ")",
                    "hasTrailingTrivia": true,
                    "trailingTrivia": [
                        {
                            "kind": "WhitespaceTrivia",
                            "text": " "
                        }
                    ]
                },
                "statement": {
                    "kind": "Block",
                    "fullStart": 1229,
                    "fullEnd": 1380,
                    "start": 1229,
                    "end": 1379,
                    "fullWidth": 151,
                    "width": 150,
                    "openBraceToken": {
                        "kind": "OpenBraceToken",
                        "fullStart": 1229,
                        "fullEnd": 1231,
                        "start": 1229,
                        "end": 1230,
                        "fullWidth": 2,
                        "width": 1,
                        "text": "{",
                        "value": "{",
                        "valueText": "{",
                        "hasTrailingTrivia": true,
                        "hasTrailingNewLine": true,
                        "trailingTrivia": [
                            {
                                "kind": "NewLineTrivia",
                                "text": "\n"
                            }
                        ]
                    },
                    "statements": [
                        {
                            "kind": "ExpressionStatement",
                            "fullStart": 1231,
                            "fullEnd": 1378,
                            "start": 1233,
                            "end": 1377,
                            "fullWidth": 147,
                            "width": 144,
                            "expression": {
                                "kind": "InvocationExpression",
                                "fullStart": 1231,
                                "fullEnd": 1376,
                                "start": 1233,
                                "end": 1376,
                                "fullWidth": 145,
                                "width": 143,
                                "expression": {
                                    "kind": "IdentifierName",
                                    "fullStart": 1231,
                                    "fullEnd": 1239,
                                    "start": 1233,
                                    "end": 1239,
                                    "fullWidth": 8,
                                    "width": 6,
                                    "text": "$ERROR",
                                    "value": "$ERROR",
                                    "valueText": "$ERROR",
                                    "hasLeadingTrivia": true,
                                    "leadingTrivia": [
                                        {
                                            "kind": "WhitespaceTrivia",
                                            "text": "  "
                                        }
                                    ]
                                },
                                "argumentList": {
                                    "kind": "ArgumentList",
                                    "fullStart": 1239,
                                    "fullEnd": 1376,
                                    "start": 1239,
                                    "end": 1376,
                                    "fullWidth": 137,
                                    "width": 137,
                                    "openParenToken": {
                                        "kind": "OpenParenToken",
                                        "fullStart": 1239,
                                        "fullEnd": 1240,
                                        "start": 1239,
                                        "end": 1240,
                                        "fullWidth": 1,
                                        "width": 1,
                                        "text": "(",
                                        "value": "(",
                                        "valueText": "("
                                    },
                                    "arguments": [
                                        {
                                            "kind": "AddExpression",
                                            "fullStart": 1240,
                                            "fullEnd": 1375,
                                            "start": 1240,
                                            "end": 1375,
                                            "fullWidth": 135,
                                            "width": 135,
                                            "left": {
                                                "kind": "StringLiteral",
                                                "fullStart": 1240,
                                                "fullEnd": 1365,
                                                "start": 1240,
                                                "end": 1364,
                                                "fullWidth": 125,
                                                "width": 124,
                                                "text": "'#3: var x = new Array(); var y = new Array(0,1); var z = new Array(2,3,4); var arr = x.concat(y,z); arr[2] === 2. Actual: '",
                                                "value": "#3: var x = new Array(); var y = new Array(0,1); var z = new Array(2,3,4); var arr = x.concat(y,z); arr[2] === 2. Actual: ",
                                                "valueText": "#3: var x = new Array(); var y = new Array(0,1); var z = new Array(2,3,4); var arr = x.concat(y,z); arr[2] === 2. Actual: ",
                                                "hasTrailingTrivia": true,
                                                "trailingTrivia": [
                                                    {
                                                        "kind": "WhitespaceTrivia",
                                                        "text": " "
                                                    }
                                                ]
                                            },
                                            "operatorToken": {
                                                "kind": "PlusToken",
                                                "fullStart": 1365,
                                                "fullEnd": 1367,
                                                "start": 1365,
                                                "end": 1366,
                                                "fullWidth": 2,
                                                "width": 1,
                                                "text": "+",
                                                "value": "+",
                                                "valueText": "+",
                                                "hasTrailingTrivia": true,
                                                "trailingTrivia": [
                                                    {
                                                        "kind": "WhitespaceTrivia",
                                                        "text": " "
                                                    }
                                                ]
                                            },
                                            "right": {
                                                "kind": "ParenthesizedExpression",
                                                "fullStart": 1367,
                                                "fullEnd": 1375,
                                                "start": 1367,
                                                "end": 1375,
                                                "fullWidth": 8,
                                                "width": 8,
                                                "openParenToken": {
                                                    "kind": "OpenParenToken",
                                                    "fullStart": 1367,
                                                    "fullEnd": 1368,
                                                    "start": 1367,
                                                    "end": 1368,
                                                    "fullWidth": 1,
                                                    "width": 1,
                                                    "text": "(",
                                                    "value": "(",
                                                    "valueText": "("
                                                },
                                                "expression": {
                                                    "kind": "ElementAccessExpression",
                                                    "fullStart": 1368,
                                                    "fullEnd": 1374,
                                                    "start": 1368,
                                                    "end": 1374,
                                                    "fullWidth": 6,
                                                    "width": 6,
                                                    "expression": {
                                                        "kind": "IdentifierName",
                                                        "fullStart": 1368,
                                                        "fullEnd": 1371,
                                                        "start": 1368,
                                                        "end": 1371,
                                                        "fullWidth": 3,
                                                        "width": 3,
                                                        "text": "arr",
                                                        "value": "arr",
                                                        "valueText": "arr"
                                                    },
                                                    "openBracketToken": {
                                                        "kind": "OpenBracketToken",
                                                        "fullStart": 1371,
                                                        "fullEnd": 1372,
                                                        "start": 1371,
                                                        "end": 1372,
                                                        "fullWidth": 1,
                                                        "width": 1,
                                                        "text": "[",
                                                        "value": "[",
                                                        "valueText": "["
                                                    },
                                                    "argumentExpression": {
                                                        "kind": "NumericLiteral",
                                                        "fullStart": 1372,
                                                        "fullEnd": 1373,
                                                        "start": 1372,
                                                        "end": 1373,
                                                        "fullWidth": 1,
                                                        "width": 1,
                                                        "text": "2",
                                                        "value": 2,
                                                        "valueText": "2"
                                                    },
                                                    "closeBracketToken": {
                                                        "kind": "CloseBracketToken",
                                                        "fullStart": 1373,
                                                        "fullEnd": 1374,
                                                        "start": 1373,
                                                        "end": 1374,
                                                        "fullWidth": 1,
                                                        "width": 1,
                                                        "text": "]",
                                                        "value": "]",
                                                        "valueText": "]"
                                                    }
                                                },
                                                "closeParenToken": {
                                                    "kind": "CloseParenToken",
                                                    "fullStart": 1374,
                                                    "fullEnd": 1375,
                                                    "start": 1374,
                                                    "end": 1375,
                                                    "fullWidth": 1,
                                                    "width": 1,
                                                    "text": ")",
                                                    "value": ")",
                                                    "valueText": ")"
                                                }
                                            }
                                        }
                                    ],
                                    "closeParenToken": {
                                        "kind": "CloseParenToken",
                                        "fullStart": 1375,
                                        "fullEnd": 1376,
                                        "start": 1375,
                                        "end": 1376,
                                        "fullWidth": 1,
                                        "width": 1,
                                        "text": ")",
                                        "value": ")",
                                        "valueText": ")"
                                    }
                                }
                            },
                            "semicolonToken": {
                                "kind": "SemicolonToken",
                                "fullStart": 1376,
                                "fullEnd": 1378,
                                "start": 1376,
                                "end": 1377,
                                "fullWidth": 2,
                                "width": 1,
                                "text": ";",
                                "value": ";",
                                "valueText": ";",
                                "hasTrailingTrivia": true,
                                "hasTrailingNewLine": true,
                                "trailingTrivia": [
                                    {
                                        "kind": "NewLineTrivia",
                                        "text": "\n"
                                    }
                                ]
                            }
                        }
                    ],
                    "closeBraceToken": {
                        "kind": "CloseBraceToken",
                        "fullStart": 1378,
                        "fullEnd": 1380,
                        "start": 1378,
                        "end": 1379,
                        "fullWidth": 2,
                        "width": 1,
                        "text": "}",
                        "value": "}",
                        "valueText": "}",
                        "hasTrailingTrivia": true,
                        "hasTrailingNewLine": true,
                        "trailingTrivia": [
                            {
                                "kind": "NewLineTrivia",
                                "text": "\n"
                            }
                        ]
                    }
                }
            },
            {
                "kind": "IfStatement",
                "fullStart": 1380,
                "fullEnd": 1560,
                "start": 1391,
                "end": 1559,
                "fullWidth": 180,
                "width": 168,
                "ifKeyword": {
                    "kind": "IfKeyword",
                    "fullStart": 1380,
                    "fullEnd": 1394,
                    "start": 1391,
                    "end": 1393,
                    "fullWidth": 14,
                    "width": 2,
                    "text": "if",
                    "value": "if",
                    "valueText": "if",
                    "hasLeadingTrivia": true,
                    "hasLeadingComment": true,
                    "hasLeadingNewLine": true,
                    "hasTrailingTrivia": true,
                    "leadingTrivia": [
                        {
                            "kind": "NewLineTrivia",
                            "text": "\n"
                        },
                        {
                            "kind": "SingleLineCommentTrivia",
                            "text": "//CHECK#4"
                        },
                        {
                            "kind": "NewLineTrivia",
                            "text": "\n"
                        }
                    ],
                    "trailingTrivia": [
                        {
                            "kind": "WhitespaceTrivia",
                            "text": " "
                        }
                    ]
                },
                "openParenToken": {
                    "kind": "OpenParenToken",
                    "fullStart": 1394,
                    "fullEnd": 1395,
                    "start": 1394,
                    "end": 1395,
                    "fullWidth": 1,
                    "width": 1,
                    "text": "(",
                    "value": "(",
                    "valueText": "("
                },
                "condition": {
                    "kind": "NotEqualsExpression",
                    "fullStart": 1395,
                    "fullEnd": 1407,
                    "start": 1395,
                    "end": 1407,
                    "fullWidth": 12,
                    "width": 12,
                    "left": {
                        "kind": "ElementAccessExpression",
                        "fullStart": 1395,
                        "fullEnd": 1402,
                        "start": 1395,
                        "end": 1401,
                        "fullWidth": 7,
                        "width": 6,
                        "expression": {
                            "kind": "IdentifierName",
                            "fullStart": 1395,
                            "fullEnd": 1398,
                            "start": 1395,
                            "end": 1398,
                            "fullWidth": 3,
                            "width": 3,
                            "text": "arr",
                            "value": "arr",
                            "valueText": "arr"
                        },
                        "openBracketToken": {
                            "kind": "OpenBracketToken",
                            "fullStart": 1398,
                            "fullEnd": 1399,
                            "start": 1398,
                            "end": 1399,
                            "fullWidth": 1,
                            "width": 1,
                            "text": "[",
                            "value": "[",
                            "valueText": "["
                        },
                        "argumentExpression": {
                            "kind": "NumericLiteral",
                            "fullStart": 1399,
                            "fullEnd": 1400,
                            "start": 1399,
                            "end": 1400,
                            "fullWidth": 1,
                            "width": 1,
                            "text": "3",
                            "value": 3,
                            "valueText": "3"
                        },
                        "closeBracketToken": {
                            "kind": "CloseBracketToken",
                            "fullStart": 1400,
                            "fullEnd": 1402,
                            "start": 1400,
                            "end": 1401,
                            "fullWidth": 2,
                            "width": 1,
                            "text": "]",
                            "value": "]",
                            "valueText": "]",
                            "hasTrailingTrivia": true,
                            "trailingTrivia": [
                                {
                                    "kind": "WhitespaceTrivia",
                                    "text": " "
                                }
                            ]
                        }
                    },
                    "operatorToken": {
                        "kind": "ExclamationEqualsEqualsToken",
                        "fullStart": 1402,
                        "fullEnd": 1406,
                        "start": 1402,
                        "end": 1405,
                        "fullWidth": 4,
                        "width": 3,
                        "text": "!==",
                        "value": "!==",
                        "valueText": "!==",
                        "hasTrailingTrivia": true,
                        "trailingTrivia": [
                            {
                                "kind": "WhitespaceTrivia",
                                "text": " "
                            }
                        ]
                    },
                    "right": {
                        "kind": "NumericLiteral",
                        "fullStart": 1406,
                        "fullEnd": 1407,
                        "start": 1406,
                        "end": 1407,
                        "fullWidth": 1,
                        "width": 1,
                        "text": "3",
                        "value": 3,
                        "valueText": "3"
                    }
                },
                "closeParenToken": {
                    "kind": "CloseParenToken",
                    "fullStart": 1407,
                    "fullEnd": 1409,
                    "start": 1407,
                    "end": 1408,
                    "fullWidth": 2,
                    "width": 1,
                    "text": ")",
                    "value": ")",
                    "valueText": ")",
                    "hasTrailingTrivia": true,
                    "trailingTrivia": [
                        {
                            "kind": "WhitespaceTrivia",
                            "text": " "
                        }
                    ]
                },
                "statement": {
                    "kind": "Block",
                    "fullStart": 1409,
                    "fullEnd": 1560,
                    "start": 1409,
                    "end": 1559,
                    "fullWidth": 151,
                    "width": 150,
                    "openBraceToken": {
                        "kind": "OpenBraceToken",
                        "fullStart": 1409,
                        "fullEnd": 1411,
                        "start": 1409,
                        "end": 1410,
                        "fullWidth": 2,
                        "width": 1,
                        "text": "{",
                        "value": "{",
                        "valueText": "{",
                        "hasTrailingTrivia": true,
                        "hasTrailingNewLine": true,
                        "trailingTrivia": [
                            {
                                "kind": "NewLineTrivia",
                                "text": "\n"
                            }
                        ]
                    },
                    "statements": [
                        {
                            "kind": "ExpressionStatement",
                            "fullStart": 1411,
                            "fullEnd": 1558,
                            "start": 1413,
                            "end": 1557,
                            "fullWidth": 147,
                            "width": 144,
                            "expression": {
                                "kind": "InvocationExpression",
                                "fullStart": 1411,
                                "fullEnd": 1556,
                                "start": 1413,
                                "end": 1556,
                                "fullWidth": 145,
                                "width": 143,
                                "expression": {
                                    "kind": "IdentifierName",
                                    "fullStart": 1411,
                                    "fullEnd": 1419,
                                    "start": 1413,
                                    "end": 1419,
                                    "fullWidth": 8,
                                    "width": 6,
                                    "text": "$ERROR",
                                    "value": "$ERROR",
                                    "valueText": "$ERROR",
                                    "hasLeadingTrivia": true,
                                    "leadingTrivia": [
                                        {
                                            "kind": "WhitespaceTrivia",
                                            "text": "  "
                                        }
                                    ]
                                },
                                "argumentList": {
                                    "kind": "ArgumentList",
                                    "fullStart": 1419,
                                    "fullEnd": 1556,
                                    "start": 1419,
                                    "end": 1556,
                                    "fullWidth": 137,
                                    "width": 137,
                                    "openParenToken": {
                                        "kind": "OpenParenToken",
                                        "fullStart": 1419,
                                        "fullEnd": 1420,
                                        "start": 1419,
                                        "end": 1420,
                                        "fullWidth": 1,
                                        "width": 1,
                                        "text": "(",
                                        "value": "(",
                                        "valueText": "("
                                    },
                                    "arguments": [
                                        {
                                            "kind": "AddExpression",
                                            "fullStart": 1420,
                                            "fullEnd": 1555,
                                            "start": 1420,
                                            "end": 1555,
                                            "fullWidth": 135,
                                            "width": 135,
                                            "left": {
                                                "kind": "StringLiteral",
                                                "fullStart": 1420,
                                                "fullEnd": 1545,
                                                "start": 1420,
                                                "end": 1544,
                                                "fullWidth": 125,
                                                "width": 124,
                                                "text": "'#4: var x = new Array(); var y = new Array(0,1); var z = new Array(2,3,4); var arr = x.concat(y,z); arr[3] === 3. Actual: '",
                                                "value": "#4: var x = new Array(); var y = new Array(0,1); var z = new Array(2,3,4); var arr = x.concat(y,z); arr[3] === 3. Actual: ",
                                                "valueText": "#4: var x = new Array(); var y = new Array(0,1); var z = new Array(2,3,4); var arr = x.concat(y,z); arr[3] === 3. Actual: ",
                                                "hasTrailingTrivia": true,
                                                "trailingTrivia": [
                                                    {
                                                        "kind": "WhitespaceTrivia",
                                                        "text": " "
                                                    }
                                                ]
                                            },
                                            "operatorToken": {
                                                "kind": "PlusToken",
                                                "fullStart": 1545,
                                                "fullEnd": 1547,
                                                "start": 1545,
                                                "end": 1546,
                                                "fullWidth": 2,
                                                "width": 1,
                                                "text": "+",
                                                "value": "+",
                                                "valueText": "+",
                                                "hasTrailingTrivia": true,
                                                "trailingTrivia": [
                                                    {
                                                        "kind": "WhitespaceTrivia",
                                                        "text": " "
                                                    }
                                                ]
                                            },
                                            "right": {
                                                "kind": "ParenthesizedExpression",
                                                "fullStart": 1547,
                                                "fullEnd": 1555,
                                                "start": 1547,
                                                "end": 1555,
                                                "fullWidth": 8,
                                                "width": 8,
                                                "openParenToken": {
                                                    "kind": "OpenParenToken",
                                                    "fullStart": 1547,
                                                    "fullEnd": 1548,
                                                    "start": 1547,
                                                    "end": 1548,
                                                    "fullWidth": 1,
                                                    "width": 1,
                                                    "text": "(",
                                                    "value": "(",
                                                    "valueText": "("
                                                },
                                                "expression": {
                                                    "kind": "ElementAccessExpression",
                                                    "fullStart": 1548,
                                                    "fullEnd": 1554,
                                                    "start": 1548,
                                                    "end": 1554,
                                                    "fullWidth": 6,
                                                    "width": 6,
                                                    "expression": {
                                                        "kind": "IdentifierName",
                                                        "fullStart": 1548,
                                                        "fullEnd": 1551,
                                                        "start": 1548,
                                                        "end": 1551,
                                                        "fullWidth": 3,
                                                        "width": 3,
                                                        "text": "arr",
                                                        "value": "arr",
                                                        "valueText": "arr"
                                                    },
                                                    "openBracketToken": {
                                                        "kind": "OpenBracketToken",
                                                        "fullStart": 1551,
                                                        "fullEnd": 1552,
                                                        "start": 1551,
                                                        "end": 1552,
                                                        "fullWidth": 1,
                                                        "width": 1,
                                                        "text": "[",
                                                        "value": "[",
                                                        "valueText": "["
                                                    },
                                                    "argumentExpression": {
                                                        "kind": "NumericLiteral",
                                                        "fullStart": 1552,
                                                        "fullEnd": 1553,
                                                        "start": 1552,
                                                        "end": 1553,
                                                        "fullWidth": 1,
                                                        "width": 1,
                                                        "text": "3",
                                                        "value": 3,
                                                        "valueText": "3"
                                                    },
                                                    "closeBracketToken": {
                                                        "kind": "CloseBracketToken",
                                                        "fullStart": 1553,
                                                        "fullEnd": 1554,
                                                        "start": 1553,
                                                        "end": 1554,
                                                        "fullWidth": 1,
                                                        "width": 1,
                                                        "text": "]",
                                                        "value": "]",
                                                        "valueText": "]"
                                                    }
                                                },
                                                "closeParenToken": {
                                                    "kind": "CloseParenToken",
                                                    "fullStart": 1554,
                                                    "fullEnd": 1555,
                                                    "start": 1554,
                                                    "end": 1555,
                                                    "fullWidth": 1,
                                                    "width": 1,
                                                    "text": ")",
                                                    "value": ")",
                                                    "valueText": ")"
                                                }
                                            }
                                        }
                                    ],
                                    "closeParenToken": {
                                        "kind": "CloseParenToken",
                                        "fullStart": 1555,
                                        "fullEnd": 1556,
                                        "start": 1555,
                                        "end": 1556,
                                        "fullWidth": 1,
                                        "width": 1,
                                        "text": ")",
                                        "value": ")",
                                        "valueText": ")"
                                    }
                                }
                            },
                            "semicolonToken": {
                                "kind": "SemicolonToken",
                                "fullStart": 1556,
                                "fullEnd": 1558,
                                "start": 1556,
                                "end": 1557,
                                "fullWidth": 2,
                                "width": 1,
                                "text": ";",
                                "value": ";",
                                "valueText": ";",
                                "hasTrailingTrivia": true,
                                "hasTrailingNewLine": true,
                                "trailingTrivia": [
                                    {
                                        "kind": "NewLineTrivia",
                                        "text": "\n"
                                    }
                                ]
                            }
                        }
                    ],
                    "closeBraceToken": {
                        "kind": "CloseBraceToken",
                        "fullStart": 1558,
                        "fullEnd": 1560,
                        "start": 1558,
                        "end": 1559,
                        "fullWidth": 2,
                        "width": 1,
                        "text": "}",
                        "value": "}",
                        "valueText": "}",
                        "hasTrailingTrivia": true,
                        "hasTrailingNewLine": true,
                        "trailingTrivia": [
                            {
                                "kind": "NewLineTrivia",
                                "text": "\n"
                            }
                        ]
                    }
                }
            },
            {
                "kind": "IfStatement",
                "fullStart": 1560,
                "fullEnd": 1740,
                "start": 1571,
                "end": 1739,
                "fullWidth": 180,
                "width": 168,
                "ifKeyword": {
                    "kind": "IfKeyword",
                    "fullStart": 1560,
                    "fullEnd": 1574,
                    "start": 1571,
                    "end": 1573,
                    "fullWidth": 14,
                    "width": 2,
                    "text": "if",
                    "value": "if",
                    "valueText": "if",
                    "hasLeadingTrivia": true,
                    "hasLeadingComment": true,
                    "hasLeadingNewLine": true,
                    "hasTrailingTrivia": true,
                    "leadingTrivia": [
                        {
                            "kind": "NewLineTrivia",
                            "text": "\n"
                        },
                        {
                            "kind": "SingleLineCommentTrivia",
                            "text": "//CHECK#5"
                        },
                        {
                            "kind": "NewLineTrivia",
                            "text": "\n"
                        }
                    ],
                    "trailingTrivia": [
                        {
                            "kind": "WhitespaceTrivia",
                            "text": " "
                        }
                    ]
                },
                "openParenToken": {
                    "kind": "OpenParenToken",
                    "fullStart": 1574,
                    "fullEnd": 1575,
                    "start": 1574,
                    "end": 1575,
                    "fullWidth": 1,
                    "width": 1,
                    "text": "(",
                    "value": "(",
                    "valueText": "("
                },
                "condition": {
                    "kind": "NotEqualsExpression",
                    "fullStart": 1575,
                    "fullEnd": 1587,
                    "start": 1575,
                    "end": 1587,
                    "fullWidth": 12,
                    "width": 12,
                    "left": {
                        "kind": "ElementAccessExpression",
                        "fullStart": 1575,
                        "fullEnd": 1582,
                        "start": 1575,
                        "end": 1581,
                        "fullWidth": 7,
                        "width": 6,
                        "expression": {
                            "kind": "IdentifierName",
                            "fullStart": 1575,
                            "fullEnd": 1578,
                            "start": 1575,
                            "end": 1578,
                            "fullWidth": 3,
                            "width": 3,
                            "text": "arr",
                            "value": "arr",
                            "valueText": "arr"
                        },
                        "openBracketToken": {
                            "kind": "OpenBracketToken",
                            "fullStart": 1578,
                            "fullEnd": 1579,
                            "start": 1578,
                            "end": 1579,
                            "fullWidth": 1,
                            "width": 1,
                            "text": "[",
                            "value": "[",
                            "valueText": "["
                        },
                        "argumentExpression": {
                            "kind": "NumericLiteral",
                            "fullStart": 1579,
                            "fullEnd": 1580,
                            "start": 1579,
                            "end": 1580,
                            "fullWidth": 1,
                            "width": 1,
                            "text": "4",
                            "value": 4,
                            "valueText": "4"
                        },
                        "closeBracketToken": {
                            "kind": "CloseBracketToken",
                            "fullStart": 1580,
                            "fullEnd": 1582,
                            "start": 1580,
                            "end": 1581,
                            "fullWidth": 2,
                            "width": 1,
                            "text": "]",
                            "value": "]",
                            "valueText": "]",
                            "hasTrailingTrivia": true,
                            "trailingTrivia": [
                                {
                                    "kind": "WhitespaceTrivia",
                                    "text": " "
                                }
                            ]
                        }
                    },
                    "operatorToken": {
                        "kind": "ExclamationEqualsEqualsToken",
                        "fullStart": 1582,
                        "fullEnd": 1586,
                        "start": 1582,
                        "end": 1585,
                        "fullWidth": 4,
                        "width": 3,
                        "text": "!==",
                        "value": "!==",
                        "valueText": "!==",
                        "hasTrailingTrivia": true,
                        "trailingTrivia": [
                            {
                                "kind": "WhitespaceTrivia",
                                "text": " "
                            }
                        ]
                    },
                    "right": {
                        "kind": "NumericLiteral",
                        "fullStart": 1586,
                        "fullEnd": 1587,
                        "start": 1586,
                        "end": 1587,
                        "fullWidth": 1,
                        "width": 1,
                        "text": "4",
                        "value": 4,
                        "valueText": "4"
                    }
                },
                "closeParenToken": {
                    "kind": "CloseParenToken",
                    "fullStart": 1587,
                    "fullEnd": 1589,
                    "start": 1587,
                    "end": 1588,
                    "fullWidth": 2,
                    "width": 1,
                    "text": ")",
                    "value": ")",
                    "valueText": ")",
                    "hasTrailingTrivia": true,
                    "trailingTrivia": [
                        {
                            "kind": "WhitespaceTrivia",
                            "text": " "
                        }
                    ]
                },
                "statement": {
                    "kind": "Block",
                    "fullStart": 1589,
                    "fullEnd": 1740,
                    "start": 1589,
                    "end": 1739,
                    "fullWidth": 151,
                    "width": 150,
                    "openBraceToken": {
                        "kind": "OpenBraceToken",
                        "fullStart": 1589,
                        "fullEnd": 1591,
                        "start": 1589,
                        "end": 1590,
                        "fullWidth": 2,
                        "width": 1,
                        "text": "{",
                        "value": "{",
                        "valueText": "{",
                        "hasTrailingTrivia": true,
                        "hasTrailingNewLine": true,
                        "trailingTrivia": [
                            {
                                "kind": "NewLineTrivia",
                                "text": "\n"
                            }
                        ]
                    },
                    "statements": [
                        {
                            "kind": "ExpressionStatement",
                            "fullStart": 1591,
                            "fullEnd": 1738,
                            "start": 1593,
                            "end": 1737,
                            "fullWidth": 147,
                            "width": 144,
                            "expression": {
                                "kind": "InvocationExpression",
                                "fullStart": 1591,
                                "fullEnd": 1736,
                                "start": 1593,
                                "end": 1736,
                                "fullWidth": 145,
                                "width": 143,
                                "expression": {
                                    "kind": "IdentifierName",
                                    "fullStart": 1591,
                                    "fullEnd": 1599,
                                    "start": 1593,
                                    "end": 1599,
                                    "fullWidth": 8,
                                    "width": 6,
                                    "text": "$ERROR",
                                    "value": "$ERROR",
                                    "valueText": "$ERROR",
                                    "hasLeadingTrivia": true,
                                    "leadingTrivia": [
                                        {
                                            "kind": "WhitespaceTrivia",
                                            "text": "  "
                                        }
                                    ]
                                },
                                "argumentList": {
                                    "kind": "ArgumentList",
                                    "fullStart": 1599,
                                    "fullEnd": 1736,
                                    "start": 1599,
                                    "end": 1736,
                                    "fullWidth": 137,
                                    "width": 137,
                                    "openParenToken": {
                                        "kind": "OpenParenToken",
                                        "fullStart": 1599,
                                        "fullEnd": 1600,
                                        "start": 1599,
                                        "end": 1600,
                                        "fullWidth": 1,
                                        "width": 1,
                                        "text": "(",
                                        "value": "(",
                                        "valueText": "("
                                    },
                                    "arguments": [
                                        {
                                            "kind": "AddExpression",
                                            "fullStart": 1600,
                                            "fullEnd": 1735,
                                            "start": 1600,
                                            "end": 1735,
                                            "fullWidth": 135,
                                            "width": 135,
                                            "left": {
                                                "kind": "StringLiteral",
                                                "fullStart": 1600,
                                                "fullEnd": 1725,
                                                "start": 1600,
                                                "end": 1724,
                                                "fullWidth": 125,
                                                "width": 124,
                                                "text": "'#5: var x = new Array(); var y = new Array(0,1); var z = new Array(2,3,4); var arr = x.concat(y,z); arr[4] === 4. Actual: '",
                                                "value": "#5: var x = new Array(); var y = new Array(0,1); var z = new Array(2,3,4); var arr = x.concat(y,z); arr[4] === 4. Actual: ",
                                                "valueText": "#5: var x = new Array(); var y = new Array(0,1); var z = new Array(2,3,4); var arr = x.concat(y,z); arr[4] === 4. Actual: ",
                                                "hasTrailingTrivia": true,
                                                "trailingTrivia": [
                                                    {
                                                        "kind": "WhitespaceTrivia",
                                                        "text": " "
                                                    }
                                                ]
                                            },
                                            "operatorToken": {
                                                "kind": "PlusToken",
                                                "fullStart": 1725,
                                                "fullEnd": 1727,
                                                "start": 1725,
                                                "end": 1726,
                                                "fullWidth": 2,
                                                "width": 1,
                                                "text": "+",
                                                "value": "+",
                                                "valueText": "+",
                                                "hasTrailingTrivia": true,
                                                "trailingTrivia": [
                                                    {
                                                        "kind": "WhitespaceTrivia",
                                                        "text": " "
                                                    }
                                                ]
                                            },
                                            "right": {
                                                "kind": "ParenthesizedExpression",
                                                "fullStart": 1727,
                                                "fullEnd": 1735,
                                                "start": 1727,
                                                "end": 1735,
                                                "fullWidth": 8,
                                                "width": 8,
                                                "openParenToken": {
                                                    "kind": "OpenParenToken",
                                                    "fullStart": 1727,
                                                    "fullEnd": 1728,
                                                    "start": 1727,
                                                    "end": 1728,
                                                    "fullWidth": 1,
                                                    "width": 1,
                                                    "text": "(",
                                                    "value": "(",
                                                    "valueText": "("
                                                },
                                                "expression": {
                                                    "kind": "ElementAccessExpression",
                                                    "fullStart": 1728,
                                                    "fullEnd": 1734,
                                                    "start": 1728,
                                                    "end": 1734,
                                                    "fullWidth": 6,
                                                    "width": 6,
                                                    "expression": {
                                                        "kind": "IdentifierName",
                                                        "fullStart": 1728,
                                                        "fullEnd": 1731,
                                                        "start": 1728,
                                                        "end": 1731,
                                                        "fullWidth": 3,
                                                        "width": 3,
                                                        "text": "arr",
                                                        "value": "arr",
                                                        "valueText": "arr"
                                                    },
                                                    "openBracketToken": {
                                                        "kind": "OpenBracketToken",
                                                        "fullStart": 1731,
                                                        "fullEnd": 1732,
                                                        "start": 1731,
                                                        "end": 1732,
                                                        "fullWidth": 1,
                                                        "width": 1,
                                                        "text": "[",
                                                        "value": "[",
                                                        "valueText": "["
                                                    },
                                                    "argumentExpression": {
                                                        "kind": "NumericLiteral",
                                                        "fullStart": 1732,
                                                        "fullEnd": 1733,
                                                        "start": 1732,
                                                        "end": 1733,
                                                        "fullWidth": 1,
                                                        "width": 1,
                                                        "text": "4",
                                                        "value": 4,
                                                        "valueText": "4"
                                                    },
                                                    "closeBracketToken": {
                                                        "kind": "CloseBracketToken",
                                                        "fullStart": 1733,
                                                        "fullEnd": 1734,
                                                        "start": 1733,
                                                        "end": 1734,
                                                        "fullWidth": 1,
                                                        "width": 1,
                                                        "text": "]",
                                                        "value": "]",
                                                        "valueText": "]"
                                                    }
                                                },
                                                "closeParenToken": {
                                                    "kind": "CloseParenToken",
                                                    "fullStart": 1734,
                                                    "fullEnd": 1735,
                                                    "start": 1734,
                                                    "end": 1735,
                                                    "fullWidth": 1,
                                                    "width": 1,
                                                    "text": ")",
                                                    "value": ")",
                                                    "valueText": ")"
                                                }
                                            }
                                        }
                                    ],
                                    "closeParenToken": {
                                        "kind": "CloseParenToken",
                                        "fullStart": 1735,
                                        "fullEnd": 1736,
                                        "start": 1735,
                                        "end": 1736,
                                        "fullWidth": 1,
                                        "width": 1,
                                        "text": ")",
                                        "value": ")",
                                        "valueText": ")"
                                    }
                                }
                            },
                            "semicolonToken": {
                                "kind": "SemicolonToken",
                                "fullStart": 1736,
                                "fullEnd": 1738,
                                "start": 1736,
                                "end": 1737,
                                "fullWidth": 2,
                                "width": 1,
                                "text": ";",
                                "value": ";",
                                "valueText": ";",
                                "hasTrailingTrivia": true,
                                "hasTrailingNewLine": true,
                                "trailingTrivia": [
                                    {
                                        "kind": "NewLineTrivia",
                                        "text": "\n"
                                    }
                                ]
                            }
                        }
                    ],
                    "closeBraceToken": {
                        "kind": "CloseBraceToken",
                        "fullStart": 1738,
                        "fullEnd": 1740,
                        "start": 1738,
                        "end": 1739,
                        "fullWidth": 2,
                        "width": 1,
                        "text": "}",
                        "value": "}",
                        "valueText": "}",
                        "hasTrailingTrivia": true,
                        "hasTrailingNewLine": true,
                        "trailingTrivia": [
                            {
                                "kind": "NewLineTrivia",
                                "text": "\n"
                            }
                        ]
                    }
                }
            },
            {
                "kind": "IfStatement",
                "fullStart": 1740,
                "fullEnd": 1948,
                "start": 1751,
                "end": 1931,
                "fullWidth": 208,
                "width": 180,
                "ifKeyword": {
                    "kind": "IfKeyword",
                    "fullStart": 1740,
                    "fullEnd": 1754,
                    "start": 1751,
                    "end": 1753,
                    "fullWidth": 14,
                    "width": 2,
                    "text": "if",
                    "value": "if",
                    "valueText": "if",
                    "hasLeadingTrivia": true,
                    "hasLeadingComment": true,
                    "hasLeadingNewLine": true,
                    "hasTrailingTrivia": true,
                    "leadingTrivia": [
                        {
                            "kind": "NewLineTrivia",
                            "text": "\n"
                        },
                        {
                            "kind": "SingleLineCommentTrivia",
                            "text": "//CHECK#6"
                        },
                        {
                            "kind": "NewLineTrivia",
                            "text": "\n"
                        }
                    ],
                    "trailingTrivia": [
                        {
                            "kind": "WhitespaceTrivia",
                            "text": " "
                        }
                    ]
                },
                "openParenToken": {
                    "kind": "OpenParenToken",
                    "fullStart": 1754,
                    "fullEnd": 1755,
                    "start": 1754,
                    "end": 1755,
                    "fullWidth": 1,
                    "width": 1,
                    "text": "(",
                    "value": "(",
                    "valueText": "("
                },
                "condition": {
                    "kind": "NotEqualsExpression",
                    "fullStart": 1755,
                    "fullEnd": 1771,
                    "start": 1755,
                    "end": 1771,
                    "fullWidth": 16,
                    "width": 16,
                    "left": {
                        "kind": "MemberAccessExpression",
                        "fullStart": 1755,
                        "fullEnd": 1766,
                        "start": 1755,
                        "end": 1765,
                        "fullWidth": 11,
                        "width": 10,
                        "expression": {
                            "kind": "IdentifierName",
                            "fullStart": 1755,
                            "fullEnd": 1758,
                            "start": 1755,
                            "end": 1758,
                            "fullWidth": 3,
                            "width": 3,
                            "text": "arr",
                            "value": "arr",
                            "valueText": "arr"
                        },
                        "dotToken": {
                            "kind": "DotToken",
                            "fullStart": 1758,
                            "fullEnd": 1759,
                            "start": 1758,
                            "end": 1759,
                            "fullWidth": 1,
                            "width": 1,
                            "text": ".",
                            "value": ".",
                            "valueText": "."
                        },
                        "name": {
                            "kind": "IdentifierName",
                            "fullStart": 1759,
                            "fullEnd": 1766,
                            "start": 1759,
                            "end": 1765,
                            "fullWidth": 7,
                            "width": 6,
                            "text": "length",
                            "value": "length",
                            "valueText": "length",
                            "hasTrailingTrivia": true,
                            "trailingTrivia": [
                                {
                                    "kind": "WhitespaceTrivia",
                                    "text": " "
                                }
                            ]
                        }
                    },
                    "operatorToken": {
                        "kind": "ExclamationEqualsEqualsToken",
                        "fullStart": 1766,
                        "fullEnd": 1770,
                        "start": 1766,
                        "end": 1769,
                        "fullWidth": 4,
                        "width": 3,
                        "text": "!==",
                        "value": "!==",
                        "valueText": "!==",
                        "hasTrailingTrivia": true,
                        "trailingTrivia": [
                            {
                                "kind": "WhitespaceTrivia",
                                "text": " "
                            }
                        ]
                    },
                    "right": {
                        "kind": "NumericLiteral",
                        "fullStart": 1770,
                        "fullEnd": 1771,
                        "start": 1770,
                        "end": 1771,
                        "fullWidth": 1,
                        "width": 1,
                        "text": "5",
                        "value": 5,
                        "valueText": "5"
                    }
                },
                "closeParenToken": {
                    "kind": "CloseParenToken",
                    "fullStart": 1771,
                    "fullEnd": 1773,
                    "start": 1771,
                    "end": 1772,
                    "fullWidth": 2,
                    "width": 1,
                    "text": ")",
                    "value": ")",
                    "valueText": ")",
                    "hasTrailingTrivia": true,
                    "trailingTrivia": [
                        {
                            "kind": "WhitespaceTrivia",
                            "text": " "
                        }
                    ]
                },
                "statement": {
                    "kind": "Block",
                    "fullStart": 1773,
                    "fullEnd": 1948,
                    "start": 1773,
                    "end": 1931,
                    "fullWidth": 175,
                    "width": 158,
                    "openBraceToken": {
                        "kind": "OpenBraceToken",
                        "fullStart": 1773,
                        "fullEnd": 1775,
                        "start": 1773,
                        "end": 1774,
                        "fullWidth": 2,
                        "width": 1,
                        "text": "{",
                        "value": "{",
                        "valueText": "{",
                        "hasTrailingTrivia": true,
                        "hasTrailingNewLine": true,
                        "trailingTrivia": [
                            {
                                "kind": "NewLineTrivia",
                                "text": "\n"
                            }
                        ]
                    },
                    "statements": [
                        {
                            "kind": "ExpressionStatement",
                            "fullStart": 1775,
                            "fullEnd": 1930,
                            "start": 1777,
                            "end": 1929,
                            "fullWidth": 155,
                            "width": 152,
                            "expression": {
                                "kind": "InvocationExpression",
                                "fullStart": 1775,
                                "fullEnd": 1928,
                                "start": 1777,
                                "end": 1928,
                                "fullWidth": 153,
                                "width": 151,
                                "expression": {
                                    "kind": "IdentifierName",
                                    "fullStart": 1775,
                                    "fullEnd": 1783,
                                    "start": 1777,
                                    "end": 1783,
                                    "fullWidth": 8,
                                    "width": 6,
                                    "text": "$ERROR",
                                    "value": "$ERROR",
                                    "valueText": "$ERROR",
                                    "hasLeadingTrivia": true,
                                    "leadingTrivia": [
                                        {
                                            "kind": "WhitespaceTrivia",
                                            "text": "  "
                                        }
                                    ]
                                },
                                "argumentList": {
                                    "kind": "ArgumentList",
                                    "fullStart": 1783,
                                    "fullEnd": 1928,
                                    "start": 1783,
                                    "end": 1928,
                                    "fullWidth": 145,
                                    "width": 145,
                                    "openParenToken": {
                                        "kind": "OpenParenToken",
                                        "fullStart": 1783,
                                        "fullEnd": 1784,
                                        "start": 1783,
                                        "end": 1784,
                                        "fullWidth": 1,
                                        "width": 1,
                                        "text": "(",
                                        "value": "(",
                                        "valueText": "("
                                    },
                                    "arguments": [
                                        {
                                            "kind": "AddExpression",
                                            "fullStart": 1784,
                                            "fullEnd": 1927,
                                            "start": 1784,
                                            "end": 1927,
                                            "fullWidth": 143,
                                            "width": 143,
                                            "left": {
                                                "kind": "StringLiteral",
                                                "fullStart": 1784,
                                                "fullEnd": 1913,
                                                "start": 1784,
                                                "end": 1912,
                                                "fullWidth": 129,
                                                "width": 128,
                                                "text": "'#6: var x = new Array(); var y = new Array(0,1); var z = new Array(2,3,4); var arr = x.concat(y,z); arr.length === 5. Actual: '",
                                                "value": "#6: var x = new Array(); var y = new Array(0,1); var z = new Array(2,3,4); var arr = x.concat(y,z); arr.length === 5. Actual: ",
                                                "valueText": "#6: var x = new Array(); var y = new Array(0,1); var z = new Array(2,3,4); var arr = x.concat(y,z); arr.length === 5. Actual: ",
                                                "hasTrailingTrivia": true,
                                                "trailingTrivia": [
                                                    {
                                                        "kind": "WhitespaceTrivia",
                                                        "text": " "
                                                    }
                                                ]
                                            },
                                            "operatorToken": {
                                                "kind": "PlusToken",
                                                "fullStart": 1913,
                                                "fullEnd": 1915,
                                                "start": 1913,
                                                "end": 1914,
                                                "fullWidth": 2,
                                                "width": 1,
                                                "text": "+",
                                                "value": "+",
                                                "valueText": "+",
                                                "hasTrailingTrivia": true,
                                                "trailingTrivia": [
                                                    {
                                                        "kind": "WhitespaceTrivia",
                                                        "text": " "
                                                    }
                                                ]
                                            },
                                            "right": {
                                                "kind": "ParenthesizedExpression",
                                                "fullStart": 1915,
                                                "fullEnd": 1927,
                                                "start": 1915,
                                                "end": 1927,
                                                "fullWidth": 12,
                                                "width": 12,
                                                "openParenToken": {
                                                    "kind": "OpenParenToken",
                                                    "fullStart": 1915,
                                                    "fullEnd": 1916,
                                                    "start": 1915,
                                                    "end": 1916,
                                                    "fullWidth": 1,
                                                    "width": 1,
                                                    "text": "(",
                                                    "value": "(",
                                                    "valueText": "("
                                                },
                                                "expression": {
                                                    "kind": "MemberAccessExpression",
                                                    "fullStart": 1916,
                                                    "fullEnd": 1926,
                                                    "start": 1916,
                                                    "end": 1926,
                                                    "fullWidth": 10,
                                                    "width": 10,
                                                    "expression": {
                                                        "kind": "IdentifierName",
                                                        "fullStart": 1916,
                                                        "fullEnd": 1919,
                                                        "start": 1916,
                                                        "end": 1919,
                                                        "fullWidth": 3,
                                                        "width": 3,
                                                        "text": "arr",
                                                        "value": "arr",
                                                        "valueText": "arr"
                                                    },
                                                    "dotToken": {
                                                        "kind": "DotToken",
                                                        "fullStart": 1919,
                                                        "fullEnd": 1920,
                                                        "start": 1919,
                                                        "end": 1920,
                                                        "fullWidth": 1,
                                                        "width": 1,
                                                        "text": ".",
                                                        "value": ".",
                                                        "valueText": "."
                                                    },
                                                    "name": {
                                                        "kind": "IdentifierName",
                                                        "fullStart": 1920,
                                                        "fullEnd": 1926,
                                                        "start": 1920,
                                                        "end": 1926,
                                                        "fullWidth": 6,
                                                        "width": 6,
                                                        "text": "length",
                                                        "value": "length",
                                                        "valueText": "length"
                                                    }
                                                },
                                                "closeParenToken": {
                                                    "kind": "CloseParenToken",
                                                    "fullStart": 1926,
                                                    "fullEnd": 1927,
                                                    "start": 1926,
                                                    "end": 1927,
                                                    "fullWidth": 1,
                                                    "width": 1,
                                                    "text": ")",
                                                    "value": ")",
                                                    "valueText": ")"
                                                }
                                            }
                                        }
                                    ],
                                    "closeParenToken": {
                                        "kind": "CloseParenToken",
                                        "fullStart": 1927,
                                        "fullEnd": 1928,
                                        "start": 1927,
                                        "end": 1928,
                                        "fullWidth": 1,
                                        "width": 1,
                                        "text": ")",
                                        "value": ")",
                                        "valueText": ")"
                                    }
                                }
                            },
                            "semicolonToken": {
                                "kind": "SemicolonToken",
                                "fullStart": 1928,
                                "fullEnd": 1930,
                                "start": 1928,
                                "end": 1929,
                                "fullWidth": 2,
                                "width": 1,
                                "text": ";",
                                "value": ";",
                                "valueText": ";",
                                "hasTrailingTrivia": true,
                                "hasTrailingNewLine": true,
                                "trailingTrivia": [
                                    {
                                        "kind": "NewLineTrivia",
                                        "text": "\n"
                                    }
                                ]
                            }
                        }
                    ],
                    "closeBraceToken": {
                        "kind": "CloseBraceToken",
                        "fullStart": 1930,
                        "fullEnd": 1948,
                        "start": 1930,
                        "end": 1931,
                        "fullWidth": 18,
                        "width": 1,
                        "text": "}",
                        "value": "}",
                        "valueText": "}",
                        "hasTrailingTrivia": true,
                        "hasTrailingNewLine": true,
                        "trailingTrivia": [
                            {
                                "kind": "WhitespaceTrivia",
                                "text": "                "
                            },
                            {
                                "kind": "NewLineTrivia",
                                "text": "\n"
                            }
                        ]
                    }
                }
            }
        ],
        "endOfFileToken": {
            "kind": "EndOfFileToken",
            "fullStart": 1948,
            "fullEnd": 1949,
            "start": 1949,
            "end": 1949,
            "fullWidth": 1,
            "width": 0,
            "text": "",
            "hasLeadingTrivia": true,
            "hasLeadingNewLine": true,
            "leadingTrivia": [
                {
                    "kind": "NewLineTrivia",
                    "text": "\n"
                }
            ]
        }
    },
    "lineMap": {
        "lineStarts": [
            0,
            61,
            132,
            133,
            137,
            215,
            300,
            348,
            351,
            405,
            469,
            473,
            474,
            495,
            519,
            545,
            570,
            571,
            581,
            623,
            676,
            838,
            840,
            841,
            851,
            871,
            1018,
            1020,
            1021,
            1031,
            1051,
            1198,
            1200,
            1201,
            1211,
            1231,
            1378,
            1380,
            1381,
            1391,
            1411,
            1558,
            1560,
            1561,
            1571,
            1591,
            1738,
            1740,
            1741,
            1751,
            1775,
            1930,
            1948,
            1949
        ],
        "length": 1949
    }
}<|MERGE_RESOLUTION|>--- conflicted
+++ resolved
@@ -94,12 +94,8 @@
                             "start": 478,
                             "end": 493,
                             "fullWidth": 15,
-<<<<<<< HEAD
                             "width": 15,
-                            "identifier": {
-=======
                             "propertyName": {
->>>>>>> 85e84683
                                 "kind": "IdentifierName",
                                 "fullStart": 478,
                                 "fullEnd": 480,
@@ -288,12 +284,8 @@
                             "start": 499,
                             "end": 517,
                             "fullWidth": 18,
-<<<<<<< HEAD
                             "width": 18,
-                            "identifier": {
-=======
                             "propertyName": {
->>>>>>> 85e84683
                                 "kind": "IdentifierName",
                                 "fullStart": 499,
                                 "fullEnd": 501,
@@ -519,12 +511,8 @@
                             "start": 523,
                             "end": 543,
                             "fullWidth": 20,
-<<<<<<< HEAD
                             "width": 20,
-                            "identifier": {
-=======
                             "propertyName": {
->>>>>>> 85e84683
                                 "kind": "IdentifierName",
                                 "fullStart": 523,
                                 "fullEnd": 525,
@@ -774,12 +762,8 @@
                             "start": 549,
                             "end": 568,
                             "fullWidth": 19,
-<<<<<<< HEAD
                             "width": 19,
-                            "identifier": {
-=======
                             "propertyName": {
->>>>>>> 85e84683
                                 "kind": "IdentifierName",
                                 "fullStart": 549,
                                 "fullEnd": 553,
