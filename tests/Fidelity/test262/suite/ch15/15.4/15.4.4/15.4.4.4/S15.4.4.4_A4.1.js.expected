{
    "isDeclaration": false,
    "languageVersion": "EcmaScript5",
    "parseOptions": {
        "allowAutomaticSemicolonInsertion": true
    },
    "sourceUnit": {
        "kind": "SourceUnit",
        "fullStart": 0,
        "fullEnd": 803,
        "start": 326,
        "end": 803,
        "fullWidth": 803,
        "width": 477,
        "moduleElements": [
            {
                "kind": "IfStatement",
                "fullStart": 0,
                "fullEnd": 550,
                "start": 326,
                "end": 549,
                "fullWidth": 550,
                "width": 223,
                "ifKeyword": {
                    "kind": "IfKeyword",
                    "fullStart": 0,
                    "fullEnd": 329,
                    "start": 326,
                    "end": 328,
                    "fullWidth": 329,
                    "width": 2,
                    "text": "if",
                    "value": "if",
                    "valueText": "if",
                    "hasLeadingTrivia": true,
                    "hasLeadingComment": true,
                    "hasLeadingNewLine": true,
                    "hasTrailingTrivia": true,
                    "leadingTrivia": [
                        {
                            "kind": "SingleLineCommentTrivia",
                            "text": "// Copyright 2009 the Sputnik authors.  All rights reserved."
                        },
                        {
                            "kind": "NewLineTrivia",
                            "text": "\n"
                        },
                        {
                            "kind": "SingleLineCommentTrivia",
                            "text": "// This code is governed by the BSD license found in the LICENSE file."
                        },
                        {
                            "kind": "NewLineTrivia",
                            "text": "\n"
                        },
                        {
                            "kind": "NewLineTrivia",
                            "text": "\n"
                        },
                        {
                            "kind": "MultiLineCommentTrivia",
                            "text": "/**\n * The length property of concat has the attribute DontEnum\n *\n * @path ch15/15.4/15.4.4/15.4.4.4/S15.4.4.4_A4.1.js\n * @description Checking use propertyIsEnumerable, for-in\n */"
                        },
                        {
                            "kind": "NewLineTrivia",
                            "text": "\n"
                        },
                        {
                            "kind": "NewLineTrivia",
                            "text": "\n"
                        },
                        {
                            "kind": "SingleLineCommentTrivia",
                            "text": "//CHECK#1"
                        },
                        {
                            "kind": "NewLineTrivia",
                            "text": "\n"
                        }
                    ],
                    "trailingTrivia": [
                        {
                            "kind": "WhitespaceTrivia",
                            "text": " "
                        }
                    ]
                },
                "openParenToken": {
                    "kind": "OpenParenToken",
                    "fullStart": 329,
                    "fullEnd": 330,
                    "start": 329,
                    "end": 330,
                    "fullWidth": 1,
                    "width": 1,
                    "text": "(",
                    "value": "(",
                    "valueText": "("
                },
                "condition": {
                    "kind": "NotEqualsExpression",
                    "fullStart": 330,
                    "fullEnd": 393,
                    "start": 330,
                    "end": 393,
                    "fullWidth": 63,
                    "width": 63,
                    "left": {
                        "kind": "InvocationExpression",
                        "fullStart": 330,
                        "fullEnd": 384,
                        "start": 330,
                        "end": 383,
                        "fullWidth": 54,
                        "width": 53,
                        "expression": {
                            "kind": "MemberAccessExpression",
                            "fullStart": 330,
                            "fullEnd": 373,
                            "start": 330,
                            "end": 373,
                            "fullWidth": 43,
                            "width": 43,
                            "expression": {
                                "kind": "MemberAccessExpression",
                                "fullStart": 330,
                                "fullEnd": 352,
                                "start": 330,
                                "end": 352,
                                "fullWidth": 22,
                                "width": 22,
                                "expression": {
                                    "kind": "MemberAccessExpression",
                                    "fullStart": 330,
                                    "fullEnd": 345,
                                    "start": 330,
                                    "end": 345,
                                    "fullWidth": 15,
                                    "width": 15,
                                    "expression": {
                                        "kind": "IdentifierName",
                                        "fullStart": 330,
                                        "fullEnd": 335,
                                        "start": 330,
                                        "end": 335,
                                        "fullWidth": 5,
                                        "width": 5,
                                        "text": "Array",
                                        "value": "Array",
                                        "valueText": "Array"
                                    },
                                    "dotToken": {
                                        "kind": "DotToken",
                                        "fullStart": 335,
                                        "fullEnd": 336,
                                        "start": 335,
                                        "end": 336,
                                        "fullWidth": 1,
                                        "width": 1,
                                        "text": ".",
                                        "value": ".",
                                        "valueText": "."
                                    },
                                    "name": {
                                        "kind": "IdentifierName",
                                        "fullStart": 336,
                                        "fullEnd": 345,
                                        "start": 336,
                                        "end": 345,
                                        "fullWidth": 9,
                                        "width": 9,
                                        "text": "prototype",
                                        "value": "prototype",
                                        "valueText": "prototype"
                                    }
                                },
                                "dotToken": {
                                    "kind": "DotToken",
                                    "fullStart": 345,
                                    "fullEnd": 346,
                                    "start": 345,
                                    "end": 346,
                                    "fullWidth": 1,
                                    "width": 1,
                                    "text": ".",
                                    "value": ".",
                                    "valueText": "."
                                },
                                "name": {
                                    "kind": "IdentifierName",
                                    "fullStart": 346,
                                    "fullEnd": 352,
                                    "start": 346,
                                    "end": 352,
                                    "fullWidth": 6,
                                    "width": 6,
                                    "text": "concat",
                                    "value": "concat",
                                    "valueText": "concat"
                                }
                            },
                            "dotToken": {
                                "kind": "DotToken",
                                "fullStart": 352,
                                "fullEnd": 353,
                                "start": 352,
                                "end": 353,
                                "fullWidth": 1,
                                "width": 1,
                                "text": ".",
                                "value": ".",
                                "valueText": "."
                            },
                            "name": {
                                "kind": "IdentifierName",
                                "fullStart": 353,
                                "fullEnd": 373,
                                "start": 353,
                                "end": 373,
                                "fullWidth": 20,
                                "width": 20,
                                "text": "propertyIsEnumerable",
                                "value": "propertyIsEnumerable",
                                "valueText": "propertyIsEnumerable"
                            }
                        },
                        "argumentList": {
                            "kind": "ArgumentList",
                            "fullStart": 373,
                            "fullEnd": 384,
                            "start": 373,
                            "end": 383,
                            "fullWidth": 11,
                            "width": 10,
                            "openParenToken": {
                                "kind": "OpenParenToken",
                                "fullStart": 373,
                                "fullEnd": 374,
                                "start": 373,
                                "end": 374,
                                "fullWidth": 1,
                                "width": 1,
                                "text": "(",
                                "value": "(",
                                "valueText": "("
                            },
                            "arguments": [
                                {
                                    "kind": "StringLiteral",
                                    "fullStart": 374,
                                    "fullEnd": 382,
                                    "start": 374,
                                    "end": 382,
                                    "fullWidth": 8,
                                    "width": 8,
                                    "text": "'length'",
                                    "value": "length",
                                    "valueText": "length"
                                }
                            ],
                            "closeParenToken": {
                                "kind": "CloseParenToken",
                                "fullStart": 382,
                                "fullEnd": 384,
                                "start": 382,
                                "end": 383,
                                "fullWidth": 2,
                                "width": 1,
                                "text": ")",
                                "value": ")",
                                "valueText": ")",
                                "hasTrailingTrivia": true,
                                "trailingTrivia": [
                                    {
                                        "kind": "WhitespaceTrivia",
                                        "text": " "
                                    }
                                ]
                            }
                        }
                    },
                    "operatorToken": {
                        "kind": "ExclamationEqualsEqualsToken",
                        "fullStart": 384,
                        "fullEnd": 388,
                        "start": 384,
                        "end": 387,
                        "fullWidth": 4,
                        "width": 3,
                        "text": "!==",
                        "value": "!==",
                        "valueText": "!==",
                        "hasTrailingTrivia": true,
                        "trailingTrivia": [
                            {
                                "kind": "WhitespaceTrivia",
                                "text": " "
                            }
                        ]
                    },
                    "right": {
                        "kind": "FalseKeyword",
                        "fullStart": 388,
                        "fullEnd": 393,
                        "start": 388,
                        "end": 393,
                        "fullWidth": 5,
                        "width": 5,
                        "text": "false",
                        "value": false,
                        "valueText": "false"
                    }
                },
                "closeParenToken": {
                    "kind": "CloseParenToken",
                    "fullStart": 393,
                    "fullEnd": 395,
                    "start": 393,
                    "end": 394,
                    "fullWidth": 2,
                    "width": 1,
                    "text": ")",
                    "value": ")",
                    "valueText": ")",
                    "hasTrailingTrivia": true,
                    "trailingTrivia": [
                        {
                            "kind": "WhitespaceTrivia",
                            "text": " "
                        }
                    ]
                },
                "statement": {
                    "kind": "Block",
                    "fullStart": 395,
                    "fullEnd": 550,
                    "start": 395,
                    "end": 549,
                    "fullWidth": 155,
                    "width": 154,
                    "openBraceToken": {
                        "kind": "OpenBraceToken",
                        "fullStart": 395,
                        "fullEnd": 397,
                        "start": 395,
                        "end": 396,
                        "fullWidth": 2,
                        "width": 1,
                        "text": "{",
                        "value": "{",
                        "valueText": "{",
                        "hasTrailingTrivia": true,
                        "hasTrailingNewLine": true,
                        "trailingTrivia": [
                            {
                                "kind": "NewLineTrivia",
                                "text": "\n"
                            }
                        ]
                    },
                    "statements": [
                        {
                            "kind": "ExpressionStatement",
                            "fullStart": 397,
                            "fullEnd": 548,
                            "start": 399,
                            "end": 547,
                            "fullWidth": 151,
                            "width": 148,
                            "expression": {
                                "kind": "InvocationExpression",
                                "fullStart": 397,
                                "fullEnd": 546,
                                "start": 399,
                                "end": 546,
                                "fullWidth": 149,
                                "width": 147,
                                "expression": {
                                    "kind": "IdentifierName",
                                    "fullStart": 397,
                                    "fullEnd": 405,
                                    "start": 399,
                                    "end": 405,
                                    "fullWidth": 8,
                                    "width": 6,
                                    "text": "$ERROR",
                                    "value": "$ERROR",
                                    "valueText": "$ERROR",
                                    "hasLeadingTrivia": true,
                                    "leadingTrivia": [
                                        {
                                            "kind": "WhitespaceTrivia",
                                            "text": "  "
                                        }
                                    ]
                                },
                                "argumentList": {
                                    "kind": "ArgumentList",
                                    "fullStart": 405,
                                    "fullEnd": 546,
                                    "start": 405,
                                    "end": 546,
                                    "fullWidth": 141,
                                    "width": 141,
                                    "openParenToken": {
                                        "kind": "OpenParenToken",
                                        "fullStart": 405,
                                        "fullEnd": 406,
                                        "start": 405,
                                        "end": 406,
                                        "fullWidth": 1,
                                        "width": 1,
                                        "text": "(",
                                        "value": "(",
                                        "valueText": "("
                                    },
                                    "arguments": [
                                        {
                                            "kind": "AddExpression",
                                            "fullStart": 406,
                                            "fullEnd": 545,
                                            "start": 406,
                                            "end": 545,
                                            "fullWidth": 139,
                                            "width": 139,
                                            "left": {
                                                "kind": "StringLiteral",
                                                "fullStart": 406,
                                                "fullEnd": 488,
                                                "start": 406,
                                                "end": 487,
                                                "fullWidth": 82,
                                                "width": 81,
                                                "text": "'#1: Array.prototype.concat.propertyIsEnumerable(\\'length\\') === false. Actual: '",
                                                "value": "#1: Array.prototype.concat.propertyIsEnumerable('length') === false. Actual: ",
                                                "valueText": "#1: Array.prototype.concat.propertyIsEnumerable('length') === false. Actual: ",
                                                "hasTrailingTrivia": true,
                                                "trailingTrivia": [
                                                    {
                                                        "kind": "WhitespaceTrivia",
                                                        "text": " "
                                                    }
                                                ]
                                            },
                                            "operatorToken": {
                                                "kind": "PlusToken",
                                                "fullStart": 488,
                                                "fullEnd": 490,
                                                "start": 488,
                                                "end": 489,
                                                "fullWidth": 2,
                                                "width": 1,
                                                "text": "+",
                                                "value": "+",
                                                "valueText": "+",
                                                "hasTrailingTrivia": true,
                                                "trailingTrivia": [
                                                    {
                                                        "kind": "WhitespaceTrivia",
                                                        "text": " "
                                                    }
                                                ]
                                            },
                                            "right": {
                                                "kind": "ParenthesizedExpression",
                                                "fullStart": 490,
                                                "fullEnd": 545,
                                                "start": 490,
                                                "end": 545,
                                                "fullWidth": 55,
                                                "width": 55,
                                                "openParenToken": {
                                                    "kind": "OpenParenToken",
                                                    "fullStart": 490,
                                                    "fullEnd": 491,
                                                    "start": 490,
                                                    "end": 491,
                                                    "fullWidth": 1,
                                                    "width": 1,
                                                    "text": "(",
                                                    "value": "(",
                                                    "valueText": "("
                                                },
                                                "expression": {
                                                    "kind": "InvocationExpression",
                                                    "fullStart": 491,
                                                    "fullEnd": 544,
                                                    "start": 491,
                                                    "end": 544,
                                                    "fullWidth": 53,
                                                    "width": 53,
                                                    "expression": {
                                                        "kind": "MemberAccessExpression",
                                                        "fullStart": 491,
                                                        "fullEnd": 534,
                                                        "start": 491,
                                                        "end": 534,
                                                        "fullWidth": 43,
                                                        "width": 43,
                                                        "expression": {
                                                            "kind": "MemberAccessExpression",
                                                            "fullStart": 491,
                                                            "fullEnd": 513,
                                                            "start": 491,
                                                            "end": 513,
                                                            "fullWidth": 22,
                                                            "width": 22,
                                                            "expression": {
                                                                "kind": "MemberAccessExpression",
                                                                "fullStart": 491,
                                                                "fullEnd": 506,
                                                                "start": 491,
                                                                "end": 506,
                                                                "fullWidth": 15,
                                                                "width": 15,
                                                                "expression": {
                                                                    "kind": "IdentifierName",
                                                                    "fullStart": 491,
                                                                    "fullEnd": 496,
                                                                    "start": 491,
                                                                    "end": 496,
                                                                    "fullWidth": 5,
                                                                    "width": 5,
                                                                    "text": "Array",
                                                                    "value": "Array",
                                                                    "valueText": "Array"
                                                                },
                                                                "dotToken": {
                                                                    "kind": "DotToken",
                                                                    "fullStart": 496,
                                                                    "fullEnd": 497,
                                                                    "start": 496,
                                                                    "end": 497,
                                                                    "fullWidth": 1,
                                                                    "width": 1,
                                                                    "text": ".",
                                                                    "value": ".",
                                                                    "valueText": "."
                                                                },
                                                                "name": {
                                                                    "kind": "IdentifierName",
                                                                    "fullStart": 497,
                                                                    "fullEnd": 506,
                                                                    "start": 497,
                                                                    "end": 506,
                                                                    "fullWidth": 9,
                                                                    "width": 9,
                                                                    "text": "prototype",
                                                                    "value": "prototype",
                                                                    "valueText": "prototype"
                                                                }
                                                            },
                                                            "dotToken": {
                                                                "kind": "DotToken",
                                                                "fullStart": 506,
                                                                "fullEnd": 507,
                                                                "start": 506,
                                                                "end": 507,
                                                                "fullWidth": 1,
                                                                "width": 1,
                                                                "text": ".",
                                                                "value": ".",
                                                                "valueText": "."
                                                            },
                                                            "name": {
                                                                "kind": "IdentifierName",
                                                                "fullStart": 507,
                                                                "fullEnd": 513,
                                                                "start": 507,
                                                                "end": 513,
                                                                "fullWidth": 6,
                                                                "width": 6,
                                                                "text": "concat",
                                                                "value": "concat",
                                                                "valueText": "concat"
                                                            }
                                                        },
                                                        "dotToken": {
                                                            "kind": "DotToken",
                                                            "fullStart": 513,
                                                            "fullEnd": 514,
                                                            "start": 513,
                                                            "end": 514,
                                                            "fullWidth": 1,
                                                            "width": 1,
                                                            "text": ".",
                                                            "value": ".",
                                                            "valueText": "."
                                                        },
                                                        "name": {
                                                            "kind": "IdentifierName",
                                                            "fullStart": 514,
                                                            "fullEnd": 534,
                                                            "start": 514,
                                                            "end": 534,
                                                            "fullWidth": 20,
                                                            "width": 20,
                                                            "text": "propertyIsEnumerable",
                                                            "value": "propertyIsEnumerable",
                                                            "valueText": "propertyIsEnumerable"
                                                        }
                                                    },
                                                    "argumentList": {
                                                        "kind": "ArgumentList",
                                                        "fullStart": 534,
                                                        "fullEnd": 544,
                                                        "start": 534,
                                                        "end": 544,
                                                        "fullWidth": 10,
                                                        "width": 10,
                                                        "openParenToken": {
                                                            "kind": "OpenParenToken",
                                                            "fullStart": 534,
                                                            "fullEnd": 535,
                                                            "start": 534,
                                                            "end": 535,
                                                            "fullWidth": 1,
                                                            "width": 1,
                                                            "text": "(",
                                                            "value": "(",
                                                            "valueText": "("
                                                        },
                                                        "arguments": [
                                                            {
                                                                "kind": "StringLiteral",
                                                                "fullStart": 535,
                                                                "fullEnd": 543,
                                                                "start": 535,
                                                                "end": 543,
                                                                "fullWidth": 8,
                                                                "width": 8,
                                                                "text": "'length'",
                                                                "value": "length",
                                                                "valueText": "length"
                                                            }
                                                        ],
                                                        "closeParenToken": {
                                                            "kind": "CloseParenToken",
                                                            "fullStart": 543,
                                                            "fullEnd": 544,
                                                            "start": 543,
                                                            "end": 544,
                                                            "fullWidth": 1,
                                                            "width": 1,
                                                            "text": ")",
                                                            "value": ")",
                                                            "valueText": ")"
                                                        }
                                                    }
                                                },
                                                "closeParenToken": {
                                                    "kind": "CloseParenToken",
                                                    "fullStart": 544,
                                                    "fullEnd": 545,
                                                    "start": 544,
                                                    "end": 545,
                                                    "fullWidth": 1,
                                                    "width": 1,
                                                    "text": ")",
                                                    "value": ")",
                                                    "valueText": ")"
                                                }
                                            }
                                        }
                                    ],
                                    "closeParenToken": {
                                        "kind": "CloseParenToken",
                                        "fullStart": 545,
                                        "fullEnd": 546,
                                        "start": 545,
                                        "end": 546,
                                        "fullWidth": 1,
                                        "width": 1,
                                        "text": ")",
                                        "value": ")",
                                        "valueText": ")"
                                    }
                                }
                            },
                            "semicolonToken": {
                                "kind": "SemicolonToken",
                                "fullStart": 546,
                                "fullEnd": 548,
                                "start": 546,
                                "end": 547,
                                "fullWidth": 2,
                                "width": 1,
                                "text": ";",
                                "value": ";",
                                "valueText": ";",
                                "hasTrailingTrivia": true,
                                "hasTrailingNewLine": true,
                                "trailingTrivia": [
                                    {
                                        "kind": "NewLineTrivia",
                                        "text": "\n"
                                    }
                                ]
                            }
                        }
                    ],
                    "closeBraceToken": {
                        "kind": "CloseBraceToken",
                        "fullStart": 548,
                        "fullEnd": 550,
                        "start": 548,
                        "end": 549,
                        "fullWidth": 2,
                        "width": 1,
                        "text": "}",
                        "value": "}",
                        "valueText": "}",
                        "hasTrailingTrivia": true,
                        "hasTrailingNewLine": true,
                        "trailingTrivia": [
                            {
                                "kind": "NewLineTrivia",
                                "text": "\n"
                            }
                        ]
                    }
                }
            },
            {
                "kind": "VariableStatement",
                "fullStart": 550,
                "fullEnd": 580,
                "start": 561,
                "end": 579,
                "fullWidth": 30,
                "width": 18,
                "modifiers": [],
                "variableDeclaration": {
                    "kind": "VariableDeclaration",
                    "fullStart": 550,
                    "fullEnd": 578,
                    "start": 561,
                    "end": 578,
                    "fullWidth": 28,
                    "width": 17,
                    "varKeyword": {
                        "kind": "VarKeyword",
                        "fullStart": 550,
                        "fullEnd": 565,
                        "start": 561,
                        "end": 564,
                        "fullWidth": 15,
                        "width": 3,
                        "text": "var",
                        "value": "var",
                        "valueText": "var",
                        "hasLeadingTrivia": true,
                        "hasLeadingComment": true,
                        "hasLeadingNewLine": true,
                        "hasTrailingTrivia": true,
                        "leadingTrivia": [
                            {
                                "kind": "NewLineTrivia",
                                "text": "\n"
                            },
                            {
                                "kind": "SingleLineCommentTrivia",
                                "text": "//CHECK#2"
                            },
                            {
                                "kind": "NewLineTrivia",
                                "text": "\n"
                            }
                        ],
                        "trailingTrivia": [
                            {
                                "kind": "WhitespaceTrivia",
                                "text": " "
                            }
                        ]
                    },
                    "variableDeclarators": [
                        {
                            "kind": "VariableDeclarator",
                            "fullStart": 565,
                            "fullEnd": 578,
                            "start": 565,
                            "end": 578,
                            "fullWidth": 13,
<<<<<<< HEAD
                            "width": 13,
                            "identifier": {
=======
                            "propertyName": {
>>>>>>> 85e84683
                                "kind": "IdentifierName",
                                "fullStart": 565,
                                "fullEnd": 572,
                                "start": 565,
                                "end": 571,
                                "fullWidth": 7,
                                "width": 6,
                                "text": "result",
                                "value": "result",
                                "valueText": "result",
                                "hasTrailingTrivia": true,
                                "trailingTrivia": [
                                    {
                                        "kind": "WhitespaceTrivia",
                                        "text": " "
                                    }
                                ]
                            },
                            "equalsValueClause": {
                                "kind": "EqualsValueClause",
                                "fullStart": 572,
                                "fullEnd": 578,
                                "start": 572,
                                "end": 578,
                                "fullWidth": 6,
                                "width": 6,
                                "equalsToken": {
                                    "kind": "EqualsToken",
                                    "fullStart": 572,
                                    "fullEnd": 574,
                                    "start": 572,
                                    "end": 573,
                                    "fullWidth": 2,
                                    "width": 1,
                                    "text": "=",
                                    "value": "=",
                                    "valueText": "=",
                                    "hasTrailingTrivia": true,
                                    "trailingTrivia": [
                                        {
                                            "kind": "WhitespaceTrivia",
                                            "text": " "
                                        }
                                    ]
                                },
                                "value": {
                                    "kind": "TrueKeyword",
                                    "fullStart": 574,
                                    "fullEnd": 578,
                                    "start": 574,
                                    "end": 578,
                                    "fullWidth": 4,
                                    "width": 4,
                                    "text": "true",
                                    "value": true,
                                    "valueText": "true"
                                }
                            }
                        }
                    ]
                },
                "semicolonToken": {
                    "kind": "SemicolonToken",
                    "fullStart": 578,
                    "fullEnd": 580,
                    "start": 578,
                    "end": 579,
                    "fullWidth": 2,
                    "width": 1,
                    "text": ";",
                    "value": ";",
                    "valueText": ";",
                    "hasTrailingTrivia": true,
                    "hasTrailingNewLine": true,
                    "trailingTrivia": [
                        {
                            "kind": "NewLineTrivia",
                            "text": "\n"
                        }
                    ]
                }
            },
            {
                "kind": "ForInStatement",
                "fullStart": 580,
                "fullEnd": 661,
                "start": 580,
                "end": 660,
                "fullWidth": 81,
                "width": 80,
                "forKeyword": {
                    "kind": "ForKeyword",
                    "fullStart": 580,
                    "fullEnd": 584,
                    "start": 580,
                    "end": 583,
                    "fullWidth": 4,
                    "width": 3,
                    "text": "for",
                    "value": "for",
                    "valueText": "for",
                    "hasTrailingTrivia": true,
                    "trailingTrivia": [
                        {
                            "kind": "WhitespaceTrivia",
                            "text": " "
                        }
                    ]
                },
                "openParenToken": {
                    "kind": "OpenParenToken",
                    "fullStart": 584,
                    "fullEnd": 585,
                    "start": 584,
                    "end": 585,
                    "fullWidth": 1,
                    "width": 1,
                    "text": "(",
                    "value": "(",
                    "valueText": "("
                },
                "variableDeclaration": {
                    "kind": "VariableDeclaration",
                    "fullStart": 585,
                    "fullEnd": 591,
                    "start": 585,
                    "end": 590,
                    "fullWidth": 6,
                    "width": 5,
                    "varKeyword": {
                        "kind": "VarKeyword",
                        "fullStart": 585,
                        "fullEnd": 589,
                        "start": 585,
                        "end": 588,
                        "fullWidth": 4,
                        "width": 3,
                        "text": "var",
                        "value": "var",
                        "valueText": "var",
                        "hasTrailingTrivia": true,
                        "trailingTrivia": [
                            {
                                "kind": "WhitespaceTrivia",
                                "text": " "
                            }
                        ]
                    },
                    "variableDeclarators": [
                        {
                            "kind": "VariableDeclarator",
                            "fullStart": 589,
                            "fullEnd": 591,
                            "start": 589,
                            "end": 590,
                            "fullWidth": 2,
<<<<<<< HEAD
                            "width": 1,
                            "identifier": {
=======
                            "propertyName": {
>>>>>>> 85e84683
                                "kind": "IdentifierName",
                                "fullStart": 589,
                                "fullEnd": 591,
                                "start": 589,
                                "end": 590,
                                "fullWidth": 2,
                                "width": 1,
                                "text": "p",
                                "value": "p",
                                "valueText": "p",
                                "hasTrailingTrivia": true,
                                "trailingTrivia": [
                                    {
                                        "kind": "WhitespaceTrivia",
                                        "text": " "
                                    }
                                ]
                            }
                        }
                    ]
                },
                "inKeyword": {
                    "kind": "InKeyword",
                    "fullStart": 591,
                    "fullEnd": 594,
                    "start": 591,
                    "end": 593,
                    "fullWidth": 3,
                    "width": 2,
                    "text": "in",
                    "value": "in",
                    "valueText": "in",
                    "hasTrailingTrivia": true,
                    "trailingTrivia": [
                        {
                            "kind": "WhitespaceTrivia",
                            "text": " "
                        }
                    ]
                },
                "expression": {
                    "kind": "MemberAccessExpression",
                    "fullStart": 594,
                    "fullEnd": 606,
                    "start": 594,
                    "end": 606,
                    "fullWidth": 12,
                    "width": 12,
                    "expression": {
                        "kind": "IdentifierName",
                        "fullStart": 594,
                        "fullEnd": 599,
                        "start": 594,
                        "end": 599,
                        "fullWidth": 5,
                        "width": 5,
                        "text": "Array",
                        "value": "Array",
                        "valueText": "Array"
                    },
                    "dotToken": {
                        "kind": "DotToken",
                        "fullStart": 599,
                        "fullEnd": 600,
                        "start": 599,
                        "end": 600,
                        "fullWidth": 1,
                        "width": 1,
                        "text": ".",
                        "value": ".",
                        "valueText": "."
                    },
                    "name": {
                        "kind": "IdentifierName",
                        "fullStart": 600,
                        "fullEnd": 606,
                        "start": 600,
                        "end": 606,
                        "fullWidth": 6,
                        "width": 6,
                        "text": "concat",
                        "value": "concat",
                        "valueText": "concat"
                    }
                },
                "closeParenToken": {
                    "kind": "CloseParenToken",
                    "fullStart": 606,
                    "fullEnd": 607,
                    "start": 606,
                    "end": 607,
                    "fullWidth": 1,
                    "width": 1,
                    "text": ")",
                    "value": ")",
                    "valueText": ")"
                },
                "statement": {
                    "kind": "Block",
                    "fullStart": 607,
                    "fullEnd": 661,
                    "start": 607,
                    "end": 660,
                    "fullWidth": 54,
                    "width": 53,
                    "openBraceToken": {
                        "kind": "OpenBraceToken",
                        "fullStart": 607,
                        "fullEnd": 609,
                        "start": 607,
                        "end": 608,
                        "fullWidth": 2,
                        "width": 1,
                        "text": "{",
                        "value": "{",
                        "valueText": "{",
                        "hasTrailingTrivia": true,
                        "hasTrailingNewLine": true,
                        "trailingTrivia": [
                            {
                                "kind": "NewLineTrivia",
                                "text": "\n"
                            }
                        ]
                    },
                    "statements": [
                        {
                            "kind": "IfStatement",
                            "fullStart": 609,
                            "fullEnd": 659,
                            "start": 611,
                            "end": 656,
                            "fullWidth": 50,
                            "width": 45,
                            "ifKeyword": {
                                "kind": "IfKeyword",
                                "fullStart": 609,
                                "fullEnd": 614,
                                "start": 611,
                                "end": 613,
                                "fullWidth": 5,
                                "width": 2,
                                "text": "if",
                                "value": "if",
                                "valueText": "if",
                                "hasLeadingTrivia": true,
                                "hasTrailingTrivia": true,
                                "leadingTrivia": [
                                    {
                                        "kind": "WhitespaceTrivia",
                                        "text": "  "
                                    }
                                ],
                                "trailingTrivia": [
                                    {
                                        "kind": "WhitespaceTrivia",
                                        "text": " "
                                    }
                                ]
                            },
                            "openParenToken": {
                                "kind": "OpenParenToken",
                                "fullStart": 614,
                                "fullEnd": 615,
                                "start": 614,
                                "end": 615,
                                "fullWidth": 1,
                                "width": 1,
                                "text": "(",
                                "value": "(",
                                "valueText": "("
                            },
                            "condition": {
                                "kind": "EqualsExpression",
                                "fullStart": 615,
                                "fullEnd": 629,
                                "start": 615,
                                "end": 629,
                                "fullWidth": 14,
                                "width": 14,
                                "left": {
                                    "kind": "IdentifierName",
                                    "fullStart": 615,
                                    "fullEnd": 617,
                                    "start": 615,
                                    "end": 616,
                                    "fullWidth": 2,
                                    "width": 1,
                                    "text": "p",
                                    "value": "p",
                                    "valueText": "p",
                                    "hasTrailingTrivia": true,
                                    "trailingTrivia": [
                                        {
                                            "kind": "WhitespaceTrivia",
                                            "text": " "
                                        }
                                    ]
                                },
                                "operatorToken": {
                                    "kind": "EqualsEqualsEqualsToken",
                                    "fullStart": 617,
                                    "fullEnd": 621,
                                    "start": 617,
                                    "end": 620,
                                    "fullWidth": 4,
                                    "width": 3,
                                    "text": "===",
                                    "value": "===",
                                    "valueText": "===",
                                    "hasTrailingTrivia": true,
                                    "trailingTrivia": [
                                        {
                                            "kind": "WhitespaceTrivia",
                                            "text": " "
                                        }
                                    ]
                                },
                                "right": {
                                    "kind": "StringLiteral",
                                    "fullStart": 621,
                                    "fullEnd": 629,
                                    "start": 621,
                                    "end": 629,
                                    "fullWidth": 8,
                                    "width": 8,
                                    "text": "\"length\"",
                                    "value": "length",
                                    "valueText": "length"
                                }
                            },
                            "closeParenToken": {
                                "kind": "CloseParenToken",
                                "fullStart": 629,
                                "fullEnd": 631,
                                "start": 629,
                                "end": 630,
                                "fullWidth": 2,
                                "width": 1,
                                "text": ")",
                                "value": ")",
                                "valueText": ")",
                                "hasTrailingTrivia": true,
                                "trailingTrivia": [
                                    {
                                        "kind": "WhitespaceTrivia",
                                        "text": " "
                                    }
                                ]
                            },
                            "statement": {
                                "kind": "Block",
                                "fullStart": 631,
                                "fullEnd": 659,
                                "start": 631,
                                "end": 656,
                                "fullWidth": 28,
                                "width": 25,
                                "openBraceToken": {
                                    "kind": "OpenBraceToken",
                                    "fullStart": 631,
                                    "fullEnd": 633,
                                    "start": 631,
                                    "end": 632,
                                    "fullWidth": 2,
                                    "width": 1,
                                    "text": "{",
                                    "value": "{",
                                    "valueText": "{",
                                    "hasTrailingTrivia": true,
                                    "hasTrailingNewLine": true,
                                    "trailingTrivia": [
                                        {
                                            "kind": "NewLineTrivia",
                                            "text": "\n"
                                        }
                                    ]
                                },
                                "statements": [
                                    {
                                        "kind": "ExpressionStatement",
                                        "fullStart": 633,
                                        "fullEnd": 653,
                                        "start": 637,
                                        "end": 652,
                                        "fullWidth": 20,
                                        "width": 15,
                                        "expression": {
                                            "kind": "AssignmentExpression",
                                            "fullStart": 633,
                                            "fullEnd": 651,
                                            "start": 637,
                                            "end": 651,
                                            "fullWidth": 18,
                                            "width": 14,
                                            "left": {
                                                "kind": "IdentifierName",
                                                "fullStart": 633,
                                                "fullEnd": 644,
                                                "start": 637,
                                                "end": 643,
                                                "fullWidth": 11,
                                                "width": 6,
                                                "text": "result",
                                                "value": "result",
                                                "valueText": "result",
                                                "hasLeadingTrivia": true,
                                                "hasTrailingTrivia": true,
                                                "leadingTrivia": [
                                                    {
                                                        "kind": "WhitespaceTrivia",
                                                        "text": "    "
                                                    }
                                                ],
                                                "trailingTrivia": [
                                                    {
                                                        "kind": "WhitespaceTrivia",
                                                        "text": " "
                                                    }
                                                ]
                                            },
                                            "operatorToken": {
                                                "kind": "EqualsToken",
                                                "fullStart": 644,
                                                "fullEnd": 646,
                                                "start": 644,
                                                "end": 645,
                                                "fullWidth": 2,
                                                "width": 1,
                                                "text": "=",
                                                "value": "=",
                                                "valueText": "=",
                                                "hasTrailingTrivia": true,
                                                "trailingTrivia": [
                                                    {
                                                        "kind": "WhitespaceTrivia",
                                                        "text": " "
                                                    }
                                                ]
                                            },
                                            "right": {
                                                "kind": "FalseKeyword",
                                                "fullStart": 646,
                                                "fullEnd": 651,
                                                "start": 646,
                                                "end": 651,
                                                "fullWidth": 5,
                                                "width": 5,
                                                "text": "false",
                                                "value": false,
                                                "valueText": "false"
                                            }
                                        },
                                        "semicolonToken": {
                                            "kind": "SemicolonToken",
                                            "fullStart": 651,
                                            "fullEnd": 653,
                                            "start": 651,
                                            "end": 652,
                                            "fullWidth": 2,
                                            "width": 1,
                                            "text": ";",
                                            "value": ";",
                                            "valueText": ";",
                                            "hasTrailingTrivia": true,
                                            "hasTrailingNewLine": true,
                                            "trailingTrivia": [
                                                {
                                                    "kind": "NewLineTrivia",
                                                    "text": "\n"
                                                }
                                            ]
                                        }
                                    }
                                ],
                                "closeBraceToken": {
                                    "kind": "CloseBraceToken",
                                    "fullStart": 653,
                                    "fullEnd": 659,
                                    "start": 655,
                                    "end": 656,
                                    "fullWidth": 6,
                                    "width": 1,
                                    "text": "}",
                                    "value": "}",
                                    "valueText": "}",
                                    "hasLeadingTrivia": true,
                                    "hasTrailingTrivia": true,
                                    "hasTrailingNewLine": true,
                                    "leadingTrivia": [
                                        {
                                            "kind": "WhitespaceTrivia",
                                            "text": "  "
                                        }
                                    ],
                                    "trailingTrivia": [
                                        {
                                            "kind": "WhitespaceTrivia",
                                            "text": "  "
                                        },
                                        {
                                            "kind": "NewLineTrivia",
                                            "text": "\n"
                                        }
                                    ]
                                }
                            }
                        }
                    ],
                    "closeBraceToken": {
                        "kind": "CloseBraceToken",
                        "fullStart": 659,
                        "fullEnd": 661,
                        "start": 659,
                        "end": 660,
                        "fullWidth": 2,
                        "width": 1,
                        "text": "}",
                        "value": "}",
                        "valueText": "}",
                        "hasTrailingTrivia": true,
                        "hasTrailingNewLine": true,
                        "trailingTrivia": [
                            {
                                "kind": "NewLineTrivia",
                                "text": "\n"
                            }
                        ]
                    }
                }
            },
            {
                "kind": "IfStatement",
                "fullStart": 661,
                "fullEnd": 801,
                "start": 662,
                "end": 800,
                "fullWidth": 140,
                "width": 138,
                "ifKeyword": {
                    "kind": "IfKeyword",
                    "fullStart": 661,
                    "fullEnd": 665,
                    "start": 662,
                    "end": 664,
                    "fullWidth": 4,
                    "width": 2,
                    "text": "if",
                    "value": "if",
                    "valueText": "if",
                    "hasLeadingTrivia": true,
                    "hasLeadingNewLine": true,
                    "hasTrailingTrivia": true,
                    "leadingTrivia": [
                        {
                            "kind": "NewLineTrivia",
                            "text": "\n"
                        }
                    ],
                    "trailingTrivia": [
                        {
                            "kind": "WhitespaceTrivia",
                            "text": " "
                        }
                    ]
                },
                "openParenToken": {
                    "kind": "OpenParenToken",
                    "fullStart": 665,
                    "fullEnd": 666,
                    "start": 665,
                    "end": 666,
                    "fullWidth": 1,
                    "width": 1,
                    "text": "(",
                    "value": "(",
                    "valueText": "("
                },
                "condition": {
                    "kind": "NotEqualsExpression",
                    "fullStart": 666,
                    "fullEnd": 681,
                    "start": 666,
                    "end": 681,
                    "fullWidth": 15,
                    "width": 15,
                    "left": {
                        "kind": "IdentifierName",
                        "fullStart": 666,
                        "fullEnd": 673,
                        "start": 666,
                        "end": 672,
                        "fullWidth": 7,
                        "width": 6,
                        "text": "result",
                        "value": "result",
                        "valueText": "result",
                        "hasTrailingTrivia": true,
                        "trailingTrivia": [
                            {
                                "kind": "WhitespaceTrivia",
                                "text": " "
                            }
                        ]
                    },
                    "operatorToken": {
                        "kind": "ExclamationEqualsEqualsToken",
                        "fullStart": 673,
                        "fullEnd": 677,
                        "start": 673,
                        "end": 676,
                        "fullWidth": 4,
                        "width": 3,
                        "text": "!==",
                        "value": "!==",
                        "valueText": "!==",
                        "hasTrailingTrivia": true,
                        "trailingTrivia": [
                            {
                                "kind": "WhitespaceTrivia",
                                "text": " "
                            }
                        ]
                    },
                    "right": {
                        "kind": "TrueKeyword",
                        "fullStart": 677,
                        "fullEnd": 681,
                        "start": 677,
                        "end": 681,
                        "fullWidth": 4,
                        "width": 4,
                        "text": "true",
                        "value": true,
                        "valueText": "true"
                    }
                },
                "closeParenToken": {
                    "kind": "CloseParenToken",
                    "fullStart": 681,
                    "fullEnd": 683,
                    "start": 681,
                    "end": 682,
                    "fullWidth": 2,
                    "width": 1,
                    "text": ")",
                    "value": ")",
                    "valueText": ")",
                    "hasTrailingTrivia": true,
                    "trailingTrivia": [
                        {
                            "kind": "WhitespaceTrivia",
                            "text": " "
                        }
                    ]
                },
                "statement": {
                    "kind": "Block",
                    "fullStart": 683,
                    "fullEnd": 801,
                    "start": 683,
                    "end": 800,
                    "fullWidth": 118,
                    "width": 117,
                    "openBraceToken": {
                        "kind": "OpenBraceToken",
                        "fullStart": 683,
                        "fullEnd": 685,
                        "start": 683,
                        "end": 684,
                        "fullWidth": 2,
                        "width": 1,
                        "text": "{",
                        "value": "{",
                        "valueText": "{",
                        "hasTrailingTrivia": true,
                        "hasTrailingNewLine": true,
                        "trailingTrivia": [
                            {
                                "kind": "NewLineTrivia",
                                "text": "\n"
                            }
                        ]
                    },
                    "statements": [
                        {
                            "kind": "ExpressionStatement",
                            "fullStart": 685,
                            "fullEnd": 799,
                            "start": 687,
                            "end": 798,
                            "fullWidth": 114,
                            "width": 111,
                            "expression": {
                                "kind": "InvocationExpression",
                                "fullStart": 685,
                                "fullEnd": 797,
                                "start": 687,
                                "end": 797,
                                "fullWidth": 112,
                                "width": 110,
                                "expression": {
                                    "kind": "IdentifierName",
                                    "fullStart": 685,
                                    "fullEnd": 693,
                                    "start": 687,
                                    "end": 693,
                                    "fullWidth": 8,
                                    "width": 6,
                                    "text": "$ERROR",
                                    "value": "$ERROR",
                                    "valueText": "$ERROR",
                                    "hasLeadingTrivia": true,
                                    "leadingTrivia": [
                                        {
                                            "kind": "WhitespaceTrivia",
                                            "text": "  "
                                        }
                                    ]
                                },
                                "argumentList": {
                                    "kind": "ArgumentList",
                                    "fullStart": 693,
                                    "fullEnd": 797,
                                    "start": 693,
                                    "end": 797,
                                    "fullWidth": 104,
                                    "width": 104,
                                    "openParenToken": {
                                        "kind": "OpenParenToken",
                                        "fullStart": 693,
                                        "fullEnd": 694,
                                        "start": 693,
                                        "end": 694,
                                        "fullWidth": 1,
                                        "width": 1,
                                        "text": "(",
                                        "value": "(",
                                        "valueText": "("
                                    },
                                    "arguments": [
                                        {
                                            "kind": "StringLiteral",
                                            "fullStart": 694,
                                            "fullEnd": 796,
                                            "start": 694,
                                            "end": 796,
                                            "fullWidth": 102,
                                            "width": 102,
                                            "text": "'#2: result = true; for (p in Array.concat) { if (p === \"length\") result = false; }  result === true;'",
                                            "value": "#2: result = true; for (p in Array.concat) { if (p === \"length\") result = false; }  result === true;",
                                            "valueText": "#2: result = true; for (p in Array.concat) { if (p === \"length\") result = false; }  result === true;"
                                        }
                                    ],
                                    "closeParenToken": {
                                        "kind": "CloseParenToken",
                                        "fullStart": 796,
                                        "fullEnd": 797,
                                        "start": 796,
                                        "end": 797,
                                        "fullWidth": 1,
                                        "width": 1,
                                        "text": ")",
                                        "value": ")",
                                        "valueText": ")"
                                    }
                                }
                            },
                            "semicolonToken": {
                                "kind": "SemicolonToken",
                                "fullStart": 797,
                                "fullEnd": 799,
                                "start": 797,
                                "end": 798,
                                "fullWidth": 2,
                                "width": 1,
                                "text": ";",
                                "value": ";",
                                "valueText": ";",
                                "hasTrailingTrivia": true,
                                "hasTrailingNewLine": true,
                                "trailingTrivia": [
                                    {
                                        "kind": "NewLineTrivia",
                                        "text": "\n"
                                    }
                                ]
                            }
                        }
                    ],
                    "closeBraceToken": {
                        "kind": "CloseBraceToken",
                        "fullStart": 799,
                        "fullEnd": 801,
                        "start": 799,
                        "end": 800,
                        "fullWidth": 2,
                        "width": 1,
                        "text": "}",
                        "value": "}",
                        "valueText": "}",
                        "hasTrailingTrivia": true,
                        "hasTrailingNewLine": true,
                        "trailingTrivia": [
                            {
                                "kind": "NewLineTrivia",
                                "text": "\n"
                            }
                        ]
                    }
                }
            }
        ],
        "endOfFileToken": {
            "kind": "EndOfFileToken",
            "fullStart": 801,
            "fullEnd": 803,
            "start": 803,
            "end": 803,
            "fullWidth": 2,
            "width": 0,
            "text": "",
            "hasLeadingTrivia": true,
            "hasLeadingNewLine": true,
            "leadingTrivia": [
                {
                    "kind": "NewLineTrivia",
                    "text": "\n"
                },
                {
                    "kind": "NewLineTrivia",
                    "text": "\n"
                }
            ]
        }
    },
    "lineMap": {
        "lineStarts": [
            0,
            61,
            132,
            133,
            137,
            197,
            200,
            253,
            311,
            315,
            316,
            326,
            397,
            548,
            550,
            551,
            561,
            580,
            609,
            633,
            653,
            659,
            661,
            662,
            685,
            799,
            801,
            802,
            803
        ],
        "length": 803
    }
}<|MERGE_RESOLUTION|>--- conflicted
+++ resolved
@@ -782,12 +782,8 @@
                             "start": 565,
                             "end": 578,
                             "fullWidth": 13,
-<<<<<<< HEAD
                             "width": 13,
-                            "identifier": {
-=======
                             "propertyName": {
->>>>>>> 85e84683
                                 "kind": "IdentifierName",
                                 "fullStart": 565,
                                 "fullEnd": 572,
@@ -944,12 +940,8 @@
                             "start": 589,
                             "end": 590,
                             "fullWidth": 2,
-<<<<<<< HEAD
                             "width": 1,
-                            "identifier": {
-=======
                             "propertyName": {
->>>>>>> 85e84683
                                 "kind": "IdentifierName",
                                 "fullStart": 589,
                                 "fullEnd": 591,
