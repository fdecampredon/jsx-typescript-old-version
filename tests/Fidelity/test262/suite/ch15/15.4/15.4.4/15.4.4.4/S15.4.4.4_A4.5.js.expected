{
    "isDeclaration": false,
    "languageVersion": "EcmaScript5",
    "parseOptions": {
        "allowAutomaticSemicolonInsertion": true
    },
    "sourceUnit": {
        "kind": "SourceUnit",
        "fullStart": 0,
        "fullEnd": 737,
        "start": 325,
        "end": 737,
        "fullWidth": 737,
        "width": 412,
        "moduleElements": [
            {
                "kind": "IfStatement",
                "fullStart": 0,
                "fullEnd": 498,
                "start": 325,
                "end": 497,
                "fullWidth": 498,
                "width": 172,
                "ifKeyword": {
                    "kind": "IfKeyword",
                    "fullStart": 0,
                    "fullEnd": 328,
                    "start": 325,
                    "end": 327,
                    "fullWidth": 328,
                    "width": 2,
                    "text": "if",
                    "value": "if",
                    "valueText": "if",
                    "hasLeadingTrivia": true,
                    "hasLeadingComment": true,
                    "hasLeadingNewLine": true,
                    "hasTrailingTrivia": true,
                    "leadingTrivia": [
                        {
                            "kind": "SingleLineCommentTrivia",
                            "text": "// Copyright 2009 the Sputnik authors.  All rights reserved."
                        },
                        {
                            "kind": "NewLineTrivia",
                            "text": "\n"
                        },
                        {
                            "kind": "SingleLineCommentTrivia",
                            "text": "// This code is governed by the BSD license found in the LICENSE file."
                        },
                        {
                            "kind": "NewLineTrivia",
                            "text": "\n"
                        },
                        {
                            "kind": "NewLineTrivia",
                            "text": "\n"
                        },
                        {
                            "kind": "MultiLineCommentTrivia",
                            "text": "/**\n * The concat property of Array has the attribute DontEnum\n *\n * @path ch15/15.4/15.4.4/15.4.4.4/S15.4.4.4_A4.5.js\n * @description Checking use propertyIsEnumerable, for-in\n */"
                        },
                        {
                            "kind": "NewLineTrivia",
                            "text": "\n"
                        },
                        {
                            "kind": "NewLineTrivia",
                            "text": "\n"
                        },
                        {
                            "kind": "SingleLineCommentTrivia",
                            "text": "//CHECK#1"
                        },
                        {
                            "kind": "NewLineTrivia",
                            "text": "\n"
                        }
                    ],
                    "trailingTrivia": [
                        {
                            "kind": "WhitespaceTrivia",
                            "text": " "
                        }
                    ]
                },
                "openParenToken": {
                    "kind": "OpenParenToken",
                    "fullStart": 328,
                    "fullEnd": 329,
                    "start": 328,
                    "end": 329,
                    "fullWidth": 1,
                    "width": 1,
                    "text": "(",
                    "value": "(",
                    "valueText": "("
                },
                "condition": {
                    "kind": "NotEqualsExpression",
                    "fullStart": 329,
                    "fullEnd": 375,
                    "start": 329,
                    "end": 375,
                    "fullWidth": 46,
                    "width": 46,
                    "left": {
                        "kind": "InvocationExpression",
                        "fullStart": 329,
                        "fullEnd": 366,
                        "start": 329,
                        "end": 365,
                        "fullWidth": 37,
                        "width": 36,
                        "expression": {
                            "kind": "MemberAccessExpression",
                            "fullStart": 329,
                            "fullEnd": 355,
                            "start": 329,
                            "end": 355,
                            "fullWidth": 26,
                            "width": 26,
                            "expression": {
                                "kind": "IdentifierName",
                                "fullStart": 329,
                                "fullEnd": 334,
                                "start": 329,
                                "end": 334,
                                "fullWidth": 5,
                                "width": 5,
                                "text": "Array",
                                "value": "Array",
                                "valueText": "Array"
                            },
                            "dotToken": {
                                "kind": "DotToken",
                                "fullStart": 334,
                                "fullEnd": 335,
                                "start": 334,
                                "end": 335,
                                "fullWidth": 1,
                                "width": 1,
                                "text": ".",
                                "value": ".",
                                "valueText": "."
                            },
                            "name": {
                                "kind": "IdentifierName",
                                "fullStart": 335,
                                "fullEnd": 355,
                                "start": 335,
                                "end": 355,
                                "fullWidth": 20,
                                "width": 20,
                                "text": "propertyIsEnumerable",
                                "value": "propertyIsEnumerable",
                                "valueText": "propertyIsEnumerable"
                            }
                        },
                        "argumentList": {
                            "kind": "ArgumentList",
                            "fullStart": 355,
                            "fullEnd": 366,
                            "start": 355,
                            "end": 365,
                            "fullWidth": 11,
                            "width": 10,
                            "openParenToken": {
                                "kind": "OpenParenToken",
                                "fullStart": 355,
                                "fullEnd": 356,
                                "start": 355,
                                "end": 356,
                                "fullWidth": 1,
                                "width": 1,
                                "text": "(",
                                "value": "(",
                                "valueText": "("
                            },
                            "arguments": [
                                {
                                    "kind": "StringLiteral",
                                    "fullStart": 356,
                                    "fullEnd": 364,
                                    "start": 356,
                                    "end": 364,
                                    "fullWidth": 8,
                                    "width": 8,
                                    "text": "'concat'",
                                    "value": "concat",
                                    "valueText": "concat"
                                }
                            ],
                            "closeParenToken": {
                                "kind": "CloseParenToken",
                                "fullStart": 364,
                                "fullEnd": 366,
                                "start": 364,
                                "end": 365,
                                "fullWidth": 2,
                                "width": 1,
                                "text": ")",
                                "value": ")",
                                "valueText": ")",
                                "hasTrailingTrivia": true,
                                "trailingTrivia": [
                                    {
                                        "kind": "WhitespaceTrivia",
                                        "text": " "
                                    }
                                ]
                            }
                        }
                    },
                    "operatorToken": {
                        "kind": "ExclamationEqualsEqualsToken",
                        "fullStart": 366,
                        "fullEnd": 370,
                        "start": 366,
                        "end": 369,
                        "fullWidth": 4,
                        "width": 3,
                        "text": "!==",
                        "value": "!==",
                        "valueText": "!==",
                        "hasTrailingTrivia": true,
                        "trailingTrivia": [
                            {
                                "kind": "WhitespaceTrivia",
                                "text": " "
                            }
                        ]
                    },
                    "right": {
                        "kind": "FalseKeyword",
                        "fullStart": 370,
                        "fullEnd": 375,
                        "start": 370,
                        "end": 375,
                        "fullWidth": 5,
                        "width": 5,
                        "text": "false",
                        "value": false,
                        "valueText": "false"
                    }
                },
                "closeParenToken": {
                    "kind": "CloseParenToken",
                    "fullStart": 375,
                    "fullEnd": 377,
                    "start": 375,
                    "end": 376,
                    "fullWidth": 2,
                    "width": 1,
                    "text": ")",
                    "value": ")",
                    "valueText": ")",
                    "hasTrailingTrivia": true,
                    "trailingTrivia": [
                        {
                            "kind": "WhitespaceTrivia",
                            "text": " "
                        }
                    ]
                },
                "statement": {
                    "kind": "Block",
                    "fullStart": 377,
                    "fullEnd": 498,
                    "start": 377,
                    "end": 497,
                    "fullWidth": 121,
                    "width": 120,
                    "openBraceToken": {
                        "kind": "OpenBraceToken",
                        "fullStart": 377,
                        "fullEnd": 379,
                        "start": 377,
                        "end": 378,
                        "fullWidth": 2,
                        "width": 1,
                        "text": "{",
                        "value": "{",
                        "valueText": "{",
                        "hasTrailingTrivia": true,
                        "hasTrailingNewLine": true,
                        "trailingTrivia": [
                            {
                                "kind": "NewLineTrivia",
                                "text": "\n"
                            }
                        ]
                    },
                    "statements": [
                        {
                            "kind": "ExpressionStatement",
                            "fullStart": 379,
                            "fullEnd": 496,
                            "start": 381,
                            "end": 495,
                            "fullWidth": 117,
                            "width": 114,
                            "expression": {
                                "kind": "InvocationExpression",
                                "fullStart": 379,
                                "fullEnd": 494,
                                "start": 381,
                                "end": 494,
                                "fullWidth": 115,
                                "width": 113,
                                "expression": {
                                    "kind": "IdentifierName",
                                    "fullStart": 379,
                                    "fullEnd": 387,
                                    "start": 381,
                                    "end": 387,
                                    "fullWidth": 8,
                                    "width": 6,
                                    "text": "$ERROR",
                                    "value": "$ERROR",
                                    "valueText": "$ERROR",
                                    "hasLeadingTrivia": true,
                                    "leadingTrivia": [
                                        {
                                            "kind": "WhitespaceTrivia",
                                            "text": "  "
                                        }
                                    ]
                                },
                                "argumentList": {
                                    "kind": "ArgumentList",
                                    "fullStart": 387,
                                    "fullEnd": 494,
                                    "start": 387,
                                    "end": 494,
                                    "fullWidth": 107,
                                    "width": 107,
                                    "openParenToken": {
                                        "kind": "OpenParenToken",
                                        "fullStart": 387,
                                        "fullEnd": 388,
                                        "start": 387,
                                        "end": 388,
                                        "fullWidth": 1,
                                        "width": 1,
                                        "text": "(",
                                        "value": "(",
                                        "valueText": "("
                                    },
                                    "arguments": [
                                        {
                                            "kind": "AddExpression",
                                            "fullStart": 388,
                                            "fullEnd": 493,
                                            "start": 388,
                                            "end": 493,
                                            "fullWidth": 105,
                                            "width": 105,
                                            "left": {
                                                "kind": "StringLiteral",
                                                "fullStart": 388,
                                                "fullEnd": 453,
                                                "start": 388,
                                                "end": 452,
                                                "fullWidth": 65,
                                                "width": 64,
                                                "text": "'#1: Array.propertyIsEnumerable(\\'concat\\') === false. Actual: '",
                                                "value": "#1: Array.propertyIsEnumerable('concat') === false. Actual: ",
                                                "valueText": "#1: Array.propertyIsEnumerable('concat') === false. Actual: ",
                                                "hasTrailingTrivia": true,
                                                "trailingTrivia": [
                                                    {
                                                        "kind": "WhitespaceTrivia",
                                                        "text": " "
                                                    }
                                                ]
                                            },
                                            "operatorToken": {
                                                "kind": "PlusToken",
                                                "fullStart": 453,
                                                "fullEnd": 455,
                                                "start": 453,
                                                "end": 454,
                                                "fullWidth": 2,
                                                "width": 1,
                                                "text": "+",
                                                "value": "+",
                                                "valueText": "+",
                                                "hasTrailingTrivia": true,
                                                "trailingTrivia": [
                                                    {
                                                        "kind": "WhitespaceTrivia",
                                                        "text": " "
                                                    }
                                                ]
                                            },
                                            "right": {
                                                "kind": "ParenthesizedExpression",
                                                "fullStart": 455,
                                                "fullEnd": 493,
                                                "start": 455,
                                                "end": 493,
                                                "fullWidth": 38,
                                                "width": 38,
                                                "openParenToken": {
                                                    "kind": "OpenParenToken",
                                                    "fullStart": 455,
                                                    "fullEnd": 456,
                                                    "start": 455,
                                                    "end": 456,
                                                    "fullWidth": 1,
                                                    "width": 1,
                                                    "text": "(",
                                                    "value": "(",
                                                    "valueText": "("
                                                },
                                                "expression": {
                                                    "kind": "InvocationExpression",
                                                    "fullStart": 456,
                                                    "fullEnd": 492,
                                                    "start": 456,
                                                    "end": 492,
                                                    "fullWidth": 36,
                                                    "width": 36,
                                                    "expression": {
                                                        "kind": "MemberAccessExpression",
                                                        "fullStart": 456,
                                                        "fullEnd": 482,
                                                        "start": 456,
                                                        "end": 482,
                                                        "fullWidth": 26,
                                                        "width": 26,
                                                        "expression": {
                                                            "kind": "IdentifierName",
                                                            "fullStart": 456,
                                                            "fullEnd": 461,
                                                            "start": 456,
                                                            "end": 461,
                                                            "fullWidth": 5,
                                                            "width": 5,
                                                            "text": "Array",
                                                            "value": "Array",
                                                            "valueText": "Array"
                                                        },
                                                        "dotToken": {
                                                            "kind": "DotToken",
                                                            "fullStart": 461,
                                                            "fullEnd": 462,
                                                            "start": 461,
                                                            "end": 462,
                                                            "fullWidth": 1,
                                                            "width": 1,
                                                            "text": ".",
                                                            "value": ".",
                                                            "valueText": "."
                                                        },
                                                        "name": {
                                                            "kind": "IdentifierName",
                                                            "fullStart": 462,
                                                            "fullEnd": 482,
                                                            "start": 462,
                                                            "end": 482,
                                                            "fullWidth": 20,
                                                            "width": 20,
                                                            "text": "propertyIsEnumerable",
                                                            "value": "propertyIsEnumerable",
                                                            "valueText": "propertyIsEnumerable"
                                                        }
                                                    },
                                                    "argumentList": {
                                                        "kind": "ArgumentList",
                                                        "fullStart": 482,
                                                        "fullEnd": 492,
                                                        "start": 482,
                                                        "end": 492,
                                                        "fullWidth": 10,
                                                        "width": 10,
                                                        "openParenToken": {
                                                            "kind": "OpenParenToken",
                                                            "fullStart": 482,
                                                            "fullEnd": 483,
                                                            "start": 482,
                                                            "end": 483,
                                                            "fullWidth": 1,
                                                            "width": 1,
                                                            "text": "(",
                                                            "value": "(",
                                                            "valueText": "("
                                                        },
                                                        "arguments": [
                                                            {
                                                                "kind": "StringLiteral",
                                                                "fullStart": 483,
                                                                "fullEnd": 491,
                                                                "start": 483,
                                                                "end": 491,
                                                                "fullWidth": 8,
                                                                "width": 8,
                                                                "text": "'concat'",
                                                                "value": "concat",
                                                                "valueText": "concat"
                                                            }
                                                        ],
                                                        "closeParenToken": {
                                                            "kind": "CloseParenToken",
                                                            "fullStart": 491,
                                                            "fullEnd": 492,
                                                            "start": 491,
                                                            "end": 492,
                                                            "fullWidth": 1,
                                                            "width": 1,
                                                            "text": ")",
                                                            "value": ")",
                                                            "valueText": ")"
                                                        }
                                                    }
                                                },
                                                "closeParenToken": {
                                                    "kind": "CloseParenToken",
                                                    "fullStart": 492,
                                                    "fullEnd": 493,
                                                    "start": 492,
                                                    "end": 493,
                                                    "fullWidth": 1,
                                                    "width": 1,
                                                    "text": ")",
                                                    "value": ")",
                                                    "valueText": ")"
                                                }
                                            }
                                        }
                                    ],
                                    "closeParenToken": {
                                        "kind": "CloseParenToken",
                                        "fullStart": 493,
                                        "fullEnd": 494,
                                        "start": 493,
                                        "end": 494,
                                        "fullWidth": 1,
                                        "width": 1,
                                        "text": ")",
                                        "value": ")",
                                        "valueText": ")"
                                    }
                                }
                            },
                            "semicolonToken": {
                                "kind": "SemicolonToken",
                                "fullStart": 494,
                                "fullEnd": 496,
                                "start": 494,
                                "end": 495,
                                "fullWidth": 2,
                                "width": 1,
                                "text": ";",
                                "value": ";",
                                "valueText": ";",
                                "hasTrailingTrivia": true,
                                "hasTrailingNewLine": true,
                                "trailingTrivia": [
                                    {
                                        "kind": "NewLineTrivia",
                                        "text": "\n"
                                    }
                                ]
                            }
                        }
                    ],
                    "closeBraceToken": {
                        "kind": "CloseBraceToken",
                        "fullStart": 496,
                        "fullEnd": 498,
                        "start": 496,
                        "end": 497,
                        "fullWidth": 2,
                        "width": 1,
                        "text": "}",
                        "value": "}",
                        "valueText": "}",
                        "hasTrailingTrivia": true,
                        "hasTrailingNewLine": true,
                        "trailingTrivia": [
                            {
                                "kind": "NewLineTrivia",
                                "text": "\n"
                            }
                        ]
                    }
                }
            },
            {
                "kind": "VariableStatement",
                "fullStart": 498,
                "fullEnd": 528,
                "start": 509,
                "end": 527,
                "fullWidth": 30,
                "width": 18,
                "modifiers": [],
                "variableDeclaration": {
                    "kind": "VariableDeclaration",
                    "fullStart": 498,
                    "fullEnd": 526,
                    "start": 509,
                    "end": 526,
                    "fullWidth": 28,
                    "width": 17,
                    "varKeyword": {
                        "kind": "VarKeyword",
                        "fullStart": 498,
                        "fullEnd": 513,
                        "start": 509,
                        "end": 512,
                        "fullWidth": 15,
                        "width": 3,
                        "text": "var",
                        "value": "var",
                        "valueText": "var",
                        "hasLeadingTrivia": true,
                        "hasLeadingComment": true,
                        "hasLeadingNewLine": true,
                        "hasTrailingTrivia": true,
                        "leadingTrivia": [
                            {
                                "kind": "NewLineTrivia",
                                "text": "\n"
                            },
                            {
                                "kind": "SingleLineCommentTrivia",
                                "text": "//CHECK#2"
                            },
                            {
                                "kind": "NewLineTrivia",
                                "text": "\n"
                            }
                        ],
                        "trailingTrivia": [
                            {
                                "kind": "WhitespaceTrivia",
                                "text": " "
                            }
                        ]
                    },
                    "variableDeclarators": [
                        {
                            "kind": "VariableDeclarator",
                            "fullStart": 513,
                            "fullEnd": 526,
                            "start": 513,
                            "end": 526,
                            "fullWidth": 13,
<<<<<<< HEAD
                            "width": 13,
                            "identifier": {
=======
                            "propertyName": {
>>>>>>> 85e84683
                                "kind": "IdentifierName",
                                "fullStart": 513,
                                "fullEnd": 520,
                                "start": 513,
                                "end": 519,
                                "fullWidth": 7,
                                "width": 6,
                                "text": "result",
                                "value": "result",
                                "valueText": "result",
                                "hasTrailingTrivia": true,
                                "trailingTrivia": [
                                    {
                                        "kind": "WhitespaceTrivia",
                                        "text": " "
                                    }
                                ]
                            },
                            "equalsValueClause": {
                                "kind": "EqualsValueClause",
                                "fullStart": 520,
                                "fullEnd": 526,
                                "start": 520,
                                "end": 526,
                                "fullWidth": 6,
                                "width": 6,
                                "equalsToken": {
                                    "kind": "EqualsToken",
                                    "fullStart": 520,
                                    "fullEnd": 522,
                                    "start": 520,
                                    "end": 521,
                                    "fullWidth": 2,
                                    "width": 1,
                                    "text": "=",
                                    "value": "=",
                                    "valueText": "=",
                                    "hasTrailingTrivia": true,
                                    "trailingTrivia": [
                                        {
                                            "kind": "WhitespaceTrivia",
                                            "text": " "
                                        }
                                    ]
                                },
                                "value": {
                                    "kind": "TrueKeyword",
                                    "fullStart": 522,
                                    "fullEnd": 526,
                                    "start": 522,
                                    "end": 526,
                                    "fullWidth": 4,
                                    "width": 4,
                                    "text": "true",
                                    "value": true,
                                    "valueText": "true"
                                }
                            }
                        }
                    ]
                },
                "semicolonToken": {
                    "kind": "SemicolonToken",
                    "fullStart": 526,
                    "fullEnd": 528,
                    "start": 526,
                    "end": 527,
                    "fullWidth": 2,
                    "width": 1,
                    "text": ";",
                    "value": ";",
                    "valueText": ";",
                    "hasTrailingTrivia": true,
                    "hasTrailingNewLine": true,
                    "trailingTrivia": [
                        {
                            "kind": "NewLineTrivia",
                            "text": "\n"
                        }
                    ]
                }
            },
            {
                "kind": "ForInStatement",
                "fullStart": 528,
                "fullEnd": 602,
                "start": 528,
                "end": 601,
                "fullWidth": 74,
                "width": 73,
                "forKeyword": {
                    "kind": "ForKeyword",
                    "fullStart": 528,
                    "fullEnd": 532,
                    "start": 528,
                    "end": 531,
                    "fullWidth": 4,
                    "width": 3,
                    "text": "for",
                    "value": "for",
                    "valueText": "for",
                    "hasTrailingTrivia": true,
                    "trailingTrivia": [
                        {
                            "kind": "WhitespaceTrivia",
                            "text": " "
                        }
                    ]
                },
                "openParenToken": {
                    "kind": "OpenParenToken",
                    "fullStart": 532,
                    "fullEnd": 533,
                    "start": 532,
                    "end": 533,
                    "fullWidth": 1,
                    "width": 1,
                    "text": "(",
                    "value": "(",
                    "valueText": "("
                },
                "variableDeclaration": {
                    "kind": "VariableDeclaration",
                    "fullStart": 533,
                    "fullEnd": 539,
                    "start": 533,
                    "end": 538,
                    "fullWidth": 6,
                    "width": 5,
                    "varKeyword": {
                        "kind": "VarKeyword",
                        "fullStart": 533,
                        "fullEnd": 537,
                        "start": 533,
                        "end": 536,
                        "fullWidth": 4,
                        "width": 3,
                        "text": "var",
                        "value": "var",
                        "valueText": "var",
                        "hasTrailingTrivia": true,
                        "trailingTrivia": [
                            {
                                "kind": "WhitespaceTrivia",
                                "text": " "
                            }
                        ]
                    },
                    "variableDeclarators": [
                        {
                            "kind": "VariableDeclarator",
                            "fullStart": 537,
                            "fullEnd": 539,
                            "start": 537,
                            "end": 538,
                            "fullWidth": 2,
<<<<<<< HEAD
                            "width": 1,
                            "identifier": {
=======
                            "propertyName": {
>>>>>>> 85e84683
                                "kind": "IdentifierName",
                                "fullStart": 537,
                                "fullEnd": 539,
                                "start": 537,
                                "end": 538,
                                "fullWidth": 2,
                                "width": 1,
                                "text": "p",
                                "value": "p",
                                "valueText": "p",
                                "hasTrailingTrivia": true,
                                "trailingTrivia": [
                                    {
                                        "kind": "WhitespaceTrivia",
                                        "text": " "
                                    }
                                ]
                            }
                        }
                    ]
                },
                "inKeyword": {
                    "kind": "InKeyword",
                    "fullStart": 539,
                    "fullEnd": 542,
                    "start": 539,
                    "end": 541,
                    "fullWidth": 3,
                    "width": 2,
                    "text": "in",
                    "value": "in",
                    "valueText": "in",
                    "hasTrailingTrivia": true,
                    "trailingTrivia": [
                        {
                            "kind": "WhitespaceTrivia",
                            "text": " "
                        }
                    ]
                },
                "expression": {
                    "kind": "IdentifierName",
                    "fullStart": 542,
                    "fullEnd": 547,
                    "start": 542,
                    "end": 547,
                    "fullWidth": 5,
                    "width": 5,
                    "text": "Array",
                    "value": "Array",
                    "valueText": "Array"
                },
                "closeParenToken": {
                    "kind": "CloseParenToken",
                    "fullStart": 547,
                    "fullEnd": 548,
                    "start": 547,
                    "end": 548,
                    "fullWidth": 1,
                    "width": 1,
                    "text": ")",
                    "value": ")",
                    "valueText": ")"
                },
                "statement": {
                    "kind": "Block",
                    "fullStart": 548,
                    "fullEnd": 602,
                    "start": 548,
                    "end": 601,
                    "fullWidth": 54,
                    "width": 53,
                    "openBraceToken": {
                        "kind": "OpenBraceToken",
                        "fullStart": 548,
                        "fullEnd": 550,
                        "start": 548,
                        "end": 549,
                        "fullWidth": 2,
                        "width": 1,
                        "text": "{",
                        "value": "{",
                        "valueText": "{",
                        "hasTrailingTrivia": true,
                        "hasTrailingNewLine": true,
                        "trailingTrivia": [
                            {
                                "kind": "NewLineTrivia",
                                "text": "\n"
                            }
                        ]
                    },
                    "statements": [
                        {
                            "kind": "IfStatement",
                            "fullStart": 550,
                            "fullEnd": 600,
                            "start": 552,
                            "end": 597,
                            "fullWidth": 50,
                            "width": 45,
                            "ifKeyword": {
                                "kind": "IfKeyword",
                                "fullStart": 550,
                                "fullEnd": 555,
                                "start": 552,
                                "end": 554,
                                "fullWidth": 5,
                                "width": 2,
                                "text": "if",
                                "value": "if",
                                "valueText": "if",
                                "hasLeadingTrivia": true,
                                "hasTrailingTrivia": true,
                                "leadingTrivia": [
                                    {
                                        "kind": "WhitespaceTrivia",
                                        "text": "  "
                                    }
                                ],
                                "trailingTrivia": [
                                    {
                                        "kind": "WhitespaceTrivia",
                                        "text": " "
                                    }
                                ]
                            },
                            "openParenToken": {
                                "kind": "OpenParenToken",
                                "fullStart": 555,
                                "fullEnd": 556,
                                "start": 555,
                                "end": 556,
                                "fullWidth": 1,
                                "width": 1,
                                "text": "(",
                                "value": "(",
                                "valueText": "("
                            },
                            "condition": {
                                "kind": "EqualsExpression",
                                "fullStart": 556,
                                "fullEnd": 570,
                                "start": 556,
                                "end": 570,
                                "fullWidth": 14,
                                "width": 14,
                                "left": {
                                    "kind": "IdentifierName",
                                    "fullStart": 556,
                                    "fullEnd": 558,
                                    "start": 556,
                                    "end": 557,
                                    "fullWidth": 2,
                                    "width": 1,
                                    "text": "p",
                                    "value": "p",
                                    "valueText": "p",
                                    "hasTrailingTrivia": true,
                                    "trailingTrivia": [
                                        {
                                            "kind": "WhitespaceTrivia",
                                            "text": " "
                                        }
                                    ]
                                },
                                "operatorToken": {
                                    "kind": "EqualsEqualsEqualsToken",
                                    "fullStart": 558,
                                    "fullEnd": 562,
                                    "start": 558,
                                    "end": 561,
                                    "fullWidth": 4,
                                    "width": 3,
                                    "text": "===",
                                    "value": "===",
                                    "valueText": "===",
                                    "hasTrailingTrivia": true,
                                    "trailingTrivia": [
                                        {
                                            "kind": "WhitespaceTrivia",
                                            "text": " "
                                        }
                                    ]
                                },
                                "right": {
                                    "kind": "StringLiteral",
                                    "fullStart": 562,
                                    "fullEnd": 570,
                                    "start": 562,
                                    "end": 570,
                                    "fullWidth": 8,
                                    "width": 8,
                                    "text": "\"concat\"",
                                    "value": "concat",
                                    "valueText": "concat"
                                }
                            },
                            "closeParenToken": {
                                "kind": "CloseParenToken",
                                "fullStart": 570,
                                "fullEnd": 572,
                                "start": 570,
                                "end": 571,
                                "fullWidth": 2,
                                "width": 1,
                                "text": ")",
                                "value": ")",
                                "valueText": ")",
                                "hasTrailingTrivia": true,
                                "trailingTrivia": [
                                    {
                                        "kind": "WhitespaceTrivia",
                                        "text": " "
                                    }
                                ]
                            },
                            "statement": {
                                "kind": "Block",
                                "fullStart": 572,
                                "fullEnd": 600,
                                "start": 572,
                                "end": 597,
                                "fullWidth": 28,
                                "width": 25,
                                "openBraceToken": {
                                    "kind": "OpenBraceToken",
                                    "fullStart": 572,
                                    "fullEnd": 574,
                                    "start": 572,
                                    "end": 573,
                                    "fullWidth": 2,
                                    "width": 1,
                                    "text": "{",
                                    "value": "{",
                                    "valueText": "{",
                                    "hasTrailingTrivia": true,
                                    "hasTrailingNewLine": true,
                                    "trailingTrivia": [
                                        {
                                            "kind": "NewLineTrivia",
                                            "text": "\n"
                                        }
                                    ]
                                },
                                "statements": [
                                    {
                                        "kind": "ExpressionStatement",
                                        "fullStart": 574,
                                        "fullEnd": 594,
                                        "start": 578,
                                        "end": 593,
                                        "fullWidth": 20,
                                        "width": 15,
                                        "expression": {
                                            "kind": "AssignmentExpression",
                                            "fullStart": 574,
                                            "fullEnd": 592,
                                            "start": 578,
                                            "end": 592,
                                            "fullWidth": 18,
                                            "width": 14,
                                            "left": {
                                                "kind": "IdentifierName",
                                                "fullStart": 574,
                                                "fullEnd": 585,
                                                "start": 578,
                                                "end": 584,
                                                "fullWidth": 11,
                                                "width": 6,
                                                "text": "result",
                                                "value": "result",
                                                "valueText": "result",
                                                "hasLeadingTrivia": true,
                                                "hasTrailingTrivia": true,
                                                "leadingTrivia": [
                                                    {
                                                        "kind": "WhitespaceTrivia",
                                                        "text": "    "
                                                    }
                                                ],
                                                "trailingTrivia": [
                                                    {
                                                        "kind": "WhitespaceTrivia",
                                                        "text": " "
                                                    }
                                                ]
                                            },
                                            "operatorToken": {
                                                "kind": "EqualsToken",
                                                "fullStart": 585,
                                                "fullEnd": 587,
                                                "start": 585,
                                                "end": 586,
                                                "fullWidth": 2,
                                                "width": 1,
                                                "text": "=",
                                                "value": "=",
                                                "valueText": "=",
                                                "hasTrailingTrivia": true,
                                                "trailingTrivia": [
                                                    {
                                                        "kind": "WhitespaceTrivia",
                                                        "text": " "
                                                    }
                                                ]
                                            },
                                            "right": {
                                                "kind": "FalseKeyword",
                                                "fullStart": 587,
                                                "fullEnd": 592,
                                                "start": 587,
                                                "end": 592,
                                                "fullWidth": 5,
                                                "width": 5,
                                                "text": "false",
                                                "value": false,
                                                "valueText": "false"
                                            }
                                        },
                                        "semicolonToken": {
                                            "kind": "SemicolonToken",
                                            "fullStart": 592,
                                            "fullEnd": 594,
                                            "start": 592,
                                            "end": 593,
                                            "fullWidth": 2,
                                            "width": 1,
                                            "text": ";",
                                            "value": ";",
                                            "valueText": ";",
                                            "hasTrailingTrivia": true,
                                            "hasTrailingNewLine": true,
                                            "trailingTrivia": [
                                                {
                                                    "kind": "NewLineTrivia",
                                                    "text": "\n"
                                                }
                                            ]
                                        }
                                    }
                                ],
                                "closeBraceToken": {
                                    "kind": "CloseBraceToken",
                                    "fullStart": 594,
                                    "fullEnd": 600,
                                    "start": 596,
                                    "end": 597,
                                    "fullWidth": 6,
                                    "width": 1,
                                    "text": "}",
                                    "value": "}",
                                    "valueText": "}",
                                    "hasLeadingTrivia": true,
                                    "hasTrailingTrivia": true,
                                    "hasTrailingNewLine": true,
                                    "leadingTrivia": [
                                        {
                                            "kind": "WhitespaceTrivia",
                                            "text": "  "
                                        }
                                    ],
                                    "trailingTrivia": [
                                        {
                                            "kind": "WhitespaceTrivia",
                                            "text": "  "
                                        },
                                        {
                                            "kind": "NewLineTrivia",
                                            "text": "\n"
                                        }
                                    ]
                                }
                            }
                        }
                    ],
                    "closeBraceToken": {
                        "kind": "CloseBraceToken",
                        "fullStart": 600,
                        "fullEnd": 602,
                        "start": 600,
                        "end": 601,
                        "fullWidth": 2,
                        "width": 1,
                        "text": "}",
                        "value": "}",
                        "valueText": "}",
                        "hasTrailingTrivia": true,
                        "hasTrailingNewLine": true,
                        "trailingTrivia": [
                            {
                                "kind": "NewLineTrivia",
                                "text": "\n"
                            }
                        ]
                    }
                }
            },
            {
                "kind": "IfStatement",
                "fullStart": 602,
                "fullEnd": 735,
                "start": 603,
                "end": 734,
                "fullWidth": 133,
                "width": 131,
                "ifKeyword": {
                    "kind": "IfKeyword",
                    "fullStart": 602,
                    "fullEnd": 606,
                    "start": 603,
                    "end": 605,
                    "fullWidth": 4,
                    "width": 2,
                    "text": "if",
                    "value": "if",
                    "valueText": "if",
                    "hasLeadingTrivia": true,
                    "hasLeadingNewLine": true,
                    "hasTrailingTrivia": true,
                    "leadingTrivia": [
                        {
                            "kind": "NewLineTrivia",
                            "text": "\n"
                        }
                    ],
                    "trailingTrivia": [
                        {
                            "kind": "WhitespaceTrivia",
                            "text": " "
                        }
                    ]
                },
                "openParenToken": {
                    "kind": "OpenParenToken",
                    "fullStart": 606,
                    "fullEnd": 607,
                    "start": 606,
                    "end": 607,
                    "fullWidth": 1,
                    "width": 1,
                    "text": "(",
                    "value": "(",
                    "valueText": "("
                },
                "condition": {
                    "kind": "NotEqualsExpression",
                    "fullStart": 607,
                    "fullEnd": 622,
                    "start": 607,
                    "end": 622,
                    "fullWidth": 15,
                    "width": 15,
                    "left": {
                        "kind": "IdentifierName",
                        "fullStart": 607,
                        "fullEnd": 614,
                        "start": 607,
                        "end": 613,
                        "fullWidth": 7,
                        "width": 6,
                        "text": "result",
                        "value": "result",
                        "valueText": "result",
                        "hasTrailingTrivia": true,
                        "trailingTrivia": [
                            {
                                "kind": "WhitespaceTrivia",
                                "text": " "
                            }
                        ]
                    },
                    "operatorToken": {
                        "kind": "ExclamationEqualsEqualsToken",
                        "fullStart": 614,
                        "fullEnd": 618,
                        "start": 614,
                        "end": 617,
                        "fullWidth": 4,
                        "width": 3,
                        "text": "!==",
                        "value": "!==",
                        "valueText": "!==",
                        "hasTrailingTrivia": true,
                        "trailingTrivia": [
                            {
                                "kind": "WhitespaceTrivia",
                                "text": " "
                            }
                        ]
                    },
                    "right": {
                        "kind": "TrueKeyword",
                        "fullStart": 618,
                        "fullEnd": 622,
                        "start": 618,
                        "end": 622,
                        "fullWidth": 4,
                        "width": 4,
                        "text": "true",
                        "value": true,
                        "valueText": "true"
                    }
                },
                "closeParenToken": {
                    "kind": "CloseParenToken",
                    "fullStart": 622,
                    "fullEnd": 624,
                    "start": 622,
                    "end": 623,
                    "fullWidth": 2,
                    "width": 1,
                    "text": ")",
                    "value": ")",
                    "valueText": ")",
                    "hasTrailingTrivia": true,
                    "trailingTrivia": [
                        {
                            "kind": "WhitespaceTrivia",
                            "text": " "
                        }
                    ]
                },
                "statement": {
                    "kind": "Block",
                    "fullStart": 624,
                    "fullEnd": 735,
                    "start": 624,
                    "end": 734,
                    "fullWidth": 111,
                    "width": 110,
                    "openBraceToken": {
                        "kind": "OpenBraceToken",
                        "fullStart": 624,
                        "fullEnd": 626,
                        "start": 624,
                        "end": 625,
                        "fullWidth": 2,
                        "width": 1,
                        "text": "{",
                        "value": "{",
                        "valueText": "{",
                        "hasTrailingTrivia": true,
                        "hasTrailingNewLine": true,
                        "trailingTrivia": [
                            {
                                "kind": "NewLineTrivia",
                                "text": "\n"
                            }
                        ]
                    },
                    "statements": [
                        {
                            "kind": "ExpressionStatement",
                            "fullStart": 626,
                            "fullEnd": 733,
                            "start": 628,
                            "end": 732,
                            "fullWidth": 107,
                            "width": 104,
                            "expression": {
                                "kind": "InvocationExpression",
                                "fullStart": 626,
                                "fullEnd": 731,
                                "start": 628,
                                "end": 731,
                                "fullWidth": 105,
                                "width": 103,
                                "expression": {
                                    "kind": "IdentifierName",
                                    "fullStart": 626,
                                    "fullEnd": 634,
                                    "start": 628,
                                    "end": 634,
                                    "fullWidth": 8,
                                    "width": 6,
                                    "text": "$ERROR",
                                    "value": "$ERROR",
                                    "valueText": "$ERROR",
                                    "hasLeadingTrivia": true,
                                    "leadingTrivia": [
                                        {
                                            "kind": "WhitespaceTrivia",
                                            "text": "  "
                                        }
                                    ]
                                },
                                "argumentList": {
                                    "kind": "ArgumentList",
                                    "fullStart": 634,
                                    "fullEnd": 731,
                                    "start": 634,
                                    "end": 731,
                                    "fullWidth": 97,
                                    "width": 97,
                                    "openParenToken": {
                                        "kind": "OpenParenToken",
                                        "fullStart": 634,
                                        "fullEnd": 635,
                                        "start": 634,
                                        "end": 635,
                                        "fullWidth": 1,
                                        "width": 1,
                                        "text": "(",
                                        "value": "(",
                                        "valueText": "("
                                    },
                                    "arguments": [
                                        {
                                            "kind": "StringLiteral",
                                            "fullStart": 635,
                                            "fullEnd": 730,
                                            "start": 635,
                                            "end": 730,
                                            "fullWidth": 95,
                                            "width": 95,
                                            "text": "'#2: result = true; for (p in Array) { if (p === \"concat\") result = false; }  result === true;'",
                                            "value": "#2: result = true; for (p in Array) { if (p === \"concat\") result = false; }  result === true;",
                                            "valueText": "#2: result = true; for (p in Array) { if (p === \"concat\") result = false; }  result === true;"
                                        }
                                    ],
                                    "closeParenToken": {
                                        "kind": "CloseParenToken",
                                        "fullStart": 730,
                                        "fullEnd": 731,
                                        "start": 730,
                                        "end": 731,
                                        "fullWidth": 1,
                                        "width": 1,
                                        "text": ")",
                                        "value": ")",
                                        "valueText": ")"
                                    }
                                }
                            },
                            "semicolonToken": {
                                "kind": "SemicolonToken",
                                "fullStart": 731,
                                "fullEnd": 733,
                                "start": 731,
                                "end": 732,
                                "fullWidth": 2,
                                "width": 1,
                                "text": ";",
                                "value": ";",
                                "valueText": ";",
                                "hasTrailingTrivia": true,
                                "hasTrailingNewLine": true,
                                "trailingTrivia": [
                                    {
                                        "kind": "NewLineTrivia",
                                        "text": "\n"
                                    }
                                ]
                            }
                        }
                    ],
                    "closeBraceToken": {
                        "kind": "CloseBraceToken",
                        "fullStart": 733,
                        "fullEnd": 735,
                        "start": 733,
                        "end": 734,
                        "fullWidth": 2,
                        "width": 1,
                        "text": "}",
                        "value": "}",
                        "valueText": "}",
                        "hasTrailingTrivia": true,
                        "hasTrailingNewLine": true,
                        "trailingTrivia": [
                            {
                                "kind": "NewLineTrivia",
                                "text": "\n"
                            }
                        ]
                    }
                }
            }
        ],
        "endOfFileToken": {
            "kind": "EndOfFileToken",
            "fullStart": 735,
            "fullEnd": 737,
            "start": 737,
            "end": 737,
            "fullWidth": 2,
            "width": 0,
            "text": "",
            "hasLeadingTrivia": true,
            "hasLeadingNewLine": true,
            "leadingTrivia": [
                {
                    "kind": "NewLineTrivia",
                    "text": "\n"
                },
                {
                    "kind": "NewLineTrivia",
                    "text": "\n"
                }
            ]
        }
    },
    "lineMap": {
        "lineStarts": [
            0,
            61,
            132,
            133,
            137,
            196,
            199,
            252,
            310,
            314,
            315,
            325,
            379,
            496,
            498,
            499,
            509,
            528,
            550,
            574,
            594,
            600,
            602,
            603,
            626,
            733,
            735,
            736,
            737
        ],
        "length": 737
    }
}<|MERGE_RESOLUTION|>--- conflicted
+++ resolved
@@ -650,12 +650,8 @@
                             "start": 513,
                             "end": 526,
                             "fullWidth": 13,
-<<<<<<< HEAD
                             "width": 13,
-                            "identifier": {
-=======
                             "propertyName": {
->>>>>>> 85e84683
                                 "kind": "IdentifierName",
                                 "fullStart": 513,
                                 "fullEnd": 520,
@@ -812,12 +808,8 @@
                             "start": 537,
                             "end": 538,
                             "fullWidth": 2,
-<<<<<<< HEAD
                             "width": 1,
-                            "identifier": {
-=======
                             "propertyName": {
->>>>>>> 85e84683
                                 "kind": "IdentifierName",
                                 "fullStart": 537,
                                 "fullEnd": 539,
