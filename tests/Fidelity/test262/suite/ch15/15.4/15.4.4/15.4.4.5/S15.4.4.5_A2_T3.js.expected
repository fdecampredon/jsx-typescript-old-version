{
    "isDeclaration": false,
    "languageVersion": "EcmaScript5",
    "parseOptions": {
        "allowAutomaticSemicolonInsertion": true
    },
    "sourceUnit": {
        "kind": "SourceUnit",
        "fullStart": 0,
        "fullEnd": 1917,
        "start": 377,
        "end": 1917,
        "fullWidth": 1917,
        "width": 1540,
        "moduleElements": [
            {
                "kind": "VariableStatement",
                "fullStart": 0,
                "fullEnd": 391,
                "start": 377,
                "end": 390,
                "fullWidth": 391,
                "width": 13,
                "modifiers": [],
                "variableDeclaration": {
                    "kind": "VariableDeclaration",
                    "fullStart": 0,
                    "fullEnd": 389,
                    "start": 377,
                    "end": 389,
                    "fullWidth": 389,
                    "width": 12,
                    "varKeyword": {
                        "kind": "VarKeyword",
                        "fullStart": 0,
                        "fullEnd": 381,
                        "start": 377,
                        "end": 380,
                        "fullWidth": 381,
                        "width": 3,
                        "text": "var",
                        "value": "var",
                        "valueText": "var",
                        "hasLeadingTrivia": true,
                        "hasLeadingComment": true,
                        "hasLeadingNewLine": true,
                        "hasTrailingTrivia": true,
                        "leadingTrivia": [
                            {
                                "kind": "SingleLineCommentTrivia",
                                "text": "// Copyright 2009 the Sputnik authors.  All rights reserved."
                            },
                            {
                                "kind": "NewLineTrivia",
                                "text": "\n"
                            },
                            {
                                "kind": "SingleLineCommentTrivia",
                                "text": "// This code is governed by the BSD license found in the LICENSE file."
                            },
                            {
                                "kind": "NewLineTrivia",
                                "text": "\n"
                            },
                            {
                                "kind": "NewLineTrivia",
                                "text": "\n"
                            },
                            {
                                "kind": "MultiLineCommentTrivia",
                                "text": "/**\n * The join function is intentionally generic.\n * It does not require that its this value be an Array object\n *\n * @path ch15/15.4/15.4.4/15.4.4.5/S15.4.4.5_A2_T3.js\n * @description If ToUint32(length) is zero, return the empty string\n */"
                            },
                            {
                                "kind": "NewLineTrivia",
                                "text": "\n"
                            },
                            {
                                "kind": "NewLineTrivia",
                                "text": "\n"
                            }
                        ],
                        "trailingTrivia": [
                            {
                                "kind": "WhitespaceTrivia",
                                "text": " "
                            }
                        ]
                    },
                    "variableDeclarators": [
                        {
                            "kind": "VariableDeclarator",
                            "fullStart": 381,
                            "fullEnd": 389,
                            "start": 381,
                            "end": 389,
                            "fullWidth": 8,
<<<<<<< HEAD
                            "width": 8,
                            "identifier": {
=======
                            "propertyName": {
>>>>>>> 85e84683
                                "kind": "IdentifierName",
                                "fullStart": 381,
                                "fullEnd": 385,
                                "start": 381,
                                "end": 384,
                                "fullWidth": 4,
                                "width": 3,
                                "text": "obj",
                                "value": "obj",
                                "valueText": "obj",
                                "hasTrailingTrivia": true,
                                "trailingTrivia": [
                                    {
                                        "kind": "WhitespaceTrivia",
                                        "text": " "
                                    }
                                ]
                            },
                            "equalsValueClause": {
                                "kind": "EqualsValueClause",
                                "fullStart": 385,
                                "fullEnd": 389,
                                "start": 385,
                                "end": 389,
                                "fullWidth": 4,
                                "width": 4,
                                "equalsToken": {
                                    "kind": "EqualsToken",
                                    "fullStart": 385,
                                    "fullEnd": 387,
                                    "start": 385,
                                    "end": 386,
                                    "fullWidth": 2,
                                    "width": 1,
                                    "text": "=",
                                    "value": "=",
                                    "valueText": "=",
                                    "hasTrailingTrivia": true,
                                    "trailingTrivia": [
                                        {
                                            "kind": "WhitespaceTrivia",
                                            "text": " "
                                        }
                                    ]
                                },
                                "value": {
                                    "kind": "ObjectLiteralExpression",
                                    "fullStart": 387,
                                    "fullEnd": 389,
                                    "start": 387,
                                    "end": 389,
                                    "fullWidth": 2,
                                    "width": 2,
                                    "openBraceToken": {
                                        "kind": "OpenBraceToken",
                                        "fullStart": 387,
                                        "fullEnd": 388,
                                        "start": 387,
                                        "end": 388,
                                        "fullWidth": 1,
                                        "width": 1,
                                        "text": "{",
                                        "value": "{",
                                        "valueText": "{"
                                    },
                                    "propertyAssignments": [],
                                    "closeBraceToken": {
                                        "kind": "CloseBraceToken",
                                        "fullStart": 388,
                                        "fullEnd": 389,
                                        "start": 388,
                                        "end": 389,
                                        "fullWidth": 1,
                                        "width": 1,
                                        "text": "}",
                                        "value": "}",
                                        "valueText": "}"
                                    }
                                }
                            }
                        }
                    ]
                },
                "semicolonToken": {
                    "kind": "SemicolonToken",
                    "fullStart": 389,
                    "fullEnd": 391,
                    "start": 389,
                    "end": 390,
                    "fullWidth": 2,
                    "width": 1,
                    "text": ";",
                    "value": ";",
                    "valueText": ";",
                    "hasTrailingTrivia": true,
                    "hasTrailingNewLine": true,
                    "trailingTrivia": [
                        {
                            "kind": "NewLineTrivia",
                            "text": "\n"
                        }
                    ]
                }
            },
            {
                "kind": "ExpressionStatement",
                "fullStart": 391,
                "fullEnd": 424,
                "start": 391,
                "end": 423,
                "fullWidth": 33,
                "width": 32,
                "expression": {
                    "kind": "AssignmentExpression",
                    "fullStart": 391,
                    "fullEnd": 422,
                    "start": 391,
                    "end": 422,
                    "fullWidth": 31,
                    "width": 31,
                    "left": {
                        "kind": "MemberAccessExpression",
                        "fullStart": 391,
                        "fullEnd": 400,
                        "start": 391,
                        "end": 399,
                        "fullWidth": 9,
                        "width": 8,
                        "expression": {
                            "kind": "IdentifierName",
                            "fullStart": 391,
                            "fullEnd": 394,
                            "start": 391,
                            "end": 394,
                            "fullWidth": 3,
                            "width": 3,
                            "text": "obj",
                            "value": "obj",
                            "valueText": "obj"
                        },
                        "dotToken": {
                            "kind": "DotToken",
                            "fullStart": 394,
                            "fullEnd": 395,
                            "start": 394,
                            "end": 395,
                            "fullWidth": 1,
                            "width": 1,
                            "text": ".",
                            "value": ".",
                            "valueText": "."
                        },
                        "name": {
                            "kind": "IdentifierName",
                            "fullStart": 395,
                            "fullEnd": 400,
                            "start": 395,
                            "end": 399,
                            "fullWidth": 5,
                            "width": 4,
                            "text": "join",
                            "value": "join",
                            "valueText": "join",
                            "hasTrailingTrivia": true,
                            "trailingTrivia": [
                                {
                                    "kind": "WhitespaceTrivia",
                                    "text": " "
                                }
                            ]
                        }
                    },
                    "operatorToken": {
                        "kind": "EqualsToken",
                        "fullStart": 400,
                        "fullEnd": 402,
                        "start": 400,
                        "end": 401,
                        "fullWidth": 2,
                        "width": 1,
                        "text": "=",
                        "value": "=",
                        "valueText": "=",
                        "hasTrailingTrivia": true,
                        "trailingTrivia": [
                            {
                                "kind": "WhitespaceTrivia",
                                "text": " "
                            }
                        ]
                    },
                    "right": {
                        "kind": "MemberAccessExpression",
                        "fullStart": 402,
                        "fullEnd": 422,
                        "start": 402,
                        "end": 422,
                        "fullWidth": 20,
                        "width": 20,
                        "expression": {
                            "kind": "MemberAccessExpression",
                            "fullStart": 402,
                            "fullEnd": 417,
                            "start": 402,
                            "end": 417,
                            "fullWidth": 15,
                            "width": 15,
                            "expression": {
                                "kind": "IdentifierName",
                                "fullStart": 402,
                                "fullEnd": 407,
                                "start": 402,
                                "end": 407,
                                "fullWidth": 5,
                                "width": 5,
                                "text": "Array",
                                "value": "Array",
                                "valueText": "Array"
                            },
                            "dotToken": {
                                "kind": "DotToken",
                                "fullStart": 407,
                                "fullEnd": 408,
                                "start": 407,
                                "end": 408,
                                "fullWidth": 1,
                                "width": 1,
                                "text": ".",
                                "value": ".",
                                "valueText": "."
                            },
                            "name": {
                                "kind": "IdentifierName",
                                "fullStart": 408,
                                "fullEnd": 417,
                                "start": 408,
                                "end": 417,
                                "fullWidth": 9,
                                "width": 9,
                                "text": "prototype",
                                "value": "prototype",
                                "valueText": "prototype"
                            }
                        },
                        "dotToken": {
                            "kind": "DotToken",
                            "fullStart": 417,
                            "fullEnd": 418,
                            "start": 417,
                            "end": 418,
                            "fullWidth": 1,
                            "width": 1,
                            "text": ".",
                            "value": ".",
                            "valueText": "."
                        },
                        "name": {
                            "kind": "IdentifierName",
                            "fullStart": 418,
                            "fullEnd": 422,
                            "start": 418,
                            "end": 422,
                            "fullWidth": 4,
                            "width": 4,
                            "text": "join",
                            "value": "join",
                            "valueText": "join"
                        }
                    }
                },
                "semicolonToken": {
                    "kind": "SemicolonToken",
                    "fullStart": 422,
                    "fullEnd": 424,
                    "start": 422,
                    "end": 423,
                    "fullWidth": 2,
                    "width": 1,
                    "text": ";",
                    "value": ";",
                    "valueText": ";",
                    "hasTrailingTrivia": true,
                    "hasTrailingNewLine": true,
                    "trailingTrivia": [
                        {
                            "kind": "NewLineTrivia",
                            "text": "\n"
                        }
                    ]
                }
            },
            {
                "kind": "ExpressionStatement",
                "fullStart": 424,
                "fullEnd": 453,
                "start": 435,
                "end": 452,
                "fullWidth": 29,
                "width": 17,
                "expression": {
                    "kind": "AssignmentExpression",
                    "fullStart": 424,
                    "fullEnd": 451,
                    "start": 435,
                    "end": 451,
                    "fullWidth": 27,
                    "width": 16,
                    "left": {
                        "kind": "MemberAccessExpression",
                        "fullStart": 424,
                        "fullEnd": 446,
                        "start": 435,
                        "end": 445,
                        "fullWidth": 22,
                        "width": 10,
                        "expression": {
                            "kind": "IdentifierName",
                            "fullStart": 424,
                            "fullEnd": 438,
                            "start": 435,
                            "end": 438,
                            "fullWidth": 14,
                            "width": 3,
                            "text": "obj",
                            "value": "obj",
                            "valueText": "obj",
                            "hasLeadingTrivia": true,
                            "hasLeadingComment": true,
                            "hasLeadingNewLine": true,
                            "leadingTrivia": [
                                {
                                    "kind": "NewLineTrivia",
                                    "text": "\n"
                                },
                                {
                                    "kind": "SingleLineCommentTrivia",
                                    "text": "//CHECK#1"
                                },
                                {
                                    "kind": "NewLineTrivia",
                                    "text": "\n"
                                }
                            ]
                        },
                        "dotToken": {
                            "kind": "DotToken",
                            "fullStart": 438,
                            "fullEnd": 439,
                            "start": 438,
                            "end": 439,
                            "fullWidth": 1,
                            "width": 1,
                            "text": ".",
                            "value": ".",
                            "valueText": "."
                        },
                        "name": {
                            "kind": "IdentifierName",
                            "fullStart": 439,
                            "fullEnd": 446,
                            "start": 439,
                            "end": 445,
                            "fullWidth": 7,
                            "width": 6,
                            "text": "length",
                            "value": "length",
                            "valueText": "length",
                            "hasTrailingTrivia": true,
                            "trailingTrivia": [
                                {
                                    "kind": "WhitespaceTrivia",
                                    "text": " "
                                }
                            ]
                        }
                    },
                    "operatorToken": {
                        "kind": "EqualsToken",
                        "fullStart": 446,
                        "fullEnd": 448,
                        "start": 446,
                        "end": 447,
                        "fullWidth": 2,
                        "width": 1,
                        "text": "=",
                        "value": "=",
                        "valueText": "=",
                        "hasTrailingTrivia": true,
                        "trailingTrivia": [
                            {
                                "kind": "WhitespaceTrivia",
                                "text": " "
                            }
                        ]
                    },
                    "right": {
                        "kind": "NumericLiteral",
                        "fullStart": 448,
                        "fullEnd": 451,
                        "start": 448,
                        "end": 451,
                        "fullWidth": 3,
                        "width": 3,
                        "text": "4.5",
                        "value": 4.5,
                        "valueText": "4.5"
                    }
                },
                "semicolonToken": {
                    "kind": "SemicolonToken",
                    "fullStart": 451,
                    "fullEnd": 453,
                    "start": 451,
                    "end": 452,
                    "fullWidth": 2,
                    "width": 1,
                    "text": ";",
                    "value": ";",
                    "valueText": ";",
                    "hasTrailingTrivia": true,
                    "hasTrailingNewLine": true,
                    "trailingTrivia": [
                        {
                            "kind": "NewLineTrivia",
                            "text": "\n"
                        }
                    ]
                }
            },
            {
                "kind": "IfStatement",
                "fullStart": 453,
                "fullEnd": 611,
                "start": 453,
                "end": 610,
                "fullWidth": 158,
                "width": 157,
                "ifKeyword": {
                    "kind": "IfKeyword",
                    "fullStart": 453,
                    "fullEnd": 456,
                    "start": 453,
                    "end": 455,
                    "fullWidth": 3,
                    "width": 2,
                    "text": "if",
                    "value": "if",
                    "valueText": "if",
                    "hasTrailingTrivia": true,
                    "trailingTrivia": [
                        {
                            "kind": "WhitespaceTrivia",
                            "text": " "
                        }
                    ]
                },
                "openParenToken": {
                    "kind": "OpenParenToken",
                    "fullStart": 456,
                    "fullEnd": 457,
                    "start": 456,
                    "end": 457,
                    "fullWidth": 1,
                    "width": 1,
                    "text": "(",
                    "value": "(",
                    "valueText": "("
                },
                "condition": {
                    "kind": "NotEqualsExpression",
                    "fullStart": 457,
                    "fullEnd": 477,
                    "start": 457,
                    "end": 477,
                    "fullWidth": 20,
                    "width": 20,
                    "left": {
                        "kind": "InvocationExpression",
                        "fullStart": 457,
                        "fullEnd": 468,
                        "start": 457,
                        "end": 467,
                        "fullWidth": 11,
                        "width": 10,
                        "expression": {
                            "kind": "MemberAccessExpression",
                            "fullStart": 457,
                            "fullEnd": 465,
                            "start": 457,
                            "end": 465,
                            "fullWidth": 8,
                            "width": 8,
                            "expression": {
                                "kind": "IdentifierName",
                                "fullStart": 457,
                                "fullEnd": 460,
                                "start": 457,
                                "end": 460,
                                "fullWidth": 3,
                                "width": 3,
                                "text": "obj",
                                "value": "obj",
                                "valueText": "obj"
                            },
                            "dotToken": {
                                "kind": "DotToken",
                                "fullStart": 460,
                                "fullEnd": 461,
                                "start": 460,
                                "end": 461,
                                "fullWidth": 1,
                                "width": 1,
                                "text": ".",
                                "value": ".",
                                "valueText": "."
                            },
                            "name": {
                                "kind": "IdentifierName",
                                "fullStart": 461,
                                "fullEnd": 465,
                                "start": 461,
                                "end": 465,
                                "fullWidth": 4,
                                "width": 4,
                                "text": "join",
                                "value": "join",
                                "valueText": "join"
                            }
                        },
                        "argumentList": {
                            "kind": "ArgumentList",
                            "fullStart": 465,
                            "fullEnd": 468,
                            "start": 465,
                            "end": 467,
                            "fullWidth": 3,
                            "width": 2,
                            "openParenToken": {
                                "kind": "OpenParenToken",
                                "fullStart": 465,
                                "fullEnd": 466,
                                "start": 465,
                                "end": 466,
                                "fullWidth": 1,
                                "width": 1,
                                "text": "(",
                                "value": "(",
                                "valueText": "("
                            },
                            "arguments": [],
                            "closeParenToken": {
                                "kind": "CloseParenToken",
                                "fullStart": 466,
                                "fullEnd": 468,
                                "start": 466,
                                "end": 467,
                                "fullWidth": 2,
                                "width": 1,
                                "text": ")",
                                "value": ")",
                                "valueText": ")",
                                "hasTrailingTrivia": true,
                                "trailingTrivia": [
                                    {
                                        "kind": "WhitespaceTrivia",
                                        "text": " "
                                    }
                                ]
                            }
                        }
                    },
                    "operatorToken": {
                        "kind": "ExclamationEqualsEqualsToken",
                        "fullStart": 468,
                        "fullEnd": 472,
                        "start": 468,
                        "end": 471,
                        "fullWidth": 4,
                        "width": 3,
                        "text": "!==",
                        "value": "!==",
                        "valueText": "!==",
                        "hasTrailingTrivia": true,
                        "trailingTrivia": [
                            {
                                "kind": "WhitespaceTrivia",
                                "text": " "
                            }
                        ]
                    },
                    "right": {
                        "kind": "StringLiteral",
                        "fullStart": 472,
                        "fullEnd": 477,
                        "start": 472,
                        "end": 477,
                        "fullWidth": 5,
                        "width": 5,
                        "text": "\",,,\"",
                        "value": ",,,",
                        "valueText": ",,,"
                    }
                },
                "closeParenToken": {
                    "kind": "CloseParenToken",
                    "fullStart": 477,
                    "fullEnd": 479,
                    "start": 477,
                    "end": 478,
                    "fullWidth": 2,
                    "width": 1,
                    "text": ")",
                    "value": ")",
                    "valueText": ")",
                    "hasTrailingTrivia": true,
                    "trailingTrivia": [
                        {
                            "kind": "WhitespaceTrivia",
                            "text": " "
                        }
                    ]
                },
                "statement": {
                    "kind": "Block",
                    "fullStart": 479,
                    "fullEnd": 611,
                    "start": 479,
                    "end": 610,
                    "fullWidth": 132,
                    "width": 131,
                    "openBraceToken": {
                        "kind": "OpenBraceToken",
                        "fullStart": 479,
                        "fullEnd": 481,
                        "start": 479,
                        "end": 480,
                        "fullWidth": 2,
                        "width": 1,
                        "text": "{",
                        "value": "{",
                        "valueText": "{",
                        "hasTrailingTrivia": true,
                        "hasTrailingNewLine": true,
                        "trailingTrivia": [
                            {
                                "kind": "NewLineTrivia",
                                "text": "\n"
                            }
                        ]
                    },
                    "statements": [
                        {
                            "kind": "ExpressionStatement",
                            "fullStart": 481,
                            "fullEnd": 609,
                            "start": 483,
                            "end": 608,
                            "fullWidth": 128,
                            "width": 125,
                            "expression": {
                                "kind": "InvocationExpression",
                                "fullStart": 481,
                                "fullEnd": 607,
                                "start": 483,
                                "end": 607,
                                "fullWidth": 126,
                                "width": 124,
                                "expression": {
                                    "kind": "IdentifierName",
                                    "fullStart": 481,
                                    "fullEnd": 489,
                                    "start": 483,
                                    "end": 489,
                                    "fullWidth": 8,
                                    "width": 6,
                                    "text": "$ERROR",
                                    "value": "$ERROR",
                                    "valueText": "$ERROR",
                                    "hasLeadingTrivia": true,
                                    "leadingTrivia": [
                                        {
                                            "kind": "WhitespaceTrivia",
                                            "text": "  "
                                        }
                                    ]
                                },
                                "argumentList": {
                                    "kind": "ArgumentList",
                                    "fullStart": 489,
                                    "fullEnd": 607,
                                    "start": 489,
                                    "end": 607,
                                    "fullWidth": 118,
                                    "width": 118,
                                    "openParenToken": {
                                        "kind": "OpenParenToken",
                                        "fullStart": 489,
                                        "fullEnd": 490,
                                        "start": 489,
                                        "end": 490,
                                        "fullWidth": 1,
                                        "width": 1,
                                        "text": "(",
                                        "value": "(",
                                        "valueText": "("
                                    },
                                    "arguments": [
                                        {
                                            "kind": "AddExpression",
                                            "fullStart": 490,
                                            "fullEnd": 606,
                                            "start": 490,
                                            "end": 606,
                                            "fullWidth": 116,
                                            "width": 116,
                                            "left": {
                                                "kind": "StringLiteral",
                                                "fullStart": 490,
                                                "fullEnd": 592,
                                                "start": 490,
                                                "end": 591,
                                                "fullWidth": 102,
                                                "width": 101,
                                                "text": "'#1: var obj = {}; obj.length = 4.5; obj.join = Array.prototype.join; obj.join() === \",,,\". Actual: '",
                                                "value": "#1: var obj = {}; obj.length = 4.5; obj.join = Array.prototype.join; obj.join() === \",,,\". Actual: ",
                                                "valueText": "#1: var obj = {}; obj.length = 4.5; obj.join = Array.prototype.join; obj.join() === \",,,\". Actual: ",
                                                "hasTrailingTrivia": true,
                                                "trailingTrivia": [
                                                    {
                                                        "kind": "WhitespaceTrivia",
                                                        "text": " "
                                                    }
                                                ]
                                            },
                                            "operatorToken": {
                                                "kind": "PlusToken",
                                                "fullStart": 592,
                                                "fullEnd": 594,
                                                "start": 592,
                                                "end": 593,
                                                "fullWidth": 2,
                                                "width": 1,
                                                "text": "+",
                                                "value": "+",
                                                "valueText": "+",
                                                "hasTrailingTrivia": true,
                                                "trailingTrivia": [
                                                    {
                                                        "kind": "WhitespaceTrivia",
                                                        "text": " "
                                                    }
                                                ]
                                            },
                                            "right": {
                                                "kind": "ParenthesizedExpression",
                                                "fullStart": 594,
                                                "fullEnd": 606,
                                                "start": 594,
                                                "end": 606,
                                                "fullWidth": 12,
                                                "width": 12,
                                                "openParenToken": {
                                                    "kind": "OpenParenToken",
                                                    "fullStart": 594,
                                                    "fullEnd": 595,
                                                    "start": 594,
                                                    "end": 595,
                                                    "fullWidth": 1,
                                                    "width": 1,
                                                    "text": "(",
                                                    "value": "(",
                                                    "valueText": "("
                                                },
                                                "expression": {
                                                    "kind": "InvocationExpression",
                                                    "fullStart": 595,
                                                    "fullEnd": 605,
                                                    "start": 595,
                                                    "end": 605,
                                                    "fullWidth": 10,
                                                    "width": 10,
                                                    "expression": {
                                                        "kind": "MemberAccessExpression",
                                                        "fullStart": 595,
                                                        "fullEnd": 603,
                                                        "start": 595,
                                                        "end": 603,
                                                        "fullWidth": 8,
                                                        "width": 8,
                                                        "expression": {
                                                            "kind": "IdentifierName",
                                                            "fullStart": 595,
                                                            "fullEnd": 598,
                                                            "start": 595,
                                                            "end": 598,
                                                            "fullWidth": 3,
                                                            "width": 3,
                                                            "text": "obj",
                                                            "value": "obj",
                                                            "valueText": "obj"
                                                        },
                                                        "dotToken": {
                                                            "kind": "DotToken",
                                                            "fullStart": 598,
                                                            "fullEnd": 599,
                                                            "start": 598,
                                                            "end": 599,
                                                            "fullWidth": 1,
                                                            "width": 1,
                                                            "text": ".",
                                                            "value": ".",
                                                            "valueText": "."
                                                        },
                                                        "name": {
                                                            "kind": "IdentifierName",
                                                            "fullStart": 599,
                                                            "fullEnd": 603,
                                                            "start": 599,
                                                            "end": 603,
                                                            "fullWidth": 4,
                                                            "width": 4,
                                                            "text": "join",
                                                            "value": "join",
                                                            "valueText": "join"
                                                        }
                                                    },
                                                    "argumentList": {
                                                        "kind": "ArgumentList",
                                                        "fullStart": 603,
                                                        "fullEnd": 605,
                                                        "start": 603,
                                                        "end": 605,
                                                        "fullWidth": 2,
                                                        "width": 2,
                                                        "openParenToken": {
                                                            "kind": "OpenParenToken",
                                                            "fullStart": 603,
                                                            "fullEnd": 604,
                                                            "start": 603,
                                                            "end": 604,
                                                            "fullWidth": 1,
                                                            "width": 1,
                                                            "text": "(",
                                                            "value": "(",
                                                            "valueText": "("
                                                        },
                                                        "arguments": [],
                                                        "closeParenToken": {
                                                            "kind": "CloseParenToken",
                                                            "fullStart": 604,
                                                            "fullEnd": 605,
                                                            "start": 604,
                                                            "end": 605,
                                                            "fullWidth": 1,
                                                            "width": 1,
                                                            "text": ")",
                                                            "value": ")",
                                                            "valueText": ")"
                                                        }
                                                    }
                                                },
                                                "closeParenToken": {
                                                    "kind": "CloseParenToken",
                                                    "fullStart": 605,
                                                    "fullEnd": 606,
                                                    "start": 605,
                                                    "end": 606,
                                                    "fullWidth": 1,
                                                    "width": 1,
                                                    "text": ")",
                                                    "value": ")",
                                                    "valueText": ")"
                                                }
                                            }
                                        }
                                    ],
                                    "closeParenToken": {
                                        "kind": "CloseParenToken",
                                        "fullStart": 606,
                                        "fullEnd": 607,
                                        "start": 606,
                                        "end": 607,
                                        "fullWidth": 1,
                                        "width": 1,
                                        "text": ")",
                                        "value": ")",
                                        "valueText": ")"
                                    }
                                }
                            },
                            "semicolonToken": {
                                "kind": "SemicolonToken",
                                "fullStart": 607,
                                "fullEnd": 609,
                                "start": 607,
                                "end": 608,
                                "fullWidth": 2,
                                "width": 1,
                                "text": ";",
                                "value": ";",
                                "valueText": ";",
                                "hasTrailingTrivia": true,
                                "hasTrailingNewLine": true,
                                "trailingTrivia": [
                                    {
                                        "kind": "NewLineTrivia",
                                        "text": "\n"
                                    }
                                ]
                            }
                        }
                    ],
                    "closeBraceToken": {
                        "kind": "CloseBraceToken",
                        "fullStart": 609,
                        "fullEnd": 611,
                        "start": 609,
                        "end": 610,
                        "fullWidth": 2,
                        "width": 1,
                        "text": "}",
                        "value": "}",
                        "valueText": "}",
                        "hasTrailingTrivia": true,
                        "hasTrailingNewLine": true,
                        "trailingTrivia": [
                            {
                                "kind": "NewLineTrivia",
                                "text": "\n"
                            }
                        ]
                    }
                }
            },
            {
                "kind": "ExpressionStatement",
                "fullStart": 611,
                "fullEnd": 642,
                "start": 622,
                "end": 641,
                "fullWidth": 31,
                "width": 19,
                "expression": {
                    "kind": "AssignmentExpression",
                    "fullStart": 611,
                    "fullEnd": 640,
                    "start": 622,
                    "end": 640,
                    "fullWidth": 29,
                    "width": 18,
                    "left": {
                        "kind": "ElementAccessExpression",
                        "fullStart": 611,
                        "fullEnd": 629,
                        "start": 622,
                        "end": 628,
                        "fullWidth": 18,
                        "width": 6,
                        "expression": {
                            "kind": "IdentifierName",
                            "fullStart": 611,
                            "fullEnd": 625,
                            "start": 622,
                            "end": 625,
                            "fullWidth": 14,
                            "width": 3,
                            "text": "obj",
                            "value": "obj",
                            "valueText": "obj",
                            "hasLeadingTrivia": true,
                            "hasLeadingComment": true,
                            "hasLeadingNewLine": true,
                            "leadingTrivia": [
                                {
                                    "kind": "NewLineTrivia",
                                    "text": "\n"
                                },
                                {
                                    "kind": "SingleLineCommentTrivia",
                                    "text": "//CHECK#2"
                                },
                                {
                                    "kind": "NewLineTrivia",
                                    "text": "\n"
                                }
                            ]
                        },
                        "openBracketToken": {
                            "kind": "OpenBracketToken",
                            "fullStart": 625,
                            "fullEnd": 626,
                            "start": 625,
                            "end": 626,
                            "fullWidth": 1,
                            "width": 1,
                            "text": "[",
                            "value": "[",
                            "valueText": "["
                        },
                        "argumentExpression": {
                            "kind": "NumericLiteral",
                            "fullStart": 626,
                            "fullEnd": 627,
                            "start": 626,
                            "end": 627,
                            "fullWidth": 1,
                            "width": 1,
                            "text": "0",
                            "value": 0,
                            "valueText": "0"
                        },
                        "closeBracketToken": {
                            "kind": "CloseBracketToken",
                            "fullStart": 627,
                            "fullEnd": 629,
                            "start": 627,
                            "end": 628,
                            "fullWidth": 2,
                            "width": 1,
                            "text": "]",
                            "value": "]",
                            "valueText": "]",
                            "hasTrailingTrivia": true,
                            "trailingTrivia": [
                                {
                                    "kind": "WhitespaceTrivia",
                                    "text": " "
                                }
                            ]
                        }
                    },
                    "operatorToken": {
                        "kind": "EqualsToken",
                        "fullStart": 629,
                        "fullEnd": 631,
                        "start": 629,
                        "end": 630,
                        "fullWidth": 2,
                        "width": 1,
                        "text": "=",
                        "value": "=",
                        "valueText": "=",
                        "hasTrailingTrivia": true,
                        "trailingTrivia": [
                            {
                                "kind": "WhitespaceTrivia",
                                "text": " "
                            }
                        ]
                    },
                    "right": {
                        "kind": "IdentifierName",
                        "fullStart": 631,
                        "fullEnd": 640,
                        "start": 631,
                        "end": 640,
                        "fullWidth": 9,
                        "width": 9,
                        "text": "undefined",
                        "value": "undefined",
                        "valueText": "undefined"
                    }
                },
                "semicolonToken": {
                    "kind": "SemicolonToken",
                    "fullStart": 640,
                    "fullEnd": 642,
                    "start": 640,
                    "end": 641,
                    "fullWidth": 2,
                    "width": 1,
                    "text": ";",
                    "value": ";",
                    "valueText": ";",
                    "hasTrailingTrivia": true,
                    "hasTrailingNewLine": true,
                    "trailingTrivia": [
                        {
                            "kind": "NewLineTrivia",
                            "text": "\n"
                        }
                    ]
                }
            },
            {
                "kind": "ExpressionStatement",
                "fullStart": 642,
                "fullEnd": 654,
                "start": 642,
                "end": 653,
                "fullWidth": 12,
                "width": 11,
                "expression": {
                    "kind": "AssignmentExpression",
                    "fullStart": 642,
                    "fullEnd": 652,
                    "start": 642,
                    "end": 652,
                    "fullWidth": 10,
                    "width": 10,
                    "left": {
                        "kind": "ElementAccessExpression",
                        "fullStart": 642,
                        "fullEnd": 649,
                        "start": 642,
                        "end": 648,
                        "fullWidth": 7,
                        "width": 6,
                        "expression": {
                            "kind": "IdentifierName",
                            "fullStart": 642,
                            "fullEnd": 645,
                            "start": 642,
                            "end": 645,
                            "fullWidth": 3,
                            "width": 3,
                            "text": "obj",
                            "value": "obj",
                            "valueText": "obj"
                        },
                        "openBracketToken": {
                            "kind": "OpenBracketToken",
                            "fullStart": 645,
                            "fullEnd": 646,
                            "start": 645,
                            "end": 646,
                            "fullWidth": 1,
                            "width": 1,
                            "text": "[",
                            "value": "[",
                            "valueText": "["
                        },
                        "argumentExpression": {
                            "kind": "NumericLiteral",
                            "fullStart": 646,
                            "fullEnd": 647,
                            "start": 646,
                            "end": 647,
                            "fullWidth": 1,
                            "width": 1,
                            "text": "1",
                            "value": 1,
                            "valueText": "1"
                        },
                        "closeBracketToken": {
                            "kind": "CloseBracketToken",
                            "fullStart": 647,
                            "fullEnd": 649,
                            "start": 647,
                            "end": 648,
                            "fullWidth": 2,
                            "width": 1,
                            "text": "]",
                            "value": "]",
                            "valueText": "]",
                            "hasTrailingTrivia": true,
                            "trailingTrivia": [
                                {
                                    "kind": "WhitespaceTrivia",
                                    "text": " "
                                }
                            ]
                        }
                    },
                    "operatorToken": {
                        "kind": "EqualsToken",
                        "fullStart": 649,
                        "fullEnd": 651,
                        "start": 649,
                        "end": 650,
                        "fullWidth": 2,
                        "width": 1,
                        "text": "=",
                        "value": "=",
                        "valueText": "=",
                        "hasTrailingTrivia": true,
                        "trailingTrivia": [
                            {
                                "kind": "WhitespaceTrivia",
                                "text": " "
                            }
                        ]
                    },
                    "right": {
                        "kind": "NumericLiteral",
                        "fullStart": 651,
                        "fullEnd": 652,
                        "start": 651,
                        "end": 652,
                        "fullWidth": 1,
                        "width": 1,
                        "text": "1",
                        "value": 1,
                        "valueText": "1"
                    }
                },
                "semicolonToken": {
                    "kind": "SemicolonToken",
                    "fullStart": 652,
                    "fullEnd": 654,
                    "start": 652,
                    "end": 653,
                    "fullWidth": 2,
                    "width": 1,
                    "text": ";",
                    "value": ";",
                    "valueText": ";",
                    "hasTrailingTrivia": true,
                    "hasTrailingNewLine": true,
                    "trailingTrivia": [
                        {
                            "kind": "NewLineTrivia",
                            "text": "\n"
                        }
                    ]
                }
            },
            {
                "kind": "ExpressionStatement",
                "fullStart": 654,
                "fullEnd": 669,
                "start": 654,
                "end": 668,
                "fullWidth": 15,
                "width": 14,
                "expression": {
                    "kind": "AssignmentExpression",
                    "fullStart": 654,
                    "fullEnd": 667,
                    "start": 654,
                    "end": 667,
                    "fullWidth": 13,
                    "width": 13,
                    "left": {
                        "kind": "ElementAccessExpression",
                        "fullStart": 654,
                        "fullEnd": 661,
                        "start": 654,
                        "end": 660,
                        "fullWidth": 7,
                        "width": 6,
                        "expression": {
                            "kind": "IdentifierName",
                            "fullStart": 654,
                            "fullEnd": 657,
                            "start": 654,
                            "end": 657,
                            "fullWidth": 3,
                            "width": 3,
                            "text": "obj",
                            "value": "obj",
                            "valueText": "obj"
                        },
                        "openBracketToken": {
                            "kind": "OpenBracketToken",
                            "fullStart": 657,
                            "fullEnd": 658,
                            "start": 657,
                            "end": 658,
                            "fullWidth": 1,
                            "width": 1,
                            "text": "[",
                            "value": "[",
                            "valueText": "["
                        },
                        "argumentExpression": {
                            "kind": "NumericLiteral",
                            "fullStart": 658,
                            "fullEnd": 659,
                            "start": 658,
                            "end": 659,
                            "fullWidth": 1,
                            "width": 1,
                            "text": "2",
                            "value": 2,
                            "valueText": "2"
                        },
                        "closeBracketToken": {
                            "kind": "CloseBracketToken",
                            "fullStart": 659,
                            "fullEnd": 661,
                            "start": 659,
                            "end": 660,
                            "fullWidth": 2,
                            "width": 1,
                            "text": "]",
                            "value": "]",
                            "valueText": "]",
                            "hasTrailingTrivia": true,
                            "trailingTrivia": [
                                {
                                    "kind": "WhitespaceTrivia",
                                    "text": " "
                                }
                            ]
                        }
                    },
                    "operatorToken": {
                        "kind": "EqualsToken",
                        "fullStart": 661,
                        "fullEnd": 663,
                        "start": 661,
                        "end": 662,
                        "fullWidth": 2,
                        "width": 1,
                        "text": "=",
                        "value": "=",
                        "valueText": "=",
                        "hasTrailingTrivia": true,
                        "trailingTrivia": [
                            {
                                "kind": "WhitespaceTrivia",
                                "text": " "
                            }
                        ]
                    },
                    "right": {
                        "kind": "NullKeyword",
                        "fullStart": 663,
                        "fullEnd": 667,
                        "start": 663,
                        "end": 667,
                        "fullWidth": 4,
                        "width": 4,
                        "text": "null"
                    }
                },
                "semicolonToken": {
                    "kind": "SemicolonToken",
                    "fullStart": 667,
                    "fullEnd": 669,
                    "start": 667,
                    "end": 668,
                    "fullWidth": 2,
                    "width": 1,
                    "text": ";",
                    "value": ";",
                    "valueText": ";",
                    "hasTrailingTrivia": true,
                    "hasTrailingNewLine": true,
                    "trailingTrivia": [
                        {
                            "kind": "NewLineTrivia",
                            "text": "\n"
                        }
                    ]
                }
            },
            {
                "kind": "IfStatement",
                "fullStart": 669,
                "fullEnd": 876,
                "start": 669,
                "end": 875,
                "fullWidth": 207,
                "width": 206,
                "ifKeyword": {
                    "kind": "IfKeyword",
                    "fullStart": 669,
                    "fullEnd": 672,
                    "start": 669,
                    "end": 671,
                    "fullWidth": 3,
                    "width": 2,
                    "text": "if",
                    "value": "if",
                    "valueText": "if",
                    "hasTrailingTrivia": true,
                    "trailingTrivia": [
                        {
                            "kind": "WhitespaceTrivia",
                            "text": " "
                        }
                    ]
                },
                "openParenToken": {
                    "kind": "OpenParenToken",
                    "fullStart": 672,
                    "fullEnd": 673,
                    "start": 672,
                    "end": 673,
                    "fullWidth": 1,
                    "width": 1,
                    "text": "(",
                    "value": "(",
                    "valueText": "("
                },
                "condition": {
                    "kind": "NotEqualsExpression",
                    "fullStart": 673,
                    "fullEnd": 694,
                    "start": 673,
                    "end": 694,
                    "fullWidth": 21,
                    "width": 21,
                    "left": {
                        "kind": "InvocationExpression",
                        "fullStart": 673,
                        "fullEnd": 684,
                        "start": 673,
                        "end": 683,
                        "fullWidth": 11,
                        "width": 10,
                        "expression": {
                            "kind": "MemberAccessExpression",
                            "fullStart": 673,
                            "fullEnd": 681,
                            "start": 673,
                            "end": 681,
                            "fullWidth": 8,
                            "width": 8,
                            "expression": {
                                "kind": "IdentifierName",
                                "fullStart": 673,
                                "fullEnd": 676,
                                "start": 673,
                                "end": 676,
                                "fullWidth": 3,
                                "width": 3,
                                "text": "obj",
                                "value": "obj",
                                "valueText": "obj"
                            },
                            "dotToken": {
                                "kind": "DotToken",
                                "fullStart": 676,
                                "fullEnd": 677,
                                "start": 676,
                                "end": 677,
                                "fullWidth": 1,
                                "width": 1,
                                "text": ".",
                                "value": ".",
                                "valueText": "."
                            },
                            "name": {
                                "kind": "IdentifierName",
                                "fullStart": 677,
                                "fullEnd": 681,
                                "start": 677,
                                "end": 681,
                                "fullWidth": 4,
                                "width": 4,
                                "text": "join",
                                "value": "join",
                                "valueText": "join"
                            }
                        },
                        "argumentList": {
                            "kind": "ArgumentList",
                            "fullStart": 681,
                            "fullEnd": 684,
                            "start": 681,
                            "end": 683,
                            "fullWidth": 3,
                            "width": 2,
                            "openParenToken": {
                                "kind": "OpenParenToken",
                                "fullStart": 681,
                                "fullEnd": 682,
                                "start": 681,
                                "end": 682,
                                "fullWidth": 1,
                                "width": 1,
                                "text": "(",
                                "value": "(",
                                "valueText": "("
                            },
                            "arguments": [],
                            "closeParenToken": {
                                "kind": "CloseParenToken",
                                "fullStart": 682,
                                "fullEnd": 684,
                                "start": 682,
                                "end": 683,
                                "fullWidth": 2,
                                "width": 1,
                                "text": ")",
                                "value": ")",
                                "valueText": ")",
                                "hasTrailingTrivia": true,
                                "trailingTrivia": [
                                    {
                                        "kind": "WhitespaceTrivia",
                                        "text": " "
                                    }
                                ]
                            }
                        }
                    },
                    "operatorToken": {
                        "kind": "ExclamationEqualsEqualsToken",
                        "fullStart": 684,
                        "fullEnd": 688,
                        "start": 684,
                        "end": 687,
                        "fullWidth": 4,
                        "width": 3,
                        "text": "!==",
                        "value": "!==",
                        "valueText": "!==",
                        "hasTrailingTrivia": true,
                        "trailingTrivia": [
                            {
                                "kind": "WhitespaceTrivia",
                                "text": " "
                            }
                        ]
                    },
                    "right": {
                        "kind": "StringLiteral",
                        "fullStart": 688,
                        "fullEnd": 694,
                        "start": 688,
                        "end": 694,
                        "fullWidth": 6,
                        "width": 6,
                        "text": "\",1,,\"",
                        "value": ",1,,",
                        "valueText": ",1,,"
                    }
                },
                "closeParenToken": {
                    "kind": "CloseParenToken",
                    "fullStart": 694,
                    "fullEnd": 696,
                    "start": 694,
                    "end": 695,
                    "fullWidth": 2,
                    "width": 1,
                    "text": ")",
                    "value": ")",
                    "valueText": ")",
                    "hasTrailingTrivia": true,
                    "trailingTrivia": [
                        {
                            "kind": "WhitespaceTrivia",
                            "text": " "
                        }
                    ]
                },
                "statement": {
                    "kind": "Block",
                    "fullStart": 696,
                    "fullEnd": 876,
                    "start": 696,
                    "end": 875,
                    "fullWidth": 180,
                    "width": 179,
                    "openBraceToken": {
                        "kind": "OpenBraceToken",
                        "fullStart": 696,
                        "fullEnd": 698,
                        "start": 696,
                        "end": 697,
                        "fullWidth": 2,
                        "width": 1,
                        "text": "{",
                        "value": "{",
                        "valueText": "{",
                        "hasTrailingTrivia": true,
                        "hasTrailingNewLine": true,
                        "trailingTrivia": [
                            {
                                "kind": "NewLineTrivia",
                                "text": "\n"
                            }
                        ]
                    },
                    "statements": [
                        {
                            "kind": "ExpressionStatement",
                            "fullStart": 698,
                            "fullEnd": 874,
                            "start": 700,
                            "end": 873,
                            "fullWidth": 176,
                            "width": 173,
                            "expression": {
                                "kind": "InvocationExpression",
                                "fullStart": 698,
                                "fullEnd": 872,
                                "start": 700,
                                "end": 872,
                                "fullWidth": 174,
                                "width": 172,
                                "expression": {
                                    "kind": "IdentifierName",
                                    "fullStart": 698,
                                    "fullEnd": 706,
                                    "start": 700,
                                    "end": 706,
                                    "fullWidth": 8,
                                    "width": 6,
                                    "text": "$ERROR",
                                    "value": "$ERROR",
                                    "valueText": "$ERROR",
                                    "hasLeadingTrivia": true,
                                    "leadingTrivia": [
                                        {
                                            "kind": "WhitespaceTrivia",
                                            "text": "  "
                                        }
                                    ]
                                },
                                "argumentList": {
                                    "kind": "ArgumentList",
                                    "fullStart": 706,
                                    "fullEnd": 872,
                                    "start": 706,
                                    "end": 872,
                                    "fullWidth": 166,
                                    "width": 166,
                                    "openParenToken": {
                                        "kind": "OpenParenToken",
                                        "fullStart": 706,
                                        "fullEnd": 707,
                                        "start": 706,
                                        "end": 707,
                                        "fullWidth": 1,
                                        "width": 1,
                                        "text": "(",
                                        "value": "(",
                                        "valueText": "("
                                    },
                                    "arguments": [
                                        {
                                            "kind": "AddExpression",
                                            "fullStart": 707,
                                            "fullEnd": 871,
                                            "start": 707,
                                            "end": 871,
                                            "fullWidth": 164,
                                            "width": 164,
                                            "left": {
                                                "kind": "StringLiteral",
                                                "fullStart": 707,
                                                "fullEnd": 857,
                                                "start": 707,
                                                "end": 856,
                                                "fullWidth": 150,
                                                "width": 149,
                                                "text": "'#1: var obj = {}; obj.length = 4.5; obj[0] = undefined; obj[1] = 1; obj[2] = null; obj.join = Array.prototype.join; obj.join() === \",1,,\". Actual: '",
                                                "value": "#1: var obj = {}; obj.length = 4.5; obj[0] = undefined; obj[1] = 1; obj[2] = null; obj.join = Array.prototype.join; obj.join() === \",1,,\". Actual: ",
                                                "valueText": "#1: var obj = {}; obj.length = 4.5; obj[0] = undefined; obj[1] = 1; obj[2] = null; obj.join = Array.prototype.join; obj.join() === \",1,,\". Actual: ",
                                                "hasTrailingTrivia": true,
                                                "trailingTrivia": [
                                                    {
                                                        "kind": "WhitespaceTrivia",
                                                        "text": " "
                                                    }
                                                ]
                                            },
                                            "operatorToken": {
                                                "kind": "PlusToken",
                                                "fullStart": 857,
                                                "fullEnd": 859,
                                                "start": 857,
                                                "end": 858,
                                                "fullWidth": 2,
                                                "width": 1,
                                                "text": "+",
                                                "value": "+",
                                                "valueText": "+",
                                                "hasTrailingTrivia": true,
                                                "trailingTrivia": [
                                                    {
                                                        "kind": "WhitespaceTrivia",
                                                        "text": " "
                                                    }
                                                ]
                                            },
                                            "right": {
                                                "kind": "ParenthesizedExpression",
                                                "fullStart": 859,
                                                "fullEnd": 871,
                                                "start": 859,
                                                "end": 871,
                                                "fullWidth": 12,
                                                "width": 12,
                                                "openParenToken": {
                                                    "kind": "OpenParenToken",
                                                    "fullStart": 859,
                                                    "fullEnd": 860,
                                                    "start": 859,
                                                    "end": 860,
                                                    "fullWidth": 1,
                                                    "width": 1,
                                                    "text": "(",
                                                    "value": "(",
                                                    "valueText": "("
                                                },
                                                "expression": {
                                                    "kind": "InvocationExpression",
                                                    "fullStart": 860,
                                                    "fullEnd": 870,
                                                    "start": 860,
                                                    "end": 870,
                                                    "fullWidth": 10,
                                                    "width": 10,
                                                    "expression": {
                                                        "kind": "MemberAccessExpression",
                                                        "fullStart": 860,
                                                        "fullEnd": 868,
                                                        "start": 860,
                                                        "end": 868,
                                                        "fullWidth": 8,
                                                        "width": 8,
                                                        "expression": {
                                                            "kind": "IdentifierName",
                                                            "fullStart": 860,
                                                            "fullEnd": 863,
                                                            "start": 860,
                                                            "end": 863,
                                                            "fullWidth": 3,
                                                            "width": 3,
                                                            "text": "obj",
                                                            "value": "obj",
                                                            "valueText": "obj"
                                                        },
                                                        "dotToken": {
                                                            "kind": "DotToken",
                                                            "fullStart": 863,
                                                            "fullEnd": 864,
                                                            "start": 863,
                                                            "end": 864,
                                                            "fullWidth": 1,
                                                            "width": 1,
                                                            "text": ".",
                                                            "value": ".",
                                                            "valueText": "."
                                                        },
                                                        "name": {
                                                            "kind": "IdentifierName",
                                                            "fullStart": 864,
                                                            "fullEnd": 868,
                                                            "start": 864,
                                                            "end": 868,
                                                            "fullWidth": 4,
                                                            "width": 4,
                                                            "text": "join",
                                                            "value": "join",
                                                            "valueText": "join"
                                                        }
                                                    },
                                                    "argumentList": {
                                                        "kind": "ArgumentList",
                                                        "fullStart": 868,
                                                        "fullEnd": 870,
                                                        "start": 868,
                                                        "end": 870,
                                                        "fullWidth": 2,
                                                        "width": 2,
                                                        "openParenToken": {
                                                            "kind": "OpenParenToken",
                                                            "fullStart": 868,
                                                            "fullEnd": 869,
                                                            "start": 868,
                                                            "end": 869,
                                                            "fullWidth": 1,
                                                            "width": 1,
                                                            "text": "(",
                                                            "value": "(",
                                                            "valueText": "("
                                                        },
                                                        "arguments": [],
                                                        "closeParenToken": {
                                                            "kind": "CloseParenToken",
                                                            "fullStart": 869,
                                                            "fullEnd": 870,
                                                            "start": 869,
                                                            "end": 870,
                                                            "fullWidth": 1,
                                                            "width": 1,
                                                            "text": ")",
                                                            "value": ")",
                                                            "valueText": ")"
                                                        }
                                                    }
                                                },
                                                "closeParenToken": {
                                                    "kind": "CloseParenToken",
                                                    "fullStart": 870,
                                                    "fullEnd": 871,
                                                    "start": 870,
                                                    "end": 871,
                                                    "fullWidth": 1,
                                                    "width": 1,
                                                    "text": ")",
                                                    "value": ")",
                                                    "valueText": ")"
                                                }
                                            }
                                        }
                                    ],
                                    "closeParenToken": {
                                        "kind": "CloseParenToken",
                                        "fullStart": 871,
                                        "fullEnd": 872,
                                        "start": 871,
                                        "end": 872,
                                        "fullWidth": 1,
                                        "width": 1,
                                        "text": ")",
                                        "value": ")",
                                        "valueText": ")"
                                    }
                                }
                            },
                            "semicolonToken": {
                                "kind": "SemicolonToken",
                                "fullStart": 872,
                                "fullEnd": 874,
                                "start": 872,
                                "end": 873,
                                "fullWidth": 2,
                                "width": 1,
                                "text": ";",
                                "value": ";",
                                "valueText": ";",
                                "hasTrailingTrivia": true,
                                "hasTrailingNewLine": true,
                                "trailingTrivia": [
                                    {
                                        "kind": "NewLineTrivia",
                                        "text": "\n"
                                    }
                                ]
                            }
                        }
                    ],
                    "closeBraceToken": {
                        "kind": "CloseBraceToken",
                        "fullStart": 874,
                        "fullEnd": 876,
                        "start": 874,
                        "end": 875,
                        "fullWidth": 2,
                        "width": 1,
                        "text": "}",
                        "value": "}",
                        "valueText": "}",
                        "hasTrailingTrivia": true,
                        "hasTrailingNewLine": true,
                        "trailingTrivia": [
                            {
                                "kind": "NewLineTrivia",
                                "text": "\n"
                            }
                        ]
                    }
                }
            },
            {
                "kind": "IfStatement",
                "fullStart": 876,
                "fullEnd": 1102,
                "start": 887,
                "end": 1099,
                "fullWidth": 226,
                "width": 212,
                "ifKeyword": {
                    "kind": "IfKeyword",
                    "fullStart": 876,
                    "fullEnd": 890,
                    "start": 887,
                    "end": 889,
                    "fullWidth": 14,
                    "width": 2,
                    "text": "if",
                    "value": "if",
                    "valueText": "if",
                    "hasLeadingTrivia": true,
                    "hasLeadingComment": true,
                    "hasLeadingNewLine": true,
                    "hasTrailingTrivia": true,
                    "leadingTrivia": [
                        {
                            "kind": "NewLineTrivia",
                            "text": "\n"
                        },
                        {
                            "kind": "SingleLineCommentTrivia",
                            "text": "//CHECK#3"
                        },
                        {
                            "kind": "NewLineTrivia",
                            "text": "\n"
                        }
                    ],
                    "trailingTrivia": [
                        {
                            "kind": "WhitespaceTrivia",
                            "text": " "
                        }
                    ]
                },
                "openParenToken": {
                    "kind": "OpenParenToken",
                    "fullStart": 890,
                    "fullEnd": 891,
                    "start": 890,
                    "end": 891,
                    "fullWidth": 1,
                    "width": 1,
                    "text": "(",
                    "value": "(",
                    "valueText": "("
                },
                "condition": {
                    "kind": "NotEqualsExpression",
                    "fullStart": 891,
                    "fullEnd": 909,
                    "start": 891,
                    "end": 909,
                    "fullWidth": 18,
                    "width": 18,
                    "left": {
                        "kind": "MemberAccessExpression",
                        "fullStart": 891,
                        "fullEnd": 902,
                        "start": 891,
                        "end": 901,
                        "fullWidth": 11,
                        "width": 10,
                        "expression": {
                            "kind": "IdentifierName",
                            "fullStart": 891,
                            "fullEnd": 894,
                            "start": 891,
                            "end": 894,
                            "fullWidth": 3,
                            "width": 3,
                            "text": "obj",
                            "value": "obj",
                            "valueText": "obj"
                        },
                        "dotToken": {
                            "kind": "DotToken",
                            "fullStart": 894,
                            "fullEnd": 895,
                            "start": 894,
                            "end": 895,
                            "fullWidth": 1,
                            "width": 1,
                            "text": ".",
                            "value": ".",
                            "valueText": "."
                        },
                        "name": {
                            "kind": "IdentifierName",
                            "fullStart": 895,
                            "fullEnd": 902,
                            "start": 895,
                            "end": 901,
                            "fullWidth": 7,
                            "width": 6,
                            "text": "length",
                            "value": "length",
                            "valueText": "length",
                            "hasTrailingTrivia": true,
                            "trailingTrivia": [
                                {
                                    "kind": "WhitespaceTrivia",
                                    "text": " "
                                }
                            ]
                        }
                    },
                    "operatorToken": {
                        "kind": "ExclamationEqualsEqualsToken",
                        "fullStart": 902,
                        "fullEnd": 906,
                        "start": 902,
                        "end": 905,
                        "fullWidth": 4,
                        "width": 3,
                        "text": "!==",
                        "value": "!==",
                        "valueText": "!==",
                        "hasTrailingTrivia": true,
                        "trailingTrivia": [
                            {
                                "kind": "WhitespaceTrivia",
                                "text": " "
                            }
                        ]
                    },
                    "right": {
                        "kind": "NumericLiteral",
                        "fullStart": 906,
                        "fullEnd": 909,
                        "start": 906,
                        "end": 909,
                        "fullWidth": 3,
                        "width": 3,
                        "text": "4.5",
                        "value": 4.5,
                        "valueText": "4.5"
                    }
                },
                "closeParenToken": {
                    "kind": "CloseParenToken",
                    "fullStart": 909,
                    "fullEnd": 911,
                    "start": 909,
                    "end": 910,
                    "fullWidth": 2,
                    "width": 1,
                    "text": ")",
                    "value": ")",
                    "valueText": ")",
                    "hasTrailingTrivia": true,
                    "trailingTrivia": [
                        {
                            "kind": "WhitespaceTrivia",
                            "text": " "
                        }
                    ]
                },
                "statement": {
                    "kind": "Block",
                    "fullStart": 911,
                    "fullEnd": 1102,
                    "start": 911,
                    "end": 1099,
                    "fullWidth": 191,
                    "width": 188,
                    "openBraceToken": {
                        "kind": "OpenBraceToken",
                        "fullStart": 911,
                        "fullEnd": 913,
                        "start": 911,
                        "end": 912,
                        "fullWidth": 2,
                        "width": 1,
                        "text": "{",
                        "value": "{",
                        "valueText": "{",
                        "hasTrailingTrivia": true,
                        "hasTrailingNewLine": true,
                        "trailingTrivia": [
                            {
                                "kind": "NewLineTrivia",
                                "text": "\n"
                            }
                        ]
                    },
                    "statements": [
                        {
                            "kind": "ExpressionStatement",
                            "fullStart": 913,
                            "fullEnd": 1098,
                            "start": 915,
                            "end": 1097,
                            "fullWidth": 185,
                            "width": 182,
                            "expression": {
                                "kind": "InvocationExpression",
                                "fullStart": 913,
                                "fullEnd": 1096,
                                "start": 915,
                                "end": 1096,
                                "fullWidth": 183,
                                "width": 181,
                                "expression": {
                                    "kind": "IdentifierName",
                                    "fullStart": 913,
                                    "fullEnd": 921,
                                    "start": 915,
                                    "end": 921,
                                    "fullWidth": 8,
                                    "width": 6,
                                    "text": "$ERROR",
                                    "value": "$ERROR",
                                    "valueText": "$ERROR",
                                    "hasLeadingTrivia": true,
                                    "leadingTrivia": [
                                        {
                                            "kind": "WhitespaceTrivia",
                                            "text": "  "
                                        }
                                    ]
                                },
                                "argumentList": {
                                    "kind": "ArgumentList",
                                    "fullStart": 921,
                                    "fullEnd": 1096,
                                    "start": 921,
                                    "end": 1096,
                                    "fullWidth": 175,
                                    "width": 175,
                                    "openParenToken": {
                                        "kind": "OpenParenToken",
                                        "fullStart": 921,
                                        "fullEnd": 922,
                                        "start": 921,
                                        "end": 922,
                                        "fullWidth": 1,
                                        "width": 1,
                                        "text": "(",
                                        "value": "(",
                                        "valueText": "("
                                    },
                                    "arguments": [
                                        {
                                            "kind": "AddExpression",
                                            "fullStart": 922,
                                            "fullEnd": 1095,
                                            "start": 922,
                                            "end": 1095,
                                            "fullWidth": 173,
                                            "width": 173,
                                            "left": {
                                                "kind": "StringLiteral",
                                                "fullStart": 922,
                                                "fullEnd": 1081,
                                                "start": 922,
                                                "end": 1080,
                                                "fullWidth": 159,
                                                "width": 158,
                                                "text": "'#1: var obj = {}; obj.length = 4.5; obj[0] = undefined; obj[1] = 1; obj[2] = null; obj.join = Array.prototype.join; obj.join(); obj.length === 4.5. Actual: '",
                                                "value": "#1: var obj = {}; obj.length = 4.5; obj[0] = undefined; obj[1] = 1; obj[2] = null; obj.join = Array.prototype.join; obj.join(); obj.length === 4.5. Actual: ",
                                                "valueText": "#1: var obj = {}; obj.length = 4.5; obj[0] = undefined; obj[1] = 1; obj[2] = null; obj.join = Array.prototype.join; obj.join(); obj.length === 4.5. Actual: ",
                                                "hasTrailingTrivia": true,
                                                "trailingTrivia": [
                                                    {
                                                        "kind": "WhitespaceTrivia",
                                                        "text": " "
                                                    }
                                                ]
                                            },
                                            "operatorToken": {
                                                "kind": "PlusToken",
                                                "fullStart": 1081,
                                                "fullEnd": 1083,
                                                "start": 1081,
                                                "end": 1082,
                                                "fullWidth": 2,
                                                "width": 1,
                                                "text": "+",
                                                "value": "+",
                                                "valueText": "+",
                                                "hasTrailingTrivia": true,
                                                "trailingTrivia": [
                                                    {
                                                        "kind": "WhitespaceTrivia",
                                                        "text": " "
                                                    }
                                                ]
                                            },
                                            "right": {
                                                "kind": "ParenthesizedExpression",
                                                "fullStart": 1083,
                                                "fullEnd": 1095,
                                                "start": 1083,
                                                "end": 1095,
                                                "fullWidth": 12,
                                                "width": 12,
                                                "openParenToken": {
                                                    "kind": "OpenParenToken",
                                                    "fullStart": 1083,
                                                    "fullEnd": 1084,
                                                    "start": 1083,
                                                    "end": 1084,
                                                    "fullWidth": 1,
                                                    "width": 1,
                                                    "text": "(",
                                                    "value": "(",
                                                    "valueText": "("
                                                },
                                                "expression": {
                                                    "kind": "MemberAccessExpression",
                                                    "fullStart": 1084,
                                                    "fullEnd": 1094,
                                                    "start": 1084,
                                                    "end": 1094,
                                                    "fullWidth": 10,
                                                    "width": 10,
                                                    "expression": {
                                                        "kind": "IdentifierName",
                                                        "fullStart": 1084,
                                                        "fullEnd": 1087,
                                                        "start": 1084,
                                                        "end": 1087,
                                                        "fullWidth": 3,
                                                        "width": 3,
                                                        "text": "obj",
                                                        "value": "obj",
                                                        "valueText": "obj"
                                                    },
                                                    "dotToken": {
                                                        "kind": "DotToken",
                                                        "fullStart": 1087,
                                                        "fullEnd": 1088,
                                                        "start": 1087,
                                                        "end": 1088,
                                                        "fullWidth": 1,
                                                        "width": 1,
                                                        "text": ".",
                                                        "value": ".",
                                                        "valueText": "."
                                                    },
                                                    "name": {
                                                        "kind": "IdentifierName",
                                                        "fullStart": 1088,
                                                        "fullEnd": 1094,
                                                        "start": 1088,
                                                        "end": 1094,
                                                        "fullWidth": 6,
                                                        "width": 6,
                                                        "text": "length",
                                                        "value": "length",
                                                        "valueText": "length"
                                                    }
                                                },
                                                "closeParenToken": {
                                                    "kind": "CloseParenToken",
                                                    "fullStart": 1094,
                                                    "fullEnd": 1095,
                                                    "start": 1094,
                                                    "end": 1095,
                                                    "fullWidth": 1,
                                                    "width": 1,
                                                    "text": ")",
                                                    "value": ")",
                                                    "valueText": ")"
                                                }
                                            }
                                        }
                                    ],
                                    "closeParenToken": {
                                        "kind": "CloseParenToken",
                                        "fullStart": 1095,
                                        "fullEnd": 1096,
                                        "start": 1095,
                                        "end": 1096,
                                        "fullWidth": 1,
                                        "width": 1,
                                        "text": ")",
                                        "value": ")",
                                        "valueText": ")"
                                    }
                                }
                            },
                            "semicolonToken": {
                                "kind": "SemicolonToken",
                                "fullStart": 1096,
                                "fullEnd": 1098,
                                "start": 1096,
                                "end": 1097,
                                "fullWidth": 2,
                                "width": 1,
                                "text": ";",
                                "value": ";",
                                "valueText": ";",
                                "hasTrailingTrivia": true,
                                "hasTrailingNewLine": true,
                                "trailingTrivia": [
                                    {
                                        "kind": "NewLineTrivia",
                                        "text": "\n"
                                    }
                                ]
                            }
                        }
                    ],
                    "closeBraceToken": {
                        "kind": "CloseBraceToken",
                        "fullStart": 1098,
                        "fullEnd": 1102,
                        "start": 1098,
                        "end": 1099,
                        "fullWidth": 4,
                        "width": 1,
                        "text": "}",
                        "value": "}",
                        "valueText": "}",
                        "hasTrailingTrivia": true,
                        "hasTrailingNewLine": true,
                        "trailingTrivia": [
                            {
                                "kind": "WhitespaceTrivia",
                                "text": "  "
                            },
                            {
                                "kind": "NewLineTrivia",
                                "text": "\n"
                            }
                        ]
                    }
                }
            },
            {
                "kind": "VariableStatement",
                "fullStart": 1102,
                "fullEnd": 1117,
                "start": 1103,
                "end": 1116,
                "fullWidth": 15,
                "width": 13,
                "modifiers": [],
                "variableDeclaration": {
                    "kind": "VariableDeclaration",
                    "fullStart": 1102,
                    "fullEnd": 1115,
                    "start": 1103,
                    "end": 1115,
                    "fullWidth": 13,
                    "width": 12,
                    "varKeyword": {
                        "kind": "VarKeyword",
                        "fullStart": 1102,
                        "fullEnd": 1107,
                        "start": 1103,
                        "end": 1106,
                        "fullWidth": 5,
                        "width": 3,
                        "text": "var",
                        "value": "var",
                        "valueText": "var",
                        "hasLeadingTrivia": true,
                        "hasLeadingNewLine": true,
                        "hasTrailingTrivia": true,
                        "leadingTrivia": [
                            {
                                "kind": "NewLineTrivia",
                                "text": "\n"
                            }
                        ],
                        "trailingTrivia": [
                            {
                                "kind": "WhitespaceTrivia",
                                "text": " "
                            }
                        ]
                    },
                    "variableDeclarators": [
                        {
                            "kind": "VariableDeclarator",
                            "fullStart": 1107,
                            "fullEnd": 1115,
                            "start": 1107,
                            "end": 1115,
                            "fullWidth": 8,
<<<<<<< HEAD
                            "width": 8,
                            "identifier": {
=======
                            "propertyName": {
>>>>>>> 85e84683
                                "kind": "IdentifierName",
                                "fullStart": 1107,
                                "fullEnd": 1111,
                                "start": 1107,
                                "end": 1110,
                                "fullWidth": 4,
                                "width": 3,
                                "text": "obj",
                                "value": "obj",
                                "valueText": "obj",
                                "hasTrailingTrivia": true,
                                "trailingTrivia": [
                                    {
                                        "kind": "WhitespaceTrivia",
                                        "text": " "
                                    }
                                ]
                            },
                            "equalsValueClause": {
                                "kind": "EqualsValueClause",
                                "fullStart": 1111,
                                "fullEnd": 1115,
                                "start": 1111,
                                "end": 1115,
                                "fullWidth": 4,
                                "width": 4,
                                "equalsToken": {
                                    "kind": "EqualsToken",
                                    "fullStart": 1111,
                                    "fullEnd": 1113,
                                    "start": 1111,
                                    "end": 1112,
                                    "fullWidth": 2,
                                    "width": 1,
                                    "text": "=",
                                    "value": "=",
                                    "valueText": "=",
                                    "hasTrailingTrivia": true,
                                    "trailingTrivia": [
                                        {
                                            "kind": "WhitespaceTrivia",
                                            "text": " "
                                        }
                                    ]
                                },
                                "value": {
                                    "kind": "ObjectLiteralExpression",
                                    "fullStart": 1113,
                                    "fullEnd": 1115,
                                    "start": 1113,
                                    "end": 1115,
                                    "fullWidth": 2,
                                    "width": 2,
                                    "openBraceToken": {
                                        "kind": "OpenBraceToken",
                                        "fullStart": 1113,
                                        "fullEnd": 1114,
                                        "start": 1113,
                                        "end": 1114,
                                        "fullWidth": 1,
                                        "width": 1,
                                        "text": "{",
                                        "value": "{",
                                        "valueText": "{"
                                    },
                                    "propertyAssignments": [],
                                    "closeBraceToken": {
                                        "kind": "CloseBraceToken",
                                        "fullStart": 1114,
                                        "fullEnd": 1115,
                                        "start": 1114,
                                        "end": 1115,
                                        "fullWidth": 1,
                                        "width": 1,
                                        "text": "}",
                                        "value": "}",
                                        "valueText": "}"
                                    }
                                }
                            }
                        }
                    ]
                },
                "semicolonToken": {
                    "kind": "SemicolonToken",
                    "fullStart": 1115,
                    "fullEnd": 1117,
                    "start": 1115,
                    "end": 1116,
                    "fullWidth": 2,
                    "width": 1,
                    "text": ";",
                    "value": ";",
                    "valueText": ";",
                    "hasTrailingTrivia": true,
                    "hasTrailingNewLine": true,
                    "trailingTrivia": [
                        {
                            "kind": "NewLineTrivia",
                            "text": "\n"
                        }
                    ]
                }
            },
            {
                "kind": "ExpressionStatement",
                "fullStart": 1117,
                "fullEnd": 1150,
                "start": 1117,
                "end": 1149,
                "fullWidth": 33,
                "width": 32,
                "expression": {
                    "kind": "AssignmentExpression",
                    "fullStart": 1117,
                    "fullEnd": 1148,
                    "start": 1117,
                    "end": 1148,
                    "fullWidth": 31,
                    "width": 31,
                    "left": {
                        "kind": "MemberAccessExpression",
                        "fullStart": 1117,
                        "fullEnd": 1126,
                        "start": 1117,
                        "end": 1125,
                        "fullWidth": 9,
                        "width": 8,
                        "expression": {
                            "kind": "IdentifierName",
                            "fullStart": 1117,
                            "fullEnd": 1120,
                            "start": 1117,
                            "end": 1120,
                            "fullWidth": 3,
                            "width": 3,
                            "text": "obj",
                            "value": "obj",
                            "valueText": "obj"
                        },
                        "dotToken": {
                            "kind": "DotToken",
                            "fullStart": 1120,
                            "fullEnd": 1121,
                            "start": 1120,
                            "end": 1121,
                            "fullWidth": 1,
                            "width": 1,
                            "text": ".",
                            "value": ".",
                            "valueText": "."
                        },
                        "name": {
                            "kind": "IdentifierName",
                            "fullStart": 1121,
                            "fullEnd": 1126,
                            "start": 1121,
                            "end": 1125,
                            "fullWidth": 5,
                            "width": 4,
                            "text": "join",
                            "value": "join",
                            "valueText": "join",
                            "hasTrailingTrivia": true,
                            "trailingTrivia": [
                                {
                                    "kind": "WhitespaceTrivia",
                                    "text": " "
                                }
                            ]
                        }
                    },
                    "operatorToken": {
                        "kind": "EqualsToken",
                        "fullStart": 1126,
                        "fullEnd": 1128,
                        "start": 1126,
                        "end": 1127,
                        "fullWidth": 2,
                        "width": 1,
                        "text": "=",
                        "value": "=",
                        "valueText": "=",
                        "hasTrailingTrivia": true,
                        "trailingTrivia": [
                            {
                                "kind": "WhitespaceTrivia",
                                "text": " "
                            }
                        ]
                    },
                    "right": {
                        "kind": "MemberAccessExpression",
                        "fullStart": 1128,
                        "fullEnd": 1148,
                        "start": 1128,
                        "end": 1148,
                        "fullWidth": 20,
                        "width": 20,
                        "expression": {
                            "kind": "MemberAccessExpression",
                            "fullStart": 1128,
                            "fullEnd": 1143,
                            "start": 1128,
                            "end": 1143,
                            "fullWidth": 15,
                            "width": 15,
                            "expression": {
                                "kind": "IdentifierName",
                                "fullStart": 1128,
                                "fullEnd": 1133,
                                "start": 1128,
                                "end": 1133,
                                "fullWidth": 5,
                                "width": 5,
                                "text": "Array",
                                "value": "Array",
                                "valueText": "Array"
                            },
                            "dotToken": {
                                "kind": "DotToken",
                                "fullStart": 1133,
                                "fullEnd": 1134,
                                "start": 1133,
                                "end": 1134,
                                "fullWidth": 1,
                                "width": 1,
                                "text": ".",
                                "value": ".",
                                "valueText": "."
                            },
                            "name": {
                                "kind": "IdentifierName",
                                "fullStart": 1134,
                                "fullEnd": 1143,
                                "start": 1134,
                                "end": 1143,
                                "fullWidth": 9,
                                "width": 9,
                                "text": "prototype",
                                "value": "prototype",
                                "valueText": "prototype"
                            }
                        },
                        "dotToken": {
                            "kind": "DotToken",
                            "fullStart": 1143,
                            "fullEnd": 1144,
                            "start": 1143,
                            "end": 1144,
                            "fullWidth": 1,
                            "width": 1,
                            "text": ".",
                            "value": ".",
                            "valueText": "."
                        },
                        "name": {
                            "kind": "IdentifierName",
                            "fullStart": 1144,
                            "fullEnd": 1148,
                            "start": 1144,
                            "end": 1148,
                            "fullWidth": 4,
                            "width": 4,
                            "text": "join",
                            "value": "join",
                            "valueText": "join"
                        }
                    }
                },
                "semicolonToken": {
                    "kind": "SemicolonToken",
                    "fullStart": 1148,
                    "fullEnd": 1150,
                    "start": 1148,
                    "end": 1149,
                    "fullWidth": 2,
                    "width": 1,
                    "text": ";",
                    "value": ";",
                    "valueText": ";",
                    "hasTrailingTrivia": true,
                    "hasTrailingNewLine": true,
                    "trailingTrivia": [
                        {
                            "kind": "NewLineTrivia",
                            "text": "\n"
                        }
                    ]
                }
            },
            {
                "kind": "VariableStatement",
                "fullStart": 1150,
                "fullEnd": 1186,
                "start": 1161,
                "end": 1185,
                "fullWidth": 36,
                "width": 24,
                "modifiers": [],
                "variableDeclaration": {
                    "kind": "VariableDeclaration",
                    "fullStart": 1150,
                    "fullEnd": 1184,
                    "start": 1161,
                    "end": 1184,
                    "fullWidth": 34,
                    "width": 23,
                    "varKeyword": {
                        "kind": "VarKeyword",
                        "fullStart": 1150,
                        "fullEnd": 1165,
                        "start": 1161,
                        "end": 1164,
                        "fullWidth": 15,
                        "width": 3,
                        "text": "var",
                        "value": "var",
                        "valueText": "var",
                        "hasLeadingTrivia": true,
                        "hasLeadingComment": true,
                        "hasLeadingNewLine": true,
                        "hasTrailingTrivia": true,
                        "leadingTrivia": [
                            {
                                "kind": "NewLineTrivia",
                                "text": "\n"
                            },
                            {
                                "kind": "SingleLineCommentTrivia",
                                "text": "//CHECK#4"
                            },
                            {
                                "kind": "NewLineTrivia",
                                "text": "\n"
                            }
                        ],
                        "trailingTrivia": [
                            {
                                "kind": "WhitespaceTrivia",
                                "text": " "
                            }
                        ]
                    },
                    "variableDeclarators": [
                        {
                            "kind": "VariableDeclarator",
                            "fullStart": 1165,
                            "fullEnd": 1184,
                            "start": 1165,
                            "end": 1184,
                            "fullWidth": 19,
<<<<<<< HEAD
                            "width": 19,
                            "identifier": {
=======
                            "propertyName": {
>>>>>>> 85e84683
                                "kind": "IdentifierName",
                                "fullStart": 1165,
                                "fullEnd": 1167,
                                "start": 1165,
                                "end": 1166,
                                "fullWidth": 2,
                                "width": 1,
                                "text": "x",
                                "value": "x",
                                "valueText": "x",
                                "hasTrailingTrivia": true,
                                "trailingTrivia": [
                                    {
                                        "kind": "WhitespaceTrivia",
                                        "text": " "
                                    }
                                ]
                            },
                            "equalsValueClause": {
                                "kind": "EqualsValueClause",
                                "fullStart": 1167,
                                "fullEnd": 1184,
                                "start": 1167,
                                "end": 1184,
                                "fullWidth": 17,
                                "width": 17,
                                "equalsToken": {
                                    "kind": "EqualsToken",
                                    "fullStart": 1167,
                                    "fullEnd": 1169,
                                    "start": 1167,
                                    "end": 1168,
                                    "fullWidth": 2,
                                    "width": 1,
                                    "text": "=",
                                    "value": "=",
                                    "valueText": "=",
                                    "hasTrailingTrivia": true,
                                    "trailingTrivia": [
                                        {
                                            "kind": "WhitespaceTrivia",
                                            "text": " "
                                        }
                                    ]
                                },
                                "value": {
                                    "kind": "ObjectCreationExpression",
                                    "fullStart": 1169,
                                    "fullEnd": 1184,
                                    "start": 1169,
                                    "end": 1184,
                                    "fullWidth": 15,
                                    "width": 15,
                                    "newKeyword": {
                                        "kind": "NewKeyword",
                                        "fullStart": 1169,
                                        "fullEnd": 1173,
                                        "start": 1169,
                                        "end": 1172,
                                        "fullWidth": 4,
                                        "width": 3,
                                        "text": "new",
                                        "value": "new",
                                        "valueText": "new",
                                        "hasTrailingTrivia": true,
                                        "trailingTrivia": [
                                            {
                                                "kind": "WhitespaceTrivia",
                                                "text": " "
                                            }
                                        ]
                                    },
                                    "expression": {
                                        "kind": "IdentifierName",
                                        "fullStart": 1173,
                                        "fullEnd": 1179,
                                        "start": 1173,
                                        "end": 1179,
                                        "fullWidth": 6,
                                        "width": 6,
                                        "text": "Number",
                                        "value": "Number",
                                        "valueText": "Number"
                                    },
                                    "argumentList": {
                                        "kind": "ArgumentList",
                                        "fullStart": 1179,
                                        "fullEnd": 1184,
                                        "start": 1179,
                                        "end": 1184,
                                        "fullWidth": 5,
                                        "width": 5,
                                        "openParenToken": {
                                            "kind": "OpenParenToken",
                                            "fullStart": 1179,
                                            "fullEnd": 1180,
                                            "start": 1179,
                                            "end": 1180,
                                            "fullWidth": 1,
                                            "width": 1,
                                            "text": "(",
                                            "value": "(",
                                            "valueText": "("
                                        },
                                        "arguments": [
                                            {
                                                "kind": "NumericLiteral",
                                                "fullStart": 1180,
                                                "fullEnd": 1183,
                                                "start": 1180,
                                                "end": 1183,
                                                "fullWidth": 3,
                                                "width": 3,
                                                "text": "4.5",
                                                "value": 4.5,
                                                "valueText": "4.5"
                                            }
                                        ],
                                        "closeParenToken": {
                                            "kind": "CloseParenToken",
                                            "fullStart": 1183,
                                            "fullEnd": 1184,
                                            "start": 1183,
                                            "end": 1184,
                                            "fullWidth": 1,
                                            "width": 1,
                                            "text": ")",
                                            "value": ")",
                                            "valueText": ")"
                                        }
                                    }
                                }
                            }
                        }
                    ]
                },
                "semicolonToken": {
                    "kind": "SemicolonToken",
                    "fullStart": 1184,
                    "fullEnd": 1186,
                    "start": 1184,
                    "end": 1185,
                    "fullWidth": 2,
                    "width": 1,
                    "text": ";",
                    "value": ";",
                    "valueText": ";",
                    "hasTrailingTrivia": true,
                    "hasTrailingNewLine": true,
                    "trailingTrivia": [
                        {
                            "kind": "NewLineTrivia",
                            "text": "\n"
                        }
                    ]
                }
            },
            {
                "kind": "ExpressionStatement",
                "fullStart": 1186,
                "fullEnd": 1202,
                "start": 1186,
                "end": 1201,
                "fullWidth": 16,
                "width": 15,
                "expression": {
                    "kind": "AssignmentExpression",
                    "fullStart": 1186,
                    "fullEnd": 1200,
                    "start": 1186,
                    "end": 1200,
                    "fullWidth": 14,
                    "width": 14,
                    "left": {
                        "kind": "MemberAccessExpression",
                        "fullStart": 1186,
                        "fullEnd": 1197,
                        "start": 1186,
                        "end": 1196,
                        "fullWidth": 11,
                        "width": 10,
                        "expression": {
                            "kind": "IdentifierName",
                            "fullStart": 1186,
                            "fullEnd": 1189,
                            "start": 1186,
                            "end": 1189,
                            "fullWidth": 3,
                            "width": 3,
                            "text": "obj",
                            "value": "obj",
                            "valueText": "obj"
                        },
                        "dotToken": {
                            "kind": "DotToken",
                            "fullStart": 1189,
                            "fullEnd": 1190,
                            "start": 1189,
                            "end": 1190,
                            "fullWidth": 1,
                            "width": 1,
                            "text": ".",
                            "value": ".",
                            "valueText": "."
                        },
                        "name": {
                            "kind": "IdentifierName",
                            "fullStart": 1190,
                            "fullEnd": 1197,
                            "start": 1190,
                            "end": 1196,
                            "fullWidth": 7,
                            "width": 6,
                            "text": "length",
                            "value": "length",
                            "valueText": "length",
                            "hasTrailingTrivia": true,
                            "trailingTrivia": [
                                {
                                    "kind": "WhitespaceTrivia",
                                    "text": " "
                                }
                            ]
                        }
                    },
                    "operatorToken": {
                        "kind": "EqualsToken",
                        "fullStart": 1197,
                        "fullEnd": 1199,
                        "start": 1197,
                        "end": 1198,
                        "fullWidth": 2,
                        "width": 1,
                        "text": "=",
                        "value": "=",
                        "valueText": "=",
                        "hasTrailingTrivia": true,
                        "trailingTrivia": [
                            {
                                "kind": "WhitespaceTrivia",
                                "text": " "
                            }
                        ]
                    },
                    "right": {
                        "kind": "IdentifierName",
                        "fullStart": 1199,
                        "fullEnd": 1200,
                        "start": 1199,
                        "end": 1200,
                        "fullWidth": 1,
                        "width": 1,
                        "text": "x",
                        "value": "x",
                        "valueText": "x"
                    }
                },
                "semicolonToken": {
                    "kind": "SemicolonToken",
                    "fullStart": 1200,
                    "fullEnd": 1202,
                    "start": 1200,
                    "end": 1201,
                    "fullWidth": 2,
                    "width": 1,
                    "text": ";",
                    "value": ";",
                    "valueText": ";",
                    "hasTrailingTrivia": true,
                    "hasTrailingNewLine": true,
                    "trailingTrivia": [
                        {
                            "kind": "NewLineTrivia",
                            "text": "\n"
                        }
                    ]
                }
            },
            {
                "kind": "IfStatement",
                "fullStart": 1202,
                "fullEnd": 1383,
                "start": 1202,
                "end": 1382,
                "fullWidth": 181,
                "width": 180,
                "ifKeyword": {
                    "kind": "IfKeyword",
                    "fullStart": 1202,
                    "fullEnd": 1205,
                    "start": 1202,
                    "end": 1204,
                    "fullWidth": 3,
                    "width": 2,
                    "text": "if",
                    "value": "if",
                    "valueText": "if",
                    "hasTrailingTrivia": true,
                    "trailingTrivia": [
                        {
                            "kind": "WhitespaceTrivia",
                            "text": " "
                        }
                    ]
                },
                "openParenToken": {
                    "kind": "OpenParenToken",
                    "fullStart": 1205,
                    "fullEnd": 1206,
                    "start": 1205,
                    "end": 1206,
                    "fullWidth": 1,
                    "width": 1,
                    "text": "(",
                    "value": "(",
                    "valueText": "("
                },
                "condition": {
                    "kind": "NotEqualsExpression",
                    "fullStart": 1206,
                    "fullEnd": 1226,
                    "start": 1206,
                    "end": 1226,
                    "fullWidth": 20,
                    "width": 20,
                    "left": {
                        "kind": "InvocationExpression",
                        "fullStart": 1206,
                        "fullEnd": 1217,
                        "start": 1206,
                        "end": 1216,
                        "fullWidth": 11,
                        "width": 10,
                        "expression": {
                            "kind": "MemberAccessExpression",
                            "fullStart": 1206,
                            "fullEnd": 1214,
                            "start": 1206,
                            "end": 1214,
                            "fullWidth": 8,
                            "width": 8,
                            "expression": {
                                "kind": "IdentifierName",
                                "fullStart": 1206,
                                "fullEnd": 1209,
                                "start": 1206,
                                "end": 1209,
                                "fullWidth": 3,
                                "width": 3,
                                "text": "obj",
                                "value": "obj",
                                "valueText": "obj"
                            },
                            "dotToken": {
                                "kind": "DotToken",
                                "fullStart": 1209,
                                "fullEnd": 1210,
                                "start": 1209,
                                "end": 1210,
                                "fullWidth": 1,
                                "width": 1,
                                "text": ".",
                                "value": ".",
                                "valueText": "."
                            },
                            "name": {
                                "kind": "IdentifierName",
                                "fullStart": 1210,
                                "fullEnd": 1214,
                                "start": 1210,
                                "end": 1214,
                                "fullWidth": 4,
                                "width": 4,
                                "text": "join",
                                "value": "join",
                                "valueText": "join"
                            }
                        },
                        "argumentList": {
                            "kind": "ArgumentList",
                            "fullStart": 1214,
                            "fullEnd": 1217,
                            "start": 1214,
                            "end": 1216,
                            "fullWidth": 3,
                            "width": 2,
                            "openParenToken": {
                                "kind": "OpenParenToken",
                                "fullStart": 1214,
                                "fullEnd": 1215,
                                "start": 1214,
                                "end": 1215,
                                "fullWidth": 1,
                                "width": 1,
                                "text": "(",
                                "value": "(",
                                "valueText": "("
                            },
                            "arguments": [],
                            "closeParenToken": {
                                "kind": "CloseParenToken",
                                "fullStart": 1215,
                                "fullEnd": 1217,
                                "start": 1215,
                                "end": 1216,
                                "fullWidth": 2,
                                "width": 1,
                                "text": ")",
                                "value": ")",
                                "valueText": ")",
                                "hasTrailingTrivia": true,
                                "trailingTrivia": [
                                    {
                                        "kind": "WhitespaceTrivia",
                                        "text": " "
                                    }
                                ]
                            }
                        }
                    },
                    "operatorToken": {
                        "kind": "ExclamationEqualsEqualsToken",
                        "fullStart": 1217,
                        "fullEnd": 1221,
                        "start": 1217,
                        "end": 1220,
                        "fullWidth": 4,
                        "width": 3,
                        "text": "!==",
                        "value": "!==",
                        "valueText": "!==",
                        "hasTrailingTrivia": true,
                        "trailingTrivia": [
                            {
                                "kind": "WhitespaceTrivia",
                                "text": " "
                            }
                        ]
                    },
                    "right": {
                        "kind": "StringLiteral",
                        "fullStart": 1221,
                        "fullEnd": 1226,
                        "start": 1221,
                        "end": 1226,
                        "fullWidth": 5,
                        "width": 5,
                        "text": "\",,,\"",
                        "value": ",,,",
                        "valueText": ",,,"
                    }
                },
                "closeParenToken": {
                    "kind": "CloseParenToken",
                    "fullStart": 1226,
                    "fullEnd": 1228,
                    "start": 1226,
                    "end": 1227,
                    "fullWidth": 2,
                    "width": 1,
                    "text": ")",
                    "value": ")",
                    "valueText": ")",
                    "hasTrailingTrivia": true,
                    "trailingTrivia": [
                        {
                            "kind": "WhitespaceTrivia",
                            "text": " "
                        }
                    ]
                },
                "statement": {
                    "kind": "Block",
                    "fullStart": 1228,
                    "fullEnd": 1383,
                    "start": 1228,
                    "end": 1382,
                    "fullWidth": 155,
                    "width": 154,
                    "openBraceToken": {
                        "kind": "OpenBraceToken",
                        "fullStart": 1228,
                        "fullEnd": 1230,
                        "start": 1228,
                        "end": 1229,
                        "fullWidth": 2,
                        "width": 1,
                        "text": "{",
                        "value": "{",
                        "valueText": "{",
                        "hasTrailingTrivia": true,
                        "hasTrailingNewLine": true,
                        "trailingTrivia": [
                            {
                                "kind": "NewLineTrivia",
                                "text": "\n"
                            }
                        ]
                    },
                    "statements": [
                        {
                            "kind": "ExpressionStatement",
                            "fullStart": 1230,
                            "fullEnd": 1381,
                            "start": 1232,
                            "end": 1380,
                            "fullWidth": 151,
                            "width": 148,
                            "expression": {
                                "kind": "InvocationExpression",
                                "fullStart": 1230,
                                "fullEnd": 1379,
                                "start": 1232,
                                "end": 1379,
                                "fullWidth": 149,
                                "width": 147,
                                "expression": {
                                    "kind": "IdentifierName",
                                    "fullStart": 1230,
                                    "fullEnd": 1238,
                                    "start": 1232,
                                    "end": 1238,
                                    "fullWidth": 8,
                                    "width": 6,
                                    "text": "$ERROR",
                                    "value": "$ERROR",
                                    "valueText": "$ERROR",
                                    "hasLeadingTrivia": true,
                                    "leadingTrivia": [
                                        {
                                            "kind": "WhitespaceTrivia",
                                            "text": "  "
                                        }
                                    ]
                                },
                                "argumentList": {
                                    "kind": "ArgumentList",
                                    "fullStart": 1238,
                                    "fullEnd": 1379,
                                    "start": 1238,
                                    "end": 1379,
                                    "fullWidth": 141,
                                    "width": 141,
                                    "openParenToken": {
                                        "kind": "OpenParenToken",
                                        "fullStart": 1238,
                                        "fullEnd": 1239,
                                        "start": 1238,
                                        "end": 1239,
                                        "fullWidth": 1,
                                        "width": 1,
                                        "text": "(",
                                        "value": "(",
                                        "valueText": "("
                                    },
                                    "arguments": [
                                        {
                                            "kind": "AddExpression",
                                            "fullStart": 1239,
                                            "fullEnd": 1378,
                                            "start": 1239,
                                            "end": 1378,
                                            "fullWidth": 139,
                                            "width": 139,
                                            "left": {
                                                "kind": "StringLiteral",
                                                "fullStart": 1239,
                                                "fullEnd": 1364,
                                                "start": 1239,
                                                "end": 1363,
                                                "fullWidth": 125,
                                                "width": 124,
                                                "text": "'#4: var obj = {}; var x = new Number(4.5); obj.length = x; obj.join = Array.prototype.join; obj.join() === \",,,\". Actual: '",
                                                "value": "#4: var obj = {}; var x = new Number(4.5); obj.length = x; obj.join = Array.prototype.join; obj.join() === \",,,\". Actual: ",
                                                "valueText": "#4: var obj = {}; var x = new Number(4.5); obj.length = x; obj.join = Array.prototype.join; obj.join() === \",,,\". Actual: ",
                                                "hasTrailingTrivia": true,
                                                "trailingTrivia": [
                                                    {
                                                        "kind": "WhitespaceTrivia",
                                                        "text": " "
                                                    }
                                                ]
                                            },
                                            "operatorToken": {
                                                "kind": "PlusToken",
                                                "fullStart": 1364,
                                                "fullEnd": 1366,
                                                "start": 1364,
                                                "end": 1365,
                                                "fullWidth": 2,
                                                "width": 1,
                                                "text": "+",
                                                "value": "+",
                                                "valueText": "+",
                                                "hasTrailingTrivia": true,
                                                "trailingTrivia": [
                                                    {
                                                        "kind": "WhitespaceTrivia",
                                                        "text": " "
                                                    }
                                                ]
                                            },
                                            "right": {
                                                "kind": "ParenthesizedExpression",
                                                "fullStart": 1366,
                                                "fullEnd": 1378,
                                                "start": 1366,
                                                "end": 1378,
                                                "fullWidth": 12,
                                                "width": 12,
                                                "openParenToken": {
                                                    "kind": "OpenParenToken",
                                                    "fullStart": 1366,
                                                    "fullEnd": 1367,
                                                    "start": 1366,
                                                    "end": 1367,
                                                    "fullWidth": 1,
                                                    "width": 1,
                                                    "text": "(",
                                                    "value": "(",
                                                    "valueText": "("
                                                },
                                                "expression": {
                                                    "kind": "InvocationExpression",
                                                    "fullStart": 1367,
                                                    "fullEnd": 1377,
                                                    "start": 1367,
                                                    "end": 1377,
                                                    "fullWidth": 10,
                                                    "width": 10,
                                                    "expression": {
                                                        "kind": "MemberAccessExpression",
                                                        "fullStart": 1367,
                                                        "fullEnd": 1375,
                                                        "start": 1367,
                                                        "end": 1375,
                                                        "fullWidth": 8,
                                                        "width": 8,
                                                        "expression": {
                                                            "kind": "IdentifierName",
                                                            "fullStart": 1367,
                                                            "fullEnd": 1370,
                                                            "start": 1367,
                                                            "end": 1370,
                                                            "fullWidth": 3,
                                                            "width": 3,
                                                            "text": "obj",
                                                            "value": "obj",
                                                            "valueText": "obj"
                                                        },
                                                        "dotToken": {
                                                            "kind": "DotToken",
                                                            "fullStart": 1370,
                                                            "fullEnd": 1371,
                                                            "start": 1370,
                                                            "end": 1371,
                                                            "fullWidth": 1,
                                                            "width": 1,
                                                            "text": ".",
                                                            "value": ".",
                                                            "valueText": "."
                                                        },
                                                        "name": {
                                                            "kind": "IdentifierName",
                                                            "fullStart": 1371,
                                                            "fullEnd": 1375,
                                                            "start": 1371,
                                                            "end": 1375,
                                                            "fullWidth": 4,
                                                            "width": 4,
                                                            "text": "join",
                                                            "value": "join",
                                                            "valueText": "join"
                                                        }
                                                    },
                                                    "argumentList": {
                                                        "kind": "ArgumentList",
                                                        "fullStart": 1375,
                                                        "fullEnd": 1377,
                                                        "start": 1375,
                                                        "end": 1377,
                                                        "fullWidth": 2,
                                                        "width": 2,
                                                        "openParenToken": {
                                                            "kind": "OpenParenToken",
                                                            "fullStart": 1375,
                                                            "fullEnd": 1376,
                                                            "start": 1375,
                                                            "end": 1376,
                                                            "fullWidth": 1,
                                                            "width": 1,
                                                            "text": "(",
                                                            "value": "(",
                                                            "valueText": "("
                                                        },
                                                        "arguments": [],
                                                        "closeParenToken": {
                                                            "kind": "CloseParenToken",
                                                            "fullStart": 1376,
                                                            "fullEnd": 1377,
                                                            "start": 1376,
                                                            "end": 1377,
                                                            "fullWidth": 1,
                                                            "width": 1,
                                                            "text": ")",
                                                            "value": ")",
                                                            "valueText": ")"
                                                        }
                                                    }
                                                },
                                                "closeParenToken": {
                                                    "kind": "CloseParenToken",
                                                    "fullStart": 1377,
                                                    "fullEnd": 1378,
                                                    "start": 1377,
                                                    "end": 1378,
                                                    "fullWidth": 1,
                                                    "width": 1,
                                                    "text": ")",
                                                    "value": ")",
                                                    "valueText": ")"
                                                }
                                            }
                                        }
                                    ],
                                    "closeParenToken": {
                                        "kind": "CloseParenToken",
                                        "fullStart": 1378,
                                        "fullEnd": 1379,
                                        "start": 1378,
                                        "end": 1379,
                                        "fullWidth": 1,
                                        "width": 1,
                                        "text": ")",
                                        "value": ")",
                                        "valueText": ")"
                                    }
                                }
                            },
                            "semicolonToken": {
                                "kind": "SemicolonToken",
                                "fullStart": 1379,
                                "fullEnd": 1381,
                                "start": 1379,
                                "end": 1380,
                                "fullWidth": 2,
                                "width": 1,
                                "text": ";",
                                "value": ";",
                                "valueText": ";",
                                "hasTrailingTrivia": true,
                                "hasTrailingNewLine": true,
                                "trailingTrivia": [
                                    {
                                        "kind": "NewLineTrivia",
                                        "text": "\n"
                                    }
                                ]
                            }
                        }
                    ],
                    "closeBraceToken": {
                        "kind": "CloseBraceToken",
                        "fullStart": 1381,
                        "fullEnd": 1383,
                        "start": 1381,
                        "end": 1382,
                        "fullWidth": 2,
                        "width": 1,
                        "text": "}",
                        "value": "}",
                        "valueText": "}",
                        "hasTrailingTrivia": true,
                        "hasTrailingNewLine": true,
                        "trailingTrivia": [
                            {
                                "kind": "NewLineTrivia",
                                "text": "\n"
                            }
                        ]
                    }
                }
            },
            {
                "kind": "ExpressionStatement",
                "fullStart": 1383,
                "fullEnd": 1414,
                "start": 1394,
                "end": 1413,
                "fullWidth": 31,
                "width": 19,
                "expression": {
                    "kind": "AssignmentExpression",
                    "fullStart": 1383,
                    "fullEnd": 1412,
                    "start": 1394,
                    "end": 1412,
                    "fullWidth": 29,
                    "width": 18,
                    "left": {
                        "kind": "ElementAccessExpression",
                        "fullStart": 1383,
                        "fullEnd": 1401,
                        "start": 1394,
                        "end": 1400,
                        "fullWidth": 18,
                        "width": 6,
                        "expression": {
                            "kind": "IdentifierName",
                            "fullStart": 1383,
                            "fullEnd": 1397,
                            "start": 1394,
                            "end": 1397,
                            "fullWidth": 14,
                            "width": 3,
                            "text": "obj",
                            "value": "obj",
                            "valueText": "obj",
                            "hasLeadingTrivia": true,
                            "hasLeadingComment": true,
                            "hasLeadingNewLine": true,
                            "leadingTrivia": [
                                {
                                    "kind": "NewLineTrivia",
                                    "text": "\n"
                                },
                                {
                                    "kind": "SingleLineCommentTrivia",
                                    "text": "//CHECK#5"
                                },
                                {
                                    "kind": "NewLineTrivia",
                                    "text": "\n"
                                }
                            ]
                        },
                        "openBracketToken": {
                            "kind": "OpenBracketToken",
                            "fullStart": 1397,
                            "fullEnd": 1398,
                            "start": 1397,
                            "end": 1398,
                            "fullWidth": 1,
                            "width": 1,
                            "text": "[",
                            "value": "[",
                            "valueText": "["
                        },
                        "argumentExpression": {
                            "kind": "NumericLiteral",
                            "fullStart": 1398,
                            "fullEnd": 1399,
                            "start": 1398,
                            "end": 1399,
                            "fullWidth": 1,
                            "width": 1,
                            "text": "0",
                            "value": 0,
                            "valueText": "0"
                        },
                        "closeBracketToken": {
                            "kind": "CloseBracketToken",
                            "fullStart": 1399,
                            "fullEnd": 1401,
                            "start": 1399,
                            "end": 1400,
                            "fullWidth": 2,
                            "width": 1,
                            "text": "]",
                            "value": "]",
                            "valueText": "]",
                            "hasTrailingTrivia": true,
                            "trailingTrivia": [
                                {
                                    "kind": "WhitespaceTrivia",
                                    "text": " "
                                }
                            ]
                        }
                    },
                    "operatorToken": {
                        "kind": "EqualsToken",
                        "fullStart": 1401,
                        "fullEnd": 1403,
                        "start": 1401,
                        "end": 1402,
                        "fullWidth": 2,
                        "width": 1,
                        "text": "=",
                        "value": "=",
                        "valueText": "=",
                        "hasTrailingTrivia": true,
                        "trailingTrivia": [
                            {
                                "kind": "WhitespaceTrivia",
                                "text": " "
                            }
                        ]
                    },
                    "right": {
                        "kind": "IdentifierName",
                        "fullStart": 1403,
                        "fullEnd": 1412,
                        "start": 1403,
                        "end": 1412,
                        "fullWidth": 9,
                        "width": 9,
                        "text": "undefined",
                        "value": "undefined",
                        "valueText": "undefined"
                    }
                },
                "semicolonToken": {
                    "kind": "SemicolonToken",
                    "fullStart": 1412,
                    "fullEnd": 1414,
                    "start": 1412,
                    "end": 1413,
                    "fullWidth": 2,
                    "width": 1,
                    "text": ";",
                    "value": ";",
                    "valueText": ";",
                    "hasTrailingTrivia": true,
                    "hasTrailingNewLine": true,
                    "trailingTrivia": [
                        {
                            "kind": "NewLineTrivia",
                            "text": "\n"
                        }
                    ]
                }
            },
            {
                "kind": "ExpressionStatement",
                "fullStart": 1414,
                "fullEnd": 1426,
                "start": 1414,
                "end": 1425,
                "fullWidth": 12,
                "width": 11,
                "expression": {
                    "kind": "AssignmentExpression",
                    "fullStart": 1414,
                    "fullEnd": 1424,
                    "start": 1414,
                    "end": 1424,
                    "fullWidth": 10,
                    "width": 10,
                    "left": {
                        "kind": "ElementAccessExpression",
                        "fullStart": 1414,
                        "fullEnd": 1421,
                        "start": 1414,
                        "end": 1420,
                        "fullWidth": 7,
                        "width": 6,
                        "expression": {
                            "kind": "IdentifierName",
                            "fullStart": 1414,
                            "fullEnd": 1417,
                            "start": 1414,
                            "end": 1417,
                            "fullWidth": 3,
                            "width": 3,
                            "text": "obj",
                            "value": "obj",
                            "valueText": "obj"
                        },
                        "openBracketToken": {
                            "kind": "OpenBracketToken",
                            "fullStart": 1417,
                            "fullEnd": 1418,
                            "start": 1417,
                            "end": 1418,
                            "fullWidth": 1,
                            "width": 1,
                            "text": "[",
                            "value": "[",
                            "valueText": "["
                        },
                        "argumentExpression": {
                            "kind": "NumericLiteral",
                            "fullStart": 1418,
                            "fullEnd": 1419,
                            "start": 1418,
                            "end": 1419,
                            "fullWidth": 1,
                            "width": 1,
                            "text": "1",
                            "value": 1,
                            "valueText": "1"
                        },
                        "closeBracketToken": {
                            "kind": "CloseBracketToken",
                            "fullStart": 1419,
                            "fullEnd": 1421,
                            "start": 1419,
                            "end": 1420,
                            "fullWidth": 2,
                            "width": 1,
                            "text": "]",
                            "value": "]",
                            "valueText": "]",
                            "hasTrailingTrivia": true,
                            "trailingTrivia": [
                                {
                                    "kind": "WhitespaceTrivia",
                                    "text": " "
                                }
                            ]
                        }
                    },
                    "operatorToken": {
                        "kind": "EqualsToken",
                        "fullStart": 1421,
                        "fullEnd": 1423,
                        "start": 1421,
                        "end": 1422,
                        "fullWidth": 2,
                        "width": 1,
                        "text": "=",
                        "value": "=",
                        "valueText": "=",
                        "hasTrailingTrivia": true,
                        "trailingTrivia": [
                            {
                                "kind": "WhitespaceTrivia",
                                "text": " "
                            }
                        ]
                    },
                    "right": {
                        "kind": "NumericLiteral",
                        "fullStart": 1423,
                        "fullEnd": 1424,
                        "start": 1423,
                        "end": 1424,
                        "fullWidth": 1,
                        "width": 1,
                        "text": "1",
                        "value": 1,
                        "valueText": "1"
                    }
                },
                "semicolonToken": {
                    "kind": "SemicolonToken",
                    "fullStart": 1424,
                    "fullEnd": 1426,
                    "start": 1424,
                    "end": 1425,
                    "fullWidth": 2,
                    "width": 1,
                    "text": ";",
                    "value": ";",
                    "valueText": ";",
                    "hasTrailingTrivia": true,
                    "hasTrailingNewLine": true,
                    "trailingTrivia": [
                        {
                            "kind": "NewLineTrivia",
                            "text": "\n"
                        }
                    ]
                }
            },
            {
                "kind": "ExpressionStatement",
                "fullStart": 1426,
                "fullEnd": 1441,
                "start": 1426,
                "end": 1440,
                "fullWidth": 15,
                "width": 14,
                "expression": {
                    "kind": "AssignmentExpression",
                    "fullStart": 1426,
                    "fullEnd": 1439,
                    "start": 1426,
                    "end": 1439,
                    "fullWidth": 13,
                    "width": 13,
                    "left": {
                        "kind": "ElementAccessExpression",
                        "fullStart": 1426,
                        "fullEnd": 1433,
                        "start": 1426,
                        "end": 1432,
                        "fullWidth": 7,
                        "width": 6,
                        "expression": {
                            "kind": "IdentifierName",
                            "fullStart": 1426,
                            "fullEnd": 1429,
                            "start": 1426,
                            "end": 1429,
                            "fullWidth": 3,
                            "width": 3,
                            "text": "obj",
                            "value": "obj",
                            "valueText": "obj"
                        },
                        "openBracketToken": {
                            "kind": "OpenBracketToken",
                            "fullStart": 1429,
                            "fullEnd": 1430,
                            "start": 1429,
                            "end": 1430,
                            "fullWidth": 1,
                            "width": 1,
                            "text": "[",
                            "value": "[",
                            "valueText": "["
                        },
                        "argumentExpression": {
                            "kind": "NumericLiteral",
                            "fullStart": 1430,
                            "fullEnd": 1431,
                            "start": 1430,
                            "end": 1431,
                            "fullWidth": 1,
                            "width": 1,
                            "text": "2",
                            "value": 2,
                            "valueText": "2"
                        },
                        "closeBracketToken": {
                            "kind": "CloseBracketToken",
                            "fullStart": 1431,
                            "fullEnd": 1433,
                            "start": 1431,
                            "end": 1432,
                            "fullWidth": 2,
                            "width": 1,
                            "text": "]",
                            "value": "]",
                            "valueText": "]",
                            "hasTrailingTrivia": true,
                            "trailingTrivia": [
                                {
                                    "kind": "WhitespaceTrivia",
                                    "text": " "
                                }
                            ]
                        }
                    },
                    "operatorToken": {
                        "kind": "EqualsToken",
                        "fullStart": 1433,
                        "fullEnd": 1435,
                        "start": 1433,
                        "end": 1434,
                        "fullWidth": 2,
                        "width": 1,
                        "text": "=",
                        "value": "=",
                        "valueText": "=",
                        "hasTrailingTrivia": true,
                        "trailingTrivia": [
                            {
                                "kind": "WhitespaceTrivia",
                                "text": " "
                            }
                        ]
                    },
                    "right": {
                        "kind": "NullKeyword",
                        "fullStart": 1435,
                        "fullEnd": 1439,
                        "start": 1435,
                        "end": 1439,
                        "fullWidth": 4,
                        "width": 4,
                        "text": "null"
                    }
                },
                "semicolonToken": {
                    "kind": "SemicolonToken",
                    "fullStart": 1439,
                    "fullEnd": 1441,
                    "start": 1439,
                    "end": 1440,
                    "fullWidth": 2,
                    "width": 1,
                    "text": ";",
                    "value": ";",
                    "valueText": ";",
                    "hasTrailingTrivia": true,
                    "hasTrailingNewLine": true,
                    "trailingTrivia": [
                        {
                            "kind": "NewLineTrivia",
                            "text": "\n"
                        }
                    ]
                }
            },
            {
                "kind": "IfStatement",
                "fullStart": 1441,
                "fullEnd": 1671,
                "start": 1441,
                "end": 1670,
                "fullWidth": 230,
                "width": 229,
                "ifKeyword": {
                    "kind": "IfKeyword",
                    "fullStart": 1441,
                    "fullEnd": 1444,
                    "start": 1441,
                    "end": 1443,
                    "fullWidth": 3,
                    "width": 2,
                    "text": "if",
                    "value": "if",
                    "valueText": "if",
                    "hasTrailingTrivia": true,
                    "trailingTrivia": [
                        {
                            "kind": "WhitespaceTrivia",
                            "text": " "
                        }
                    ]
                },
                "openParenToken": {
                    "kind": "OpenParenToken",
                    "fullStart": 1444,
                    "fullEnd": 1445,
                    "start": 1444,
                    "end": 1445,
                    "fullWidth": 1,
                    "width": 1,
                    "text": "(",
                    "value": "(",
                    "valueText": "("
                },
                "condition": {
                    "kind": "NotEqualsExpression",
                    "fullStart": 1445,
                    "fullEnd": 1466,
                    "start": 1445,
                    "end": 1466,
                    "fullWidth": 21,
                    "width": 21,
                    "left": {
                        "kind": "InvocationExpression",
                        "fullStart": 1445,
                        "fullEnd": 1456,
                        "start": 1445,
                        "end": 1455,
                        "fullWidth": 11,
                        "width": 10,
                        "expression": {
                            "kind": "MemberAccessExpression",
                            "fullStart": 1445,
                            "fullEnd": 1453,
                            "start": 1445,
                            "end": 1453,
                            "fullWidth": 8,
                            "width": 8,
                            "expression": {
                                "kind": "IdentifierName",
                                "fullStart": 1445,
                                "fullEnd": 1448,
                                "start": 1445,
                                "end": 1448,
                                "fullWidth": 3,
                                "width": 3,
                                "text": "obj",
                                "value": "obj",
                                "valueText": "obj"
                            },
                            "dotToken": {
                                "kind": "DotToken",
                                "fullStart": 1448,
                                "fullEnd": 1449,
                                "start": 1448,
                                "end": 1449,
                                "fullWidth": 1,
                                "width": 1,
                                "text": ".",
                                "value": ".",
                                "valueText": "."
                            },
                            "name": {
                                "kind": "IdentifierName",
                                "fullStart": 1449,
                                "fullEnd": 1453,
                                "start": 1449,
                                "end": 1453,
                                "fullWidth": 4,
                                "width": 4,
                                "text": "join",
                                "value": "join",
                                "valueText": "join"
                            }
                        },
                        "argumentList": {
                            "kind": "ArgumentList",
                            "fullStart": 1453,
                            "fullEnd": 1456,
                            "start": 1453,
                            "end": 1455,
                            "fullWidth": 3,
                            "width": 2,
                            "openParenToken": {
                                "kind": "OpenParenToken",
                                "fullStart": 1453,
                                "fullEnd": 1454,
                                "start": 1453,
                                "end": 1454,
                                "fullWidth": 1,
                                "width": 1,
                                "text": "(",
                                "value": "(",
                                "valueText": "("
                            },
                            "arguments": [],
                            "closeParenToken": {
                                "kind": "CloseParenToken",
                                "fullStart": 1454,
                                "fullEnd": 1456,
                                "start": 1454,
                                "end": 1455,
                                "fullWidth": 2,
                                "width": 1,
                                "text": ")",
                                "value": ")",
                                "valueText": ")",
                                "hasTrailingTrivia": true,
                                "trailingTrivia": [
                                    {
                                        "kind": "WhitespaceTrivia",
                                        "text": " "
                                    }
                                ]
                            }
                        }
                    },
                    "operatorToken": {
                        "kind": "ExclamationEqualsEqualsToken",
                        "fullStart": 1456,
                        "fullEnd": 1460,
                        "start": 1456,
                        "end": 1459,
                        "fullWidth": 4,
                        "width": 3,
                        "text": "!==",
                        "value": "!==",
                        "valueText": "!==",
                        "hasTrailingTrivia": true,
                        "trailingTrivia": [
                            {
                                "kind": "WhitespaceTrivia",
                                "text": " "
                            }
                        ]
                    },
                    "right": {
                        "kind": "StringLiteral",
                        "fullStart": 1460,
                        "fullEnd": 1466,
                        "start": 1460,
                        "end": 1466,
                        "fullWidth": 6,
                        "width": 6,
                        "text": "\",1,,\"",
                        "value": ",1,,",
                        "valueText": ",1,,"
                    }
                },
                "closeParenToken": {
                    "kind": "CloseParenToken",
                    "fullStart": 1466,
                    "fullEnd": 1468,
                    "start": 1466,
                    "end": 1467,
                    "fullWidth": 2,
                    "width": 1,
                    "text": ")",
                    "value": ")",
                    "valueText": ")",
                    "hasTrailingTrivia": true,
                    "trailingTrivia": [
                        {
                            "kind": "WhitespaceTrivia",
                            "text": " "
                        }
                    ]
                },
                "statement": {
                    "kind": "Block",
                    "fullStart": 1468,
                    "fullEnd": 1671,
                    "start": 1468,
                    "end": 1670,
                    "fullWidth": 203,
                    "width": 202,
                    "openBraceToken": {
                        "kind": "OpenBraceToken",
                        "fullStart": 1468,
                        "fullEnd": 1470,
                        "start": 1468,
                        "end": 1469,
                        "fullWidth": 2,
                        "width": 1,
                        "text": "{",
                        "value": "{",
                        "valueText": "{",
                        "hasTrailingTrivia": true,
                        "hasTrailingNewLine": true,
                        "trailingTrivia": [
                            {
                                "kind": "NewLineTrivia",
                                "text": "\n"
                            }
                        ]
                    },
                    "statements": [
                        {
                            "kind": "ExpressionStatement",
                            "fullStart": 1470,
                            "fullEnd": 1669,
                            "start": 1472,
                            "end": 1668,
                            "fullWidth": 199,
                            "width": 196,
                            "expression": {
                                "kind": "InvocationExpression",
                                "fullStart": 1470,
                                "fullEnd": 1667,
                                "start": 1472,
                                "end": 1667,
                                "fullWidth": 197,
                                "width": 195,
                                "expression": {
                                    "kind": "IdentifierName",
                                    "fullStart": 1470,
                                    "fullEnd": 1478,
                                    "start": 1472,
                                    "end": 1478,
                                    "fullWidth": 8,
                                    "width": 6,
                                    "text": "$ERROR",
                                    "value": "$ERROR",
                                    "valueText": "$ERROR",
                                    "hasLeadingTrivia": true,
                                    "leadingTrivia": [
                                        {
                                            "kind": "WhitespaceTrivia",
                                            "text": "  "
                                        }
                                    ]
                                },
                                "argumentList": {
                                    "kind": "ArgumentList",
                                    "fullStart": 1478,
                                    "fullEnd": 1667,
                                    "start": 1478,
                                    "end": 1667,
                                    "fullWidth": 189,
                                    "width": 189,
                                    "openParenToken": {
                                        "kind": "OpenParenToken",
                                        "fullStart": 1478,
                                        "fullEnd": 1479,
                                        "start": 1478,
                                        "end": 1479,
                                        "fullWidth": 1,
                                        "width": 1,
                                        "text": "(",
                                        "value": "(",
                                        "valueText": "("
                                    },
                                    "arguments": [
                                        {
                                            "kind": "AddExpression",
                                            "fullStart": 1479,
                                            "fullEnd": 1666,
                                            "start": 1479,
                                            "end": 1666,
                                            "fullWidth": 187,
                                            "width": 187,
                                            "left": {
                                                "kind": "StringLiteral",
                                                "fullStart": 1479,
                                                "fullEnd": 1652,
                                                "start": 1479,
                                                "end": 1651,
                                                "fullWidth": 173,
                                                "width": 172,
                                                "text": "'#5: var obj = {}; var x = new Number(4.5); obj.length = x; obj[0] = undefined; obj[1] = 1; obj[2] = null; obj.join = Array.prototype.join; obj.join() === \",1,,\". Actual: '",
                                                "value": "#5: var obj = {}; var x = new Number(4.5); obj.length = x; obj[0] = undefined; obj[1] = 1; obj[2] = null; obj.join = Array.prototype.join; obj.join() === \",1,,\". Actual: ",
                                                "valueText": "#5: var obj = {}; var x = new Number(4.5); obj.length = x; obj[0] = undefined; obj[1] = 1; obj[2] = null; obj.join = Array.prototype.join; obj.join() === \",1,,\". Actual: ",
                                                "hasTrailingTrivia": true,
                                                "trailingTrivia": [
                                                    {
                                                        "kind": "WhitespaceTrivia",
                                                        "text": " "
                                                    }
                                                ]
                                            },
                                            "operatorToken": {
                                                "kind": "PlusToken",
                                                "fullStart": 1652,
                                                "fullEnd": 1654,
                                                "start": 1652,
                                                "end": 1653,
                                                "fullWidth": 2,
                                                "width": 1,
                                                "text": "+",
                                                "value": "+",
                                                "valueText": "+",
                                                "hasTrailingTrivia": true,
                                                "trailingTrivia": [
                                                    {
                                                        "kind": "WhitespaceTrivia",
                                                        "text": " "
                                                    }
                                                ]
                                            },
                                            "right": {
                                                "kind": "ParenthesizedExpression",
                                                "fullStart": 1654,
                                                "fullEnd": 1666,
                                                "start": 1654,
                                                "end": 1666,
                                                "fullWidth": 12,
                                                "width": 12,
                                                "openParenToken": {
                                                    "kind": "OpenParenToken",
                                                    "fullStart": 1654,
                                                    "fullEnd": 1655,
                                                    "start": 1654,
                                                    "end": 1655,
                                                    "fullWidth": 1,
                                                    "width": 1,
                                                    "text": "(",
                                                    "value": "(",
                                                    "valueText": "("
                                                },
                                                "expression": {
                                                    "kind": "InvocationExpression",
                                                    "fullStart": 1655,
                                                    "fullEnd": 1665,
                                                    "start": 1655,
                                                    "end": 1665,
                                                    "fullWidth": 10,
                                                    "width": 10,
                                                    "expression": {
                                                        "kind": "MemberAccessExpression",
                                                        "fullStart": 1655,
                                                        "fullEnd": 1663,
                                                        "start": 1655,
                                                        "end": 1663,
                                                        "fullWidth": 8,
                                                        "width": 8,
                                                        "expression": {
                                                            "kind": "IdentifierName",
                                                            "fullStart": 1655,
                                                            "fullEnd": 1658,
                                                            "start": 1655,
                                                            "end": 1658,
                                                            "fullWidth": 3,
                                                            "width": 3,
                                                            "text": "obj",
                                                            "value": "obj",
                                                            "valueText": "obj"
                                                        },
                                                        "dotToken": {
                                                            "kind": "DotToken",
                                                            "fullStart": 1658,
                                                            "fullEnd": 1659,
                                                            "start": 1658,
                                                            "end": 1659,
                                                            "fullWidth": 1,
                                                            "width": 1,
                                                            "text": ".",
                                                            "value": ".",
                                                            "valueText": "."
                                                        },
                                                        "name": {
                                                            "kind": "IdentifierName",
                                                            "fullStart": 1659,
                                                            "fullEnd": 1663,
                                                            "start": 1659,
                                                            "end": 1663,
                                                            "fullWidth": 4,
                                                            "width": 4,
                                                            "text": "join",
                                                            "value": "join",
                                                            "valueText": "join"
                                                        }
                                                    },
                                                    "argumentList": {
                                                        "kind": "ArgumentList",
                                                        "fullStart": 1663,
                                                        "fullEnd": 1665,
                                                        "start": 1663,
                                                        "end": 1665,
                                                        "fullWidth": 2,
                                                        "width": 2,
                                                        "openParenToken": {
                                                            "kind": "OpenParenToken",
                                                            "fullStart": 1663,
                                                            "fullEnd": 1664,
                                                            "start": 1663,
                                                            "end": 1664,
                                                            "fullWidth": 1,
                                                            "width": 1,
                                                            "text": "(",
                                                            "value": "(",
                                                            "valueText": "("
                                                        },
                                                        "arguments": [],
                                                        "closeParenToken": {
                                                            "kind": "CloseParenToken",
                                                            "fullStart": 1664,
                                                            "fullEnd": 1665,
                                                            "start": 1664,
                                                            "end": 1665,
                                                            "fullWidth": 1,
                                                            "width": 1,
                                                            "text": ")",
                                                            "value": ")",
                                                            "valueText": ")"
                                                        }
                                                    }
                                                },
                                                "closeParenToken": {
                                                    "kind": "CloseParenToken",
                                                    "fullStart": 1665,
                                                    "fullEnd": 1666,
                                                    "start": 1665,
                                                    "end": 1666,
                                                    "fullWidth": 1,
                                                    "width": 1,
                                                    "text": ")",
                                                    "value": ")",
                                                    "valueText": ")"
                                                }
                                            }
                                        }
                                    ],
                                    "closeParenToken": {
                                        "kind": "CloseParenToken",
                                        "fullStart": 1666,
                                        "fullEnd": 1667,
                                        "start": 1666,
                                        "end": 1667,
                                        "fullWidth": 1,
                                        "width": 1,
                                        "text": ")",
                                        "value": ")",
                                        "valueText": ")"
                                    }
                                }
                            },
                            "semicolonToken": {
                                "kind": "SemicolonToken",
                                "fullStart": 1667,
                                "fullEnd": 1669,
                                "start": 1667,
                                "end": 1668,
                                "fullWidth": 2,
                                "width": 1,
                                "text": ";",
                                "value": ";",
                                "valueText": ";",
                                "hasTrailingTrivia": true,
                                "hasTrailingNewLine": true,
                                "trailingTrivia": [
                                    {
                                        "kind": "NewLineTrivia",
                                        "text": "\n"
                                    }
                                ]
                            }
                        }
                    ],
                    "closeBraceToken": {
                        "kind": "CloseBraceToken",
                        "fullStart": 1669,
                        "fullEnd": 1671,
                        "start": 1669,
                        "end": 1670,
                        "fullWidth": 2,
                        "width": 1,
                        "text": "}",
                        "value": "}",
                        "valueText": "}",
                        "hasTrailingTrivia": true,
                        "hasTrailingNewLine": true,
                        "trailingTrivia": [
                            {
                                "kind": "NewLineTrivia",
                                "text": "\n"
                            }
                        ]
                    }
                }
            },
            {
                "kind": "IfStatement",
                "fullStart": 1671,
                "fullEnd": 1916,
                "start": 1682,
                "end": 1913,
                "fullWidth": 245,
                "width": 231,
                "ifKeyword": {
                    "kind": "IfKeyword",
                    "fullStart": 1671,
                    "fullEnd": 1685,
                    "start": 1682,
                    "end": 1684,
                    "fullWidth": 14,
                    "width": 2,
                    "text": "if",
                    "value": "if",
                    "valueText": "if",
                    "hasLeadingTrivia": true,
                    "hasLeadingComment": true,
                    "hasLeadingNewLine": true,
                    "hasTrailingTrivia": true,
                    "leadingTrivia": [
                        {
                            "kind": "NewLineTrivia",
                            "text": "\n"
                        },
                        {
                            "kind": "SingleLineCommentTrivia",
                            "text": "//CHECK#6"
                        },
                        {
                            "kind": "NewLineTrivia",
                            "text": "\n"
                        }
                    ],
                    "trailingTrivia": [
                        {
                            "kind": "WhitespaceTrivia",
                            "text": " "
                        }
                    ]
                },
                "openParenToken": {
                    "kind": "OpenParenToken",
                    "fullStart": 1685,
                    "fullEnd": 1686,
                    "start": 1685,
                    "end": 1686,
                    "fullWidth": 1,
                    "width": 1,
                    "text": "(",
                    "value": "(",
                    "valueText": "("
                },
                "condition": {
                    "kind": "NotEqualsExpression",
                    "fullStart": 1686,
                    "fullEnd": 1702,
                    "start": 1686,
                    "end": 1702,
                    "fullWidth": 16,
                    "width": 16,
                    "left": {
                        "kind": "MemberAccessExpression",
                        "fullStart": 1686,
                        "fullEnd": 1697,
                        "start": 1686,
                        "end": 1696,
                        "fullWidth": 11,
                        "width": 10,
                        "expression": {
                            "kind": "IdentifierName",
                            "fullStart": 1686,
                            "fullEnd": 1689,
                            "start": 1686,
                            "end": 1689,
                            "fullWidth": 3,
                            "width": 3,
                            "text": "obj",
                            "value": "obj",
                            "valueText": "obj"
                        },
                        "dotToken": {
                            "kind": "DotToken",
                            "fullStart": 1689,
                            "fullEnd": 1690,
                            "start": 1689,
                            "end": 1690,
                            "fullWidth": 1,
                            "width": 1,
                            "text": ".",
                            "value": ".",
                            "valueText": "."
                        },
                        "name": {
                            "kind": "IdentifierName",
                            "fullStart": 1690,
                            "fullEnd": 1697,
                            "start": 1690,
                            "end": 1696,
                            "fullWidth": 7,
                            "width": 6,
                            "text": "length",
                            "value": "length",
                            "valueText": "length",
                            "hasTrailingTrivia": true,
                            "trailingTrivia": [
                                {
                                    "kind": "WhitespaceTrivia",
                                    "text": " "
                                }
                            ]
                        }
                    },
                    "operatorToken": {
                        "kind": "ExclamationEqualsEqualsToken",
                        "fullStart": 1697,
                        "fullEnd": 1701,
                        "start": 1697,
                        "end": 1700,
                        "fullWidth": 4,
                        "width": 3,
                        "text": "!==",
                        "value": "!==",
                        "valueText": "!==",
                        "hasTrailingTrivia": true,
                        "trailingTrivia": [
                            {
                                "kind": "WhitespaceTrivia",
                                "text": " "
                            }
                        ]
                    },
                    "right": {
                        "kind": "IdentifierName",
                        "fullStart": 1701,
                        "fullEnd": 1702,
                        "start": 1701,
                        "end": 1702,
                        "fullWidth": 1,
                        "width": 1,
                        "text": "x",
                        "value": "x",
                        "valueText": "x"
                    }
                },
                "closeParenToken": {
                    "kind": "CloseParenToken",
                    "fullStart": 1702,
                    "fullEnd": 1704,
                    "start": 1702,
                    "end": 1703,
                    "fullWidth": 2,
                    "width": 1,
                    "text": ")",
                    "value": ")",
                    "valueText": ")",
                    "hasTrailingTrivia": true,
                    "trailingTrivia": [
                        {
                            "kind": "WhitespaceTrivia",
                            "text": " "
                        }
                    ]
                },
                "statement": {
                    "kind": "Block",
                    "fullStart": 1704,
                    "fullEnd": 1916,
                    "start": 1704,
                    "end": 1913,
                    "fullWidth": 212,
                    "width": 209,
                    "openBraceToken": {
                        "kind": "OpenBraceToken",
                        "fullStart": 1704,
                        "fullEnd": 1706,
                        "start": 1704,
                        "end": 1705,
                        "fullWidth": 2,
                        "width": 1,
                        "text": "{",
                        "value": "{",
                        "valueText": "{",
                        "hasTrailingTrivia": true,
                        "hasTrailingNewLine": true,
                        "trailingTrivia": [
                            {
                                "kind": "NewLineTrivia",
                                "text": "\n"
                            }
                        ]
                    },
                    "statements": [
                        {
                            "kind": "ExpressionStatement",
                            "fullStart": 1706,
                            "fullEnd": 1912,
                            "start": 1708,
                            "end": 1911,
                            "fullWidth": 206,
                            "width": 203,
                            "expression": {
                                "kind": "InvocationExpression",
                                "fullStart": 1706,
                                "fullEnd": 1910,
                                "start": 1708,
                                "end": 1910,
                                "fullWidth": 204,
                                "width": 202,
                                "expression": {
                                    "kind": "IdentifierName",
                                    "fullStart": 1706,
                                    "fullEnd": 1714,
                                    "start": 1708,
                                    "end": 1714,
                                    "fullWidth": 8,
                                    "width": 6,
                                    "text": "$ERROR",
                                    "value": "$ERROR",
                                    "valueText": "$ERROR",
                                    "hasLeadingTrivia": true,
                                    "leadingTrivia": [
                                        {
                                            "kind": "WhitespaceTrivia",
                                            "text": "  "
                                        }
                                    ]
                                },
                                "argumentList": {
                                    "kind": "ArgumentList",
                                    "fullStart": 1714,
                                    "fullEnd": 1910,
                                    "start": 1714,
                                    "end": 1910,
                                    "fullWidth": 196,
                                    "width": 196,
                                    "openParenToken": {
                                        "kind": "OpenParenToken",
                                        "fullStart": 1714,
                                        "fullEnd": 1715,
                                        "start": 1714,
                                        "end": 1715,
                                        "fullWidth": 1,
                                        "width": 1,
                                        "text": "(",
                                        "value": "(",
                                        "valueText": "("
                                    },
                                    "arguments": [
                                        {
                                            "kind": "AddExpression",
                                            "fullStart": 1715,
                                            "fullEnd": 1909,
                                            "start": 1715,
                                            "end": 1909,
                                            "fullWidth": 194,
                                            "width": 194,
                                            "left": {
                                                "kind": "StringLiteral",
                                                "fullStart": 1715,
                                                "fullEnd": 1895,
                                                "start": 1715,
                                                "end": 1894,
                                                "fullWidth": 180,
                                                "width": 179,
                                                "text": "'#6: var obj = {}; var x = new Number(4.5); obj.length = x; obj[0] = undefined; obj[1] = 1; obj[2] = null; obj.join = Array.prototype.join; obj.join(); obj.length === x. Actual: '",
                                                "value": "#6: var obj = {}; var x = new Number(4.5); obj.length = x; obj[0] = undefined; obj[1] = 1; obj[2] = null; obj.join = Array.prototype.join; obj.join(); obj.length === x. Actual: ",
                                                "valueText": "#6: var obj = {}; var x = new Number(4.5); obj.length = x; obj[0] = undefined; obj[1] = 1; obj[2] = null; obj.join = Array.prototype.join; obj.join(); obj.length === x. Actual: ",
                                                "hasTrailingTrivia": true,
                                                "trailingTrivia": [
                                                    {
                                                        "kind": "WhitespaceTrivia",
                                                        "text": " "
                                                    }
                                                ]
                                            },
                                            "operatorToken": {
                                                "kind": "PlusToken",
                                                "fullStart": 1895,
                                                "fullEnd": 1897,
                                                "start": 1895,
                                                "end": 1896,
                                                "fullWidth": 2,
                                                "width": 1,
                                                "text": "+",
                                                "value": "+",
                                                "valueText": "+",
                                                "hasTrailingTrivia": true,
                                                "trailingTrivia": [
                                                    {
                                                        "kind": "WhitespaceTrivia",
                                                        "text": " "
                                                    }
                                                ]
                                            },
                                            "right": {
                                                "kind": "ParenthesizedExpression",
                                                "fullStart": 1897,
                                                "fullEnd": 1909,
                                                "start": 1897,
                                                "end": 1909,
                                                "fullWidth": 12,
                                                "width": 12,
                                                "openParenToken": {
                                                    "kind": "OpenParenToken",
                                                    "fullStart": 1897,
                                                    "fullEnd": 1898,
                                                    "start": 1897,
                                                    "end": 1898,
                                                    "fullWidth": 1,
                                                    "width": 1,
                                                    "text": "(",
                                                    "value": "(",
                                                    "valueText": "("
                                                },
                                                "expression": {
                                                    "kind": "MemberAccessExpression",
                                                    "fullStart": 1898,
                                                    "fullEnd": 1908,
                                                    "start": 1898,
                                                    "end": 1908,
                                                    "fullWidth": 10,
                                                    "width": 10,
                                                    "expression": {
                                                        "kind": "IdentifierName",
                                                        "fullStart": 1898,
                                                        "fullEnd": 1901,
                                                        "start": 1898,
                                                        "end": 1901,
                                                        "fullWidth": 3,
                                                        "width": 3,
                                                        "text": "obj",
                                                        "value": "obj",
                                                        "valueText": "obj"
                                                    },
                                                    "dotToken": {
                                                        "kind": "DotToken",
                                                        "fullStart": 1901,
                                                        "fullEnd": 1902,
                                                        "start": 1901,
                                                        "end": 1902,
                                                        "fullWidth": 1,
                                                        "width": 1,
                                                        "text": ".",
                                                        "value": ".",
                                                        "valueText": "."
                                                    },
                                                    "name": {
                                                        "kind": "IdentifierName",
                                                        "fullStart": 1902,
                                                        "fullEnd": 1908,
                                                        "start": 1902,
                                                        "end": 1908,
                                                        "fullWidth": 6,
                                                        "width": 6,
                                                        "text": "length",
                                                        "value": "length",
                                                        "valueText": "length"
                                                    }
                                                },
                                                "closeParenToken": {
                                                    "kind": "CloseParenToken",
                                                    "fullStart": 1908,
                                                    "fullEnd": 1909,
                                                    "start": 1908,
                                                    "end": 1909,
                                                    "fullWidth": 1,
                                                    "width": 1,
                                                    "text": ")",
                                                    "value": ")",
                                                    "valueText": ")"
                                                }
                                            }
                                        }
                                    ],
                                    "closeParenToken": {
                                        "kind": "CloseParenToken",
                                        "fullStart": 1909,
                                        "fullEnd": 1910,
                                        "start": 1909,
                                        "end": 1910,
                                        "fullWidth": 1,
                                        "width": 1,
                                        "text": ")",
                                        "value": ")",
                                        "valueText": ")"
                                    }
                                }
                            },
                            "semicolonToken": {
                                "kind": "SemicolonToken",
                                "fullStart": 1910,
                                "fullEnd": 1912,
                                "start": 1910,
                                "end": 1911,
                                "fullWidth": 2,
                                "width": 1,
                                "text": ";",
                                "value": ";",
                                "valueText": ";",
                                "hasTrailingTrivia": true,
                                "hasTrailingNewLine": true,
                                "trailingTrivia": [
                                    {
                                        "kind": "NewLineTrivia",
                                        "text": "\n"
                                    }
                                ]
                            }
                        }
                    ],
                    "closeBraceToken": {
                        "kind": "CloseBraceToken",
                        "fullStart": 1912,
                        "fullEnd": 1916,
                        "start": 1912,
                        "end": 1913,
                        "fullWidth": 4,
                        "width": 1,
                        "text": "}",
                        "value": "}",
                        "valueText": "}",
                        "hasTrailingTrivia": true,
                        "hasTrailingNewLine": true,
                        "trailingTrivia": [
                            {
                                "kind": "WhitespaceTrivia",
                                "text": "  "
                            },
                            {
                                "kind": "NewLineTrivia",
                                "text": "\n"
                            }
                        ]
                    }
                }
            }
        ],
        "endOfFileToken": {
            "kind": "EndOfFileToken",
            "fullStart": 1916,
            "fullEnd": 1917,
            "start": 1917,
            "end": 1917,
            "fullWidth": 1,
            "width": 0,
            "text": "",
            "hasLeadingTrivia": true,
            "hasLeadingNewLine": true,
            "leadingTrivia": [
                {
                    "kind": "NewLineTrivia",
                    "text": "\n"
                }
            ]
        }
    },
    "lineMap": {
        "lineStarts": [
            0,
            61,
            132,
            133,
            137,
            184,
            246,
            249,
            303,
            372,
            376,
            377,
            391,
            424,
            425,
            435,
            453,
            481,
            609,
            611,
            612,
            622,
            642,
            654,
            669,
            698,
            874,
            876,
            877,
            887,
            913,
            1098,
            1102,
            1103,
            1117,
            1150,
            1151,
            1161,
            1186,
            1202,
            1230,
            1381,
            1383,
            1384,
            1394,
            1414,
            1426,
            1441,
            1470,
            1669,
            1671,
            1672,
            1682,
            1706,
            1912,
            1916,
            1917
        ],
        "length": 1917
    }
}<|MERGE_RESOLUTION|>--- conflicted
+++ resolved
@@ -94,12 +94,8 @@
                             "start": 381,
                             "end": 389,
                             "fullWidth": 8,
-<<<<<<< HEAD
                             "width": 8,
-                            "identifier": {
-=======
                             "propertyName": {
->>>>>>> 85e84683
                                 "kind": "IdentifierName",
                                 "fullStart": 381,
                                 "fullEnd": 385,
@@ -2445,12 +2441,8 @@
                             "start": 1107,
                             "end": 1115,
                             "fullWidth": 8,
-<<<<<<< HEAD
                             "width": 8,
-                            "identifier": {
-=======
                             "propertyName": {
->>>>>>> 85e84683
                                 "kind": "IdentifierName",
                                 "fullStart": 1107,
                                 "fullEnd": 1111,
@@ -2803,12 +2795,8 @@
                             "start": 1165,
                             "end": 1184,
                             "fullWidth": 19,
-<<<<<<< HEAD
                             "width": 19,
-                            "identifier": {
-=======
                             "propertyName": {
->>>>>>> 85e84683
                                 "kind": "IdentifierName",
                                 "fullStart": 1165,
                                 "fullEnd": 1167,
