{
    "isDeclaration": false,
    "languageVersion": "EcmaScript5",
    "parseOptions": {
        "allowAutomaticSemicolonInsertion": true
    },
    "sourceUnit": {
        "kind": "SourceUnit",
        "fullStart": 0,
        "fullEnd": 887,
        "start": 283,
        "end": 887,
        "fullWidth": 887,
        "width": 604,
        "moduleElements": [
            {
                "kind": "VariableStatement",
                "fullStart": 0,
                "fullEnd": 297,
                "start": 283,
                "end": 296,
                "fullWidth": 297,
                "width": 13,
                "modifiers": [],
                "variableDeclaration": {
                    "kind": "VariableDeclaration",
                    "fullStart": 0,
                    "fullEnd": 295,
                    "start": 283,
                    "end": 295,
                    "fullWidth": 295,
                    "width": 12,
                    "varKeyword": {
                        "kind": "VarKeyword",
                        "fullStart": 0,
                        "fullEnd": 287,
                        "start": 283,
                        "end": 286,
                        "fullWidth": 287,
                        "width": 3,
                        "text": "var",
                        "value": "var",
                        "valueText": "var",
                        "hasLeadingTrivia": true,
                        "hasLeadingComment": true,
                        "hasLeadingNewLine": true,
                        "hasTrailingTrivia": true,
                        "leadingTrivia": [
                            {
                                "kind": "SingleLineCommentTrivia",
                                "text": "// Copyright 2009 the Sputnik authors.  All rights reserved."
                            },
                            {
                                "kind": "NewLineTrivia",
                                "text": "\n"
                            },
                            {
                                "kind": "SingleLineCommentTrivia",
                                "text": "// This code is governed by the BSD license found in the LICENSE file."
                            },
                            {
                                "kind": "NewLineTrivia",
                                "text": "\n"
                            },
                            {
                                "kind": "NewLineTrivia",
                                "text": "\n"
                            },
                            {
                                "kind": "MultiLineCommentTrivia",
                                "text": "/**\n * Check ToUint32(length) for non Array objects\n *\n * @path ch15/15.4/15.4.4/15.4.4.5/S15.4.4.5_A4_T2.js\n * @description length = 4294967297\n */"
                            },
                            {
                                "kind": "NewLineTrivia",
                                "text": "\n"
                            },
                            {
                                "kind": "NewLineTrivia",
                                "text": "\n"
                            }
                        ],
                        "trailingTrivia": [
                            {
                                "kind": "WhitespaceTrivia",
                                "text": " "
                            }
                        ]
                    },
                    "variableDeclarators": [
                        {
                            "kind": "VariableDeclarator",
                            "fullStart": 287,
                            "fullEnd": 295,
                            "start": 287,
                            "end": 295,
                            "fullWidth": 8,
<<<<<<< HEAD
                            "width": 8,
                            "identifier": {
=======
                            "propertyName": {
>>>>>>> 85e84683
                                "kind": "IdentifierName",
                                "fullStart": 287,
                                "fullEnd": 291,
                                "start": 287,
                                "end": 290,
                                "fullWidth": 4,
                                "width": 3,
                                "text": "obj",
                                "value": "obj",
                                "valueText": "obj",
                                "hasTrailingTrivia": true,
                                "trailingTrivia": [
                                    {
                                        "kind": "WhitespaceTrivia",
                                        "text": " "
                                    }
                                ]
                            },
                            "equalsValueClause": {
                                "kind": "EqualsValueClause",
                                "fullStart": 291,
                                "fullEnd": 295,
                                "start": 291,
                                "end": 295,
                                "fullWidth": 4,
                                "width": 4,
                                "equalsToken": {
                                    "kind": "EqualsToken",
                                    "fullStart": 291,
                                    "fullEnd": 293,
                                    "start": 291,
                                    "end": 292,
                                    "fullWidth": 2,
                                    "width": 1,
                                    "text": "=",
                                    "value": "=",
                                    "valueText": "=",
                                    "hasTrailingTrivia": true,
                                    "trailingTrivia": [
                                        {
                                            "kind": "WhitespaceTrivia",
                                            "text": " "
                                        }
                                    ]
                                },
                                "value": {
                                    "kind": "ObjectLiteralExpression",
                                    "fullStart": 293,
                                    "fullEnd": 295,
                                    "start": 293,
                                    "end": 295,
                                    "fullWidth": 2,
                                    "width": 2,
                                    "openBraceToken": {
                                        "kind": "OpenBraceToken",
                                        "fullStart": 293,
                                        "fullEnd": 294,
                                        "start": 293,
                                        "end": 294,
                                        "fullWidth": 1,
                                        "width": 1,
                                        "text": "{",
                                        "value": "{",
                                        "valueText": "{"
                                    },
                                    "propertyAssignments": [],
                                    "closeBraceToken": {
                                        "kind": "CloseBraceToken",
                                        "fullStart": 294,
                                        "fullEnd": 295,
                                        "start": 294,
                                        "end": 295,
                                        "fullWidth": 1,
                                        "width": 1,
                                        "text": "}",
                                        "value": "}",
                                        "valueText": "}"
                                    }
                                }
                            }
                        }
                    ]
                },
                "semicolonToken": {
                    "kind": "SemicolonToken",
                    "fullStart": 295,
                    "fullEnd": 297,
                    "start": 295,
                    "end": 296,
                    "fullWidth": 2,
                    "width": 1,
                    "text": ";",
                    "value": ";",
                    "valueText": ";",
                    "hasTrailingTrivia": true,
                    "hasTrailingNewLine": true,
                    "trailingTrivia": [
                        {
                            "kind": "NewLineTrivia",
                            "text": "\n"
                        }
                    ]
                }
            },
            {
                "kind": "ExpressionStatement",
                "fullStart": 297,
                "fullEnd": 330,
                "start": 297,
                "end": 329,
                "fullWidth": 33,
                "width": 32,
                "expression": {
                    "kind": "AssignmentExpression",
                    "fullStart": 297,
                    "fullEnd": 328,
                    "start": 297,
                    "end": 328,
                    "fullWidth": 31,
                    "width": 31,
                    "left": {
                        "kind": "MemberAccessExpression",
                        "fullStart": 297,
                        "fullEnd": 306,
                        "start": 297,
                        "end": 305,
                        "fullWidth": 9,
                        "width": 8,
                        "expression": {
                            "kind": "IdentifierName",
                            "fullStart": 297,
                            "fullEnd": 300,
                            "start": 297,
                            "end": 300,
                            "fullWidth": 3,
                            "width": 3,
                            "text": "obj",
                            "value": "obj",
                            "valueText": "obj"
                        },
                        "dotToken": {
                            "kind": "DotToken",
                            "fullStart": 300,
                            "fullEnd": 301,
                            "start": 300,
                            "end": 301,
                            "fullWidth": 1,
                            "width": 1,
                            "text": ".",
                            "value": ".",
                            "valueText": "."
                        },
                        "name": {
                            "kind": "IdentifierName",
                            "fullStart": 301,
                            "fullEnd": 306,
                            "start": 301,
                            "end": 305,
                            "fullWidth": 5,
                            "width": 4,
                            "text": "join",
                            "value": "join",
                            "valueText": "join",
                            "hasTrailingTrivia": true,
                            "trailingTrivia": [
                                {
                                    "kind": "WhitespaceTrivia",
                                    "text": " "
                                }
                            ]
                        }
                    },
                    "operatorToken": {
                        "kind": "EqualsToken",
                        "fullStart": 306,
                        "fullEnd": 308,
                        "start": 306,
                        "end": 307,
                        "fullWidth": 2,
                        "width": 1,
                        "text": "=",
                        "value": "=",
                        "valueText": "=",
                        "hasTrailingTrivia": true,
                        "trailingTrivia": [
                            {
                                "kind": "WhitespaceTrivia",
                                "text": " "
                            }
                        ]
                    },
                    "right": {
                        "kind": "MemberAccessExpression",
                        "fullStart": 308,
                        "fullEnd": 328,
                        "start": 308,
                        "end": 328,
                        "fullWidth": 20,
                        "width": 20,
                        "expression": {
                            "kind": "MemberAccessExpression",
                            "fullStart": 308,
                            "fullEnd": 323,
                            "start": 308,
                            "end": 323,
                            "fullWidth": 15,
                            "width": 15,
                            "expression": {
                                "kind": "IdentifierName",
                                "fullStart": 308,
                                "fullEnd": 313,
                                "start": 308,
                                "end": 313,
                                "fullWidth": 5,
                                "width": 5,
                                "text": "Array",
                                "value": "Array",
                                "valueText": "Array"
                            },
                            "dotToken": {
                                "kind": "DotToken",
                                "fullStart": 313,
                                "fullEnd": 314,
                                "start": 313,
                                "end": 314,
                                "fullWidth": 1,
                                "width": 1,
                                "text": ".",
                                "value": ".",
                                "valueText": "."
                            },
                            "name": {
                                "kind": "IdentifierName",
                                "fullStart": 314,
                                "fullEnd": 323,
                                "start": 314,
                                "end": 323,
                                "fullWidth": 9,
                                "width": 9,
                                "text": "prototype",
                                "value": "prototype",
                                "valueText": "prototype"
                            }
                        },
                        "dotToken": {
                            "kind": "DotToken",
                            "fullStart": 323,
                            "fullEnd": 324,
                            "start": 323,
                            "end": 324,
                            "fullWidth": 1,
                            "width": 1,
                            "text": ".",
                            "value": ".",
                            "valueText": "."
                        },
                        "name": {
                            "kind": "IdentifierName",
                            "fullStart": 324,
                            "fullEnd": 328,
                            "start": 324,
                            "end": 328,
                            "fullWidth": 4,
                            "width": 4,
                            "text": "join",
                            "value": "join",
                            "valueText": "join"
                        }
                    }
                },
                "semicolonToken": {
                    "kind": "SemicolonToken",
                    "fullStart": 328,
                    "fullEnd": 330,
                    "start": 328,
                    "end": 329,
                    "fullWidth": 2,
                    "width": 1,
                    "text": ";",
                    "value": ";",
                    "valueText": ";",
                    "hasTrailingTrivia": true,
                    "hasTrailingNewLine": true,
                    "trailingTrivia": [
                        {
                            "kind": "NewLineTrivia",
                            "text": "\n"
                        }
                    ]
                }
            },
            {
                "kind": "ExpressionStatement",
                "fullStart": 330,
                "fullEnd": 344,
                "start": 330,
                "end": 343,
                "fullWidth": 14,
                "width": 13,
                "expression": {
                    "kind": "AssignmentExpression",
                    "fullStart": 330,
                    "fullEnd": 342,
                    "start": 330,
                    "end": 342,
                    "fullWidth": 12,
                    "width": 12,
                    "left": {
                        "kind": "ElementAccessExpression",
                        "fullStart": 330,
                        "fullEnd": 337,
                        "start": 330,
                        "end": 336,
                        "fullWidth": 7,
                        "width": 6,
                        "expression": {
                            "kind": "IdentifierName",
                            "fullStart": 330,
                            "fullEnd": 333,
                            "start": 330,
                            "end": 333,
                            "fullWidth": 3,
                            "width": 3,
                            "text": "obj",
                            "value": "obj",
                            "valueText": "obj"
                        },
                        "openBracketToken": {
                            "kind": "OpenBracketToken",
                            "fullStart": 333,
                            "fullEnd": 334,
                            "start": 333,
                            "end": 334,
                            "fullWidth": 1,
                            "width": 1,
                            "text": "[",
                            "value": "[",
                            "valueText": "["
                        },
                        "argumentExpression": {
                            "kind": "NumericLiteral",
                            "fullStart": 334,
                            "fullEnd": 335,
                            "start": 334,
                            "end": 335,
                            "fullWidth": 1,
                            "width": 1,
                            "text": "0",
                            "value": 0,
                            "valueText": "0"
                        },
                        "closeBracketToken": {
                            "kind": "CloseBracketToken",
                            "fullStart": 335,
                            "fullEnd": 337,
                            "start": 335,
                            "end": 336,
                            "fullWidth": 2,
                            "width": 1,
                            "text": "]",
                            "value": "]",
                            "valueText": "]",
                            "hasTrailingTrivia": true,
                            "trailingTrivia": [
                                {
                                    "kind": "WhitespaceTrivia",
                                    "text": " "
                                }
                            ]
                        }
                    },
                    "operatorToken": {
                        "kind": "EqualsToken",
                        "fullStart": 337,
                        "fullEnd": 339,
                        "start": 337,
                        "end": 338,
                        "fullWidth": 2,
                        "width": 1,
                        "text": "=",
                        "value": "=",
                        "valueText": "=",
                        "hasTrailingTrivia": true,
                        "trailingTrivia": [
                            {
                                "kind": "WhitespaceTrivia",
                                "text": " "
                            }
                        ]
                    },
                    "right": {
                        "kind": "StringLiteral",
                        "fullStart": 339,
                        "fullEnd": 342,
                        "start": 339,
                        "end": 342,
                        "fullWidth": 3,
                        "width": 3,
                        "text": "\"x\"",
                        "value": "x",
                        "valueText": "x"
                    }
                },
                "semicolonToken": {
                    "kind": "SemicolonToken",
                    "fullStart": 342,
                    "fullEnd": 344,
                    "start": 342,
                    "end": 343,
                    "fullWidth": 2,
                    "width": 1,
                    "text": ";",
                    "value": ";",
                    "valueText": ";",
                    "hasTrailingTrivia": true,
                    "hasTrailingNewLine": true,
                    "trailingTrivia": [
                        {
                            "kind": "NewLineTrivia",
                            "text": "\n"
                        }
                    ]
                }
            },
            {
                "kind": "ExpressionStatement",
                "fullStart": 344,
                "fullEnd": 358,
                "start": 344,
                "end": 357,
                "fullWidth": 14,
                "width": 13,
                "expression": {
                    "kind": "AssignmentExpression",
                    "fullStart": 344,
                    "fullEnd": 356,
                    "start": 344,
                    "end": 356,
                    "fullWidth": 12,
                    "width": 12,
                    "left": {
                        "kind": "ElementAccessExpression",
                        "fullStart": 344,
                        "fullEnd": 351,
                        "start": 344,
                        "end": 350,
                        "fullWidth": 7,
                        "width": 6,
                        "expression": {
                            "kind": "IdentifierName",
                            "fullStart": 344,
                            "fullEnd": 347,
                            "start": 344,
                            "end": 347,
                            "fullWidth": 3,
                            "width": 3,
                            "text": "obj",
                            "value": "obj",
                            "valueText": "obj"
                        },
                        "openBracketToken": {
                            "kind": "OpenBracketToken",
                            "fullStart": 347,
                            "fullEnd": 348,
                            "start": 347,
                            "end": 348,
                            "fullWidth": 1,
                            "width": 1,
                            "text": "[",
                            "value": "[",
                            "valueText": "["
                        },
                        "argumentExpression": {
                            "kind": "NumericLiteral",
                            "fullStart": 348,
                            "fullEnd": 349,
                            "start": 348,
                            "end": 349,
                            "fullWidth": 1,
                            "width": 1,
                            "text": "1",
                            "value": 1,
                            "valueText": "1"
                        },
                        "closeBracketToken": {
                            "kind": "CloseBracketToken",
                            "fullStart": 349,
                            "fullEnd": 351,
                            "start": 349,
                            "end": 350,
                            "fullWidth": 2,
                            "width": 1,
                            "text": "]",
                            "value": "]",
                            "valueText": "]",
                            "hasTrailingTrivia": true,
                            "trailingTrivia": [
                                {
                                    "kind": "WhitespaceTrivia",
                                    "text": " "
                                }
                            ]
                        }
                    },
                    "operatorToken": {
                        "kind": "EqualsToken",
                        "fullStart": 351,
                        "fullEnd": 353,
                        "start": 351,
                        "end": 352,
                        "fullWidth": 2,
                        "width": 1,
                        "text": "=",
                        "value": "=",
                        "valueText": "=",
                        "hasTrailingTrivia": true,
                        "trailingTrivia": [
                            {
                                "kind": "WhitespaceTrivia",
                                "text": " "
                            }
                        ]
                    },
                    "right": {
                        "kind": "StringLiteral",
                        "fullStart": 353,
                        "fullEnd": 356,
                        "start": 353,
                        "end": 356,
                        "fullWidth": 3,
                        "width": 3,
                        "text": "\"y\"",
                        "value": "y",
                        "valueText": "y"
                    }
                },
                "semicolonToken": {
                    "kind": "SemicolonToken",
                    "fullStart": 356,
                    "fullEnd": 358,
                    "start": 356,
                    "end": 357,
                    "fullWidth": 2,
                    "width": 1,
                    "text": ";",
                    "value": ";",
                    "valueText": ";",
                    "hasTrailingTrivia": true,
                    "hasTrailingNewLine": true,
                    "trailingTrivia": [
                        {
                            "kind": "NewLineTrivia",
                            "text": "\n"
                        }
                    ]
                }
            },
            {
                "kind": "ExpressionStatement",
                "fullStart": 358,
                "fullEnd": 381,
                "start": 358,
                "end": 380,
                "fullWidth": 23,
                "width": 22,
                "expression": {
                    "kind": "AssignmentExpression",
                    "fullStart": 358,
                    "fullEnd": 379,
                    "start": 358,
                    "end": 379,
                    "fullWidth": 21,
                    "width": 21,
                    "left": {
                        "kind": "ElementAccessExpression",
                        "fullStart": 358,
                        "fullEnd": 374,
                        "start": 358,
                        "end": 373,
                        "fullWidth": 16,
                        "width": 15,
                        "expression": {
                            "kind": "IdentifierName",
                            "fullStart": 358,
                            "fullEnd": 361,
                            "start": 358,
                            "end": 361,
                            "fullWidth": 3,
                            "width": 3,
                            "text": "obj",
                            "value": "obj",
                            "valueText": "obj"
                        },
                        "openBracketToken": {
                            "kind": "OpenBracketToken",
                            "fullStart": 361,
                            "fullEnd": 362,
                            "start": 361,
                            "end": 362,
                            "fullWidth": 1,
                            "width": 1,
                            "text": "[",
                            "value": "[",
                            "valueText": "["
                        },
                        "argumentExpression": {
                            "kind": "NumericLiteral",
                            "fullStart": 362,
                            "fullEnd": 372,
                            "start": 362,
                            "end": 372,
                            "fullWidth": 10,
                            "width": 10,
                            "text": "4294967296",
                            "value": 4294967296,
                            "valueText": "4294967296"
                        },
                        "closeBracketToken": {
                            "kind": "CloseBracketToken",
                            "fullStart": 372,
                            "fullEnd": 374,
                            "start": 372,
                            "end": 373,
                            "fullWidth": 2,
                            "width": 1,
                            "text": "]",
                            "value": "]",
                            "valueText": "]",
                            "hasTrailingTrivia": true,
                            "trailingTrivia": [
                                {
                                    "kind": "WhitespaceTrivia",
                                    "text": " "
                                }
                            ]
                        }
                    },
                    "operatorToken": {
                        "kind": "EqualsToken",
                        "fullStart": 374,
                        "fullEnd": 376,
                        "start": 374,
                        "end": 375,
                        "fullWidth": 2,
                        "width": 1,
                        "text": "=",
                        "value": "=",
                        "valueText": "=",
                        "hasTrailingTrivia": true,
                        "trailingTrivia": [
                            {
                                "kind": "WhitespaceTrivia",
                                "text": " "
                            }
                        ]
                    },
                    "right": {
                        "kind": "StringLiteral",
                        "fullStart": 376,
                        "fullEnd": 379,
                        "start": 376,
                        "end": 379,
                        "fullWidth": 3,
                        "width": 3,
                        "text": "\"z\"",
                        "value": "z",
                        "valueText": "z"
                    }
                },
                "semicolonToken": {
                    "kind": "SemicolonToken",
                    "fullStart": 379,
                    "fullEnd": 381,
                    "start": 379,
                    "end": 380,
                    "fullWidth": 2,
                    "width": 1,
                    "text": ";",
                    "value": ";",
                    "valueText": ";",
                    "hasTrailingTrivia": true,
                    "hasTrailingNewLine": true,
                    "trailingTrivia": [
                        {
                            "kind": "NewLineTrivia",
                            "text": "\n"
                        }
                    ]
                }
            },
            {
                "kind": "ExpressionStatement",
                "fullStart": 381,
                "fullEnd": 406,
                "start": 381,
                "end": 405,
                "fullWidth": 25,
                "width": 24,
                "expression": {
                    "kind": "AssignmentExpression",
                    "fullStart": 381,
                    "fullEnd": 404,
                    "start": 381,
                    "end": 404,
                    "fullWidth": 23,
                    "width": 23,
                    "left": {
                        "kind": "MemberAccessExpression",
                        "fullStart": 381,
                        "fullEnd": 392,
                        "start": 381,
                        "end": 391,
                        "fullWidth": 11,
                        "width": 10,
                        "expression": {
                            "kind": "IdentifierName",
                            "fullStart": 381,
                            "fullEnd": 384,
                            "start": 381,
                            "end": 384,
                            "fullWidth": 3,
                            "width": 3,
                            "text": "obj",
                            "value": "obj",
                            "valueText": "obj"
                        },
                        "dotToken": {
                            "kind": "DotToken",
                            "fullStart": 384,
                            "fullEnd": 385,
                            "start": 384,
                            "end": 385,
                            "fullWidth": 1,
                            "width": 1,
                            "text": ".",
                            "value": ".",
                            "valueText": "."
                        },
                        "name": {
                            "kind": "IdentifierName",
                            "fullStart": 385,
                            "fullEnd": 392,
                            "start": 385,
                            "end": 391,
                            "fullWidth": 7,
                            "width": 6,
                            "text": "length",
                            "value": "length",
                            "valueText": "length",
                            "hasTrailingTrivia": true,
                            "trailingTrivia": [
                                {
                                    "kind": "WhitespaceTrivia",
                                    "text": " "
                                }
                            ]
                        }
                    },
                    "operatorToken": {
                        "kind": "EqualsToken",
                        "fullStart": 392,
                        "fullEnd": 394,
                        "start": 392,
                        "end": 393,
                        "fullWidth": 2,
                        "width": 1,
                        "text": "=",
                        "value": "=",
                        "valueText": "=",
                        "hasTrailingTrivia": true,
                        "trailingTrivia": [
                            {
                                "kind": "WhitespaceTrivia",
                                "text": " "
                            }
                        ]
                    },
                    "right": {
                        "kind": "NumericLiteral",
                        "fullStart": 394,
                        "fullEnd": 404,
                        "start": 394,
                        "end": 404,
                        "fullWidth": 10,
                        "width": 10,
                        "text": "4294967297",
                        "value": 4294967297,
                        "valueText": "4294967297"
                    }
                },
                "semicolonToken": {
                    "kind": "SemicolonToken",
                    "fullStart": 404,
                    "fullEnd": 406,
                    "start": 404,
                    "end": 405,
                    "fullWidth": 2,
                    "width": 1,
                    "text": ";",
                    "value": ";",
                    "valueText": ";",
                    "hasTrailingTrivia": true,
                    "hasTrailingNewLine": true,
                    "trailingTrivia": [
                        {
                            "kind": "NewLineTrivia",
                            "text": "\n"
                        }
                    ]
                }
            },
            {
                "kind": "IfStatement",
                "fullStart": 406,
                "fullEnd": 635,
                "start": 417,
                "end": 634,
                "fullWidth": 229,
                "width": 217,
                "ifKeyword": {
                    "kind": "IfKeyword",
                    "fullStart": 406,
                    "fullEnd": 420,
                    "start": 417,
                    "end": 419,
                    "fullWidth": 14,
                    "width": 2,
                    "text": "if",
                    "value": "if",
                    "valueText": "if",
                    "hasLeadingTrivia": true,
                    "hasLeadingComment": true,
                    "hasLeadingNewLine": true,
                    "hasTrailingTrivia": true,
                    "leadingTrivia": [
                        {
                            "kind": "NewLineTrivia",
                            "text": "\n"
                        },
                        {
                            "kind": "SingleLineCommentTrivia",
                            "text": "//CHECK#1"
                        },
                        {
                            "kind": "NewLineTrivia",
                            "text": "\n"
                        }
                    ],
                    "trailingTrivia": [
                        {
                            "kind": "WhitespaceTrivia",
                            "text": " "
                        }
                    ]
                },
                "openParenToken": {
                    "kind": "OpenParenToken",
                    "fullStart": 420,
                    "fullEnd": 421,
                    "start": 420,
                    "end": 421,
                    "fullWidth": 1,
                    "width": 1,
                    "text": "(",
                    "value": "(",
                    "valueText": "("
                },
                "condition": {
                    "kind": "NotEqualsExpression",
                    "fullStart": 421,
                    "fullEnd": 441,
                    "start": 421,
                    "end": 441,
                    "fullWidth": 20,
                    "width": 20,
                    "left": {
                        "kind": "InvocationExpression",
                        "fullStart": 421,
                        "fullEnd": 434,
                        "start": 421,
                        "end": 433,
                        "fullWidth": 13,
                        "width": 12,
                        "expression": {
                            "kind": "MemberAccessExpression",
                            "fullStart": 421,
                            "fullEnd": 429,
                            "start": 421,
                            "end": 429,
                            "fullWidth": 8,
                            "width": 8,
                            "expression": {
                                "kind": "IdentifierName",
                                "fullStart": 421,
                                "fullEnd": 424,
                                "start": 421,
                                "end": 424,
                                "fullWidth": 3,
                                "width": 3,
                                "text": "obj",
                                "value": "obj",
                                "valueText": "obj"
                            },
                            "dotToken": {
                                "kind": "DotToken",
                                "fullStart": 424,
                                "fullEnd": 425,
                                "start": 424,
                                "end": 425,
                                "fullWidth": 1,
                                "width": 1,
                                "text": ".",
                                "value": ".",
                                "valueText": "."
                            },
                            "name": {
                                "kind": "IdentifierName",
                                "fullStart": 425,
                                "fullEnd": 429,
                                "start": 425,
                                "end": 429,
                                "fullWidth": 4,
                                "width": 4,
                                "text": "join",
                                "value": "join",
                                "valueText": "join"
                            }
                        },
                        "argumentList": {
                            "kind": "ArgumentList",
                            "fullStart": 429,
                            "fullEnd": 434,
                            "start": 429,
                            "end": 433,
                            "fullWidth": 5,
                            "width": 4,
                            "openParenToken": {
                                "kind": "OpenParenToken",
                                "fullStart": 429,
                                "fullEnd": 430,
                                "start": 429,
                                "end": 430,
                                "fullWidth": 1,
                                "width": 1,
                                "text": "(",
                                "value": "(",
                                "valueText": "("
                            },
                            "arguments": [
                                {
                                    "kind": "StringLiteral",
                                    "fullStart": 430,
                                    "fullEnd": 432,
                                    "start": 430,
                                    "end": 432,
                                    "fullWidth": 2,
                                    "width": 2,
                                    "text": "\"\"",
                                    "value": "",
                                    "valueText": ""
                                }
                            ],
                            "closeParenToken": {
                                "kind": "CloseParenToken",
                                "fullStart": 432,
                                "fullEnd": 434,
                                "start": 432,
                                "end": 433,
                                "fullWidth": 2,
                                "width": 1,
                                "text": ")",
                                "value": ")",
                                "valueText": ")",
                                "hasTrailingTrivia": true,
                                "trailingTrivia": [
                                    {
                                        "kind": "WhitespaceTrivia",
                                        "text": " "
                                    }
                                ]
                            }
                        }
                    },
                    "operatorToken": {
                        "kind": "ExclamationEqualsEqualsToken",
                        "fullStart": 434,
                        "fullEnd": 438,
                        "start": 434,
                        "end": 437,
                        "fullWidth": 4,
                        "width": 3,
                        "text": "!==",
                        "value": "!==",
                        "valueText": "!==",
                        "hasTrailingTrivia": true,
                        "trailingTrivia": [
                            {
                                "kind": "WhitespaceTrivia",
                                "text": " "
                            }
                        ]
                    },
                    "right": {
                        "kind": "StringLiteral",
                        "fullStart": 438,
                        "fullEnd": 441,
                        "start": 438,
                        "end": 441,
                        "fullWidth": 3,
                        "width": 3,
                        "text": "\"x\"",
                        "value": "x",
                        "valueText": "x"
                    }
                },
                "closeParenToken": {
                    "kind": "CloseParenToken",
                    "fullStart": 441,
                    "fullEnd": 443,
                    "start": 441,
                    "end": 442,
                    "fullWidth": 2,
                    "width": 1,
                    "text": ")",
                    "value": ")",
                    "valueText": ")",
                    "hasTrailingTrivia": true,
                    "trailingTrivia": [
                        {
                            "kind": "WhitespaceTrivia",
                            "text": " "
                        }
                    ]
                },
                "statement": {
                    "kind": "Block",
                    "fullStart": 443,
                    "fullEnd": 635,
                    "start": 443,
                    "end": 634,
                    "fullWidth": 192,
                    "width": 191,
                    "openBraceToken": {
                        "kind": "OpenBraceToken",
                        "fullStart": 443,
                        "fullEnd": 445,
                        "start": 443,
                        "end": 444,
                        "fullWidth": 2,
                        "width": 1,
                        "text": "{",
                        "value": "{",
                        "valueText": "{",
                        "hasTrailingTrivia": true,
                        "hasTrailingNewLine": true,
                        "trailingTrivia": [
                            {
                                "kind": "NewLineTrivia",
                                "text": "\n"
                            }
                        ]
                    },
                    "statements": [
                        {
                            "kind": "ExpressionStatement",
                            "fullStart": 445,
                            "fullEnd": 633,
                            "start": 447,
                            "end": 632,
                            "fullWidth": 188,
                            "width": 185,
                            "expression": {
                                "kind": "InvocationExpression",
                                "fullStart": 445,
                                "fullEnd": 631,
                                "start": 447,
                                "end": 631,
                                "fullWidth": 186,
                                "width": 184,
                                "expression": {
                                    "kind": "IdentifierName",
                                    "fullStart": 445,
                                    "fullEnd": 453,
                                    "start": 447,
                                    "end": 453,
                                    "fullWidth": 8,
                                    "width": 6,
                                    "text": "$ERROR",
                                    "value": "$ERROR",
                                    "valueText": "$ERROR",
                                    "hasLeadingTrivia": true,
                                    "leadingTrivia": [
                                        {
                                            "kind": "WhitespaceTrivia",
                                            "text": "  "
                                        }
                                    ]
                                },
                                "argumentList": {
                                    "kind": "ArgumentList",
                                    "fullStart": 453,
                                    "fullEnd": 631,
                                    "start": 453,
                                    "end": 631,
                                    "fullWidth": 178,
                                    "width": 178,
                                    "openParenToken": {
                                        "kind": "OpenParenToken",
                                        "fullStart": 453,
                                        "fullEnd": 454,
                                        "start": 453,
                                        "end": 454,
                                        "fullWidth": 1,
                                        "width": 1,
                                        "text": "(",
                                        "value": "(",
                                        "valueText": "("
                                    },
                                    "arguments": [
                                        {
                                            "kind": "AddExpression",
                                            "fullStart": 454,
                                            "fullEnd": 630,
                                            "start": 454,
                                            "end": 630,
                                            "fullWidth": 176,
                                            "width": 176,
                                            "left": {
                                                "kind": "StringLiteral",
                                                "fullStart": 454,
                                                "fullEnd": 614,
                                                "start": 454,
                                                "end": 613,
                                                "fullWidth": 160,
                                                "width": 159,
                                                "text": "'#1: var obj = {}; obj.join = Array.prototype.join; obj[0] = \"x\"; obj[1] = \"y\"; obj[4294967296] = \"z\"; obj.length = 4294967297; obj.join(\"\") === \"x\". Actual: '",
                                                "value": "#1: var obj = {}; obj.join = Array.prototype.join; obj[0] = \"x\"; obj[1] = \"y\"; obj[4294967296] = \"z\"; obj.length = 4294967297; obj.join(\"\") === \"x\". Actual: ",
                                                "valueText": "#1: var obj = {}; obj.join = Array.prototype.join; obj[0] = \"x\"; obj[1] = \"y\"; obj[4294967296] = \"z\"; obj.length = 4294967297; obj.join(\"\") === \"x\". Actual: ",
                                                "hasTrailingTrivia": true,
                                                "trailingTrivia": [
                                                    {
                                                        "kind": "WhitespaceTrivia",
                                                        "text": " "
                                                    }
                                                ]
                                            },
                                            "operatorToken": {
                                                "kind": "PlusToken",
                                                "fullStart": 614,
                                                "fullEnd": 616,
                                                "start": 614,
                                                "end": 615,
                                                "fullWidth": 2,
                                                "width": 1,
                                                "text": "+",
                                                "value": "+",
                                                "valueText": "+",
                                                "hasTrailingTrivia": true,
                                                "trailingTrivia": [
                                                    {
                                                        "kind": "WhitespaceTrivia",
                                                        "text": " "
                                                    }
                                                ]
                                            },
                                            "right": {
                                                "kind": "ParenthesizedExpression",
                                                "fullStart": 616,
                                                "fullEnd": 630,
                                                "start": 616,
                                                "end": 630,
                                                "fullWidth": 14,
                                                "width": 14,
                                                "openParenToken": {
                                                    "kind": "OpenParenToken",
                                                    "fullStart": 616,
                                                    "fullEnd": 617,
                                                    "start": 616,
                                                    "end": 617,
                                                    "fullWidth": 1,
                                                    "width": 1,
                                                    "text": "(",
                                                    "value": "(",
                                                    "valueText": "("
                                                },
                                                "expression": {
                                                    "kind": "InvocationExpression",
                                                    "fullStart": 617,
                                                    "fullEnd": 629,
                                                    "start": 617,
                                                    "end": 629,
                                                    "fullWidth": 12,
                                                    "width": 12,
                                                    "expression": {
                                                        "kind": "MemberAccessExpression",
                                                        "fullStart": 617,
                                                        "fullEnd": 625,
                                                        "start": 617,
                                                        "end": 625,
                                                        "fullWidth": 8,
                                                        "width": 8,
                                                        "expression": {
                                                            "kind": "IdentifierName",
                                                            "fullStart": 617,
                                                            "fullEnd": 620,
                                                            "start": 617,
                                                            "end": 620,
                                                            "fullWidth": 3,
                                                            "width": 3,
                                                            "text": "obj",
                                                            "value": "obj",
                                                            "valueText": "obj"
                                                        },
                                                        "dotToken": {
                                                            "kind": "DotToken",
                                                            "fullStart": 620,
                                                            "fullEnd": 621,
                                                            "start": 620,
                                                            "end": 621,
                                                            "fullWidth": 1,
                                                            "width": 1,
                                                            "text": ".",
                                                            "value": ".",
                                                            "valueText": "."
                                                        },
                                                        "name": {
                                                            "kind": "IdentifierName",
                                                            "fullStart": 621,
                                                            "fullEnd": 625,
                                                            "start": 621,
                                                            "end": 625,
                                                            "fullWidth": 4,
                                                            "width": 4,
                                                            "text": "join",
                                                            "value": "join",
                                                            "valueText": "join"
                                                        }
                                                    },
                                                    "argumentList": {
                                                        "kind": "ArgumentList",
                                                        "fullStart": 625,
                                                        "fullEnd": 629,
                                                        "start": 625,
                                                        "end": 629,
                                                        "fullWidth": 4,
                                                        "width": 4,
                                                        "openParenToken": {
                                                            "kind": "OpenParenToken",
                                                            "fullStart": 625,
                                                            "fullEnd": 626,
                                                            "start": 625,
                                                            "end": 626,
                                                            "fullWidth": 1,
                                                            "width": 1,
                                                            "text": "(",
                                                            "value": "(",
                                                            "valueText": "("
                                                        },
                                                        "arguments": [
                                                            {
                                                                "kind": "StringLiteral",
                                                                "fullStart": 626,
                                                                "fullEnd": 628,
                                                                "start": 626,
                                                                "end": 628,
                                                                "fullWidth": 2,
                                                                "width": 2,
                                                                "text": "\"\"",
                                                                "value": "",
                                                                "valueText": ""
                                                            }
                                                        ],
                                                        "closeParenToken": {
                                                            "kind": "CloseParenToken",
                                                            "fullStart": 628,
                                                            "fullEnd": 629,
                                                            "start": 628,
                                                            "end": 629,
                                                            "fullWidth": 1,
                                                            "width": 1,
                                                            "text": ")",
                                                            "value": ")",
                                                            "valueText": ")"
                                                        }
                                                    }
                                                },
                                                "closeParenToken": {
                                                    "kind": "CloseParenToken",
                                                    "fullStart": 629,
                                                    "fullEnd": 630,
                                                    "start": 629,
                                                    "end": 630,
                                                    "fullWidth": 1,
                                                    "width": 1,
                                                    "text": ")",
                                                    "value": ")",
                                                    "valueText": ")"
                                                }
                                            }
                                        }
                                    ],
                                    "closeParenToken": {
                                        "kind": "CloseParenToken",
                                        "fullStart": 630,
                                        "fullEnd": 631,
                                        "start": 630,
                                        "end": 631,
                                        "fullWidth": 1,
                                        "width": 1,
                                        "text": ")",
                                        "value": ")",
                                        "valueText": ")"
                                    }
                                }
                            },
                            "semicolonToken": {
                                "kind": "SemicolonToken",
                                "fullStart": 631,
                                "fullEnd": 633,
                                "start": 631,
                                "end": 632,
                                "fullWidth": 2,
                                "width": 1,
                                "text": ";",
                                "value": ";",
                                "valueText": ";",
                                "hasTrailingTrivia": true,
                                "hasTrailingNewLine": true,
                                "trailingTrivia": [
                                    {
                                        "kind": "NewLineTrivia",
                                        "text": "\n"
                                    }
                                ]
                            }
                        }
                    ],
                    "closeBraceToken": {
                        "kind": "CloseBraceToken",
                        "fullStart": 633,
                        "fullEnd": 635,
                        "start": 633,
                        "end": 634,
                        "fullWidth": 2,
                        "width": 1,
                        "text": "}",
                        "value": "}",
                        "valueText": "}",
                        "hasTrailingTrivia": true,
                        "hasTrailingNewLine": true,
                        "trailingTrivia": [
                            {
                                "kind": "NewLineTrivia",
                                "text": "\n"
                            }
                        ]
                    }
                }
            },
            {
                "kind": "IfStatement",
                "fullStart": 635,
                "fullEnd": 886,
                "start": 646,
                "end": 885,
                "fullWidth": 251,
                "width": 239,
                "ifKeyword": {
                    "kind": "IfKeyword",
                    "fullStart": 635,
                    "fullEnd": 649,
                    "start": 646,
                    "end": 648,
                    "fullWidth": 14,
                    "width": 2,
                    "text": "if",
                    "value": "if",
                    "valueText": "if",
                    "hasLeadingTrivia": true,
                    "hasLeadingComment": true,
                    "hasLeadingNewLine": true,
                    "hasTrailingTrivia": true,
                    "leadingTrivia": [
                        {
                            "kind": "NewLineTrivia",
                            "text": "\n"
                        },
                        {
                            "kind": "SingleLineCommentTrivia",
                            "text": "//CHECK#2"
                        },
                        {
                            "kind": "NewLineTrivia",
                            "text": "\n"
                        }
                    ],
                    "trailingTrivia": [
                        {
                            "kind": "WhitespaceTrivia",
                            "text": " "
                        }
                    ]
                },
                "openParenToken": {
                    "kind": "OpenParenToken",
                    "fullStart": 649,
                    "fullEnd": 650,
                    "start": 649,
                    "end": 650,
                    "fullWidth": 1,
                    "width": 1,
                    "text": "(",
                    "value": "(",
                    "valueText": "("
                },
                "condition": {
                    "kind": "NotEqualsExpression",
                    "fullStart": 650,
                    "fullEnd": 675,
                    "start": 650,
                    "end": 675,
                    "fullWidth": 25,
                    "width": 25,
                    "left": {
                        "kind": "MemberAccessExpression",
                        "fullStart": 650,
                        "fullEnd": 661,
                        "start": 650,
                        "end": 660,
                        "fullWidth": 11,
                        "width": 10,
                        "expression": {
                            "kind": "IdentifierName",
                            "fullStart": 650,
                            "fullEnd": 653,
                            "start": 650,
                            "end": 653,
                            "fullWidth": 3,
                            "width": 3,
                            "text": "obj",
                            "value": "obj",
                            "valueText": "obj"
                        },
                        "dotToken": {
                            "kind": "DotToken",
                            "fullStart": 653,
                            "fullEnd": 654,
                            "start": 653,
                            "end": 654,
                            "fullWidth": 1,
                            "width": 1,
                            "text": ".",
                            "value": ".",
                            "valueText": "."
                        },
                        "name": {
                            "kind": "IdentifierName",
                            "fullStart": 654,
                            "fullEnd": 661,
                            "start": 654,
                            "end": 660,
                            "fullWidth": 7,
                            "width": 6,
                            "text": "length",
                            "value": "length",
                            "valueText": "length",
                            "hasTrailingTrivia": true,
                            "trailingTrivia": [
                                {
                                    "kind": "WhitespaceTrivia",
                                    "text": " "
                                }
                            ]
                        }
                    },
                    "operatorToken": {
                        "kind": "ExclamationEqualsEqualsToken",
                        "fullStart": 661,
                        "fullEnd": 665,
                        "start": 661,
                        "end": 664,
                        "fullWidth": 4,
                        "width": 3,
                        "text": "!==",
                        "value": "!==",
                        "valueText": "!==",
                        "hasTrailingTrivia": true,
                        "trailingTrivia": [
                            {
                                "kind": "WhitespaceTrivia",
                                "text": " "
                            }
                        ]
                    },
                    "right": {
                        "kind": "NumericLiteral",
                        "fullStart": 665,
                        "fullEnd": 675,
                        "start": 665,
                        "end": 675,
                        "fullWidth": 10,
                        "width": 10,
                        "text": "4294967297",
                        "value": 4294967297,
                        "valueText": "4294967297"
                    }
                },
                "closeParenToken": {
                    "kind": "CloseParenToken",
                    "fullStart": 675,
                    "fullEnd": 677,
                    "start": 675,
                    "end": 676,
                    "fullWidth": 2,
                    "width": 1,
                    "text": ")",
                    "value": ")",
                    "valueText": ")",
                    "hasTrailingTrivia": true,
                    "trailingTrivia": [
                        {
                            "kind": "WhitespaceTrivia",
                            "text": " "
                        }
                    ]
                },
                "statement": {
                    "kind": "Block",
                    "fullStart": 677,
                    "fullEnd": 886,
                    "start": 677,
                    "end": 885,
                    "fullWidth": 209,
                    "width": 208,
                    "openBraceToken": {
                        "kind": "OpenBraceToken",
                        "fullStart": 677,
                        "fullEnd": 679,
                        "start": 677,
                        "end": 678,
                        "fullWidth": 2,
                        "width": 1,
                        "text": "{",
                        "value": "{",
                        "valueText": "{",
                        "hasTrailingTrivia": true,
                        "hasTrailingNewLine": true,
                        "trailingTrivia": [
                            {
                                "kind": "NewLineTrivia",
                                "text": "\n"
                            }
                        ]
                    },
                    "statements": [
                        {
                            "kind": "ExpressionStatement",
                            "fullStart": 679,
                            "fullEnd": 884,
                            "start": 681,
                            "end": 883,
                            "fullWidth": 205,
                            "width": 202,
                            "expression": {
                                "kind": "InvocationExpression",
                                "fullStart": 679,
                                "fullEnd": 882,
                                "start": 681,
                                "end": 882,
                                "fullWidth": 203,
                                "width": 201,
                                "expression": {
                                    "kind": "IdentifierName",
                                    "fullStart": 679,
                                    "fullEnd": 687,
                                    "start": 681,
                                    "end": 687,
                                    "fullWidth": 8,
                                    "width": 6,
                                    "text": "$ERROR",
                                    "value": "$ERROR",
                                    "valueText": "$ERROR",
                                    "hasLeadingTrivia": true,
                                    "leadingTrivia": [
                                        {
                                            "kind": "WhitespaceTrivia",
                                            "text": "  "
                                        }
                                    ]
                                },
                                "argumentList": {
                                    "kind": "ArgumentList",
                                    "fullStart": 687,
                                    "fullEnd": 882,
                                    "start": 687,
                                    "end": 882,
                                    "fullWidth": 195,
                                    "width": 195,
                                    "openParenToken": {
                                        "kind": "OpenParenToken",
                                        "fullStart": 687,
                                        "fullEnd": 688,
                                        "start": 687,
                                        "end": 688,
                                        "fullWidth": 1,
                                        "width": 1,
                                        "text": "(",
                                        "value": "(",
                                        "valueText": "("
                                    },
                                    "arguments": [
                                        {
                                            "kind": "AddExpression",
                                            "fullStart": 688,
                                            "fullEnd": 881,
                                            "start": 688,
                                            "end": 881,
                                            "fullWidth": 193,
                                            "width": 193,
                                            "left": {
                                                "kind": "StringLiteral",
                                                "fullStart": 688,
                                                "fullEnd": 867,
                                                "start": 688,
                                                "end": 866,
                                                "fullWidth": 179,
                                                "width": 178,
                                                "text": "'#2: var obj = {}; obj.join = Array.prototype.join; obj[0] = \"x\"; obj[1] = \"y\"; obj[4294967296] = \"z\"; obj.length = 4294967297; obj.join(\"\"); obj.length === 4294967297. Actual: '",
                                                "value": "#2: var obj = {}; obj.join = Array.prototype.join; obj[0] = \"x\"; obj[1] = \"y\"; obj[4294967296] = \"z\"; obj.length = 4294967297; obj.join(\"\"); obj.length === 4294967297. Actual: ",
                                                "valueText": "#2: var obj = {}; obj.join = Array.prototype.join; obj[0] = \"x\"; obj[1] = \"y\"; obj[4294967296] = \"z\"; obj.length = 4294967297; obj.join(\"\"); obj.length === 4294967297. Actual: ",
                                                "hasTrailingTrivia": true,
                                                "trailingTrivia": [
                                                    {
                                                        "kind": "WhitespaceTrivia",
                                                        "text": " "
                                                    }
                                                ]
                                            },
                                            "operatorToken": {
                                                "kind": "PlusToken",
                                                "fullStart": 867,
                                                "fullEnd": 869,
                                                "start": 867,
                                                "end": 868,
                                                "fullWidth": 2,
                                                "width": 1,
                                                "text": "+",
                                                "value": "+",
                                                "valueText": "+",
                                                "hasTrailingTrivia": true,
                                                "trailingTrivia": [
                                                    {
                                                        "kind": "WhitespaceTrivia",
                                                        "text": " "
                                                    }
                                                ]
                                            },
                                            "right": {
                                                "kind": "ParenthesizedExpression",
                                                "fullStart": 869,
                                                "fullEnd": 881,
                                                "start": 869,
                                                "end": 881,
                                                "fullWidth": 12,
                                                "width": 12,
                                                "openParenToken": {
                                                    "kind": "OpenParenToken",
                                                    "fullStart": 869,
                                                    "fullEnd": 870,
                                                    "start": 869,
                                                    "end": 870,
                                                    "fullWidth": 1,
                                                    "width": 1,
                                                    "text": "(",
                                                    "value": "(",
                                                    "valueText": "("
                                                },
                                                "expression": {
                                                    "kind": "MemberAccessExpression",
                                                    "fullStart": 870,
                                                    "fullEnd": 880,
                                                    "start": 870,
                                                    "end": 880,
                                                    "fullWidth": 10,
                                                    "width": 10,
                                                    "expression": {
                                                        "kind": "IdentifierName",
                                                        "fullStart": 870,
                                                        "fullEnd": 873,
                                                        "start": 870,
                                                        "end": 873,
                                                        "fullWidth": 3,
                                                        "width": 3,
                                                        "text": "obj",
                                                        "value": "obj",
                                                        "valueText": "obj"
                                                    },
                                                    "dotToken": {
                                                        "kind": "DotToken",
                                                        "fullStart": 873,
                                                        "fullEnd": 874,
                                                        "start": 873,
                                                        "end": 874,
                                                        "fullWidth": 1,
                                                        "width": 1,
                                                        "text": ".",
                                                        "value": ".",
                                                        "valueText": "."
                                                    },
                                                    "name": {
                                                        "kind": "IdentifierName",
                                                        "fullStart": 874,
                                                        "fullEnd": 880,
                                                        "start": 874,
                                                        "end": 880,
                                                        "fullWidth": 6,
                                                        "width": 6,
                                                        "text": "length",
                                                        "value": "length",
                                                        "valueText": "length"
                                                    }
                                                },
                                                "closeParenToken": {
                                                    "kind": "CloseParenToken",
                                                    "fullStart": 880,
                                                    "fullEnd": 881,
                                                    "start": 880,
                                                    "end": 881,
                                                    "fullWidth": 1,
                                                    "width": 1,
                                                    "text": ")",
                                                    "value": ")",
                                                    "valueText": ")"
                                                }
                                            }
                                        }
                                    ],
                                    "closeParenToken": {
                                        "kind": "CloseParenToken",
                                        "fullStart": 881,
                                        "fullEnd": 882,
                                        "start": 881,
                                        "end": 882,
                                        "fullWidth": 1,
                                        "width": 1,
                                        "text": ")",
                                        "value": ")",
                                        "valueText": ")"
                                    }
                                }
                            },
                            "semicolonToken": {
                                "kind": "SemicolonToken",
                                "fullStart": 882,
                                "fullEnd": 884,
                                "start": 882,
                                "end": 883,
                                "fullWidth": 2,
                                "width": 1,
                                "text": ";",
                                "value": ";",
                                "valueText": ";",
                                "hasTrailingTrivia": true,
                                "hasTrailingNewLine": true,
                                "trailingTrivia": [
                                    {
                                        "kind": "NewLineTrivia",
                                        "text": "\n"
                                    }
                                ]
                            }
                        }
                    ],
                    "closeBraceToken": {
                        "kind": "CloseBraceToken",
                        "fullStart": 884,
                        "fullEnd": 886,
                        "start": 884,
                        "end": 885,
                        "fullWidth": 2,
                        "width": 1,
                        "text": "}",
                        "value": "}",
                        "valueText": "}",
                        "hasTrailingTrivia": true,
                        "hasTrailingNewLine": true,
                        "trailingTrivia": [
                            {
                                "kind": "NewLineTrivia",
                                "text": "\n"
                            }
                        ]
                    }
                }
            }
        ],
        "endOfFileToken": {
            "kind": "EndOfFileToken",
            "fullStart": 886,
            "fullEnd": 887,
            "start": 887,
            "end": 887,
            "fullWidth": 1,
            "width": 0,
            "text": "",
            "hasLeadingTrivia": true,
            "hasLeadingNewLine": true,
            "leadingTrivia": [
                {
                    "kind": "NewLineTrivia",
                    "text": "\n"
                }
            ]
        }
    },
    "lineMap": {
        "lineStarts": [
            0,
            61,
            132,
            133,
            137,
            185,
            188,
            242,
            278,
            282,
            283,
            297,
            330,
            344,
            358,
            381,
            406,
            407,
            417,
            445,
            633,
            635,
            636,
            646,
            679,
            884,
            886,
            887
        ],
        "length": 887
    }
}<|MERGE_RESOLUTION|>--- conflicted
+++ resolved
@@ -94,12 +94,8 @@
                             "start": 287,
                             "end": 295,
                             "fullWidth": 8,
-<<<<<<< HEAD
                             "width": 8,
-                            "identifier": {
-=======
                             "propertyName": {
->>>>>>> 85e84683
                                 "kind": "IdentifierName",
                                 "fullStart": 287,
                                 "fullEnd": 291,
