--- conflicted
+++ resolved
@@ -102,12 +102,8 @@
                             "start": 338,
                             "end": 360,
                             "fullWidth": 22,
-<<<<<<< HEAD
                             "width": 22,
-                            "identifier": {
-=======
                             "propertyName": {
->>>>>>> 85e84683
                                 "kind": "IdentifierName",
                                 "fullStart": 338,
                                 "fullEnd": 340,
