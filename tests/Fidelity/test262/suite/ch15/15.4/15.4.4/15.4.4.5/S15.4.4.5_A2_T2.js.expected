--- conflicted
+++ resolved
@@ -95,12 +95,8 @@
                             "start": 381,
                             "end": 389,
                             "fullWidth": 8,
-<<<<<<< HEAD
                             "width": 8,
-                            "identifier": {
-=======
                             "propertyName": {
->>>>>>> 85e84683
                                 "kind": "IdentifierName",
                                 "fullStart": 381,
                                 "fullEnd": 385,
@@ -6677,12 +6673,8 @@
                             "start": 2665,
                             "end": 2682,
                             "fullWidth": 17,
-<<<<<<< HEAD
                             "width": 17,
-                            "identifier": {
-=======
                             "propertyName": {
->>>>>>> 85e84683
                                 "kind": "IdentifierName",
                                 "fullStart": 2665,
                                 "fullEnd": 2667,
