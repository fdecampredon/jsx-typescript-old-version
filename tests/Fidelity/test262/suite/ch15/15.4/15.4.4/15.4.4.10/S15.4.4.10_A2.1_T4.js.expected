--- conflicted
+++ resolved
@@ -94,12 +94,8 @@
                             "start": 278,
                             "end": 293,
                             "fullWidth": 15,
-<<<<<<< HEAD
                             "width": 15,
-                            "identifier": {
-=======
                             "propertyName": {
->>>>>>> 85e84683
                                 "kind": "IdentifierName",
                                 "fullStart": 278,
                                 "fullEnd": 280,
@@ -357,12 +353,8 @@
                             "start": 299,
                             "end": 340,
                             "fullWidth": 41,
-<<<<<<< HEAD
                             "width": 41,
-                            "identifier": {
-=======
                             "propertyName": {
->>>>>>> 85e84683
                                 "kind": "IdentifierName",
                                 "fullStart": 299,
                                 "fullEnd": 303,
