{
    "isDeclaration": false,
    "languageVersion": "EcmaScript5",
    "parseOptions": {
        "allowAutomaticSemicolonInsertion": true
    },
    "sourceUnit": {
        "kind": "SourceUnit",
        "fullStart": 0,
        "fullEnd": 1185,
        "start": 285,
        "end": 1185,
        "fullWidth": 1185,
        "width": 900,
        "moduleElements": [
            {
                "kind": "VariableStatement",
                "fullStart": 0,
                "fullEnd": 299,
                "start": 285,
                "end": 298,
                "fullWidth": 299,
                "width": 13,
                "modifiers": [],
                "variableDeclaration": {
                    "kind": "VariableDeclaration",
                    "fullStart": 0,
                    "fullEnd": 297,
                    "start": 285,
                    "end": 297,
                    "fullWidth": 297,
                    "width": 12,
                    "varKeyword": {
                        "kind": "VarKeyword",
                        "fullStart": 0,
                        "fullEnd": 289,
                        "start": 285,
                        "end": 288,
                        "fullWidth": 289,
                        "width": 3,
                        "text": "var",
                        "value": "var",
                        "valueText": "var",
                        "hasLeadingTrivia": true,
                        "hasLeadingComment": true,
                        "hasLeadingNewLine": true,
                        "hasTrailingTrivia": true,
                        "leadingTrivia": [
                            {
                                "kind": "SingleLineCommentTrivia",
                                "text": "// Copyright 2009 the Sputnik authors.  All rights reserved."
                            },
                            {
                                "kind": "NewLineTrivia",
                                "text": "\n"
                            },
                            {
                                "kind": "SingleLineCommentTrivia",
                                "text": "// This code is governed by the BSD license found in the LICENSE file."
                            },
                            {
                                "kind": "NewLineTrivia",
                                "text": "\n"
                            },
                            {
                                "kind": "NewLineTrivia",
                                "text": "\n"
                            },
                            {
                                "kind": "MultiLineCommentTrivia",
                                "text": "/**\n * Check ToUint32(length) for non Array objects\n *\n * @path ch15/15.4/15.4.4/15.4.4.10/S15.4.4.10_A3_T2.js\n * @description length = 4294967297\n */"
                            },
                            {
                                "kind": "NewLineTrivia",
                                "text": "\n"
                            },
                            {
                                "kind": "NewLineTrivia",
                                "text": "\n"
                            }
                        ],
                        "trailingTrivia": [
                            {
                                "kind": "WhitespaceTrivia",
                                "text": " "
                            }
                        ]
                    },
                    "variableDeclarators": [
                        {
                            "kind": "VariableDeclarator",
                            "fullStart": 289,
                            "fullEnd": 297,
                            "start": 289,
                            "end": 297,
                            "fullWidth": 8,
<<<<<<< HEAD
                            "width": 8,
                            "identifier": {
=======
                            "propertyName": {
>>>>>>> 85e84683
                                "kind": "IdentifierName",
                                "fullStart": 289,
                                "fullEnd": 293,
                                "start": 289,
                                "end": 292,
                                "fullWidth": 4,
                                "width": 3,
                                "text": "obj",
                                "value": "obj",
                                "valueText": "obj",
                                "hasTrailingTrivia": true,
                                "trailingTrivia": [
                                    {
                                        "kind": "WhitespaceTrivia",
                                        "text": " "
                                    }
                                ]
                            },
                            "equalsValueClause": {
                                "kind": "EqualsValueClause",
                                "fullStart": 293,
                                "fullEnd": 297,
                                "start": 293,
                                "end": 297,
                                "fullWidth": 4,
                                "width": 4,
                                "equalsToken": {
                                    "kind": "EqualsToken",
                                    "fullStart": 293,
                                    "fullEnd": 295,
                                    "start": 293,
                                    "end": 294,
                                    "fullWidth": 2,
                                    "width": 1,
                                    "text": "=",
                                    "value": "=",
                                    "valueText": "=",
                                    "hasTrailingTrivia": true,
                                    "trailingTrivia": [
                                        {
                                            "kind": "WhitespaceTrivia",
                                            "text": " "
                                        }
                                    ]
                                },
                                "value": {
                                    "kind": "ObjectLiteralExpression",
                                    "fullStart": 295,
                                    "fullEnd": 297,
                                    "start": 295,
                                    "end": 297,
                                    "fullWidth": 2,
                                    "width": 2,
                                    "openBraceToken": {
                                        "kind": "OpenBraceToken",
                                        "fullStart": 295,
                                        "fullEnd": 296,
                                        "start": 295,
                                        "end": 296,
                                        "fullWidth": 1,
                                        "width": 1,
                                        "text": "{",
                                        "value": "{",
                                        "valueText": "{"
                                    },
                                    "propertyAssignments": [],
                                    "closeBraceToken": {
                                        "kind": "CloseBraceToken",
                                        "fullStart": 296,
                                        "fullEnd": 297,
                                        "start": 296,
                                        "end": 297,
                                        "fullWidth": 1,
                                        "width": 1,
                                        "text": "}",
                                        "value": "}",
                                        "valueText": "}"
                                    }
                                }
                            }
                        }
                    ]
                },
                "semicolonToken": {
                    "kind": "SemicolonToken",
                    "fullStart": 297,
                    "fullEnd": 299,
                    "start": 297,
                    "end": 298,
                    "fullWidth": 2,
                    "width": 1,
                    "text": ";",
                    "value": ";",
                    "valueText": ";",
                    "hasTrailingTrivia": true,
                    "hasTrailingNewLine": true,
                    "trailingTrivia": [
                        {
                            "kind": "NewLineTrivia",
                            "text": "\n"
                        }
                    ]
                }
            },
            {
                "kind": "ExpressionStatement",
                "fullStart": 299,
                "fullEnd": 334,
                "start": 299,
                "end": 333,
                "fullWidth": 35,
                "width": 34,
                "expression": {
                    "kind": "AssignmentExpression",
                    "fullStart": 299,
                    "fullEnd": 332,
                    "start": 299,
                    "end": 332,
                    "fullWidth": 33,
                    "width": 33,
                    "left": {
                        "kind": "MemberAccessExpression",
                        "fullStart": 299,
                        "fullEnd": 309,
                        "start": 299,
                        "end": 308,
                        "fullWidth": 10,
                        "width": 9,
                        "expression": {
                            "kind": "IdentifierName",
                            "fullStart": 299,
                            "fullEnd": 302,
                            "start": 299,
                            "end": 302,
                            "fullWidth": 3,
                            "width": 3,
                            "text": "obj",
                            "value": "obj",
                            "valueText": "obj"
                        },
                        "dotToken": {
                            "kind": "DotToken",
                            "fullStart": 302,
                            "fullEnd": 303,
                            "start": 302,
                            "end": 303,
                            "fullWidth": 1,
                            "width": 1,
                            "text": ".",
                            "value": ".",
                            "valueText": "."
                        },
                        "name": {
                            "kind": "IdentifierName",
                            "fullStart": 303,
                            "fullEnd": 309,
                            "start": 303,
                            "end": 308,
                            "fullWidth": 6,
                            "width": 5,
                            "text": "slice",
                            "value": "slice",
                            "valueText": "slice",
                            "hasTrailingTrivia": true,
                            "trailingTrivia": [
                                {
                                    "kind": "WhitespaceTrivia",
                                    "text": " "
                                }
                            ]
                        }
                    },
                    "operatorToken": {
                        "kind": "EqualsToken",
                        "fullStart": 309,
                        "fullEnd": 311,
                        "start": 309,
                        "end": 310,
                        "fullWidth": 2,
                        "width": 1,
                        "text": "=",
                        "value": "=",
                        "valueText": "=",
                        "hasTrailingTrivia": true,
                        "trailingTrivia": [
                            {
                                "kind": "WhitespaceTrivia",
                                "text": " "
                            }
                        ]
                    },
                    "right": {
                        "kind": "MemberAccessExpression",
                        "fullStart": 311,
                        "fullEnd": 332,
                        "start": 311,
                        "end": 332,
                        "fullWidth": 21,
                        "width": 21,
                        "expression": {
                            "kind": "MemberAccessExpression",
                            "fullStart": 311,
                            "fullEnd": 326,
                            "start": 311,
                            "end": 326,
                            "fullWidth": 15,
                            "width": 15,
                            "expression": {
                                "kind": "IdentifierName",
                                "fullStart": 311,
                                "fullEnd": 316,
                                "start": 311,
                                "end": 316,
                                "fullWidth": 5,
                                "width": 5,
                                "text": "Array",
                                "value": "Array",
                                "valueText": "Array"
                            },
                            "dotToken": {
                                "kind": "DotToken",
                                "fullStart": 316,
                                "fullEnd": 317,
                                "start": 316,
                                "end": 317,
                                "fullWidth": 1,
                                "width": 1,
                                "text": ".",
                                "value": ".",
                                "valueText": "."
                            },
                            "name": {
                                "kind": "IdentifierName",
                                "fullStart": 317,
                                "fullEnd": 326,
                                "start": 317,
                                "end": 326,
                                "fullWidth": 9,
                                "width": 9,
                                "text": "prototype",
                                "value": "prototype",
                                "valueText": "prototype"
                            }
                        },
                        "dotToken": {
                            "kind": "DotToken",
                            "fullStart": 326,
                            "fullEnd": 327,
                            "start": 326,
                            "end": 327,
                            "fullWidth": 1,
                            "width": 1,
                            "text": ".",
                            "value": ".",
                            "valueText": "."
                        },
                        "name": {
                            "kind": "IdentifierName",
                            "fullStart": 327,
                            "fullEnd": 332,
                            "start": 327,
                            "end": 332,
                            "fullWidth": 5,
                            "width": 5,
                            "text": "slice",
                            "value": "slice",
                            "valueText": "slice"
                        }
                    }
                },
                "semicolonToken": {
                    "kind": "SemicolonToken",
                    "fullStart": 332,
                    "fullEnd": 334,
                    "start": 332,
                    "end": 333,
                    "fullWidth": 2,
                    "width": 1,
                    "text": ";",
                    "value": ";",
                    "valueText": ";",
                    "hasTrailingTrivia": true,
                    "hasTrailingNewLine": true,
                    "trailingTrivia": [
                        {
                            "kind": "NewLineTrivia",
                            "text": "\n"
                        }
                    ]
                }
            },
            {
                "kind": "ExpressionStatement",
                "fullStart": 334,
                "fullEnd": 348,
                "start": 334,
                "end": 347,
                "fullWidth": 14,
                "width": 13,
                "expression": {
                    "kind": "AssignmentExpression",
                    "fullStart": 334,
                    "fullEnd": 346,
                    "start": 334,
                    "end": 346,
                    "fullWidth": 12,
                    "width": 12,
                    "left": {
                        "kind": "ElementAccessExpression",
                        "fullStart": 334,
                        "fullEnd": 341,
                        "start": 334,
                        "end": 340,
                        "fullWidth": 7,
                        "width": 6,
                        "expression": {
                            "kind": "IdentifierName",
                            "fullStart": 334,
                            "fullEnd": 337,
                            "start": 334,
                            "end": 337,
                            "fullWidth": 3,
                            "width": 3,
                            "text": "obj",
                            "value": "obj",
                            "valueText": "obj"
                        },
                        "openBracketToken": {
                            "kind": "OpenBracketToken",
                            "fullStart": 337,
                            "fullEnd": 338,
                            "start": 337,
                            "end": 338,
                            "fullWidth": 1,
                            "width": 1,
                            "text": "[",
                            "value": "[",
                            "valueText": "["
                        },
                        "argumentExpression": {
                            "kind": "NumericLiteral",
                            "fullStart": 338,
                            "fullEnd": 339,
                            "start": 338,
                            "end": 339,
                            "fullWidth": 1,
                            "width": 1,
                            "text": "0",
                            "value": 0,
                            "valueText": "0"
                        },
                        "closeBracketToken": {
                            "kind": "CloseBracketToken",
                            "fullStart": 339,
                            "fullEnd": 341,
                            "start": 339,
                            "end": 340,
                            "fullWidth": 2,
                            "width": 1,
                            "text": "]",
                            "value": "]",
                            "valueText": "]",
                            "hasTrailingTrivia": true,
                            "trailingTrivia": [
                                {
                                    "kind": "WhitespaceTrivia",
                                    "text": " "
                                }
                            ]
                        }
                    },
                    "operatorToken": {
                        "kind": "EqualsToken",
                        "fullStart": 341,
                        "fullEnd": 343,
                        "start": 341,
                        "end": 342,
                        "fullWidth": 2,
                        "width": 1,
                        "text": "=",
                        "value": "=",
                        "valueText": "=",
                        "hasTrailingTrivia": true,
                        "trailingTrivia": [
                            {
                                "kind": "WhitespaceTrivia",
                                "text": " "
                            }
                        ]
                    },
                    "right": {
                        "kind": "StringLiteral",
                        "fullStart": 343,
                        "fullEnd": 346,
                        "start": 343,
                        "end": 346,
                        "fullWidth": 3,
                        "width": 3,
                        "text": "\"x\"",
                        "value": "x",
                        "valueText": "x"
                    }
                },
                "semicolonToken": {
                    "kind": "SemicolonToken",
                    "fullStart": 346,
                    "fullEnd": 348,
                    "start": 346,
                    "end": 347,
                    "fullWidth": 2,
                    "width": 1,
                    "text": ";",
                    "value": ";",
                    "valueText": ";",
                    "hasTrailingTrivia": true,
                    "hasTrailingNewLine": true,
                    "trailingTrivia": [
                        {
                            "kind": "NewLineTrivia",
                            "text": "\n"
                        }
                    ]
                }
            },
            {
                "kind": "ExpressionStatement",
                "fullStart": 348,
                "fullEnd": 371,
                "start": 348,
                "end": 370,
                "fullWidth": 23,
                "width": 22,
                "expression": {
                    "kind": "AssignmentExpression",
                    "fullStart": 348,
                    "fullEnd": 369,
                    "start": 348,
                    "end": 369,
                    "fullWidth": 21,
                    "width": 21,
                    "left": {
                        "kind": "ElementAccessExpression",
                        "fullStart": 348,
                        "fullEnd": 364,
                        "start": 348,
                        "end": 363,
                        "fullWidth": 16,
                        "width": 15,
                        "expression": {
                            "kind": "IdentifierName",
                            "fullStart": 348,
                            "fullEnd": 351,
                            "start": 348,
                            "end": 351,
                            "fullWidth": 3,
                            "width": 3,
                            "text": "obj",
                            "value": "obj",
                            "valueText": "obj"
                        },
                        "openBracketToken": {
                            "kind": "OpenBracketToken",
                            "fullStart": 351,
                            "fullEnd": 352,
                            "start": 351,
                            "end": 352,
                            "fullWidth": 1,
                            "width": 1,
                            "text": "[",
                            "value": "[",
                            "valueText": "["
                        },
                        "argumentExpression": {
                            "kind": "NumericLiteral",
                            "fullStart": 352,
                            "fullEnd": 362,
                            "start": 352,
                            "end": 362,
                            "fullWidth": 10,
                            "width": 10,
                            "text": "4294967296",
                            "value": 4294967296,
                            "valueText": "4294967296"
                        },
                        "closeBracketToken": {
                            "kind": "CloseBracketToken",
                            "fullStart": 362,
                            "fullEnd": 364,
                            "start": 362,
                            "end": 363,
                            "fullWidth": 2,
                            "width": 1,
                            "text": "]",
                            "value": "]",
                            "valueText": "]",
                            "hasTrailingTrivia": true,
                            "trailingTrivia": [
                                {
                                    "kind": "WhitespaceTrivia",
                                    "text": " "
                                }
                            ]
                        }
                    },
                    "operatorToken": {
                        "kind": "EqualsToken",
                        "fullStart": 364,
                        "fullEnd": 366,
                        "start": 364,
                        "end": 365,
                        "fullWidth": 2,
                        "width": 1,
                        "text": "=",
                        "value": "=",
                        "valueText": "=",
                        "hasTrailingTrivia": true,
                        "trailingTrivia": [
                            {
                                "kind": "WhitespaceTrivia",
                                "text": " "
                            }
                        ]
                    },
                    "right": {
                        "kind": "StringLiteral",
                        "fullStart": 366,
                        "fullEnd": 369,
                        "start": 366,
                        "end": 369,
                        "fullWidth": 3,
                        "width": 3,
                        "text": "\"y\"",
                        "value": "y",
                        "valueText": "y"
                    }
                },
                "semicolonToken": {
                    "kind": "SemicolonToken",
                    "fullStart": 369,
                    "fullEnd": 371,
                    "start": 369,
                    "end": 370,
                    "fullWidth": 2,
                    "width": 1,
                    "text": ";",
                    "value": ";",
                    "valueText": ";",
                    "hasTrailingTrivia": true,
                    "hasTrailingNewLine": true,
                    "trailingTrivia": [
                        {
                            "kind": "NewLineTrivia",
                            "text": "\n"
                        }
                    ]
                }
            },
            {
                "kind": "ExpressionStatement",
                "fullStart": 371,
                "fullEnd": 396,
                "start": 371,
                "end": 395,
                "fullWidth": 25,
                "width": 24,
                "expression": {
                    "kind": "AssignmentExpression",
                    "fullStart": 371,
                    "fullEnd": 394,
                    "start": 371,
                    "end": 394,
                    "fullWidth": 23,
                    "width": 23,
                    "left": {
                        "kind": "MemberAccessExpression",
                        "fullStart": 371,
                        "fullEnd": 382,
                        "start": 371,
                        "end": 381,
                        "fullWidth": 11,
                        "width": 10,
                        "expression": {
                            "kind": "IdentifierName",
                            "fullStart": 371,
                            "fullEnd": 374,
                            "start": 371,
                            "end": 374,
                            "fullWidth": 3,
                            "width": 3,
                            "text": "obj",
                            "value": "obj",
                            "valueText": "obj"
                        },
                        "dotToken": {
                            "kind": "DotToken",
                            "fullStart": 374,
                            "fullEnd": 375,
                            "start": 374,
                            "end": 375,
                            "fullWidth": 1,
                            "width": 1,
                            "text": ".",
                            "value": ".",
                            "valueText": "."
                        },
                        "name": {
                            "kind": "IdentifierName",
                            "fullStart": 375,
                            "fullEnd": 382,
                            "start": 375,
                            "end": 381,
                            "fullWidth": 7,
                            "width": 6,
                            "text": "length",
                            "value": "length",
                            "valueText": "length",
                            "hasTrailingTrivia": true,
                            "trailingTrivia": [
                                {
                                    "kind": "WhitespaceTrivia",
                                    "text": " "
                                }
                            ]
                        }
                    },
                    "operatorToken": {
                        "kind": "EqualsToken",
                        "fullStart": 382,
                        "fullEnd": 384,
                        "start": 382,
                        "end": 383,
                        "fullWidth": 2,
                        "width": 1,
                        "text": "=",
                        "value": "=",
                        "valueText": "=",
                        "hasTrailingTrivia": true,
                        "trailingTrivia": [
                            {
                                "kind": "WhitespaceTrivia",
                                "text": " "
                            }
                        ]
                    },
                    "right": {
                        "kind": "NumericLiteral",
                        "fullStart": 384,
                        "fullEnd": 394,
                        "start": 384,
                        "end": 394,
                        "fullWidth": 10,
                        "width": 10,
                        "text": "4294967297",
                        "value": 4294967297,
                        "valueText": "4294967297"
                    }
                },
                "semicolonToken": {
                    "kind": "SemicolonToken",
                    "fullStart": 394,
                    "fullEnd": 396,
                    "start": 394,
                    "end": 395,
                    "fullWidth": 2,
                    "width": 1,
                    "text": ";",
                    "value": ";",
                    "valueText": ";",
                    "hasTrailingTrivia": true,
                    "hasTrailingNewLine": true,
                    "trailingTrivia": [
                        {
                            "kind": "NewLineTrivia",
                            "text": "\n"
                        }
                    ]
                }
            },
            {
                "kind": "VariableStatement",
                "fullStart": 396,
                "fullEnd": 431,
                "start": 396,
                "end": 430,
                "fullWidth": 35,
                "width": 34,
                "modifiers": [],
                "variableDeclaration": {
                    "kind": "VariableDeclaration",
                    "fullStart": 396,
                    "fullEnd": 429,
                    "start": 396,
                    "end": 429,
                    "fullWidth": 33,
                    "width": 33,
                    "varKeyword": {
                        "kind": "VarKeyword",
                        "fullStart": 396,
                        "fullEnd": 400,
                        "start": 396,
                        "end": 399,
                        "fullWidth": 4,
                        "width": 3,
                        "text": "var",
                        "value": "var",
                        "valueText": "var",
                        "hasTrailingTrivia": true,
                        "trailingTrivia": [
                            {
                                "kind": "WhitespaceTrivia",
                                "text": " "
                            }
                        ]
                    },
                    "variableDeclarators": [
                        {
                            "kind": "VariableDeclarator",
                            "fullStart": 400,
                            "fullEnd": 429,
                            "start": 400,
                            "end": 429,
                            "fullWidth": 29,
<<<<<<< HEAD
                            "width": 29,
                            "identifier": {
=======
                            "propertyName": {
>>>>>>> 85e84683
                                "kind": "IdentifierName",
                                "fullStart": 400,
                                "fullEnd": 404,
                                "start": 400,
                                "end": 403,
                                "fullWidth": 4,
                                "width": 3,
                                "text": "arr",
                                "value": "arr",
                                "valueText": "arr",
                                "hasTrailingTrivia": true,
                                "trailingTrivia": [
                                    {
                                        "kind": "WhitespaceTrivia",
                                        "text": " "
                                    }
                                ]
                            },
                            "equalsValueClause": {
                                "kind": "EqualsValueClause",
                                "fullStart": 404,
                                "fullEnd": 429,
                                "start": 404,
                                "end": 429,
                                "fullWidth": 25,
                                "width": 25,
                                "equalsToken": {
                                    "kind": "EqualsToken",
                                    "fullStart": 404,
                                    "fullEnd": 406,
                                    "start": 404,
                                    "end": 405,
                                    "fullWidth": 2,
                                    "width": 1,
                                    "text": "=",
                                    "value": "=",
                                    "valueText": "=",
                                    "hasTrailingTrivia": true,
                                    "trailingTrivia": [
                                        {
                                            "kind": "WhitespaceTrivia",
                                            "text": " "
                                        }
                                    ]
                                },
                                "value": {
                                    "kind": "InvocationExpression",
                                    "fullStart": 406,
                                    "fullEnd": 429,
                                    "start": 406,
                                    "end": 429,
                                    "fullWidth": 23,
                                    "width": 23,
                                    "expression": {
                                        "kind": "MemberAccessExpression",
                                        "fullStart": 406,
                                        "fullEnd": 415,
                                        "start": 406,
                                        "end": 415,
                                        "fullWidth": 9,
                                        "width": 9,
                                        "expression": {
                                            "kind": "IdentifierName",
                                            "fullStart": 406,
                                            "fullEnd": 409,
                                            "start": 406,
                                            "end": 409,
                                            "fullWidth": 3,
                                            "width": 3,
                                            "text": "obj",
                                            "value": "obj",
                                            "valueText": "obj"
                                        },
                                        "dotToken": {
                                            "kind": "DotToken",
                                            "fullStart": 409,
                                            "fullEnd": 410,
                                            "start": 409,
                                            "end": 410,
                                            "fullWidth": 1,
                                            "width": 1,
                                            "text": ".",
                                            "value": ".",
                                            "valueText": "."
                                        },
                                        "name": {
                                            "kind": "IdentifierName",
                                            "fullStart": 410,
                                            "fullEnd": 415,
                                            "start": 410,
                                            "end": 415,
                                            "fullWidth": 5,
                                            "width": 5,
                                            "text": "slice",
                                            "value": "slice",
                                            "valueText": "slice"
                                        }
                                    },
                                    "argumentList": {
                                        "kind": "ArgumentList",
                                        "fullStart": 415,
                                        "fullEnd": 429,
                                        "start": 415,
                                        "end": 429,
                                        "fullWidth": 14,
                                        "width": 14,
                                        "openParenToken": {
                                            "kind": "OpenParenToken",
                                            "fullStart": 415,
                                            "fullEnd": 416,
                                            "start": 415,
                                            "end": 416,
                                            "fullWidth": 1,
                                            "width": 1,
                                            "text": "(",
                                            "value": "(",
                                            "valueText": "("
                                        },
                                        "arguments": [
                                            {
                                                "kind": "NumericLiteral",
                                                "fullStart": 416,
                                                "fullEnd": 417,
                                                "start": 416,
                                                "end": 417,
                                                "fullWidth": 1,
                                                "width": 1,
                                                "text": "0",
                                                "value": 0,
                                                "valueText": "0"
                                            },
                                            {
                                                "kind": "CommaToken",
                                                "fullStart": 417,
                                                "fullEnd": 418,
                                                "start": 417,
                                                "end": 418,
                                                "fullWidth": 1,
                                                "width": 1,
                                                "text": ",",
                                                "value": ",",
                                                "valueText": ","
                                            },
                                            {
                                                "kind": "NumericLiteral",
                                                "fullStart": 418,
                                                "fullEnd": 428,
                                                "start": 418,
                                                "end": 428,
                                                "fullWidth": 10,
                                                "width": 10,
                                                "text": "4294967297",
                                                "value": 4294967297,
                                                "valueText": "4294967297"
                                            }
                                        ],
                                        "closeParenToken": {
                                            "kind": "CloseParenToken",
                                            "fullStart": 428,
                                            "fullEnd": 429,
                                            "start": 428,
                                            "end": 429,
                                            "fullWidth": 1,
                                            "width": 1,
                                            "text": ")",
                                            "value": ")",
                                            "valueText": ")"
                                        }
                                    }
                                }
                            }
                        }
                    ]
                },
                "semicolonToken": {
                    "kind": "SemicolonToken",
                    "fullStart": 429,
                    "fullEnd": 431,
                    "start": 429,
                    "end": 430,
                    "fullWidth": 2,
                    "width": 1,
                    "text": ";",
                    "value": ";",
                    "valueText": ";",
                    "hasTrailingTrivia": true,
                    "hasTrailingNewLine": true,
                    "trailingTrivia": [
                        {
                            "kind": "NewLineTrivia",
                            "text": "\n"
                        }
                    ]
                }
            },
            {
                "kind": "IfStatement",
                "fullStart": 431,
                "fullEnd": 673,
                "start": 442,
                "end": 672,
                "fullWidth": 242,
                "width": 230,
                "ifKeyword": {
                    "kind": "IfKeyword",
                    "fullStart": 431,
                    "fullEnd": 445,
                    "start": 442,
                    "end": 444,
                    "fullWidth": 14,
                    "width": 2,
                    "text": "if",
                    "value": "if",
                    "valueText": "if",
                    "hasLeadingTrivia": true,
                    "hasLeadingComment": true,
                    "hasLeadingNewLine": true,
                    "hasTrailingTrivia": true,
                    "leadingTrivia": [
                        {
                            "kind": "NewLineTrivia",
                            "text": "\n"
                        },
                        {
                            "kind": "SingleLineCommentTrivia",
                            "text": "//CHECK#1"
                        },
                        {
                            "kind": "NewLineTrivia",
                            "text": "\n"
                        }
                    ],
                    "trailingTrivia": [
                        {
                            "kind": "WhitespaceTrivia",
                            "text": " "
                        }
                    ]
                },
                "openParenToken": {
                    "kind": "OpenParenToken",
                    "fullStart": 445,
                    "fullEnd": 446,
                    "start": 445,
                    "end": 446,
                    "fullWidth": 1,
                    "width": 1,
                    "text": "(",
                    "value": "(",
                    "valueText": "("
                },
                "condition": {
                    "kind": "NotEqualsExpression",
                    "fullStart": 446,
                    "fullEnd": 462,
                    "start": 446,
                    "end": 462,
                    "fullWidth": 16,
                    "width": 16,
                    "left": {
                        "kind": "MemberAccessExpression",
                        "fullStart": 446,
                        "fullEnd": 457,
                        "start": 446,
                        "end": 456,
                        "fullWidth": 11,
                        "width": 10,
                        "expression": {
                            "kind": "IdentifierName",
                            "fullStart": 446,
                            "fullEnd": 449,
                            "start": 446,
                            "end": 449,
                            "fullWidth": 3,
                            "width": 3,
                            "text": "arr",
                            "value": "arr",
                            "valueText": "arr"
                        },
                        "dotToken": {
                            "kind": "DotToken",
                            "fullStart": 449,
                            "fullEnd": 450,
                            "start": 449,
                            "end": 450,
                            "fullWidth": 1,
                            "width": 1,
                            "text": ".",
                            "value": ".",
                            "valueText": "."
                        },
                        "name": {
                            "kind": "IdentifierName",
                            "fullStart": 450,
                            "fullEnd": 457,
                            "start": 450,
                            "end": 456,
                            "fullWidth": 7,
                            "width": 6,
                            "text": "length",
                            "value": "length",
                            "valueText": "length",
                            "hasTrailingTrivia": true,
                            "trailingTrivia": [
                                {
                                    "kind": "WhitespaceTrivia",
                                    "text": " "
                                }
                            ]
                        }
                    },
                    "operatorToken": {
                        "kind": "ExclamationEqualsEqualsToken",
                        "fullStart": 457,
                        "fullEnd": 461,
                        "start": 457,
                        "end": 460,
                        "fullWidth": 4,
                        "width": 3,
                        "text": "!==",
                        "value": "!==",
                        "valueText": "!==",
                        "hasTrailingTrivia": true,
                        "trailingTrivia": [
                            {
                                "kind": "WhitespaceTrivia",
                                "text": " "
                            }
                        ]
                    },
                    "right": {
                        "kind": "NumericLiteral",
                        "fullStart": 461,
                        "fullEnd": 462,
                        "start": 461,
                        "end": 462,
                        "fullWidth": 1,
                        "width": 1,
                        "text": "1",
                        "value": 1,
                        "valueText": "1"
                    }
                },
                "closeParenToken": {
                    "kind": "CloseParenToken",
                    "fullStart": 462,
                    "fullEnd": 464,
                    "start": 462,
                    "end": 463,
                    "fullWidth": 2,
                    "width": 1,
                    "text": ")",
                    "value": ")",
                    "valueText": ")",
                    "hasTrailingTrivia": true,
                    "trailingTrivia": [
                        {
                            "kind": "WhitespaceTrivia",
                            "text": " "
                        }
                    ]
                },
                "statement": {
                    "kind": "Block",
                    "fullStart": 464,
                    "fullEnd": 673,
                    "start": 464,
                    "end": 672,
                    "fullWidth": 209,
                    "width": 208,
                    "openBraceToken": {
                        "kind": "OpenBraceToken",
                        "fullStart": 464,
                        "fullEnd": 466,
                        "start": 464,
                        "end": 465,
                        "fullWidth": 2,
                        "width": 1,
                        "text": "{",
                        "value": "{",
                        "valueText": "{",
                        "hasTrailingTrivia": true,
                        "hasTrailingNewLine": true,
                        "trailingTrivia": [
                            {
                                "kind": "NewLineTrivia",
                                "text": "\n"
                            }
                        ]
                    },
                    "statements": [
                        {
                            "kind": "ExpressionStatement",
                            "fullStart": 466,
                            "fullEnd": 671,
                            "start": 468,
                            "end": 670,
                            "fullWidth": 205,
                            "width": 202,
                            "expression": {
                                "kind": "InvocationExpression",
                                "fullStart": 466,
                                "fullEnd": 669,
                                "start": 468,
                                "end": 669,
                                "fullWidth": 203,
                                "width": 201,
                                "expression": {
                                    "kind": "IdentifierName",
                                    "fullStart": 466,
                                    "fullEnd": 474,
                                    "start": 468,
                                    "end": 474,
                                    "fullWidth": 8,
                                    "width": 6,
                                    "text": "$ERROR",
                                    "value": "$ERROR",
                                    "valueText": "$ERROR",
                                    "hasLeadingTrivia": true,
                                    "leadingTrivia": [
                                        {
                                            "kind": "WhitespaceTrivia",
                                            "text": "  "
                                        }
                                    ]
                                },
                                "argumentList": {
                                    "kind": "ArgumentList",
                                    "fullStart": 474,
                                    "fullEnd": 669,
                                    "start": 474,
                                    "end": 669,
                                    "fullWidth": 195,
                                    "width": 195,
                                    "openParenToken": {
                                        "kind": "OpenParenToken",
                                        "fullStart": 474,
                                        "fullEnd": 475,
                                        "start": 474,
                                        "end": 475,
                                        "fullWidth": 1,
                                        "width": 1,
                                        "text": "(",
                                        "value": "(",
                                        "valueText": "("
                                    },
                                    "arguments": [
                                        {
                                            "kind": "AddExpression",
                                            "fullStart": 475,
                                            "fullEnd": 668,
                                            "start": 475,
                                            "end": 668,
                                            "fullWidth": 193,
                                            "width": 193,
                                            "left": {
                                                "kind": "StringLiteral",
                                                "fullStart": 475,
                                                "fullEnd": 654,
                                                "start": 475,
                                                "end": 653,
                                                "fullWidth": 179,
                                                "width": 178,
                                                "text": "'#1: var obj = {}; obj.slice = Array.prototype.slice; obj[0] = \"x\"; obj[4294967296] = \"y\"; obj.length = 4294967297; var arr = obj.slice(0,4294967297); arr.length === 1. Actual: '",
                                                "value": "#1: var obj = {}; obj.slice = Array.prototype.slice; obj[0] = \"x\"; obj[4294967296] = \"y\"; obj.length = 4294967297; var arr = obj.slice(0,4294967297); arr.length === 1. Actual: ",
                                                "valueText": "#1: var obj = {}; obj.slice = Array.prototype.slice; obj[0] = \"x\"; obj[4294967296] = \"y\"; obj.length = 4294967297; var arr = obj.slice(0,4294967297); arr.length === 1. Actual: ",
                                                "hasTrailingTrivia": true,
                                                "trailingTrivia": [
                                                    {
                                                        "kind": "WhitespaceTrivia",
                                                        "text": " "
                                                    }
                                                ]
                                            },
                                            "operatorToken": {
                                                "kind": "PlusToken",
                                                "fullStart": 654,
                                                "fullEnd": 656,
                                                "start": 654,
                                                "end": 655,
                                                "fullWidth": 2,
                                                "width": 1,
                                                "text": "+",
                                                "value": "+",
                                                "valueText": "+",
                                                "hasTrailingTrivia": true,
                                                "trailingTrivia": [
                                                    {
                                                        "kind": "WhitespaceTrivia",
                                                        "text": " "
                                                    }
                                                ]
                                            },
                                            "right": {
                                                "kind": "ParenthesizedExpression",
                                                "fullStart": 656,
                                                "fullEnd": 668,
                                                "start": 656,
                                                "end": 668,
                                                "fullWidth": 12,
                                                "width": 12,
                                                "openParenToken": {
                                                    "kind": "OpenParenToken",
                                                    "fullStart": 656,
                                                    "fullEnd": 657,
                                                    "start": 656,
                                                    "end": 657,
                                                    "fullWidth": 1,
                                                    "width": 1,
                                                    "text": "(",
                                                    "value": "(",
                                                    "valueText": "("
                                                },
                                                "expression": {
                                                    "kind": "MemberAccessExpression",
                                                    "fullStart": 657,
                                                    "fullEnd": 667,
                                                    "start": 657,
                                                    "end": 667,
                                                    "fullWidth": 10,
                                                    "width": 10,
                                                    "expression": {
                                                        "kind": "IdentifierName",
                                                        "fullStart": 657,
                                                        "fullEnd": 660,
                                                        "start": 657,
                                                        "end": 660,
                                                        "fullWidth": 3,
                                                        "width": 3,
                                                        "text": "arr",
                                                        "value": "arr",
                                                        "valueText": "arr"
                                                    },
                                                    "dotToken": {
                                                        "kind": "DotToken",
                                                        "fullStart": 660,
                                                        "fullEnd": 661,
                                                        "start": 660,
                                                        "end": 661,
                                                        "fullWidth": 1,
                                                        "width": 1,
                                                        "text": ".",
                                                        "value": ".",
                                                        "valueText": "."
                                                    },
                                                    "name": {
                                                        "kind": "IdentifierName",
                                                        "fullStart": 661,
                                                        "fullEnd": 667,
                                                        "start": 661,
                                                        "end": 667,
                                                        "fullWidth": 6,
                                                        "width": 6,
                                                        "text": "length",
                                                        "value": "length",
                                                        "valueText": "length"
                                                    }
                                                },
                                                "closeParenToken": {
                                                    "kind": "CloseParenToken",
                                                    "fullStart": 667,
                                                    "fullEnd": 668,
                                                    "start": 667,
                                                    "end": 668,
                                                    "fullWidth": 1,
                                                    "width": 1,
                                                    "text": ")",
                                                    "value": ")",
                                                    "valueText": ")"
                                                }
                                            }
                                        }
                                    ],
                                    "closeParenToken": {
                                        "kind": "CloseParenToken",
                                        "fullStart": 668,
                                        "fullEnd": 669,
                                        "start": 668,
                                        "end": 669,
                                        "fullWidth": 1,
                                        "width": 1,
                                        "text": ")",
                                        "value": ")",
                                        "valueText": ")"
                                    }
                                }
                            },
                            "semicolonToken": {
                                "kind": "SemicolonToken",
                                "fullStart": 669,
                                "fullEnd": 671,
                                "start": 669,
                                "end": 670,
                                "fullWidth": 2,
                                "width": 1,
                                "text": ";",
                                "value": ";",
                                "valueText": ";",
                                "hasTrailingTrivia": true,
                                "hasTrailingNewLine": true,
                                "trailingTrivia": [
                                    {
                                        "kind": "NewLineTrivia",
                                        "text": "\n"
                                    }
                                ]
                            }
                        }
                    ],
                    "closeBraceToken": {
                        "kind": "CloseBraceToken",
                        "fullStart": 671,
                        "fullEnd": 673,
                        "start": 671,
                        "end": 672,
                        "fullWidth": 2,
                        "width": 1,
                        "text": "}",
                        "value": "}",
                        "valueText": "}",
                        "hasTrailingTrivia": true,
                        "hasTrailingNewLine": true,
                        "trailingTrivia": [
                            {
                                "kind": "NewLineTrivia",
                                "text": "\n"
                            }
                        ]
                    }
                }
            },
            {
                "kind": "IfStatement",
                "fullStart": 673,
                "fullEnd": 908,
                "start": 684,
                "end": 907,
                "fullWidth": 235,
                "width": 223,
                "ifKeyword": {
                    "kind": "IfKeyword",
                    "fullStart": 673,
                    "fullEnd": 687,
                    "start": 684,
                    "end": 686,
                    "fullWidth": 14,
                    "width": 2,
                    "text": "if",
                    "value": "if",
                    "valueText": "if",
                    "hasLeadingTrivia": true,
                    "hasLeadingComment": true,
                    "hasLeadingNewLine": true,
                    "hasTrailingTrivia": true,
                    "leadingTrivia": [
                        {
                            "kind": "NewLineTrivia",
                            "text": "\n"
                        },
                        {
                            "kind": "SingleLineCommentTrivia",
                            "text": "//CHECK#2"
                        },
                        {
                            "kind": "NewLineTrivia",
                            "text": "\n"
                        }
                    ],
                    "trailingTrivia": [
                        {
                            "kind": "WhitespaceTrivia",
                            "text": " "
                        }
                    ]
                },
                "openParenToken": {
                    "kind": "OpenParenToken",
                    "fullStart": 687,
                    "fullEnd": 688,
                    "start": 687,
                    "end": 688,
                    "fullWidth": 1,
                    "width": 1,
                    "text": "(",
                    "value": "(",
                    "valueText": "("
                },
                "condition": {
                    "kind": "NotEqualsExpression",
                    "fullStart": 688,
                    "fullEnd": 702,
                    "start": 688,
                    "end": 702,
                    "fullWidth": 14,
                    "width": 14,
                    "left": {
                        "kind": "ElementAccessExpression",
                        "fullStart": 688,
                        "fullEnd": 695,
                        "start": 688,
                        "end": 694,
                        "fullWidth": 7,
                        "width": 6,
                        "expression": {
                            "kind": "IdentifierName",
                            "fullStart": 688,
                            "fullEnd": 691,
                            "start": 688,
                            "end": 691,
                            "fullWidth": 3,
                            "width": 3,
                            "text": "arr",
                            "value": "arr",
                            "valueText": "arr"
                        },
                        "openBracketToken": {
                            "kind": "OpenBracketToken",
                            "fullStart": 691,
                            "fullEnd": 692,
                            "start": 691,
                            "end": 692,
                            "fullWidth": 1,
                            "width": 1,
                            "text": "[",
                            "value": "[",
                            "valueText": "["
                        },
                        "argumentExpression": {
                            "kind": "NumericLiteral",
                            "fullStart": 692,
                            "fullEnd": 693,
                            "start": 692,
                            "end": 693,
                            "fullWidth": 1,
                            "width": 1,
                            "text": "0",
                            "value": 0,
                            "valueText": "0"
                        },
                        "closeBracketToken": {
                            "kind": "CloseBracketToken",
                            "fullStart": 693,
                            "fullEnd": 695,
                            "start": 693,
                            "end": 694,
                            "fullWidth": 2,
                            "width": 1,
                            "text": "]",
                            "value": "]",
                            "valueText": "]",
                            "hasTrailingTrivia": true,
                            "trailingTrivia": [
                                {
                                    "kind": "WhitespaceTrivia",
                                    "text": " "
                                }
                            ]
                        }
                    },
                    "operatorToken": {
                        "kind": "ExclamationEqualsEqualsToken",
                        "fullStart": 695,
                        "fullEnd": 699,
                        "start": 695,
                        "end": 698,
                        "fullWidth": 4,
                        "width": 3,
                        "text": "!==",
                        "value": "!==",
                        "valueText": "!==",
                        "hasTrailingTrivia": true,
                        "trailingTrivia": [
                            {
                                "kind": "WhitespaceTrivia",
                                "text": " "
                            }
                        ]
                    },
                    "right": {
                        "kind": "StringLiteral",
                        "fullStart": 699,
                        "fullEnd": 702,
                        "start": 699,
                        "end": 702,
                        "fullWidth": 3,
                        "width": 3,
                        "text": "\"x\"",
                        "value": "x",
                        "valueText": "x"
                    }
                },
                "closeParenToken": {
                    "kind": "CloseParenToken",
                    "fullStart": 702,
                    "fullEnd": 704,
                    "start": 702,
                    "end": 703,
                    "fullWidth": 2,
                    "width": 1,
                    "text": ")",
                    "value": ")",
                    "valueText": ")",
                    "hasTrailingTrivia": true,
                    "trailingTrivia": [
                        {
                            "kind": "WhitespaceTrivia",
                            "text": " "
                        }
                    ]
                },
                "statement": {
                    "kind": "Block",
                    "fullStart": 704,
                    "fullEnd": 908,
                    "start": 704,
                    "end": 907,
                    "fullWidth": 204,
                    "width": 203,
                    "openBraceToken": {
                        "kind": "OpenBraceToken",
                        "fullStart": 704,
                        "fullEnd": 706,
                        "start": 704,
                        "end": 705,
                        "fullWidth": 2,
                        "width": 1,
                        "text": "{",
                        "value": "{",
                        "valueText": "{",
                        "hasTrailingTrivia": true,
                        "hasTrailingNewLine": true,
                        "trailingTrivia": [
                            {
                                "kind": "NewLineTrivia",
                                "text": "\n"
                            }
                        ]
                    },
                    "statements": [
                        {
                            "kind": "ExpressionStatement",
                            "fullStart": 706,
                            "fullEnd": 906,
                            "start": 709,
                            "end": 905,
                            "fullWidth": 200,
                            "width": 196,
                            "expression": {
                                "kind": "InvocationExpression",
                                "fullStart": 706,
                                "fullEnd": 904,
                                "start": 709,
                                "end": 904,
                                "fullWidth": 198,
                                "width": 195,
                                "expression": {
                                    "kind": "IdentifierName",
                                    "fullStart": 706,
                                    "fullEnd": 715,
                                    "start": 709,
                                    "end": 715,
                                    "fullWidth": 9,
                                    "width": 6,
                                    "text": "$ERROR",
                                    "value": "$ERROR",
                                    "valueText": "$ERROR",
                                    "hasLeadingTrivia": true,
                                    "leadingTrivia": [
                                        {
                                            "kind": "WhitespaceTrivia",
                                            "text": "   "
                                        }
                                    ]
                                },
                                "argumentList": {
                                    "kind": "ArgumentList",
                                    "fullStart": 715,
                                    "fullEnd": 904,
                                    "start": 715,
                                    "end": 904,
                                    "fullWidth": 189,
                                    "width": 189,
                                    "openParenToken": {
                                        "kind": "OpenParenToken",
                                        "fullStart": 715,
                                        "fullEnd": 716,
                                        "start": 715,
                                        "end": 716,
                                        "fullWidth": 1,
                                        "width": 1,
                                        "text": "(",
                                        "value": "(",
                                        "valueText": "("
                                    },
                                    "arguments": [
                                        {
                                            "kind": "AddExpression",
                                            "fullStart": 716,
                                            "fullEnd": 903,
                                            "start": 716,
                                            "end": 903,
                                            "fullWidth": 187,
                                            "width": 187,
                                            "left": {
                                                "kind": "StringLiteral",
                                                "fullStart": 716,
                                                "fullEnd": 893,
                                                "start": 716,
                                                "end": 892,
                                                "fullWidth": 177,
                                                "width": 176,
                                                "text": "'#2: var obj = {}; obj.slice = Array.prototype.slice; obj[0] = \"x\"; obj[4294967296] = \"y\"; obj.length = 4294967297; var arr = obj.slice(0,4294967297); arr[0] === \"x\". Actual: '",
                                                "value": "#2: var obj = {}; obj.slice = Array.prototype.slice; obj[0] = \"x\"; obj[4294967296] = \"y\"; obj.length = 4294967297; var arr = obj.slice(0,4294967297); arr[0] === \"x\". Actual: ",
                                                "valueText": "#2: var obj = {}; obj.slice = Array.prototype.slice; obj[0] = \"x\"; obj[4294967296] = \"y\"; obj.length = 4294967297; var arr = obj.slice(0,4294967297); arr[0] === \"x\". Actual: ",
                                                "hasTrailingTrivia": true,
                                                "trailingTrivia": [
                                                    {
                                                        "kind": "WhitespaceTrivia",
                                                        "text": " "
                                                    }
                                                ]
                                            },
                                            "operatorToken": {
                                                "kind": "PlusToken",
                                                "fullStart": 893,
                                                "fullEnd": 895,
                                                "start": 893,
                                                "end": 894,
                                                "fullWidth": 2,
                                                "width": 1,
                                                "text": "+",
                                                "value": "+",
                                                "valueText": "+",
                                                "hasTrailingTrivia": true,
                                                "trailingTrivia": [
                                                    {
                                                        "kind": "WhitespaceTrivia",
                                                        "text": " "
                                                    }
                                                ]
                                            },
                                            "right": {
                                                "kind": "ParenthesizedExpression",
                                                "fullStart": 895,
                                                "fullEnd": 903,
                                                "start": 895,
                                                "end": 903,
                                                "fullWidth": 8,
                                                "width": 8,
                                                "openParenToken": {
                                                    "kind": "OpenParenToken",
                                                    "fullStart": 895,
                                                    "fullEnd": 896,
                                                    "start": 895,
                                                    "end": 896,
                                                    "fullWidth": 1,
                                                    "width": 1,
                                                    "text": "(",
                                                    "value": "(",
                                                    "valueText": "("
                                                },
                                                "expression": {
                                                    "kind": "ElementAccessExpression",
                                                    "fullStart": 896,
                                                    "fullEnd": 902,
                                                    "start": 896,
                                                    "end": 902,
                                                    "fullWidth": 6,
                                                    "width": 6,
                                                    "expression": {
                                                        "kind": "IdentifierName",
                                                        "fullStart": 896,
                                                        "fullEnd": 899,
                                                        "start": 896,
                                                        "end": 899,
                                                        "fullWidth": 3,
                                                        "width": 3,
                                                        "text": "arr",
                                                        "value": "arr",
                                                        "valueText": "arr"
                                                    },
                                                    "openBracketToken": {
                                                        "kind": "OpenBracketToken",
                                                        "fullStart": 899,
                                                        "fullEnd": 900,
                                                        "start": 899,
                                                        "end": 900,
                                                        "fullWidth": 1,
                                                        "width": 1,
                                                        "text": "[",
                                                        "value": "[",
                                                        "valueText": "["
                                                    },
                                                    "argumentExpression": {
                                                        "kind": "NumericLiteral",
                                                        "fullStart": 900,
                                                        "fullEnd": 901,
                                                        "start": 900,
                                                        "end": 901,
                                                        "fullWidth": 1,
                                                        "width": 1,
                                                        "text": "0",
                                                        "value": 0,
                                                        "valueText": "0"
                                                    },
                                                    "closeBracketToken": {
                                                        "kind": "CloseBracketToken",
                                                        "fullStart": 901,
                                                        "fullEnd": 902,
                                                        "start": 901,
                                                        "end": 902,
                                                        "fullWidth": 1,
                                                        "width": 1,
                                                        "text": "]",
                                                        "value": "]",
                                                        "valueText": "]"
                                                    }
                                                },
                                                "closeParenToken": {
                                                    "kind": "CloseParenToken",
                                                    "fullStart": 902,
                                                    "fullEnd": 903,
                                                    "start": 902,
                                                    "end": 903,
                                                    "fullWidth": 1,
                                                    "width": 1,
                                                    "text": ")",
                                                    "value": ")",
                                                    "valueText": ")"
                                                }
                                            }
                                        }
                                    ],
                                    "closeParenToken": {
                                        "kind": "CloseParenToken",
                                        "fullStart": 903,
                                        "fullEnd": 904,
                                        "start": 903,
                                        "end": 904,
                                        "fullWidth": 1,
                                        "width": 1,
                                        "text": ")",
                                        "value": ")",
                                        "valueText": ")"
                                    }
                                }
                            },
                            "semicolonToken": {
                                "kind": "SemicolonToken",
                                "fullStart": 904,
                                "fullEnd": 906,
                                "start": 904,
                                "end": 905,
                                "fullWidth": 2,
                                "width": 1,
                                "text": ";",
                                "value": ";",
                                "valueText": ";",
                                "hasTrailingTrivia": true,
                                "hasTrailingNewLine": true,
                                "trailingTrivia": [
                                    {
                                        "kind": "NewLineTrivia",
                                        "text": "\n"
                                    }
                                ]
                            }
                        }
                    ],
                    "closeBraceToken": {
                        "kind": "CloseBraceToken",
                        "fullStart": 906,
                        "fullEnd": 908,
                        "start": 906,
                        "end": 907,
                        "fullWidth": 2,
                        "width": 1,
                        "text": "}",
                        "value": "}",
                        "valueText": "}",
                        "hasTrailingTrivia": true,
                        "hasTrailingNewLine": true,
                        "trailingTrivia": [
                            {
                                "kind": "NewLineTrivia",
                                "text": "\n"
                            }
                        ]
                    }
                }
            },
            {
                "kind": "IfStatement",
                "fullStart": 908,
                "fullEnd": 1184,
                "start": 919,
                "end": 1181,
                "fullWidth": 276,
                "width": 262,
                "ifKeyword": {
                    "kind": "IfKeyword",
                    "fullStart": 908,
                    "fullEnd": 922,
                    "start": 919,
                    "end": 921,
                    "fullWidth": 14,
                    "width": 2,
                    "text": "if",
                    "value": "if",
                    "valueText": "if",
                    "hasLeadingTrivia": true,
                    "hasLeadingComment": true,
                    "hasLeadingNewLine": true,
                    "hasTrailingTrivia": true,
                    "leadingTrivia": [
                        {
                            "kind": "NewLineTrivia",
                            "text": "\n"
                        },
                        {
                            "kind": "SingleLineCommentTrivia",
                            "text": "//CHECK#3"
                        },
                        {
                            "kind": "NewLineTrivia",
                            "text": "\n"
                        }
                    ],
                    "trailingTrivia": [
                        {
                            "kind": "WhitespaceTrivia",
                            "text": " "
                        }
                    ]
                },
                "openParenToken": {
                    "kind": "OpenParenToken",
                    "fullStart": 922,
                    "fullEnd": 923,
                    "start": 922,
                    "end": 923,
                    "fullWidth": 1,
                    "width": 1,
                    "text": "(",
                    "value": "(",
                    "valueText": "("
                },
                "condition": {
                    "kind": "NotEqualsExpression",
                    "fullStart": 923,
                    "fullEnd": 952,
                    "start": 923,
                    "end": 952,
                    "fullWidth": 29,
                    "width": 29,
                    "left": {
                        "kind": "ElementAccessExpression",
                        "fullStart": 923,
                        "fullEnd": 939,
                        "start": 923,
                        "end": 938,
                        "fullWidth": 16,
                        "width": 15,
                        "expression": {
                            "kind": "IdentifierName",
                            "fullStart": 923,
                            "fullEnd": 926,
                            "start": 923,
                            "end": 926,
                            "fullWidth": 3,
                            "width": 3,
                            "text": "arr",
                            "value": "arr",
                            "valueText": "arr"
                        },
                        "openBracketToken": {
                            "kind": "OpenBracketToken",
                            "fullStart": 926,
                            "fullEnd": 927,
                            "start": 926,
                            "end": 927,
                            "fullWidth": 1,
                            "width": 1,
                            "text": "[",
                            "value": "[",
                            "valueText": "["
                        },
                        "argumentExpression": {
                            "kind": "NumericLiteral",
                            "fullStart": 927,
                            "fullEnd": 937,
                            "start": 927,
                            "end": 937,
                            "fullWidth": 10,
                            "width": 10,
                            "text": "4294967296",
                            "value": 4294967296,
                            "valueText": "4294967296"
                        },
                        "closeBracketToken": {
                            "kind": "CloseBracketToken",
                            "fullStart": 937,
                            "fullEnd": 939,
                            "start": 937,
                            "end": 938,
                            "fullWidth": 2,
                            "width": 1,
                            "text": "]",
                            "value": "]",
                            "valueText": "]",
                            "hasTrailingTrivia": true,
                            "trailingTrivia": [
                                {
                                    "kind": "WhitespaceTrivia",
                                    "text": " "
                                }
                            ]
                        }
                    },
                    "operatorToken": {
                        "kind": "ExclamationEqualsEqualsToken",
                        "fullStart": 939,
                        "fullEnd": 943,
                        "start": 939,
                        "end": 942,
                        "fullWidth": 4,
                        "width": 3,
                        "text": "!==",
                        "value": "!==",
                        "valueText": "!==",
                        "hasTrailingTrivia": true,
                        "trailingTrivia": [
                            {
                                "kind": "WhitespaceTrivia",
                                "text": " "
                            }
                        ]
                    },
                    "right": {
                        "kind": "IdentifierName",
                        "fullStart": 943,
                        "fullEnd": 952,
                        "start": 943,
                        "end": 952,
                        "fullWidth": 9,
                        "width": 9,
                        "text": "undefined",
                        "value": "undefined",
                        "valueText": "undefined"
                    }
                },
                "closeParenToken": {
                    "kind": "CloseParenToken",
                    "fullStart": 952,
                    "fullEnd": 954,
                    "start": 952,
                    "end": 953,
                    "fullWidth": 2,
                    "width": 1,
                    "text": ")",
                    "value": ")",
                    "valueText": ")",
                    "hasTrailingTrivia": true,
                    "trailingTrivia": [
                        {
                            "kind": "WhitespaceTrivia",
                            "text": " "
                        }
                    ]
                },
                "statement": {
                    "kind": "Block",
                    "fullStart": 954,
                    "fullEnd": 1184,
                    "start": 954,
                    "end": 1181,
                    "fullWidth": 230,
                    "width": 227,
                    "openBraceToken": {
                        "kind": "OpenBraceToken",
                        "fullStart": 954,
                        "fullEnd": 956,
                        "start": 954,
                        "end": 955,
                        "fullWidth": 2,
                        "width": 1,
                        "text": "{",
                        "value": "{",
                        "valueText": "{",
                        "hasTrailingTrivia": true,
                        "hasTrailingNewLine": true,
                        "trailingTrivia": [
                            {
                                "kind": "NewLineTrivia",
                                "text": "\n"
                            }
                        ]
                    },
                    "statements": [
                        {
                            "kind": "ExpressionStatement",
                            "fullStart": 956,
                            "fullEnd": 1180,
                            "start": 959,
                            "end": 1179,
                            "fullWidth": 224,
                            "width": 220,
                            "expression": {
                                "kind": "InvocationExpression",
                                "fullStart": 956,
                                "fullEnd": 1178,
                                "start": 959,
                                "end": 1178,
                                "fullWidth": 222,
                                "width": 219,
                                "expression": {
                                    "kind": "IdentifierName",
                                    "fullStart": 956,
                                    "fullEnd": 965,
                                    "start": 959,
                                    "end": 965,
                                    "fullWidth": 9,
                                    "width": 6,
                                    "text": "$ERROR",
                                    "value": "$ERROR",
                                    "valueText": "$ERROR",
                                    "hasLeadingTrivia": true,
                                    "leadingTrivia": [
                                        {
                                            "kind": "WhitespaceTrivia",
                                            "text": "   "
                                        }
                                    ]
                                },
                                "argumentList": {
                                    "kind": "ArgumentList",
                                    "fullStart": 965,
                                    "fullEnd": 1178,
                                    "start": 965,
                                    "end": 1178,
                                    "fullWidth": 213,
                                    "width": 213,
                                    "openParenToken": {
                                        "kind": "OpenParenToken",
                                        "fullStart": 965,
                                        "fullEnd": 966,
                                        "start": 965,
                                        "end": 966,
                                        "fullWidth": 1,
                                        "width": 1,
                                        "text": "(",
                                        "value": "(",
                                        "valueText": "("
                                    },
                                    "arguments": [
                                        {
                                            "kind": "AddExpression",
                                            "fullStart": 966,
                                            "fullEnd": 1177,
                                            "start": 966,
                                            "end": 1177,
                                            "fullWidth": 211,
                                            "width": 211,
                                            "left": {
                                                "kind": "StringLiteral",
                                                "fullStart": 966,
                                                "fullEnd": 1158,
                                                "start": 966,
                                                "end": 1157,
                                                "fullWidth": 192,
                                                "width": 191,
                                                "text": "'#3: var obj = {}; obj.slice = Array.prototype.slice; obj[0] = \"x\"; obj[4294967296] = \"y\"; obj.length = 4294967297; var arr = obj.slice(0,4294967297); arr[4294967296] === undefined. Actual: '",
                                                "value": "#3: var obj = {}; obj.slice = Array.prototype.slice; obj[0] = \"x\"; obj[4294967296] = \"y\"; obj.length = 4294967297; var arr = obj.slice(0,4294967297); arr[4294967296] === undefined. Actual: ",
                                                "valueText": "#3: var obj = {}; obj.slice = Array.prototype.slice; obj[0] = \"x\"; obj[4294967296] = \"y\"; obj.length = 4294967297; var arr = obj.slice(0,4294967297); arr[4294967296] === undefined. Actual: ",
                                                "hasTrailingTrivia": true,
                                                "trailingTrivia": [
                                                    {
                                                        "kind": "WhitespaceTrivia",
                                                        "text": " "
                                                    }
                                                ]
                                            },
                                            "operatorToken": {
                                                "kind": "PlusToken",
                                                "fullStart": 1158,
                                                "fullEnd": 1160,
                                                "start": 1158,
                                                "end": 1159,
                                                "fullWidth": 2,
                                                "width": 1,
                                                "text": "+",
                                                "value": "+",
                                                "valueText": "+",
                                                "hasTrailingTrivia": true,
                                                "trailingTrivia": [
                                                    {
                                                        "kind": "WhitespaceTrivia",
                                                        "text": " "
                                                    }
                                                ]
                                            },
                                            "right": {
                                                "kind": "ParenthesizedExpression",
                                                "fullStart": 1160,
                                                "fullEnd": 1177,
                                                "start": 1160,
                                                "end": 1177,
                                                "fullWidth": 17,
                                                "width": 17,
                                                "openParenToken": {
                                                    "kind": "OpenParenToken",
                                                    "fullStart": 1160,
                                                    "fullEnd": 1161,
                                                    "start": 1160,
                                                    "end": 1161,
                                                    "fullWidth": 1,
                                                    "width": 1,
                                                    "text": "(",
                                                    "value": "(",
                                                    "valueText": "("
                                                },
                                                "expression": {
                                                    "kind": "ElementAccessExpression",
                                                    "fullStart": 1161,
                                                    "fullEnd": 1176,
                                                    "start": 1161,
                                                    "end": 1176,
                                                    "fullWidth": 15,
                                                    "width": 15,
                                                    "expression": {
                                                        "kind": "IdentifierName",
                                                        "fullStart": 1161,
                                                        "fullEnd": 1164,
                                                        "start": 1161,
                                                        "end": 1164,
                                                        "fullWidth": 3,
                                                        "width": 3,
                                                        "text": "arr",
                                                        "value": "arr",
                                                        "valueText": "arr"
                                                    },
                                                    "openBracketToken": {
                                                        "kind": "OpenBracketToken",
                                                        "fullStart": 1164,
                                                        "fullEnd": 1165,
                                                        "start": 1164,
                                                        "end": 1165,
                                                        "fullWidth": 1,
                                                        "width": 1,
                                                        "text": "[",
                                                        "value": "[",
                                                        "valueText": "["
                                                    },
                                                    "argumentExpression": {
                                                        "kind": "NumericLiteral",
                                                        "fullStart": 1165,
                                                        "fullEnd": 1175,
                                                        "start": 1165,
                                                        "end": 1175,
                                                        "fullWidth": 10,
                                                        "width": 10,
                                                        "text": "4294967296",
                                                        "value": 4294967296,
                                                        "valueText": "4294967296"
                                                    },
                                                    "closeBracketToken": {
                                                        "kind": "CloseBracketToken",
                                                        "fullStart": 1175,
                                                        "fullEnd": 1176,
                                                        "start": 1175,
                                                        "end": 1176,
                                                        "fullWidth": 1,
                                                        "width": 1,
                                                        "text": "]",
                                                        "value": "]",
                                                        "valueText": "]"
                                                    }
                                                },
                                                "closeParenToken": {
                                                    "kind": "CloseParenToken",
                                                    "fullStart": 1176,
                                                    "fullEnd": 1177,
                                                    "start": 1176,
                                                    "end": 1177,
                                                    "fullWidth": 1,
                                                    "width": 1,
                                                    "text": ")",
                                                    "value": ")",
                                                    "valueText": ")"
                                                }
                                            }
                                        }
                                    ],
                                    "closeParenToken": {
                                        "kind": "CloseParenToken",
                                        "fullStart": 1177,
                                        "fullEnd": 1178,
                                        "start": 1177,
                                        "end": 1178,
                                        "fullWidth": 1,
                                        "width": 1,
                                        "text": ")",
                                        "value": ")",
                                        "valueText": ")"
                                    }
                                }
                            },
                            "semicolonToken": {
                                "kind": "SemicolonToken",
                                "fullStart": 1178,
                                "fullEnd": 1180,
                                "start": 1178,
                                "end": 1179,
                                "fullWidth": 2,
                                "width": 1,
                                "text": ";",
                                "value": ";",
                                "valueText": ";",
                                "hasTrailingTrivia": true,
                                "hasTrailingNewLine": true,
                                "trailingTrivia": [
                                    {
                                        "kind": "NewLineTrivia",
                                        "text": "\n"
                                    }
                                ]
                            }
                        }
                    ],
                    "closeBraceToken": {
                        "kind": "CloseBraceToken",
                        "fullStart": 1180,
                        "fullEnd": 1184,
                        "start": 1180,
                        "end": 1181,
                        "fullWidth": 4,
                        "width": 1,
                        "text": "}",
                        "value": "}",
                        "valueText": "}",
                        "hasTrailingTrivia": true,
                        "hasTrailingNewLine": true,
                        "trailingTrivia": [
                            {
                                "kind": "WhitespaceTrivia",
                                "text": "  "
                            },
                            {
                                "kind": "NewLineTrivia",
                                "text": "\n"
                            }
                        ]
                    }
                }
            }
        ],
        "endOfFileToken": {
            "kind": "EndOfFileToken",
            "fullStart": 1184,
            "fullEnd": 1185,
            "start": 1185,
            "end": 1185,
            "fullWidth": 1,
            "width": 0,
            "text": "",
            "hasLeadingTrivia": true,
            "hasLeadingNewLine": true,
            "leadingTrivia": [
                {
                    "kind": "NewLineTrivia",
                    "text": "\n"
                }
            ]
        }
    },
    "lineMap": {
        "lineStarts": [
            0,
            61,
            132,
            133,
            137,
            185,
            188,
            244,
            280,
            284,
            285,
            299,
            334,
            348,
            371,
            396,
            431,
            432,
            442,
            466,
            671,
            673,
            674,
            684,
            706,
            906,
            908,
            909,
            919,
            956,
            1180,
            1184,
            1185
        ],
        "length": 1185
    }
}<|MERGE_RESOLUTION|>--- conflicted
+++ resolved
@@ -94,12 +94,8 @@
                             "start": 289,
                             "end": 297,
                             "fullWidth": 8,
-<<<<<<< HEAD
                             "width": 8,
-                            "identifier": {
-=======
                             "propertyName": {
->>>>>>> 85e84683
                                 "kind": "IdentifierName",
                                 "fullStart": 289,
                                 "fullEnd": 293,
@@ -822,12 +818,8 @@
                             "start": 400,
                             "end": 429,
                             "fullWidth": 29,
-<<<<<<< HEAD
                             "width": 29,
-                            "identifier": {
-=======
                             "propertyName": {
->>>>>>> 85e84683
                                 "kind": "IdentifierName",
                                 "fullStart": 400,
                                 "fullEnd": 404,
