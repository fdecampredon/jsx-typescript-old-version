--- conflicted
+++ resolved
@@ -245,12 +245,8 @@
                                         "start": 639,
                                         "end": 657,
                                         "fullWidth": 18,
-<<<<<<< HEAD
                                         "width": 18,
-                                        "identifier": {
-=======
                                         "propertyName": {
->>>>>>> 85e84683
                                             "kind": "IdentifierName",
                                             "fullStart": 639,
                                             "fullEnd": 646,
@@ -1044,12 +1040,8 @@
                                                     "start": 871,
                                                     "end": 898,
                                                     "fullWidth": 27,
-<<<<<<< HEAD
                                                     "width": 27,
-                                                    "identifier": {
-=======
                                                     "propertyName": {
->>>>>>> 85e84683
                                                         "kind": "IdentifierName",
                                                         "fullStart": 871,
                                                         "fullEnd": 878,
