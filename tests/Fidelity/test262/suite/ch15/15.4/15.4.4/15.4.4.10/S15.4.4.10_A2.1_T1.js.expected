{
    "isDeclaration": false,
    "languageVersion": "EcmaScript5",
    "parseOptions": {
        "allowAutomaticSemicolonInsertion": true
    },
    "sourceUnit": {
        "kind": "SourceUnit",
        "fullStart": 0,
        "fullEnd": 1111,
        "start": 277,
        "end": 1111,
        "fullWidth": 1111,
        "width": 834,
        "moduleElements": [
            {
                "kind": "VariableStatement",
                "fullStart": 0,
                "fullEnd": 298,
                "start": 277,
                "end": 297,
                "fullWidth": 298,
                "width": 20,
                "modifiers": [],
                "variableDeclaration": {
                    "kind": "VariableDeclaration",
                    "fullStart": 0,
                    "fullEnd": 296,
                    "start": 277,
                    "end": 296,
                    "fullWidth": 296,
                    "width": 19,
                    "varKeyword": {
                        "kind": "VarKeyword",
                        "fullStart": 0,
                        "fullEnd": 281,
                        "start": 277,
                        "end": 280,
                        "fullWidth": 281,
                        "width": 3,
                        "text": "var",
                        "value": "var",
                        "valueText": "var",
                        "hasLeadingTrivia": true,
                        "hasLeadingComment": true,
                        "hasLeadingNewLine": true,
                        "hasTrailingTrivia": true,
                        "leadingTrivia": [
                            {
                                "kind": "SingleLineCommentTrivia",
                                "text": "// Copyright 2009 the Sputnik authors.  All rights reserved."
                            },
                            {
                                "kind": "NewLineTrivia",
                                "text": "\n"
                            },
                            {
                                "kind": "SingleLineCommentTrivia",
                                "text": "// This code is governed by the BSD license found in the LICENSE file."
                            },
                            {
                                "kind": "NewLineTrivia",
                                "text": "\n"
                            },
                            {
                                "kind": "NewLineTrivia",
                                "text": "\n"
                            },
                            {
                                "kind": "MultiLineCommentTrivia",
                                "text": "/**\n * Operator use ToInteger from start\n *\n * @path ch15/15.4/15.4.4/15.4.4.10/S15.4.4.10_A2.1_T1.js\n * @description start is not integer\n */"
                            },
                            {
                                "kind": "NewLineTrivia",
                                "text": "\n"
                            },
                            {
                                "kind": "NewLineTrivia",
                                "text": "\n"
                            }
                        ],
                        "trailingTrivia": [
                            {
                                "kind": "WhitespaceTrivia",
                                "text": " "
                            }
                        ]
                    },
                    "variableDeclarators": [
                        {
                            "kind": "VariableDeclarator",
                            "fullStart": 281,
                            "fullEnd": 296,
                            "start": 281,
                            "end": 296,
                            "fullWidth": 15,
<<<<<<< HEAD
                            "width": 15,
                            "identifier": {
=======
                            "propertyName": {
>>>>>>> 85e84683
                                "kind": "IdentifierName",
                                "fullStart": 281,
                                "fullEnd": 283,
                                "start": 281,
                                "end": 282,
                                "fullWidth": 2,
                                "width": 1,
                                "text": "x",
                                "value": "x",
                                "valueText": "x",
                                "hasTrailingTrivia": true,
                                "trailingTrivia": [
                                    {
                                        "kind": "WhitespaceTrivia",
                                        "text": " "
                                    }
                                ]
                            },
                            "equalsValueClause": {
                                "kind": "EqualsValueClause",
                                "fullStart": 283,
                                "fullEnd": 296,
                                "start": 283,
                                "end": 296,
                                "fullWidth": 13,
                                "width": 13,
                                "equalsToken": {
                                    "kind": "EqualsToken",
                                    "fullStart": 283,
                                    "fullEnd": 285,
                                    "start": 283,
                                    "end": 284,
                                    "fullWidth": 2,
                                    "width": 1,
                                    "text": "=",
                                    "value": "=",
                                    "valueText": "=",
                                    "hasTrailingTrivia": true,
                                    "trailingTrivia": [
                                        {
                                            "kind": "WhitespaceTrivia",
                                            "text": " "
                                        }
                                    ]
                                },
                                "value": {
                                    "kind": "ArrayLiteralExpression",
                                    "fullStart": 285,
                                    "fullEnd": 296,
                                    "start": 285,
                                    "end": 296,
                                    "fullWidth": 11,
                                    "width": 11,
                                    "openBracketToken": {
                                        "kind": "OpenBracketToken",
                                        "fullStart": 285,
                                        "fullEnd": 286,
                                        "start": 285,
                                        "end": 286,
                                        "fullWidth": 1,
                                        "width": 1,
                                        "text": "[",
                                        "value": "[",
                                        "valueText": "["
                                    },
                                    "expressions": [
                                        {
                                            "kind": "NumericLiteral",
                                            "fullStart": 286,
                                            "fullEnd": 287,
                                            "start": 286,
                                            "end": 287,
                                            "fullWidth": 1,
                                            "width": 1,
                                            "text": "0",
                                            "value": 0,
                                            "valueText": "0"
                                        },
                                        {
                                            "kind": "CommaToken",
                                            "fullStart": 287,
                                            "fullEnd": 288,
                                            "start": 287,
                                            "end": 288,
                                            "fullWidth": 1,
                                            "width": 1,
                                            "text": ",",
                                            "value": ",",
                                            "valueText": ","
                                        },
                                        {
                                            "kind": "NumericLiteral",
                                            "fullStart": 288,
                                            "fullEnd": 289,
                                            "start": 288,
                                            "end": 289,
                                            "fullWidth": 1,
                                            "width": 1,
                                            "text": "1",
                                            "value": 1,
                                            "valueText": "1"
                                        },
                                        {
                                            "kind": "CommaToken",
                                            "fullStart": 289,
                                            "fullEnd": 290,
                                            "start": 289,
                                            "end": 290,
                                            "fullWidth": 1,
                                            "width": 1,
                                            "text": ",",
                                            "value": ",",
                                            "valueText": ","
                                        },
                                        {
                                            "kind": "NumericLiteral",
                                            "fullStart": 290,
                                            "fullEnd": 291,
                                            "start": 290,
                                            "end": 291,
                                            "fullWidth": 1,
                                            "width": 1,
                                            "text": "2",
                                            "value": 2,
                                            "valueText": "2"
                                        },
                                        {
                                            "kind": "CommaToken",
                                            "fullStart": 291,
                                            "fullEnd": 292,
                                            "start": 291,
                                            "end": 292,
                                            "fullWidth": 1,
                                            "width": 1,
                                            "text": ",",
                                            "value": ",",
                                            "valueText": ","
                                        },
                                        {
                                            "kind": "NumericLiteral",
                                            "fullStart": 292,
                                            "fullEnd": 293,
                                            "start": 292,
                                            "end": 293,
                                            "fullWidth": 1,
                                            "width": 1,
                                            "text": "3",
                                            "value": 3,
                                            "valueText": "3"
                                        },
                                        {
                                            "kind": "CommaToken",
                                            "fullStart": 293,
                                            "fullEnd": 294,
                                            "start": 293,
                                            "end": 294,
                                            "fullWidth": 1,
                                            "width": 1,
                                            "text": ",",
                                            "value": ",",
                                            "valueText": ","
                                        },
                                        {
                                            "kind": "NumericLiteral",
                                            "fullStart": 294,
                                            "fullEnd": 295,
                                            "start": 294,
                                            "end": 295,
                                            "fullWidth": 1,
                                            "width": 1,
                                            "text": "4",
                                            "value": 4,
                                            "valueText": "4"
                                        }
                                    ],
                                    "closeBracketToken": {
                                        "kind": "CloseBracketToken",
                                        "fullStart": 295,
                                        "fullEnd": 296,
                                        "start": 295,
                                        "end": 296,
                                        "fullWidth": 1,
                                        "width": 1,
                                        "text": "]",
                                        "value": "]",
                                        "valueText": "]"
                                    }
                                }
                            }
                        }
                    ]
                },
                "semicolonToken": {
                    "kind": "SemicolonToken",
                    "fullStart": 296,
                    "fullEnd": 298,
                    "start": 296,
                    "end": 297,
                    "fullWidth": 2,
                    "width": 1,
                    "text": ";",
                    "value": ";",
                    "valueText": ";",
                    "hasTrailingTrivia": true,
                    "hasTrailingNewLine": true,
                    "trailingTrivia": [
                        {
                            "kind": "NewLineTrivia",
                            "text": "\n"
                        }
                    ]
                }
            },
            {
                "kind": "VariableStatement",
                "fullStart": 298,
                "fullEnd": 324,
                "start": 298,
                "end": 323,
                "fullWidth": 26,
                "width": 25,
                "modifiers": [],
                "variableDeclaration": {
                    "kind": "VariableDeclaration",
                    "fullStart": 298,
                    "fullEnd": 322,
                    "start": 298,
                    "end": 322,
                    "fullWidth": 24,
                    "width": 24,
                    "varKeyword": {
                        "kind": "VarKeyword",
                        "fullStart": 298,
                        "fullEnd": 302,
                        "start": 298,
                        "end": 301,
                        "fullWidth": 4,
                        "width": 3,
                        "text": "var",
                        "value": "var",
                        "valueText": "var",
                        "hasTrailingTrivia": true,
                        "trailingTrivia": [
                            {
                                "kind": "WhitespaceTrivia",
                                "text": " "
                            }
                        ]
                    },
                    "variableDeclarators": [
                        {
                            "kind": "VariableDeclarator",
                            "fullStart": 302,
                            "fullEnd": 322,
                            "start": 302,
                            "end": 322,
                            "fullWidth": 20,
<<<<<<< HEAD
                            "width": 20,
                            "identifier": {
=======
                            "propertyName": {
>>>>>>> 85e84683
                                "kind": "IdentifierName",
                                "fullStart": 302,
                                "fullEnd": 306,
                                "start": 302,
                                "end": 305,
                                "fullWidth": 4,
                                "width": 3,
                                "text": "arr",
                                "value": "arr",
                                "valueText": "arr",
                                "hasTrailingTrivia": true,
                                "trailingTrivia": [
                                    {
                                        "kind": "WhitespaceTrivia",
                                        "text": " "
                                    }
                                ]
                            },
                            "equalsValueClause": {
                                "kind": "EqualsValueClause",
                                "fullStart": 306,
                                "fullEnd": 322,
                                "start": 306,
                                "end": 322,
                                "fullWidth": 16,
                                "width": 16,
                                "equalsToken": {
                                    "kind": "EqualsToken",
                                    "fullStart": 306,
                                    "fullEnd": 308,
                                    "start": 306,
                                    "end": 307,
                                    "fullWidth": 2,
                                    "width": 1,
                                    "text": "=",
                                    "value": "=",
                                    "valueText": "=",
                                    "hasTrailingTrivia": true,
                                    "trailingTrivia": [
                                        {
                                            "kind": "WhitespaceTrivia",
                                            "text": " "
                                        }
                                    ]
                                },
                                "value": {
                                    "kind": "InvocationExpression",
                                    "fullStart": 308,
                                    "fullEnd": 322,
                                    "start": 308,
                                    "end": 322,
                                    "fullWidth": 14,
                                    "width": 14,
                                    "expression": {
                                        "kind": "MemberAccessExpression",
                                        "fullStart": 308,
                                        "fullEnd": 315,
                                        "start": 308,
                                        "end": 315,
                                        "fullWidth": 7,
                                        "width": 7,
                                        "expression": {
                                            "kind": "IdentifierName",
                                            "fullStart": 308,
                                            "fullEnd": 309,
                                            "start": 308,
                                            "end": 309,
                                            "fullWidth": 1,
                                            "width": 1,
                                            "text": "x",
                                            "value": "x",
                                            "valueText": "x"
                                        },
                                        "dotToken": {
                                            "kind": "DotToken",
                                            "fullStart": 309,
                                            "fullEnd": 310,
                                            "start": 309,
                                            "end": 310,
                                            "fullWidth": 1,
                                            "width": 1,
                                            "text": ".",
                                            "value": ".",
                                            "valueText": "."
                                        },
                                        "name": {
                                            "kind": "IdentifierName",
                                            "fullStart": 310,
                                            "fullEnd": 315,
                                            "start": 310,
                                            "end": 315,
                                            "fullWidth": 5,
                                            "width": 5,
                                            "text": "slice",
                                            "value": "slice",
                                            "valueText": "slice"
                                        }
                                    },
                                    "argumentList": {
                                        "kind": "ArgumentList",
                                        "fullStart": 315,
                                        "fullEnd": 322,
                                        "start": 315,
                                        "end": 322,
                                        "fullWidth": 7,
                                        "width": 7,
                                        "openParenToken": {
                                            "kind": "OpenParenToken",
                                            "fullStart": 315,
                                            "fullEnd": 316,
                                            "start": 315,
                                            "end": 316,
                                            "fullWidth": 1,
                                            "width": 1,
                                            "text": "(",
                                            "value": "(",
                                            "valueText": "("
                                        },
                                        "arguments": [
                                            {
                                                "kind": "NumericLiteral",
                                                "fullStart": 316,
                                                "fullEnd": 319,
                                                "start": 316,
                                                "end": 319,
                                                "fullWidth": 3,
                                                "width": 3,
                                                "text": "2.5",
                                                "value": 2.5,
                                                "valueText": "2.5"
                                            },
                                            {
                                                "kind": "CommaToken",
                                                "fullStart": 319,
                                                "fullEnd": 320,
                                                "start": 319,
                                                "end": 320,
                                                "fullWidth": 1,
                                                "width": 1,
                                                "text": ",",
                                                "value": ",",
                                                "valueText": ","
                                            },
                                            {
                                                "kind": "NumericLiteral",
                                                "fullStart": 320,
                                                "fullEnd": 321,
                                                "start": 320,
                                                "end": 321,
                                                "fullWidth": 1,
                                                "width": 1,
                                                "text": "4",
                                                "value": 4,
                                                "valueText": "4"
                                            }
                                        ],
                                        "closeParenToken": {
                                            "kind": "CloseParenToken",
                                            "fullStart": 321,
                                            "fullEnd": 322,
                                            "start": 321,
                                            "end": 322,
                                            "fullWidth": 1,
                                            "width": 1,
                                            "text": ")",
                                            "value": ")",
                                            "valueText": ")"
                                        }
                                    }
                                }
                            }
                        }
                    ]
                },
                "semicolonToken": {
                    "kind": "SemicolonToken",
                    "fullStart": 322,
                    "fullEnd": 324,
                    "start": 322,
                    "end": 323,
                    "fullWidth": 2,
                    "width": 1,
                    "text": ";",
                    "value": ";",
                    "valueText": ";",
                    "hasTrailingTrivia": true,
                    "hasTrailingNewLine": true,
                    "trailingTrivia": [
                        {
                            "kind": "NewLineTrivia",
                            "text": "\n"
                        }
                    ]
                }
            },
            {
                "kind": "ExpressionStatement",
                "fullStart": 324,
                "fullEnd": 377,
                "start": 335,
                "end": 376,
                "fullWidth": 53,
                "width": 41,
                "expression": {
                    "kind": "AssignmentExpression",
                    "fullStart": 324,
                    "fullEnd": 375,
                    "start": 335,
                    "end": 375,
                    "fullWidth": 51,
                    "width": 40,
                    "left": {
                        "kind": "MemberAccessExpression",
                        "fullStart": 324,
                        "fullEnd": 348,
                        "start": 335,
                        "end": 347,
                        "fullWidth": 24,
                        "width": 12,
                        "expression": {
                            "kind": "IdentifierName",
                            "fullStart": 324,
                            "fullEnd": 338,
                            "start": 335,
                            "end": 338,
                            "fullWidth": 14,
                            "width": 3,
                            "text": "arr",
                            "value": "arr",
                            "valueText": "arr",
                            "hasLeadingTrivia": true,
                            "hasLeadingComment": true,
                            "hasLeadingNewLine": true,
                            "leadingTrivia": [
                                {
                                    "kind": "NewLineTrivia",
                                    "text": "\n"
                                },
                                {
                                    "kind": "SingleLineCommentTrivia",
                                    "text": "//CHECK#1"
                                },
                                {
                                    "kind": "NewLineTrivia",
                                    "text": "\n"
                                }
                            ]
                        },
                        "dotToken": {
                            "kind": "DotToken",
                            "fullStart": 338,
                            "fullEnd": 339,
                            "start": 338,
                            "end": 339,
                            "fullWidth": 1,
                            "width": 1,
                            "text": ".",
                            "value": ".",
                            "valueText": "."
                        },
                        "name": {
                            "kind": "IdentifierName",
                            "fullStart": 339,
                            "fullEnd": 348,
                            "start": 339,
                            "end": 347,
                            "fullWidth": 9,
                            "width": 8,
                            "text": "getClass",
                            "value": "getClass",
                            "valueText": "getClass",
                            "hasTrailingTrivia": true,
                            "trailingTrivia": [
                                {
                                    "kind": "WhitespaceTrivia",
                                    "text": " "
                                }
                            ]
                        }
                    },
                    "operatorToken": {
                        "kind": "EqualsToken",
                        "fullStart": 348,
                        "fullEnd": 350,
                        "start": 348,
                        "end": 349,
                        "fullWidth": 2,
                        "width": 1,
                        "text": "=",
                        "value": "=",
                        "valueText": "=",
                        "hasTrailingTrivia": true,
                        "trailingTrivia": [
                            {
                                "kind": "WhitespaceTrivia",
                                "text": " "
                            }
                        ]
                    },
                    "right": {
                        "kind": "MemberAccessExpression",
                        "fullStart": 350,
                        "fullEnd": 375,
                        "start": 350,
                        "end": 375,
                        "fullWidth": 25,
                        "width": 25,
                        "expression": {
                            "kind": "MemberAccessExpression",
                            "fullStart": 350,
                            "fullEnd": 366,
                            "start": 350,
                            "end": 366,
                            "fullWidth": 16,
                            "width": 16,
                            "expression": {
                                "kind": "IdentifierName",
                                "fullStart": 350,
                                "fullEnd": 356,
                                "start": 350,
                                "end": 356,
                                "fullWidth": 6,
                                "width": 6,
                                "text": "Object",
                                "value": "Object",
                                "valueText": "Object"
                            },
                            "dotToken": {
                                "kind": "DotToken",
                                "fullStart": 356,
                                "fullEnd": 357,
                                "start": 356,
                                "end": 357,
                                "fullWidth": 1,
                                "width": 1,
                                "text": ".",
                                "value": ".",
                                "valueText": "."
                            },
                            "name": {
                                "kind": "IdentifierName",
                                "fullStart": 357,
                                "fullEnd": 366,
                                "start": 357,
                                "end": 366,
                                "fullWidth": 9,
                                "width": 9,
                                "text": "prototype",
                                "value": "prototype",
                                "valueText": "prototype"
                            }
                        },
                        "dotToken": {
                            "kind": "DotToken",
                            "fullStart": 366,
                            "fullEnd": 367,
                            "start": 366,
                            "end": 367,
                            "fullWidth": 1,
                            "width": 1,
                            "text": ".",
                            "value": ".",
                            "valueText": "."
                        },
                        "name": {
                            "kind": "IdentifierName",
                            "fullStart": 367,
                            "fullEnd": 375,
                            "start": 367,
                            "end": 375,
                            "fullWidth": 8,
                            "width": 8,
                            "text": "toString",
                            "value": "toString",
                            "valueText": "toString"
                        }
                    }
                },
                "semicolonToken": {
                    "kind": "SemicolonToken",
                    "fullStart": 375,
                    "fullEnd": 377,
                    "start": 375,
                    "end": 376,
                    "fullWidth": 2,
                    "width": 1,
                    "text": ";",
                    "value": ";",
                    "valueText": ";",
                    "hasTrailingTrivia": true,
                    "hasTrailingNewLine": true,
                    "trailingTrivia": [
                        {
                            "kind": "NewLineTrivia",
                            "text": "\n"
                        }
                    ]
                }
            },
            {
                "kind": "IfStatement",
                "fullStart": 377,
                "fullEnd": 545,
                "start": 377,
                "end": 544,
                "fullWidth": 168,
                "width": 167,
                "ifKeyword": {
                    "kind": "IfKeyword",
                    "fullStart": 377,
                    "fullEnd": 380,
                    "start": 377,
                    "end": 379,
                    "fullWidth": 3,
                    "width": 2,
                    "text": "if",
                    "value": "if",
                    "valueText": "if",
                    "hasTrailingTrivia": true,
                    "trailingTrivia": [
                        {
                            "kind": "WhitespaceTrivia",
                            "text": " "
                        }
                    ]
                },
                "openParenToken": {
                    "kind": "OpenParenToken",
                    "fullStart": 380,
                    "fullEnd": 381,
                    "start": 380,
                    "end": 381,
                    "fullWidth": 1,
                    "width": 1,
                    "text": "(",
                    "value": "(",
                    "valueText": "("
                },
                "condition": {
                    "kind": "NotEqualsExpression",
                    "fullStart": 381,
                    "fullEnd": 426,
                    "start": 381,
                    "end": 426,
                    "fullWidth": 45,
                    "width": 45,
                    "left": {
                        "kind": "InvocationExpression",
                        "fullStart": 381,
                        "fullEnd": 396,
                        "start": 381,
                        "end": 395,
                        "fullWidth": 15,
                        "width": 14,
                        "expression": {
                            "kind": "MemberAccessExpression",
                            "fullStart": 381,
                            "fullEnd": 393,
                            "start": 381,
                            "end": 393,
                            "fullWidth": 12,
                            "width": 12,
                            "expression": {
                                "kind": "IdentifierName",
                                "fullStart": 381,
                                "fullEnd": 384,
                                "start": 381,
                                "end": 384,
                                "fullWidth": 3,
                                "width": 3,
                                "text": "arr",
                                "value": "arr",
                                "valueText": "arr"
                            },
                            "dotToken": {
                                "kind": "DotToken",
                                "fullStart": 384,
                                "fullEnd": 385,
                                "start": 384,
                                "end": 385,
                                "fullWidth": 1,
                                "width": 1,
                                "text": ".",
                                "value": ".",
                                "valueText": "."
                            },
                            "name": {
                                "kind": "IdentifierName",
                                "fullStart": 385,
                                "fullEnd": 393,
                                "start": 385,
                                "end": 393,
                                "fullWidth": 8,
                                "width": 8,
                                "text": "getClass",
                                "value": "getClass",
                                "valueText": "getClass"
                            }
                        },
                        "argumentList": {
                            "kind": "ArgumentList",
                            "fullStart": 393,
                            "fullEnd": 396,
                            "start": 393,
                            "end": 395,
                            "fullWidth": 3,
                            "width": 2,
                            "openParenToken": {
                                "kind": "OpenParenToken",
                                "fullStart": 393,
                                "fullEnd": 394,
                                "start": 393,
                                "end": 394,
                                "fullWidth": 1,
                                "width": 1,
                                "text": "(",
                                "value": "(",
                                "valueText": "("
                            },
                            "arguments": [],
                            "closeParenToken": {
                                "kind": "CloseParenToken",
                                "fullStart": 394,
                                "fullEnd": 396,
                                "start": 394,
                                "end": 395,
                                "fullWidth": 2,
                                "width": 1,
                                "text": ")",
                                "value": ")",
                                "valueText": ")",
                                "hasTrailingTrivia": true,
                                "trailingTrivia": [
                                    {
                                        "kind": "WhitespaceTrivia",
                                        "text": " "
                                    }
                                ]
                            }
                        }
                    },
                    "operatorToken": {
                        "kind": "ExclamationEqualsEqualsToken",
                        "fullStart": 396,
                        "fullEnd": 400,
                        "start": 396,
                        "end": 399,
                        "fullWidth": 4,
                        "width": 3,
                        "text": "!==",
                        "value": "!==",
                        "valueText": "!==",
                        "hasTrailingTrivia": true,
                        "trailingTrivia": [
                            {
                                "kind": "WhitespaceTrivia",
                                "text": " "
                            }
                        ]
                    },
                    "right": {
                        "kind": "AddExpression",
                        "fullStart": 400,
                        "fullEnd": 426,
                        "start": 400,
                        "end": 426,
                        "fullWidth": 26,
                        "width": 26,
                        "left": {
                            "kind": "AddExpression",
                            "fullStart": 400,
                            "fullEnd": 421,
                            "start": 400,
                            "end": 420,
                            "fullWidth": 21,
                            "width": 20,
                            "left": {
                                "kind": "StringLiteral",
                                "fullStart": 400,
                                "fullEnd": 411,
                                "start": 400,
                                "end": 410,
                                "fullWidth": 11,
                                "width": 10,
                                "text": "\"[object \"",
                                "value": "[object ",
                                "valueText": "[object ",
                                "hasTrailingTrivia": true,
                                "trailingTrivia": [
                                    {
                                        "kind": "WhitespaceTrivia",
                                        "text": " "
                                    }
                                ]
                            },
                            "operatorToken": {
                                "kind": "PlusToken",
                                "fullStart": 411,
                                "fullEnd": 413,
                                "start": 411,
                                "end": 412,
                                "fullWidth": 2,
                                "width": 1,
                                "text": "+",
                                "value": "+",
                                "valueText": "+",
                                "hasTrailingTrivia": true,
                                "trailingTrivia": [
                                    {
                                        "kind": "WhitespaceTrivia",
                                        "text": " "
                                    }
                                ]
                            },
                            "right": {
                                "kind": "StringLiteral",
                                "fullStart": 413,
                                "fullEnd": 421,
                                "start": 413,
                                "end": 420,
                                "fullWidth": 8,
                                "width": 7,
                                "text": "\"Array\"",
                                "value": "Array",
                                "valueText": "Array",
                                "hasTrailingTrivia": true,
                                "trailingTrivia": [
                                    {
                                        "kind": "WhitespaceTrivia",
                                        "text": " "
                                    }
                                ]
                            }
                        },
                        "operatorToken": {
                            "kind": "PlusToken",
                            "fullStart": 421,
                            "fullEnd": 423,
                            "start": 421,
                            "end": 422,
                            "fullWidth": 2,
                            "width": 1,
                            "text": "+",
                            "value": "+",
                            "valueText": "+",
                            "hasTrailingTrivia": true,
                            "trailingTrivia": [
                                {
                                    "kind": "WhitespaceTrivia",
                                    "text": " "
                                }
                            ]
                        },
                        "right": {
                            "kind": "StringLiteral",
                            "fullStart": 423,
                            "fullEnd": 426,
                            "start": 423,
                            "end": 426,
                            "fullWidth": 3,
                            "width": 3,
                            "text": "\"]\"",
                            "value": "]",
                            "valueText": "]"
                        }
                    }
                },
                "closeParenToken": {
                    "kind": "CloseParenToken",
                    "fullStart": 426,
                    "fullEnd": 428,
                    "start": 426,
                    "end": 427,
                    "fullWidth": 2,
                    "width": 1,
                    "text": ")",
                    "value": ")",
                    "valueText": ")",
                    "hasTrailingTrivia": true,
                    "trailingTrivia": [
                        {
                            "kind": "WhitespaceTrivia",
                            "text": " "
                        }
                    ]
                },
                "statement": {
                    "kind": "Block",
                    "fullStart": 428,
                    "fullEnd": 545,
                    "start": 428,
                    "end": 544,
                    "fullWidth": 117,
                    "width": 116,
                    "openBraceToken": {
                        "kind": "OpenBraceToken",
                        "fullStart": 428,
                        "fullEnd": 430,
                        "start": 428,
                        "end": 429,
                        "fullWidth": 2,
                        "width": 1,
                        "text": "{",
                        "value": "{",
                        "valueText": "{",
                        "hasTrailingTrivia": true,
                        "hasTrailingNewLine": true,
                        "trailingTrivia": [
                            {
                                "kind": "NewLineTrivia",
                                "text": "\n"
                            }
                        ]
                    },
                    "statements": [
                        {
                            "kind": "ExpressionStatement",
                            "fullStart": 430,
                            "fullEnd": 543,
                            "start": 432,
                            "end": 542,
                            "fullWidth": 113,
                            "width": 110,
                            "expression": {
                                "kind": "InvocationExpression",
                                "fullStart": 430,
                                "fullEnd": 541,
                                "start": 432,
                                "end": 541,
                                "fullWidth": 111,
                                "width": 109,
                                "expression": {
                                    "kind": "IdentifierName",
                                    "fullStart": 430,
                                    "fullEnd": 438,
                                    "start": 432,
                                    "end": 438,
                                    "fullWidth": 8,
                                    "width": 6,
                                    "text": "$ERROR",
                                    "value": "$ERROR",
                                    "valueText": "$ERROR",
                                    "hasLeadingTrivia": true,
                                    "leadingTrivia": [
                                        {
                                            "kind": "WhitespaceTrivia",
                                            "text": "  "
                                        }
                                    ]
                                },
                                "argumentList": {
                                    "kind": "ArgumentList",
                                    "fullStart": 438,
                                    "fullEnd": 541,
                                    "start": 438,
                                    "end": 541,
                                    "fullWidth": 103,
                                    "width": 103,
                                    "openParenToken": {
                                        "kind": "OpenParenToken",
                                        "fullStart": 438,
                                        "fullEnd": 439,
                                        "start": 438,
                                        "end": 439,
                                        "fullWidth": 1,
                                        "width": 1,
                                        "text": "(",
                                        "value": "(",
                                        "valueText": "("
                                    },
                                    "arguments": [
                                        {
                                            "kind": "AddExpression",
                                            "fullStart": 439,
                                            "fullEnd": 540,
                                            "start": 439,
                                            "end": 540,
                                            "fullWidth": 101,
                                            "width": 101,
                                            "left": {
                                                "kind": "StringLiteral",
                                                "fullStart": 439,
                                                "fullEnd": 522,
                                                "start": 439,
                                                "end": 521,
                                                "fullWidth": 83,
                                                "width": 82,
                                                "text": "'#1: var x = [0,1,2,3,4]; var arr = x.slice(2.5,4); arr is Array object. Actual: '",
                                                "value": "#1: var x = [0,1,2,3,4]; var arr = x.slice(2.5,4); arr is Array object. Actual: ",
                                                "valueText": "#1: var x = [0,1,2,3,4]; var arr = x.slice(2.5,4); arr is Array object. Actual: ",
                                                "hasTrailingTrivia": true,
                                                "trailingTrivia": [
                                                    {
                                                        "kind": "WhitespaceTrivia",
                                                        "text": " "
                                                    }
                                                ]
                                            },
                                            "operatorToken": {
                                                "kind": "PlusToken",
                                                "fullStart": 522,
                                                "fullEnd": 524,
                                                "start": 522,
                                                "end": 523,
                                                "fullWidth": 2,
                                                "width": 1,
                                                "text": "+",
                                                "value": "+",
                                                "valueText": "+",
                                                "hasTrailingTrivia": true,
                                                "trailingTrivia": [
                                                    {
                                                        "kind": "WhitespaceTrivia",
                                                        "text": " "
                                                    }
                                                ]
                                            },
                                            "right": {
                                                "kind": "ParenthesizedExpression",
                                                "fullStart": 524,
                                                "fullEnd": 540,
                                                "start": 524,
                                                "end": 540,
                                                "fullWidth": 16,
                                                "width": 16,
                                                "openParenToken": {
                                                    "kind": "OpenParenToken",
                                                    "fullStart": 524,
                                                    "fullEnd": 525,
                                                    "start": 524,
                                                    "end": 525,
                                                    "fullWidth": 1,
                                                    "width": 1,
                                                    "text": "(",
                                                    "value": "(",
                                                    "valueText": "("
                                                },
                                                "expression": {
                                                    "kind": "InvocationExpression",
                                                    "fullStart": 525,
                                                    "fullEnd": 539,
                                                    "start": 525,
                                                    "end": 539,
                                                    "fullWidth": 14,
                                                    "width": 14,
                                                    "expression": {
                                                        "kind": "MemberAccessExpression",
                                                        "fullStart": 525,
                                                        "fullEnd": 537,
                                                        "start": 525,
                                                        "end": 537,
                                                        "fullWidth": 12,
                                                        "width": 12,
                                                        "expression": {
                                                            "kind": "IdentifierName",
                                                            "fullStart": 525,
                                                            "fullEnd": 528,
                                                            "start": 525,
                                                            "end": 528,
                                                            "fullWidth": 3,
                                                            "width": 3,
                                                            "text": "arr",
                                                            "value": "arr",
                                                            "valueText": "arr"
                                                        },
                                                        "dotToken": {
                                                            "kind": "DotToken",
                                                            "fullStart": 528,
                                                            "fullEnd": 529,
                                                            "start": 528,
                                                            "end": 529,
                                                            "fullWidth": 1,
                                                            "width": 1,
                                                            "text": ".",
                                                            "value": ".",
                                                            "valueText": "."
                                                        },
                                                        "name": {
                                                            "kind": "IdentifierName",
                                                            "fullStart": 529,
                                                            "fullEnd": 537,
                                                            "start": 529,
                                                            "end": 537,
                                                            "fullWidth": 8,
                                                            "width": 8,
                                                            "text": "getClass",
                                                            "value": "getClass",
                                                            "valueText": "getClass"
                                                        }
                                                    },
                                                    "argumentList": {
                                                        "kind": "ArgumentList",
                                                        "fullStart": 537,
                                                        "fullEnd": 539,
                                                        "start": 537,
                                                        "end": 539,
                                                        "fullWidth": 2,
                                                        "width": 2,
                                                        "openParenToken": {
                                                            "kind": "OpenParenToken",
                                                            "fullStart": 537,
                                                            "fullEnd": 538,
                                                            "start": 537,
                                                            "end": 538,
                                                            "fullWidth": 1,
                                                            "width": 1,
                                                            "text": "(",
                                                            "value": "(",
                                                            "valueText": "("
                                                        },
                                                        "arguments": [],
                                                        "closeParenToken": {
                                                            "kind": "CloseParenToken",
                                                            "fullStart": 538,
                                                            "fullEnd": 539,
                                                            "start": 538,
                                                            "end": 539,
                                                            "fullWidth": 1,
                                                            "width": 1,
                                                            "text": ")",
                                                            "value": ")",
                                                            "valueText": ")"
                                                        }
                                                    }
                                                },
                                                "closeParenToken": {
                                                    "kind": "CloseParenToken",
                                                    "fullStart": 539,
                                                    "fullEnd": 540,
                                                    "start": 539,
                                                    "end": 540,
                                                    "fullWidth": 1,
                                                    "width": 1,
                                                    "text": ")",
                                                    "value": ")",
                                                    "valueText": ")"
                                                }
                                            }
                                        }
                                    ],
                                    "closeParenToken": {
                                        "kind": "CloseParenToken",
                                        "fullStart": 540,
                                        "fullEnd": 541,
                                        "start": 540,
                                        "end": 541,
                                        "fullWidth": 1,
                                        "width": 1,
                                        "text": ")",
                                        "value": ")",
                                        "valueText": ")"
                                    }
                                }
                            },
                            "semicolonToken": {
                                "kind": "SemicolonToken",
                                "fullStart": 541,
                                "fullEnd": 543,
                                "start": 541,
                                "end": 542,
                                "fullWidth": 2,
                                "width": 1,
                                "text": ";",
                                "value": ";",
                                "valueText": ";",
                                "hasTrailingTrivia": true,
                                "hasTrailingNewLine": true,
                                "trailingTrivia": [
                                    {
                                        "kind": "NewLineTrivia",
                                        "text": "\n"
                                    }
                                ]
                            }
                        }
                    ],
                    "closeBraceToken": {
                        "kind": "CloseBraceToken",
                        "fullStart": 543,
                        "fullEnd": 545,
                        "start": 543,
                        "end": 544,
                        "fullWidth": 2,
                        "width": 1,
                        "text": "}",
                        "value": "}",
                        "valueText": "}",
                        "hasTrailingTrivia": true,
                        "hasTrailingNewLine": true,
                        "trailingTrivia": [
                            {
                                "kind": "NewLineTrivia",
                                "text": "\n"
                            }
                        ]
                    }
                }
            },
            {
                "kind": "IfStatement",
                "fullStart": 545,
                "fullEnd": 694,
                "start": 556,
                "end": 687,
                "fullWidth": 149,
                "width": 131,
                "ifKeyword": {
                    "kind": "IfKeyword",
                    "fullStart": 545,
                    "fullEnd": 559,
                    "start": 556,
                    "end": 558,
                    "fullWidth": 14,
                    "width": 2,
                    "text": "if",
                    "value": "if",
                    "valueText": "if",
                    "hasLeadingTrivia": true,
                    "hasLeadingComment": true,
                    "hasLeadingNewLine": true,
                    "hasTrailingTrivia": true,
                    "leadingTrivia": [
                        {
                            "kind": "NewLineTrivia",
                            "text": "\n"
                        },
                        {
                            "kind": "SingleLineCommentTrivia",
                            "text": "//CHECK#2"
                        },
                        {
                            "kind": "NewLineTrivia",
                            "text": "\n"
                        }
                    ],
                    "trailingTrivia": [
                        {
                            "kind": "WhitespaceTrivia",
                            "text": " "
                        }
                    ]
                },
                "openParenToken": {
                    "kind": "OpenParenToken",
                    "fullStart": 559,
                    "fullEnd": 560,
                    "start": 559,
                    "end": 560,
                    "fullWidth": 1,
                    "width": 1,
                    "text": "(",
                    "value": "(",
                    "valueText": "("
                },
                "condition": {
                    "kind": "NotEqualsExpression",
                    "fullStart": 560,
                    "fullEnd": 576,
                    "start": 560,
                    "end": 576,
                    "fullWidth": 16,
                    "width": 16,
                    "left": {
                        "kind": "MemberAccessExpression",
                        "fullStart": 560,
                        "fullEnd": 571,
                        "start": 560,
                        "end": 570,
                        "fullWidth": 11,
                        "width": 10,
                        "expression": {
                            "kind": "IdentifierName",
                            "fullStart": 560,
                            "fullEnd": 563,
                            "start": 560,
                            "end": 563,
                            "fullWidth": 3,
                            "width": 3,
                            "text": "arr",
                            "value": "arr",
                            "valueText": "arr"
                        },
                        "dotToken": {
                            "kind": "DotToken",
                            "fullStart": 563,
                            "fullEnd": 564,
                            "start": 563,
                            "end": 564,
                            "fullWidth": 1,
                            "width": 1,
                            "text": ".",
                            "value": ".",
                            "valueText": "."
                        },
                        "name": {
                            "kind": "IdentifierName",
                            "fullStart": 564,
                            "fullEnd": 571,
                            "start": 564,
                            "end": 570,
                            "fullWidth": 7,
                            "width": 6,
                            "text": "length",
                            "value": "length",
                            "valueText": "length",
                            "hasTrailingTrivia": true,
                            "trailingTrivia": [
                                {
                                    "kind": "WhitespaceTrivia",
                                    "text": " "
                                }
                            ]
                        }
                    },
                    "operatorToken": {
                        "kind": "ExclamationEqualsEqualsToken",
                        "fullStart": 571,
                        "fullEnd": 575,
                        "start": 571,
                        "end": 574,
                        "fullWidth": 4,
                        "width": 3,
                        "text": "!==",
                        "value": "!==",
                        "valueText": "!==",
                        "hasTrailingTrivia": true,
                        "trailingTrivia": [
                            {
                                "kind": "WhitespaceTrivia",
                                "text": " "
                            }
                        ]
                    },
                    "right": {
                        "kind": "NumericLiteral",
                        "fullStart": 575,
                        "fullEnd": 576,
                        "start": 575,
                        "end": 576,
                        "fullWidth": 1,
                        "width": 1,
                        "text": "2",
                        "value": 2,
                        "valueText": "2"
                    }
                },
                "closeParenToken": {
                    "kind": "CloseParenToken",
                    "fullStart": 576,
                    "fullEnd": 578,
                    "start": 576,
                    "end": 577,
                    "fullWidth": 2,
                    "width": 1,
                    "text": ")",
                    "value": ")",
                    "valueText": ")",
                    "hasTrailingTrivia": true,
                    "trailingTrivia": [
                        {
                            "kind": "WhitespaceTrivia",
                            "text": " "
                        }
                    ]
                },
                "statement": {
                    "kind": "Block",
                    "fullStart": 578,
                    "fullEnd": 694,
                    "start": 578,
                    "end": 687,
                    "fullWidth": 116,
                    "width": 109,
                    "openBraceToken": {
                        "kind": "OpenBraceToken",
                        "fullStart": 578,
                        "fullEnd": 580,
                        "start": 578,
                        "end": 579,
                        "fullWidth": 2,
                        "width": 1,
                        "text": "{",
                        "value": "{",
                        "valueText": "{",
                        "hasTrailingTrivia": true,
                        "hasTrailingNewLine": true,
                        "trailingTrivia": [
                            {
                                "kind": "NewLineTrivia",
                                "text": "\n"
                            }
                        ]
                    },
                    "statements": [
                        {
                            "kind": "ExpressionStatement",
                            "fullStart": 580,
                            "fullEnd": 686,
                            "start": 582,
                            "end": 685,
                            "fullWidth": 106,
                            "width": 103,
                            "expression": {
                                "kind": "InvocationExpression",
                                "fullStart": 580,
                                "fullEnd": 684,
                                "start": 582,
                                "end": 684,
                                "fullWidth": 104,
                                "width": 102,
                                "expression": {
                                    "kind": "IdentifierName",
                                    "fullStart": 580,
                                    "fullEnd": 588,
                                    "start": 582,
                                    "end": 588,
                                    "fullWidth": 8,
                                    "width": 6,
                                    "text": "$ERROR",
                                    "value": "$ERROR",
                                    "valueText": "$ERROR",
                                    "hasLeadingTrivia": true,
                                    "leadingTrivia": [
                                        {
                                            "kind": "WhitespaceTrivia",
                                            "text": "  "
                                        }
                                    ]
                                },
                                "argumentList": {
                                    "kind": "ArgumentList",
                                    "fullStart": 588,
                                    "fullEnd": 684,
                                    "start": 588,
                                    "end": 684,
                                    "fullWidth": 96,
                                    "width": 96,
                                    "openParenToken": {
                                        "kind": "OpenParenToken",
                                        "fullStart": 588,
                                        "fullEnd": 589,
                                        "start": 588,
                                        "end": 589,
                                        "fullWidth": 1,
                                        "width": 1,
                                        "text": "(",
                                        "value": "(",
                                        "valueText": "("
                                    },
                                    "arguments": [
                                        {
                                            "kind": "AddExpression",
                                            "fullStart": 589,
                                            "fullEnd": 683,
                                            "start": 589,
                                            "end": 683,
                                            "fullWidth": 94,
                                            "width": 94,
                                            "left": {
                                                "kind": "StringLiteral",
                                                "fullStart": 589,
                                                "fullEnd": 669,
                                                "start": 589,
                                                "end": 668,
                                                "fullWidth": 80,
                                                "width": 79,
                                                "text": "'#2: var x = [0,1,2,3,4]; var arr = x.slice(2.5,4); arr.length === 2. Actual: '",
                                                "value": "#2: var x = [0,1,2,3,4]; var arr = x.slice(2.5,4); arr.length === 2. Actual: ",
                                                "valueText": "#2: var x = [0,1,2,3,4]; var arr = x.slice(2.5,4); arr.length === 2. Actual: ",
                                                "hasTrailingTrivia": true,
                                                "trailingTrivia": [
                                                    {
                                                        "kind": "WhitespaceTrivia",
                                                        "text": " "
                                                    }
                                                ]
                                            },
                                            "operatorToken": {
                                                "kind": "PlusToken",
                                                "fullStart": 669,
                                                "fullEnd": 671,
                                                "start": 669,
                                                "end": 670,
                                                "fullWidth": 2,
                                                "width": 1,
                                                "text": "+",
                                                "value": "+",
                                                "valueText": "+",
                                                "hasTrailingTrivia": true,
                                                "trailingTrivia": [
                                                    {
                                                        "kind": "WhitespaceTrivia",
                                                        "text": " "
                                                    }
                                                ]
                                            },
                                            "right": {
                                                "kind": "ParenthesizedExpression",
                                                "fullStart": 671,
                                                "fullEnd": 683,
                                                "start": 671,
                                                "end": 683,
                                                "fullWidth": 12,
                                                "width": 12,
                                                "openParenToken": {
                                                    "kind": "OpenParenToken",
                                                    "fullStart": 671,
                                                    "fullEnd": 672,
                                                    "start": 671,
                                                    "end": 672,
                                                    "fullWidth": 1,
                                                    "width": 1,
                                                    "text": "(",
                                                    "value": "(",
                                                    "valueText": "("
                                                },
                                                "expression": {
                                                    "kind": "MemberAccessExpression",
                                                    "fullStart": 672,
                                                    "fullEnd": 682,
                                                    "start": 672,
                                                    "end": 682,
                                                    "fullWidth": 10,
                                                    "width": 10,
                                                    "expression": {
                                                        "kind": "IdentifierName",
                                                        "fullStart": 672,
                                                        "fullEnd": 675,
                                                        "start": 672,
                                                        "end": 675,
                                                        "fullWidth": 3,
                                                        "width": 3,
                                                        "text": "arr",
                                                        "value": "arr",
                                                        "valueText": "arr"
                                                    },
                                                    "dotToken": {
                                                        "kind": "DotToken",
                                                        "fullStart": 675,
                                                        "fullEnd": 676,
                                                        "start": 675,
                                                        "end": 676,
                                                        "fullWidth": 1,
                                                        "width": 1,
                                                        "text": ".",
                                                        "value": ".",
                                                        "valueText": "."
                                                    },
                                                    "name": {
                                                        "kind": "IdentifierName",
                                                        "fullStart": 676,
                                                        "fullEnd": 682,
                                                        "start": 676,
                                                        "end": 682,
                                                        "fullWidth": 6,
                                                        "width": 6,
                                                        "text": "length",
                                                        "value": "length",
                                                        "valueText": "length"
                                                    }
                                                },
                                                "closeParenToken": {
                                                    "kind": "CloseParenToken",
                                                    "fullStart": 682,
                                                    "fullEnd": 683,
                                                    "start": 682,
                                                    "end": 683,
                                                    "fullWidth": 1,
                                                    "width": 1,
                                                    "text": ")",
                                                    "value": ")",
                                                    "valueText": ")"
                                                }
                                            }
                                        }
                                    ],
                                    "closeParenToken": {
                                        "kind": "CloseParenToken",
                                        "fullStart": 683,
                                        "fullEnd": 684,
                                        "start": 683,
                                        "end": 684,
                                        "fullWidth": 1,
                                        "width": 1,
                                        "text": ")",
                                        "value": ")",
                                        "valueText": ")"
                                    }
                                }
                            },
                            "semicolonToken": {
                                "kind": "SemicolonToken",
                                "fullStart": 684,
                                "fullEnd": 686,
                                "start": 684,
                                "end": 685,
                                "fullWidth": 2,
                                "width": 1,
                                "text": ";",
                                "value": ";",
                                "valueText": ";",
                                "hasTrailingTrivia": true,
                                "hasTrailingNewLine": true,
                                "trailingTrivia": [
                                    {
                                        "kind": "NewLineTrivia",
                                        "text": "\n"
                                    }
                                ]
                            }
                        }
                    ],
                    "closeBraceToken": {
                        "kind": "CloseBraceToken",
                        "fullStart": 686,
                        "fullEnd": 694,
                        "start": 686,
                        "end": 687,
                        "fullWidth": 8,
                        "width": 1,
                        "text": "}",
                        "value": "}",
                        "valueText": "}",
                        "hasTrailingTrivia": true,
                        "hasTrailingNewLine": true,
                        "trailingTrivia": [
                            {
                                "kind": "WhitespaceTrivia",
                                "text": "      "
                            },
                            {
                                "kind": "NewLineTrivia",
                                "text": "\n"
                            }
                        ]
                    }
                }
            },
            {
                "kind": "IfStatement",
                "fullStart": 694,
                "fullEnd": 825,
                "start": 705,
                "end": 824,
                "fullWidth": 131,
                "width": 119,
                "ifKeyword": {
                    "kind": "IfKeyword",
                    "fullStart": 694,
                    "fullEnd": 708,
                    "start": 705,
                    "end": 707,
                    "fullWidth": 14,
                    "width": 2,
                    "text": "if",
                    "value": "if",
                    "valueText": "if",
                    "hasLeadingTrivia": true,
                    "hasLeadingComment": true,
                    "hasLeadingNewLine": true,
                    "hasTrailingTrivia": true,
                    "leadingTrivia": [
                        {
                            "kind": "NewLineTrivia",
                            "text": "\n"
                        },
                        {
                            "kind": "SingleLineCommentTrivia",
                            "text": "//CHECK#3"
                        },
                        {
                            "kind": "NewLineTrivia",
                            "text": "\n"
                        }
                    ],
                    "trailingTrivia": [
                        {
                            "kind": "WhitespaceTrivia",
                            "text": " "
                        }
                    ]
                },
                "openParenToken": {
                    "kind": "OpenParenToken",
                    "fullStart": 708,
                    "fullEnd": 709,
                    "start": 708,
                    "end": 709,
                    "fullWidth": 1,
                    "width": 1,
                    "text": "(",
                    "value": "(",
                    "valueText": "("
                },
                "condition": {
                    "kind": "NotEqualsExpression",
                    "fullStart": 709,
                    "fullEnd": 721,
                    "start": 709,
                    "end": 721,
                    "fullWidth": 12,
                    "width": 12,
                    "left": {
                        "kind": "ElementAccessExpression",
                        "fullStart": 709,
                        "fullEnd": 716,
                        "start": 709,
                        "end": 715,
                        "fullWidth": 7,
                        "width": 6,
                        "expression": {
                            "kind": "IdentifierName",
                            "fullStart": 709,
                            "fullEnd": 712,
                            "start": 709,
                            "end": 712,
                            "fullWidth": 3,
                            "width": 3,
                            "text": "arr",
                            "value": "arr",
                            "valueText": "arr"
                        },
                        "openBracketToken": {
                            "kind": "OpenBracketToken",
                            "fullStart": 712,
                            "fullEnd": 713,
                            "start": 712,
                            "end": 713,
                            "fullWidth": 1,
                            "width": 1,
                            "text": "[",
                            "value": "[",
                            "valueText": "["
                        },
                        "argumentExpression": {
                            "kind": "NumericLiteral",
                            "fullStart": 713,
                            "fullEnd": 714,
                            "start": 713,
                            "end": 714,
                            "fullWidth": 1,
                            "width": 1,
                            "text": "0",
                            "value": 0,
                            "valueText": "0"
                        },
                        "closeBracketToken": {
                            "kind": "CloseBracketToken",
                            "fullStart": 714,
                            "fullEnd": 716,
                            "start": 714,
                            "end": 715,
                            "fullWidth": 2,
                            "width": 1,
                            "text": "]",
                            "value": "]",
                            "valueText": "]",
                            "hasTrailingTrivia": true,
                            "trailingTrivia": [
                                {
                                    "kind": "WhitespaceTrivia",
                                    "text": " "
                                }
                            ]
                        }
                    },
                    "operatorToken": {
                        "kind": "ExclamationEqualsEqualsToken",
                        "fullStart": 716,
                        "fullEnd": 720,
                        "start": 716,
                        "end": 719,
                        "fullWidth": 4,
                        "width": 3,
                        "text": "!==",
                        "value": "!==",
                        "valueText": "!==",
                        "hasTrailingTrivia": true,
                        "trailingTrivia": [
                            {
                                "kind": "WhitespaceTrivia",
                                "text": " "
                            }
                        ]
                    },
                    "right": {
                        "kind": "NumericLiteral",
                        "fullStart": 720,
                        "fullEnd": 721,
                        "start": 720,
                        "end": 721,
                        "fullWidth": 1,
                        "width": 1,
                        "text": "2",
                        "value": 2,
                        "valueText": "2"
                    }
                },
                "closeParenToken": {
                    "kind": "CloseParenToken",
                    "fullStart": 721,
                    "fullEnd": 723,
                    "start": 721,
                    "end": 722,
                    "fullWidth": 2,
                    "width": 1,
                    "text": ")",
                    "value": ")",
                    "valueText": ")",
                    "hasTrailingTrivia": true,
                    "trailingTrivia": [
                        {
                            "kind": "WhitespaceTrivia",
                            "text": " "
                        }
                    ]
                },
                "statement": {
                    "kind": "Block",
                    "fullStart": 723,
                    "fullEnd": 825,
                    "start": 723,
                    "end": 824,
                    "fullWidth": 102,
                    "width": 101,
                    "openBraceToken": {
                        "kind": "OpenBraceToken",
                        "fullStart": 723,
                        "fullEnd": 725,
                        "start": 723,
                        "end": 724,
                        "fullWidth": 2,
                        "width": 1,
                        "text": "{",
                        "value": "{",
                        "valueText": "{",
                        "hasTrailingTrivia": true,
                        "hasTrailingNewLine": true,
                        "trailingTrivia": [
                            {
                                "kind": "NewLineTrivia",
                                "text": "\n"
                            }
                        ]
                    },
                    "statements": [
                        {
                            "kind": "ExpressionStatement",
                            "fullStart": 725,
                            "fullEnd": 823,
                            "start": 727,
                            "end": 822,
                            "fullWidth": 98,
                            "width": 95,
                            "expression": {
                                "kind": "InvocationExpression",
                                "fullStart": 725,
                                "fullEnd": 821,
                                "start": 727,
                                "end": 821,
                                "fullWidth": 96,
                                "width": 94,
                                "expression": {
                                    "kind": "IdentifierName",
                                    "fullStart": 725,
                                    "fullEnd": 733,
                                    "start": 727,
                                    "end": 733,
                                    "fullWidth": 8,
                                    "width": 6,
                                    "text": "$ERROR",
                                    "value": "$ERROR",
                                    "valueText": "$ERROR",
                                    "hasLeadingTrivia": true,
                                    "leadingTrivia": [
                                        {
                                            "kind": "WhitespaceTrivia",
                                            "text": "  "
                                        }
                                    ]
                                },
                                "argumentList": {
                                    "kind": "ArgumentList",
                                    "fullStart": 733,
                                    "fullEnd": 821,
                                    "start": 733,
                                    "end": 821,
                                    "fullWidth": 88,
                                    "width": 88,
                                    "openParenToken": {
                                        "kind": "OpenParenToken",
                                        "fullStart": 733,
                                        "fullEnd": 734,
                                        "start": 733,
                                        "end": 734,
                                        "fullWidth": 1,
                                        "width": 1,
                                        "text": "(",
                                        "value": "(",
                                        "valueText": "("
                                    },
                                    "arguments": [
                                        {
                                            "kind": "AddExpression",
                                            "fullStart": 734,
                                            "fullEnd": 820,
                                            "start": 734,
                                            "end": 820,
                                            "fullWidth": 86,
                                            "width": 86,
                                            "left": {
                                                "kind": "StringLiteral",
                                                "fullStart": 734,
                                                "fullEnd": 810,
                                                "start": 734,
                                                "end": 809,
                                                "fullWidth": 76,
                                                "width": 75,
                                                "text": "'#3: var x = [0,1,2,3,4]; var arr = x.slice(2.5,4); arr[0] === 2. Actual: '",
                                                "value": "#3: var x = [0,1,2,3,4]; var arr = x.slice(2.5,4); arr[0] === 2. Actual: ",
                                                "valueText": "#3: var x = [0,1,2,3,4]; var arr = x.slice(2.5,4); arr[0] === 2. Actual: ",
                                                "hasTrailingTrivia": true,
                                                "trailingTrivia": [
                                                    {
                                                        "kind": "WhitespaceTrivia",
                                                        "text": " "
                                                    }
                                                ]
                                            },
                                            "operatorToken": {
                                                "kind": "PlusToken",
                                                "fullStart": 810,
                                                "fullEnd": 812,
                                                "start": 810,
                                                "end": 811,
                                                "fullWidth": 2,
                                                "width": 1,
                                                "text": "+",
                                                "value": "+",
                                                "valueText": "+",
                                                "hasTrailingTrivia": true,
                                                "trailingTrivia": [
                                                    {
                                                        "kind": "WhitespaceTrivia",
                                                        "text": " "
                                                    }
                                                ]
                                            },
                                            "right": {
                                                "kind": "ParenthesizedExpression",
                                                "fullStart": 812,
                                                "fullEnd": 820,
                                                "start": 812,
                                                "end": 820,
                                                "fullWidth": 8,
                                                "width": 8,
                                                "openParenToken": {
                                                    "kind": "OpenParenToken",
                                                    "fullStart": 812,
                                                    "fullEnd": 813,
                                                    "start": 812,
                                                    "end": 813,
                                                    "fullWidth": 1,
                                                    "width": 1,
                                                    "text": "(",
                                                    "value": "(",
                                                    "valueText": "("
                                                },
                                                "expression": {
                                                    "kind": "ElementAccessExpression",
                                                    "fullStart": 813,
                                                    "fullEnd": 819,
                                                    "start": 813,
                                                    "end": 819,
                                                    "fullWidth": 6,
                                                    "width": 6,
                                                    "expression": {
                                                        "kind": "IdentifierName",
                                                        "fullStart": 813,
                                                        "fullEnd": 816,
                                                        "start": 813,
                                                        "end": 816,
                                                        "fullWidth": 3,
                                                        "width": 3,
                                                        "text": "arr",
                                                        "value": "arr",
                                                        "valueText": "arr"
                                                    },
                                                    "openBracketToken": {
                                                        "kind": "OpenBracketToken",
                                                        "fullStart": 816,
                                                        "fullEnd": 817,
                                                        "start": 816,
                                                        "end": 817,
                                                        "fullWidth": 1,
                                                        "width": 1,
                                                        "text": "[",
                                                        "value": "[",
                                                        "valueText": "["
                                                    },
                                                    "argumentExpression": {
                                                        "kind": "NumericLiteral",
                                                        "fullStart": 817,
                                                        "fullEnd": 818,
                                                        "start": 817,
                                                        "end": 818,
                                                        "fullWidth": 1,
                                                        "width": 1,
                                                        "text": "0",
                                                        "value": 0,
                                                        "valueText": "0"
                                                    },
                                                    "closeBracketToken": {
                                                        "kind": "CloseBracketToken",
                                                        "fullStart": 818,
                                                        "fullEnd": 819,
                                                        "start": 818,
                                                        "end": 819,
                                                        "fullWidth": 1,
                                                        "width": 1,
                                                        "text": "]",
                                                        "value": "]",
                                                        "valueText": "]"
                                                    }
                                                },
                                                "closeParenToken": {
                                                    "kind": "CloseParenToken",
                                                    "fullStart": 819,
                                                    "fullEnd": 820,
                                                    "start": 819,
                                                    "end": 820,
                                                    "fullWidth": 1,
                                                    "width": 1,
                                                    "text": ")",
                                                    "value": ")",
                                                    "valueText": ")"
                                                }
                                            }
                                        }
                                    ],
                                    "closeParenToken": {
                                        "kind": "CloseParenToken",
                                        "fullStart": 820,
                                        "fullEnd": 821,
                                        "start": 820,
                                        "end": 821,
                                        "fullWidth": 1,
                                        "width": 1,
                                        "text": ")",
                                        "value": ")",
                                        "valueText": ")"
                                    }
                                }
                            },
                            "semicolonToken": {
                                "kind": "SemicolonToken",
                                "fullStart": 821,
                                "fullEnd": 823,
                                "start": 821,
                                "end": 822,
                                "fullWidth": 2,
                                "width": 1,
                                "text": ";",
                                "value": ";",
                                "valueText": ";",
                                "hasTrailingTrivia": true,
                                "hasTrailingNewLine": true,
                                "trailingTrivia": [
                                    {
                                        "kind": "NewLineTrivia",
                                        "text": "\n"
                                    }
                                ]
                            }
                        }
                    ],
                    "closeBraceToken": {
                        "kind": "CloseBraceToken",
                        "fullStart": 823,
                        "fullEnd": 825,
                        "start": 823,
                        "end": 824,
                        "fullWidth": 2,
                        "width": 1,
                        "text": "}",
                        "value": "}",
                        "valueText": "}",
                        "hasTrailingTrivia": true,
                        "hasTrailingNewLine": true,
                        "trailingTrivia": [
                            {
                                "kind": "NewLineTrivia",
                                "text": "\n"
                            }
                        ]
                    }
                }
            },
            {
                "kind": "IfStatement",
                "fullStart": 825,
                "fullEnd": 962,
                "start": 836,
                "end": 955,
                "fullWidth": 137,
                "width": 119,
                "ifKeyword": {
                    "kind": "IfKeyword",
                    "fullStart": 825,
                    "fullEnd": 839,
                    "start": 836,
                    "end": 838,
                    "fullWidth": 14,
                    "width": 2,
                    "text": "if",
                    "value": "if",
                    "valueText": "if",
                    "hasLeadingTrivia": true,
                    "hasLeadingComment": true,
                    "hasLeadingNewLine": true,
                    "hasTrailingTrivia": true,
                    "leadingTrivia": [
                        {
                            "kind": "NewLineTrivia",
                            "text": "\n"
                        },
                        {
                            "kind": "SingleLineCommentTrivia",
                            "text": "//CHECK#4"
                        },
                        {
                            "kind": "NewLineTrivia",
                            "text": "\n"
                        }
                    ],
                    "trailingTrivia": [
                        {
                            "kind": "WhitespaceTrivia",
                            "text": " "
                        }
                    ]
                },
                "openParenToken": {
                    "kind": "OpenParenToken",
                    "fullStart": 839,
                    "fullEnd": 840,
                    "start": 839,
                    "end": 840,
                    "fullWidth": 1,
                    "width": 1,
                    "text": "(",
                    "value": "(",
                    "valueText": "("
                },
                "condition": {
                    "kind": "NotEqualsExpression",
                    "fullStart": 840,
                    "fullEnd": 852,
                    "start": 840,
                    "end": 852,
                    "fullWidth": 12,
                    "width": 12,
                    "left": {
                        "kind": "ElementAccessExpression",
                        "fullStart": 840,
                        "fullEnd": 847,
                        "start": 840,
                        "end": 846,
                        "fullWidth": 7,
                        "width": 6,
                        "expression": {
                            "kind": "IdentifierName",
                            "fullStart": 840,
                            "fullEnd": 843,
                            "start": 840,
                            "end": 843,
                            "fullWidth": 3,
                            "width": 3,
                            "text": "arr",
                            "value": "arr",
                            "valueText": "arr"
                        },
                        "openBracketToken": {
                            "kind": "OpenBracketToken",
                            "fullStart": 843,
                            "fullEnd": 844,
                            "start": 843,
                            "end": 844,
                            "fullWidth": 1,
                            "width": 1,
                            "text": "[",
                            "value": "[",
                            "valueText": "["
                        },
                        "argumentExpression": {
                            "kind": "NumericLiteral",
                            "fullStart": 844,
                            "fullEnd": 845,
                            "start": 844,
                            "end": 845,
                            "fullWidth": 1,
                            "width": 1,
                            "text": "1",
                            "value": 1,
                            "valueText": "1"
                        },
                        "closeBracketToken": {
                            "kind": "CloseBracketToken",
                            "fullStart": 845,
                            "fullEnd": 847,
                            "start": 845,
                            "end": 846,
                            "fullWidth": 2,
                            "width": 1,
                            "text": "]",
                            "value": "]",
                            "valueText": "]",
                            "hasTrailingTrivia": true,
                            "trailingTrivia": [
                                {
                                    "kind": "WhitespaceTrivia",
                                    "text": " "
                                }
                            ]
                        }
                    },
                    "operatorToken": {
                        "kind": "ExclamationEqualsEqualsToken",
                        "fullStart": 847,
                        "fullEnd": 851,
                        "start": 847,
                        "end": 850,
                        "fullWidth": 4,
                        "width": 3,
                        "text": "!==",
                        "value": "!==",
                        "valueText": "!==",
                        "hasTrailingTrivia": true,
                        "trailingTrivia": [
                            {
                                "kind": "WhitespaceTrivia",
                                "text": " "
                            }
                        ]
                    },
                    "right": {
                        "kind": "NumericLiteral",
                        "fullStart": 851,
                        "fullEnd": 852,
                        "start": 851,
                        "end": 852,
                        "fullWidth": 1,
                        "width": 1,
                        "text": "3",
                        "value": 3,
                        "valueText": "3"
                    }
                },
                "closeParenToken": {
                    "kind": "CloseParenToken",
                    "fullStart": 852,
                    "fullEnd": 854,
                    "start": 852,
                    "end": 853,
                    "fullWidth": 2,
                    "width": 1,
                    "text": ")",
                    "value": ")",
                    "valueText": ")",
                    "hasTrailingTrivia": true,
                    "trailingTrivia": [
                        {
                            "kind": "WhitespaceTrivia",
                            "text": " "
                        }
                    ]
                },
                "statement": {
                    "kind": "Block",
                    "fullStart": 854,
                    "fullEnd": 962,
                    "start": 854,
                    "end": 955,
                    "fullWidth": 108,
                    "width": 101,
                    "openBraceToken": {
                        "kind": "OpenBraceToken",
                        "fullStart": 854,
                        "fullEnd": 856,
                        "start": 854,
                        "end": 855,
                        "fullWidth": 2,
                        "width": 1,
                        "text": "{",
                        "value": "{",
                        "valueText": "{",
                        "hasTrailingTrivia": true,
                        "hasTrailingNewLine": true,
                        "trailingTrivia": [
                            {
                                "kind": "NewLineTrivia",
                                "text": "\n"
                            }
                        ]
                    },
                    "statements": [
                        {
                            "kind": "ExpressionStatement",
                            "fullStart": 856,
                            "fullEnd": 954,
                            "start": 858,
                            "end": 953,
                            "fullWidth": 98,
                            "width": 95,
                            "expression": {
                                "kind": "InvocationExpression",
                                "fullStart": 856,
                                "fullEnd": 952,
                                "start": 858,
                                "end": 952,
                                "fullWidth": 96,
                                "width": 94,
                                "expression": {
                                    "kind": "IdentifierName",
                                    "fullStart": 856,
                                    "fullEnd": 864,
                                    "start": 858,
                                    "end": 864,
                                    "fullWidth": 8,
                                    "width": 6,
                                    "text": "$ERROR",
                                    "value": "$ERROR",
                                    "valueText": "$ERROR",
                                    "hasLeadingTrivia": true,
                                    "leadingTrivia": [
                                        {
                                            "kind": "WhitespaceTrivia",
                                            "text": "  "
                                        }
                                    ]
                                },
                                "argumentList": {
                                    "kind": "ArgumentList",
                                    "fullStart": 864,
                                    "fullEnd": 952,
                                    "start": 864,
                                    "end": 952,
                                    "fullWidth": 88,
                                    "width": 88,
                                    "openParenToken": {
                                        "kind": "OpenParenToken",
                                        "fullStart": 864,
                                        "fullEnd": 865,
                                        "start": 864,
                                        "end": 865,
                                        "fullWidth": 1,
                                        "width": 1,
                                        "text": "(",
                                        "value": "(",
                                        "valueText": "("
                                    },
                                    "arguments": [
                                        {
                                            "kind": "AddExpression",
                                            "fullStart": 865,
                                            "fullEnd": 951,
                                            "start": 865,
                                            "end": 951,
                                            "fullWidth": 86,
                                            "width": 86,
                                            "left": {
                                                "kind": "StringLiteral",
                                                "fullStart": 865,
                                                "fullEnd": 941,
                                                "start": 865,
                                                "end": 940,
                                                "fullWidth": 76,
                                                "width": 75,
                                                "text": "'#4: var x = [0,1,2,3,4]; var arr = x.slice(2.5,4); arr[1] === 3. Actual: '",
                                                "value": "#4: var x = [0,1,2,3,4]; var arr = x.slice(2.5,4); arr[1] === 3. Actual: ",
                                                "valueText": "#4: var x = [0,1,2,3,4]; var arr = x.slice(2.5,4); arr[1] === 3. Actual: ",
                                                "hasTrailingTrivia": true,
                                                "trailingTrivia": [
                                                    {
                                                        "kind": "WhitespaceTrivia",
                                                        "text": " "
                                                    }
                                                ]
                                            },
                                            "operatorToken": {
                                                "kind": "PlusToken",
                                                "fullStart": 941,
                                                "fullEnd": 943,
                                                "start": 941,
                                                "end": 942,
                                                "fullWidth": 2,
                                                "width": 1,
                                                "text": "+",
                                                "value": "+",
                                                "valueText": "+",
                                                "hasTrailingTrivia": true,
                                                "trailingTrivia": [
                                                    {
                                                        "kind": "WhitespaceTrivia",
                                                        "text": " "
                                                    }
                                                ]
                                            },
                                            "right": {
                                                "kind": "ParenthesizedExpression",
                                                "fullStart": 943,
                                                "fullEnd": 951,
                                                "start": 943,
                                                "end": 951,
                                                "fullWidth": 8,
                                                "width": 8,
                                                "openParenToken": {
                                                    "kind": "OpenParenToken",
                                                    "fullStart": 943,
                                                    "fullEnd": 944,
                                                    "start": 943,
                                                    "end": 944,
                                                    "fullWidth": 1,
                                                    "width": 1,
                                                    "text": "(",
                                                    "value": "(",
                                                    "valueText": "("
                                                },
                                                "expression": {
                                                    "kind": "ElementAccessExpression",
                                                    "fullStart": 944,
                                                    "fullEnd": 950,
                                                    "start": 944,
                                                    "end": 950,
                                                    "fullWidth": 6,
                                                    "width": 6,
                                                    "expression": {
                                                        "kind": "IdentifierName",
                                                        "fullStart": 944,
                                                        "fullEnd": 947,
                                                        "start": 944,
                                                        "end": 947,
                                                        "fullWidth": 3,
                                                        "width": 3,
                                                        "text": "arr",
                                                        "value": "arr",
                                                        "valueText": "arr"
                                                    },
                                                    "openBracketToken": {
                                                        "kind": "OpenBracketToken",
                                                        "fullStart": 947,
                                                        "fullEnd": 948,
                                                        "start": 947,
                                                        "end": 948,
                                                        "fullWidth": 1,
                                                        "width": 1,
                                                        "text": "[",
                                                        "value": "[",
                                                        "valueText": "["
                                                    },
                                                    "argumentExpression": {
                                                        "kind": "NumericLiteral",
                                                        "fullStart": 948,
                                                        "fullEnd": 949,
                                                        "start": 948,
                                                        "end": 949,
                                                        "fullWidth": 1,
                                                        "width": 1,
                                                        "text": "1",
                                                        "value": 1,
                                                        "valueText": "1"
                                                    },
                                                    "closeBracketToken": {
                                                        "kind": "CloseBracketToken",
                                                        "fullStart": 949,
                                                        "fullEnd": 950,
                                                        "start": 949,
                                                        "end": 950,
                                                        "fullWidth": 1,
                                                        "width": 1,
                                                        "text": "]",
                                                        "value": "]",
                                                        "valueText": "]"
                                                    }
                                                },
                                                "closeParenToken": {
                                                    "kind": "CloseParenToken",
                                                    "fullStart": 950,
                                                    "fullEnd": 951,
                                                    "start": 950,
                                                    "end": 951,
                                                    "fullWidth": 1,
                                                    "width": 1,
                                                    "text": ")",
                                                    "value": ")",
                                                    "valueText": ")"
                                                }
                                            }
                                        }
                                    ],
                                    "closeParenToken": {
                                        "kind": "CloseParenToken",
                                        "fullStart": 951,
                                        "fullEnd": 952,
                                        "start": 951,
                                        "end": 952,
                                        "fullWidth": 1,
                                        "width": 1,
                                        "text": ")",
                                        "value": ")",
                                        "valueText": ")"
                                    }
                                }
                            },
                            "semicolonToken": {
                                "kind": "SemicolonToken",
                                "fullStart": 952,
                                "fullEnd": 954,
                                "start": 952,
                                "end": 953,
                                "fullWidth": 2,
                                "width": 1,
                                "text": ";",
                                "value": ";",
                                "valueText": ";",
                                "hasTrailingTrivia": true,
                                "hasTrailingNewLine": true,
                                "trailingTrivia": [
                                    {
                                        "kind": "NewLineTrivia",
                                        "text": "\n"
                                    }
                                ]
                            }
                        }
                    ],
                    "closeBraceToken": {
                        "kind": "CloseBraceToken",
                        "fullStart": 954,
                        "fullEnd": 962,
                        "start": 954,
                        "end": 955,
                        "fullWidth": 8,
                        "width": 1,
                        "text": "}",
                        "value": "}",
                        "valueText": "}",
                        "hasTrailingTrivia": true,
                        "hasTrailingNewLine": true,
                        "trailingTrivia": [
                            {
                                "kind": "WhitespaceTrivia",
                                "text": "      "
                            },
                            {
                                "kind": "NewLineTrivia",
                                "text": "\n"
                            }
                        ]
                    }
                }
            },
            {
                "kind": "IfStatement",
                "fullStart": 962,
                "fullEnd": 1110,
                "start": 973,
                "end": 1108,
                "fullWidth": 148,
                "width": 135,
                "ifKeyword": {
                    "kind": "IfKeyword",
                    "fullStart": 962,
                    "fullEnd": 976,
                    "start": 973,
                    "end": 975,
                    "fullWidth": 14,
                    "width": 2,
                    "text": "if",
                    "value": "if",
                    "valueText": "if",
                    "hasLeadingTrivia": true,
                    "hasLeadingComment": true,
                    "hasLeadingNewLine": true,
                    "hasTrailingTrivia": true,
                    "leadingTrivia": [
                        {
                            "kind": "NewLineTrivia",
                            "text": "\n"
                        },
                        {
                            "kind": "SingleLineCommentTrivia",
                            "text": "//CHECK#5"
                        },
                        {
                            "kind": "NewLineTrivia",
                            "text": "\n"
                        }
                    ],
                    "trailingTrivia": [
                        {
                            "kind": "WhitespaceTrivia",
                            "text": " "
                        }
                    ]
                },
                "openParenToken": {
                    "kind": "OpenParenToken",
                    "fullStart": 976,
                    "fullEnd": 977,
                    "start": 976,
                    "end": 977,
                    "fullWidth": 1,
                    "width": 1,
                    "text": "(",
                    "value": "(",
                    "valueText": "("
                },
                "condition": {
                    "kind": "NotEqualsExpression",
                    "fullStart": 977,
                    "fullEnd": 997,
                    "start": 977,
                    "end": 997,
                    "fullWidth": 20,
                    "width": 20,
                    "left": {
                        "kind": "ElementAccessExpression",
                        "fullStart": 977,
                        "fullEnd": 984,
                        "start": 977,
                        "end": 983,
                        "fullWidth": 7,
                        "width": 6,
                        "expression": {
                            "kind": "IdentifierName",
                            "fullStart": 977,
                            "fullEnd": 980,
                            "start": 977,
                            "end": 980,
                            "fullWidth": 3,
                            "width": 3,
                            "text": "arr",
                            "value": "arr",
                            "valueText": "arr"
                        },
                        "openBracketToken": {
                            "kind": "OpenBracketToken",
                            "fullStart": 980,
                            "fullEnd": 981,
                            "start": 980,
                            "end": 981,
                            "fullWidth": 1,
                            "width": 1,
                            "text": "[",
                            "value": "[",
                            "valueText": "["
                        },
                        "argumentExpression": {
                            "kind": "NumericLiteral",
                            "fullStart": 981,
                            "fullEnd": 982,
                            "start": 981,
                            "end": 982,
                            "fullWidth": 1,
                            "width": 1,
                            "text": "3",
                            "value": 3,
                            "valueText": "3"
                        },
                        "closeBracketToken": {
                            "kind": "CloseBracketToken",
                            "fullStart": 982,
                            "fullEnd": 984,
                            "start": 982,
                            "end": 983,
                            "fullWidth": 2,
                            "width": 1,
                            "text": "]",
                            "value": "]",
                            "valueText": "]",
                            "hasTrailingTrivia": true,
                            "trailingTrivia": [
                                {
                                    "kind": "WhitespaceTrivia",
                                    "text": " "
                                }
                            ]
                        }
                    },
                    "operatorToken": {
                        "kind": "ExclamationEqualsEqualsToken",
                        "fullStart": 984,
                        "fullEnd": 988,
                        "start": 984,
                        "end": 987,
                        "fullWidth": 4,
                        "width": 3,
                        "text": "!==",
                        "value": "!==",
                        "valueText": "!==",
                        "hasTrailingTrivia": true,
                        "trailingTrivia": [
                            {
                                "kind": "WhitespaceTrivia",
                                "text": " "
                            }
                        ]
                    },
                    "right": {
                        "kind": "IdentifierName",
                        "fullStart": 988,
                        "fullEnd": 997,
                        "start": 988,
                        "end": 997,
                        "fullWidth": 9,
                        "width": 9,
                        "text": "undefined",
                        "value": "undefined",
                        "valueText": "undefined"
                    }
                },
                "closeParenToken": {
                    "kind": "CloseParenToken",
                    "fullStart": 997,
                    "fullEnd": 999,
                    "start": 997,
                    "end": 998,
                    "fullWidth": 2,
                    "width": 1,
                    "text": ")",
                    "value": ")",
                    "valueText": ")",
                    "hasTrailingTrivia": true,
                    "trailingTrivia": [
                        {
                            "kind": "WhitespaceTrivia",
                            "text": " "
                        }
                    ]
                },
                "statement": {
                    "kind": "Block",
                    "fullStart": 999,
                    "fullEnd": 1110,
                    "start": 999,
                    "end": 1108,
                    "fullWidth": 111,
                    "width": 109,
                    "openBraceToken": {
                        "kind": "OpenBraceToken",
                        "fullStart": 999,
                        "fullEnd": 1001,
                        "start": 999,
                        "end": 1000,
                        "fullWidth": 2,
                        "width": 1,
                        "text": "{",
                        "value": "{",
                        "valueText": "{",
                        "hasTrailingTrivia": true,
                        "hasTrailingNewLine": true,
                        "trailingTrivia": [
                            {
                                "kind": "NewLineTrivia",
                                "text": "\n"
                            }
                        ]
                    },
                    "statements": [
                        {
                            "kind": "ExpressionStatement",
                            "fullStart": 1001,
                            "fullEnd": 1107,
                            "start": 1003,
                            "end": 1106,
                            "fullWidth": 106,
                            "width": 103,
                            "expression": {
                                "kind": "InvocationExpression",
                                "fullStart": 1001,
                                "fullEnd": 1105,
                                "start": 1003,
                                "end": 1105,
                                "fullWidth": 104,
                                "width": 102,
                                "expression": {
                                    "kind": "IdentifierName",
                                    "fullStart": 1001,
                                    "fullEnd": 1009,
                                    "start": 1003,
                                    "end": 1009,
                                    "fullWidth": 8,
                                    "width": 6,
                                    "text": "$ERROR",
                                    "value": "$ERROR",
                                    "valueText": "$ERROR",
                                    "hasLeadingTrivia": true,
                                    "leadingTrivia": [
                                        {
                                            "kind": "WhitespaceTrivia",
                                            "text": "  "
                                        }
                                    ]
                                },
                                "argumentList": {
                                    "kind": "ArgumentList",
                                    "fullStart": 1009,
                                    "fullEnd": 1105,
                                    "start": 1009,
                                    "end": 1105,
                                    "fullWidth": 96,
                                    "width": 96,
                                    "openParenToken": {
                                        "kind": "OpenParenToken",
                                        "fullStart": 1009,
                                        "fullEnd": 1010,
                                        "start": 1009,
                                        "end": 1010,
                                        "fullWidth": 1,
                                        "width": 1,
                                        "text": "(",
                                        "value": "(",
                                        "valueText": "("
                                    },
                                    "arguments": [
                                        {
                                            "kind": "AddExpression",
                                            "fullStart": 1010,
                                            "fullEnd": 1104,
                                            "start": 1010,
                                            "end": 1104,
                                            "fullWidth": 94,
                                            "width": 94,
                                            "left": {
                                                "kind": "StringLiteral",
                                                "fullStart": 1010,
                                                "fullEnd": 1094,
                                                "start": 1010,
                                                "end": 1093,
                                                "fullWidth": 84,
                                                "width": 83,
                                                "text": "'#5: var x = [0,1,2,3,4]; var arr = x.slice(2.5,4); arr[3] === undefined. Actual: '",
                                                "value": "#5: var x = [0,1,2,3,4]; var arr = x.slice(2.5,4); arr[3] === undefined. Actual: ",
                                                "valueText": "#5: var x = [0,1,2,3,4]; var arr = x.slice(2.5,4); arr[3] === undefined. Actual: ",
                                                "hasTrailingTrivia": true,
                                                "trailingTrivia": [
                                                    {
                                                        "kind": "WhitespaceTrivia",
                                                        "text": " "
                                                    }
                                                ]
                                            },
                                            "operatorToken": {
                                                "kind": "PlusToken",
                                                "fullStart": 1094,
                                                "fullEnd": 1096,
                                                "start": 1094,
                                                "end": 1095,
                                                "fullWidth": 2,
                                                "width": 1,
                                                "text": "+",
                                                "value": "+",
                                                "valueText": "+",
                                                "hasTrailingTrivia": true,
                                                "trailingTrivia": [
                                                    {
                                                        "kind": "WhitespaceTrivia",
                                                        "text": " "
                                                    }
                                                ]
                                            },
                                            "right": {
                                                "kind": "ParenthesizedExpression",
                                                "fullStart": 1096,
                                                "fullEnd": 1104,
                                                "start": 1096,
                                                "end": 1104,
                                                "fullWidth": 8,
                                                "width": 8,
                                                "openParenToken": {
                                                    "kind": "OpenParenToken",
                                                    "fullStart": 1096,
                                                    "fullEnd": 1097,
                                                    "start": 1096,
                                                    "end": 1097,
                                                    "fullWidth": 1,
                                                    "width": 1,
                                                    "text": "(",
                                                    "value": "(",
                                                    "valueText": "("
                                                },
                                                "expression": {
                                                    "kind": "ElementAccessExpression",
                                                    "fullStart": 1097,
                                                    "fullEnd": 1103,
                                                    "start": 1097,
                                                    "end": 1103,
                                                    "fullWidth": 6,
                                                    "width": 6,
                                                    "expression": {
                                                        "kind": "IdentifierName",
                                                        "fullStart": 1097,
                                                        "fullEnd": 1100,
                                                        "start": 1097,
                                                        "end": 1100,
                                                        "fullWidth": 3,
                                                        "width": 3,
                                                        "text": "arr",
                                                        "value": "arr",
                                                        "valueText": "arr"
                                                    },
                                                    "openBracketToken": {
                                                        "kind": "OpenBracketToken",
                                                        "fullStart": 1100,
                                                        "fullEnd": 1101,
                                                        "start": 1100,
                                                        "end": 1101,
                                                        "fullWidth": 1,
                                                        "width": 1,
                                                        "text": "[",
                                                        "value": "[",
                                                        "valueText": "["
                                                    },
                                                    "argumentExpression": {
                                                        "kind": "NumericLiteral",
                                                        "fullStart": 1101,
                                                        "fullEnd": 1102,
                                                        "start": 1101,
                                                        "end": 1102,
                                                        "fullWidth": 1,
                                                        "width": 1,
                                                        "text": "3",
                                                        "value": 3,
                                                        "valueText": "3"
                                                    },
                                                    "closeBracketToken": {
                                                        "kind": "CloseBracketToken",
                                                        "fullStart": 1102,
                                                        "fullEnd": 1103,
                                                        "start": 1102,
                                                        "end": 1103,
                                                        "fullWidth": 1,
                                                        "width": 1,
                                                        "text": "]",
                                                        "value": "]",
                                                        "valueText": "]"
                                                    }
                                                },
                                                "closeParenToken": {
                                                    "kind": "CloseParenToken",
                                                    "fullStart": 1103,
                                                    "fullEnd": 1104,
                                                    "start": 1103,
                                                    "end": 1104,
                                                    "fullWidth": 1,
                                                    "width": 1,
                                                    "text": ")",
                                                    "value": ")",
                                                    "valueText": ")"
                                                }
                                            }
                                        }
                                    ],
                                    "closeParenToken": {
                                        "kind": "CloseParenToken",
                                        "fullStart": 1104,
                                        "fullEnd": 1105,
                                        "start": 1104,
                                        "end": 1105,
                                        "fullWidth": 1,
                                        "width": 1,
                                        "text": ")",
                                        "value": ")",
                                        "valueText": ")"
                                    }
                                }
                            },
                            "semicolonToken": {
                                "kind": "SemicolonToken",
                                "fullStart": 1105,
                                "fullEnd": 1107,
                                "start": 1105,
                                "end": 1106,
                                "fullWidth": 2,
                                "width": 1,
                                "text": ";",
                                "value": ";",
                                "valueText": ";",
                                "hasTrailingTrivia": true,
                                "hasTrailingNewLine": true,
                                "trailingTrivia": [
                                    {
                                        "kind": "NewLineTrivia",
                                        "text": "\n"
                                    }
                                ]
                            }
                        }
                    ],
                    "closeBraceToken": {
                        "kind": "CloseBraceToken",
                        "fullStart": 1107,
                        "fullEnd": 1110,
                        "start": 1107,
                        "end": 1108,
                        "fullWidth": 3,
                        "width": 1,
                        "text": "}",
                        "value": "}",
                        "valueText": "}",
                        "hasTrailingTrivia": true,
                        "hasTrailingNewLine": true,
                        "trailingTrivia": [
                            {
                                "kind": "WhitespaceTrivia",
                                "text": " "
                            },
                            {
                                "kind": "NewLineTrivia",
                                "text": "\n"
                            }
                        ]
                    }
                }
            }
        ],
        "endOfFileToken": {
            "kind": "EndOfFileToken",
            "fullStart": 1110,
            "fullEnd": 1111,
            "start": 1111,
            "end": 1111,
            "fullWidth": 1,
            "width": 0,
            "text": "",
            "hasLeadingTrivia": true,
            "hasLeadingNewLine": true,
            "leadingTrivia": [
                {
                    "kind": "NewLineTrivia",
                    "text": "\n"
                }
            ]
        }
    },
    "lineMap": {
        "lineStarts": [
            0,
            61,
            132,
            133,
            137,
            174,
            177,
            235,
            272,
            276,
            277,
            298,
            324,
            325,
            335,
            377,
            430,
            543,
            545,
            546,
            556,
            580,
            686,
            694,
            695,
            705,
            725,
            823,
            825,
            826,
            836,
            856,
            954,
            962,
            963,
            973,
            1001,
            1107,
            1110,
            1111
        ],
        "length": 1111
    }
}<|MERGE_RESOLUTION|>--- conflicted
+++ resolved
@@ -94,12 +94,8 @@
                             "start": 281,
                             "end": 296,
                             "fullWidth": 15,
-<<<<<<< HEAD
                             "width": 15,
-                            "identifier": {
-=======
                             "propertyName": {
->>>>>>> 85e84683
                                 "kind": "IdentifierName",
                                 "fullStart": 281,
                                 "fullEnd": 283,
@@ -357,12 +353,8 @@
                             "start": 302,
                             "end": 322,
                             "fullWidth": 20,
-<<<<<<< HEAD
                             "width": 20,
-                            "identifier": {
-=======
                             "propertyName": {
->>>>>>> 85e84683
                                 "kind": "IdentifierName",
                                 "fullStart": 302,
                                 "fullEnd": 306,
