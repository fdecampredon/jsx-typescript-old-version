--- conflicted
+++ resolved
@@ -94,12 +94,8 @@
                             "start": 341,
                             "end": 356,
                             "fullWidth": 15,
-<<<<<<< HEAD
                             "width": 15,
-                            "identifier": {
-=======
                             "propertyName": {
->>>>>>> 85e84683
                                 "kind": "IdentifierName",
                                 "fullStart": 341,
                                 "fullEnd": 343,
@@ -357,12 +353,8 @@
                             "start": 362,
                             "end": 380,
                             "fullWidth": 18,
-<<<<<<< HEAD
                             "width": 18,
-                            "identifier": {
-=======
                             "propertyName": {
->>>>>>> 85e84683
                                 "kind": "IdentifierName",
                                 "fullStart": 362,
                                 "fullEnd": 366,
