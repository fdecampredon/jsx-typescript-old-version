{
    "isDeclaration": false,
    "languageVersion": "EcmaScript5",
    "parseOptions": {
        "allowAutomaticSemicolonInsertion": true
    },
    "sourceUnit": {
        "kind": "SourceUnit",
        "fullStart": 0,
        "fullEnd": 1679,
        "start": 269,
        "end": 1679,
        "fullWidth": 1679,
        "width": 1410,
        "moduleElements": [
            {
                "kind": "VariableStatement",
                "fullStart": 0,
                "fullEnd": 290,
                "start": 269,
                "end": 289,
                "fullWidth": 290,
                "width": 20,
                "modifiers": [],
                "variableDeclaration": {
                    "kind": "VariableDeclaration",
                    "fullStart": 0,
                    "fullEnd": 288,
                    "start": 269,
                    "end": 288,
                    "fullWidth": 288,
                    "width": 19,
                    "varKeyword": {
                        "kind": "VarKeyword",
                        "fullStart": 0,
                        "fullEnd": 273,
                        "start": 269,
                        "end": 272,
                        "fullWidth": 273,
                        "width": 3,
                        "text": "var",
                        "value": "var",
                        "valueText": "var",
                        "hasLeadingTrivia": true,
                        "hasLeadingComment": true,
                        "hasLeadingNewLine": true,
                        "hasTrailingTrivia": true,
                        "leadingTrivia": [
                            {
                                "kind": "SingleLineCommentTrivia",
                                "text": "// Copyright 2009 the Sputnik authors.  All rights reserved."
                            },
                            {
                                "kind": "NewLineTrivia",
                                "text": "\n"
                            },
                            {
                                "kind": "SingleLineCommentTrivia",
                                "text": "// This code is governed by the BSD license found in the LICENSE file."
                            },
                            {
                                "kind": "NewLineTrivia",
                                "text": "\n"
                            },
                            {
                                "kind": "NewLineTrivia",
                                "text": "\n"
                            },
                            {
                                "kind": "MultiLineCommentTrivia",
                                "text": "/**\n * Operator use ToInteger from end\n *\n * @path ch15/15.4/15.4.4/15.4.4.10/S15.4.4.10_A2.2_T3.js\n * @description end = Infinity\n */"
                            },
                            {
                                "kind": "NewLineTrivia",
                                "text": "\n"
                            },
                            {
                                "kind": "NewLineTrivia",
                                "text": "\n"
                            }
                        ],
                        "trailingTrivia": [
                            {
                                "kind": "WhitespaceTrivia",
                                "text": " "
                            }
                        ]
                    },
                    "variableDeclarators": [
                        {
                            "kind": "VariableDeclarator",
                            "fullStart": 273,
                            "fullEnd": 288,
                            "start": 273,
                            "end": 288,
                            "fullWidth": 15,
<<<<<<< HEAD
                            "width": 15,
                            "identifier": {
=======
                            "propertyName": {
>>>>>>> 85e84683
                                "kind": "IdentifierName",
                                "fullStart": 273,
                                "fullEnd": 275,
                                "start": 273,
                                "end": 274,
                                "fullWidth": 2,
                                "width": 1,
                                "text": "x",
                                "value": "x",
                                "valueText": "x",
                                "hasTrailingTrivia": true,
                                "trailingTrivia": [
                                    {
                                        "kind": "WhitespaceTrivia",
                                        "text": " "
                                    }
                                ]
                            },
                            "equalsValueClause": {
                                "kind": "EqualsValueClause",
                                "fullStart": 275,
                                "fullEnd": 288,
                                "start": 275,
                                "end": 288,
                                "fullWidth": 13,
                                "width": 13,
                                "equalsToken": {
                                    "kind": "EqualsToken",
                                    "fullStart": 275,
                                    "fullEnd": 277,
                                    "start": 275,
                                    "end": 276,
                                    "fullWidth": 2,
                                    "width": 1,
                                    "text": "=",
                                    "value": "=",
                                    "valueText": "=",
                                    "hasTrailingTrivia": true,
                                    "trailingTrivia": [
                                        {
                                            "kind": "WhitespaceTrivia",
                                            "text": " "
                                        }
                                    ]
                                },
                                "value": {
                                    "kind": "ArrayLiteralExpression",
                                    "fullStart": 277,
                                    "fullEnd": 288,
                                    "start": 277,
                                    "end": 288,
                                    "fullWidth": 11,
                                    "width": 11,
                                    "openBracketToken": {
                                        "kind": "OpenBracketToken",
                                        "fullStart": 277,
                                        "fullEnd": 278,
                                        "start": 277,
                                        "end": 278,
                                        "fullWidth": 1,
                                        "width": 1,
                                        "text": "[",
                                        "value": "[",
                                        "valueText": "["
                                    },
                                    "expressions": [
                                        {
                                            "kind": "NumericLiteral",
                                            "fullStart": 278,
                                            "fullEnd": 279,
                                            "start": 278,
                                            "end": 279,
                                            "fullWidth": 1,
                                            "width": 1,
                                            "text": "0",
                                            "value": 0,
                                            "valueText": "0"
                                        },
                                        {
                                            "kind": "CommaToken",
                                            "fullStart": 279,
                                            "fullEnd": 280,
                                            "start": 279,
                                            "end": 280,
                                            "fullWidth": 1,
                                            "width": 1,
                                            "text": ",",
                                            "value": ",",
                                            "valueText": ","
                                        },
                                        {
                                            "kind": "NumericLiteral",
                                            "fullStart": 280,
                                            "fullEnd": 281,
                                            "start": 280,
                                            "end": 281,
                                            "fullWidth": 1,
                                            "width": 1,
                                            "text": "1",
                                            "value": 1,
                                            "valueText": "1"
                                        },
                                        {
                                            "kind": "CommaToken",
                                            "fullStart": 281,
                                            "fullEnd": 282,
                                            "start": 281,
                                            "end": 282,
                                            "fullWidth": 1,
                                            "width": 1,
                                            "text": ",",
                                            "value": ",",
                                            "valueText": ","
                                        },
                                        {
                                            "kind": "NumericLiteral",
                                            "fullStart": 282,
                                            "fullEnd": 283,
                                            "start": 282,
                                            "end": 283,
                                            "fullWidth": 1,
                                            "width": 1,
                                            "text": "2",
                                            "value": 2,
                                            "valueText": "2"
                                        },
                                        {
                                            "kind": "CommaToken",
                                            "fullStart": 283,
                                            "fullEnd": 284,
                                            "start": 283,
                                            "end": 284,
                                            "fullWidth": 1,
                                            "width": 1,
                                            "text": ",",
                                            "value": ",",
                                            "valueText": ","
                                        },
                                        {
                                            "kind": "NumericLiteral",
                                            "fullStart": 284,
                                            "fullEnd": 285,
                                            "start": 284,
                                            "end": 285,
                                            "fullWidth": 1,
                                            "width": 1,
                                            "text": "3",
                                            "value": 3,
                                            "valueText": "3"
                                        },
                                        {
                                            "kind": "CommaToken",
                                            "fullStart": 285,
                                            "fullEnd": 286,
                                            "start": 285,
                                            "end": 286,
                                            "fullWidth": 1,
                                            "width": 1,
                                            "text": ",",
                                            "value": ",",
                                            "valueText": ","
                                        },
                                        {
                                            "kind": "NumericLiteral",
                                            "fullStart": 286,
                                            "fullEnd": 287,
                                            "start": 286,
                                            "end": 287,
                                            "fullWidth": 1,
                                            "width": 1,
                                            "text": "4",
                                            "value": 4,
                                            "valueText": "4"
                                        }
                                    ],
                                    "closeBracketToken": {
                                        "kind": "CloseBracketToken",
                                        "fullStart": 287,
                                        "fullEnd": 288,
                                        "start": 287,
                                        "end": 288,
                                        "fullWidth": 1,
                                        "width": 1,
                                        "text": "]",
                                        "value": "]",
                                        "valueText": "]"
                                    }
                                }
                            }
                        }
                    ]
                },
                "semicolonToken": {
                    "kind": "SemicolonToken",
                    "fullStart": 288,
                    "fullEnd": 290,
                    "start": 288,
                    "end": 289,
                    "fullWidth": 2,
                    "width": 1,
                    "text": ";",
                    "value": ";",
                    "valueText": ";",
                    "hasTrailingTrivia": true,
                    "hasTrailingNewLine": true,
                    "trailingTrivia": [
                        {
                            "kind": "NewLineTrivia",
                            "text": "\n"
                        }
                    ]
                }
            },
            {
                "kind": "VariableStatement",
                "fullStart": 290,
                "fullEnd": 337,
                "start": 290,
                "end": 336,
                "fullWidth": 47,
                "width": 46,
                "modifiers": [],
                "variableDeclaration": {
                    "kind": "VariableDeclaration",
                    "fullStart": 290,
                    "fullEnd": 335,
                    "start": 290,
                    "end": 335,
                    "fullWidth": 45,
                    "width": 45,
                    "varKeyword": {
                        "kind": "VarKeyword",
                        "fullStart": 290,
                        "fullEnd": 294,
                        "start": 290,
                        "end": 293,
                        "fullWidth": 4,
                        "width": 3,
                        "text": "var",
                        "value": "var",
                        "valueText": "var",
                        "hasTrailingTrivia": true,
                        "trailingTrivia": [
                            {
                                "kind": "WhitespaceTrivia",
                                "text": " "
                            }
                        ]
                    },
                    "variableDeclarators": [
                        {
                            "kind": "VariableDeclarator",
                            "fullStart": 294,
                            "fullEnd": 335,
                            "start": 294,
                            "end": 335,
                            "fullWidth": 41,
<<<<<<< HEAD
                            "width": 41,
                            "identifier": {
=======
                            "propertyName": {
>>>>>>> 85e84683
                                "kind": "IdentifierName",
                                "fullStart": 294,
                                "fullEnd": 298,
                                "start": 294,
                                "end": 297,
                                "fullWidth": 4,
                                "width": 3,
                                "text": "arr",
                                "value": "arr",
                                "valueText": "arr",
                                "hasTrailingTrivia": true,
                                "trailingTrivia": [
                                    {
                                        "kind": "WhitespaceTrivia",
                                        "text": " "
                                    }
                                ]
                            },
                            "equalsValueClause": {
                                "kind": "EqualsValueClause",
                                "fullStart": 298,
                                "fullEnd": 335,
                                "start": 298,
                                "end": 335,
                                "fullWidth": 37,
                                "width": 37,
                                "equalsToken": {
                                    "kind": "EqualsToken",
                                    "fullStart": 298,
                                    "fullEnd": 300,
                                    "start": 298,
                                    "end": 299,
                                    "fullWidth": 2,
                                    "width": 1,
                                    "text": "=",
                                    "value": "=",
                                    "valueText": "=",
                                    "hasTrailingTrivia": true,
                                    "trailingTrivia": [
                                        {
                                            "kind": "WhitespaceTrivia",
                                            "text": " "
                                        }
                                    ]
                                },
                                "value": {
                                    "kind": "InvocationExpression",
                                    "fullStart": 300,
                                    "fullEnd": 335,
                                    "start": 300,
                                    "end": 335,
                                    "fullWidth": 35,
                                    "width": 35,
                                    "expression": {
                                        "kind": "MemberAccessExpression",
                                        "fullStart": 300,
                                        "fullEnd": 307,
                                        "start": 300,
                                        "end": 307,
                                        "fullWidth": 7,
                                        "width": 7,
                                        "expression": {
                                            "kind": "IdentifierName",
                                            "fullStart": 300,
                                            "fullEnd": 301,
                                            "start": 300,
                                            "end": 301,
                                            "fullWidth": 1,
                                            "width": 1,
                                            "text": "x",
                                            "value": "x",
                                            "valueText": "x"
                                        },
                                        "dotToken": {
                                            "kind": "DotToken",
                                            "fullStart": 301,
                                            "fullEnd": 302,
                                            "start": 301,
                                            "end": 302,
                                            "fullWidth": 1,
                                            "width": 1,
                                            "text": ".",
                                            "value": ".",
                                            "valueText": "."
                                        },
                                        "name": {
                                            "kind": "IdentifierName",
                                            "fullStart": 302,
                                            "fullEnd": 307,
                                            "start": 302,
                                            "end": 307,
                                            "fullWidth": 5,
                                            "width": 5,
                                            "text": "slice",
                                            "value": "slice",
                                            "valueText": "slice"
                                        }
                                    },
                                    "argumentList": {
                                        "kind": "ArgumentList",
                                        "fullStart": 307,
                                        "fullEnd": 335,
                                        "start": 307,
                                        "end": 335,
                                        "fullWidth": 28,
                                        "width": 28,
                                        "openParenToken": {
                                            "kind": "OpenParenToken",
                                            "fullStart": 307,
                                            "fullEnd": 308,
                                            "start": 307,
                                            "end": 308,
                                            "fullWidth": 1,
                                            "width": 1,
                                            "text": "(",
                                            "value": "(",
                                            "valueText": "("
                                        },
                                        "arguments": [
                                            {
                                                "kind": "NumericLiteral",
                                                "fullStart": 308,
                                                "fullEnd": 309,
                                                "start": 308,
                                                "end": 309,
                                                "fullWidth": 1,
                                                "width": 1,
                                                "text": "0",
                                                "value": 0,
                                                "valueText": "0"
                                            },
                                            {
                                                "kind": "CommaToken",
                                                "fullStart": 309,
                                                "fullEnd": 310,
                                                "start": 309,
                                                "end": 310,
                                                "fullWidth": 1,
                                                "width": 1,
                                                "text": ",",
                                                "value": ",",
                                                "valueText": ","
                                            },
                                            {
                                                "kind": "MemberAccessExpression",
                                                "fullStart": 310,
                                                "fullEnd": 334,
                                                "start": 310,
                                                "end": 334,
                                                "fullWidth": 24,
                                                "width": 24,
                                                "expression": {
                                                    "kind": "IdentifierName",
                                                    "fullStart": 310,
                                                    "fullEnd": 316,
                                                    "start": 310,
                                                    "end": 316,
                                                    "fullWidth": 6,
                                                    "width": 6,
                                                    "text": "Number",
                                                    "value": "Number",
                                                    "valueText": "Number"
                                                },
                                                "dotToken": {
                                                    "kind": "DotToken",
                                                    "fullStart": 316,
                                                    "fullEnd": 317,
                                                    "start": 316,
                                                    "end": 317,
                                                    "fullWidth": 1,
                                                    "width": 1,
                                                    "text": ".",
                                                    "value": ".",
                                                    "valueText": "."
                                                },
                                                "name": {
                                                    "kind": "IdentifierName",
                                                    "fullStart": 317,
                                                    "fullEnd": 334,
                                                    "start": 317,
                                                    "end": 334,
                                                    "fullWidth": 17,
                                                    "width": 17,
                                                    "text": "POSITIVE_INFINITY",
                                                    "value": "POSITIVE_INFINITY",
                                                    "valueText": "POSITIVE_INFINITY"
                                                }
                                            }
                                        ],
                                        "closeParenToken": {
                                            "kind": "CloseParenToken",
                                            "fullStart": 334,
                                            "fullEnd": 335,
                                            "start": 334,
                                            "end": 335,
                                            "fullWidth": 1,
                                            "width": 1,
                                            "text": ")",
                                            "value": ")",
                                            "valueText": ")"
                                        }
                                    }
                                }
                            }
                        }
                    ]
                },
                "semicolonToken": {
                    "kind": "SemicolonToken",
                    "fullStart": 335,
                    "fullEnd": 337,
                    "start": 335,
                    "end": 336,
                    "fullWidth": 2,
                    "width": 1,
                    "text": ";",
                    "value": ";",
                    "valueText": ";",
                    "hasTrailingTrivia": true,
                    "hasTrailingNewLine": true,
                    "trailingTrivia": [
                        {
                            "kind": "NewLineTrivia",
                            "text": "\n"
                        }
                    ]
                }
            },
            {
                "kind": "ExpressionStatement",
                "fullStart": 337,
                "fullEnd": 390,
                "start": 348,
                "end": 389,
                "fullWidth": 53,
                "width": 41,
                "expression": {
                    "kind": "AssignmentExpression",
                    "fullStart": 337,
                    "fullEnd": 388,
                    "start": 348,
                    "end": 388,
                    "fullWidth": 51,
                    "width": 40,
                    "left": {
                        "kind": "MemberAccessExpression",
                        "fullStart": 337,
                        "fullEnd": 361,
                        "start": 348,
                        "end": 360,
                        "fullWidth": 24,
                        "width": 12,
                        "expression": {
                            "kind": "IdentifierName",
                            "fullStart": 337,
                            "fullEnd": 351,
                            "start": 348,
                            "end": 351,
                            "fullWidth": 14,
                            "width": 3,
                            "text": "arr",
                            "value": "arr",
                            "valueText": "arr",
                            "hasLeadingTrivia": true,
                            "hasLeadingComment": true,
                            "hasLeadingNewLine": true,
                            "leadingTrivia": [
                                {
                                    "kind": "NewLineTrivia",
                                    "text": "\n"
                                },
                                {
                                    "kind": "SingleLineCommentTrivia",
                                    "text": "//CHECK#1"
                                },
                                {
                                    "kind": "NewLineTrivia",
                                    "text": "\n"
                                }
                            ]
                        },
                        "dotToken": {
                            "kind": "DotToken",
                            "fullStart": 351,
                            "fullEnd": 352,
                            "start": 351,
                            "end": 352,
                            "fullWidth": 1,
                            "width": 1,
                            "text": ".",
                            "value": ".",
                            "valueText": "."
                        },
                        "name": {
                            "kind": "IdentifierName",
                            "fullStart": 352,
                            "fullEnd": 361,
                            "start": 352,
                            "end": 360,
                            "fullWidth": 9,
                            "width": 8,
                            "text": "getClass",
                            "value": "getClass",
                            "valueText": "getClass",
                            "hasTrailingTrivia": true,
                            "trailingTrivia": [
                                {
                                    "kind": "WhitespaceTrivia",
                                    "text": " "
                                }
                            ]
                        }
                    },
                    "operatorToken": {
                        "kind": "EqualsToken",
                        "fullStart": 361,
                        "fullEnd": 363,
                        "start": 361,
                        "end": 362,
                        "fullWidth": 2,
                        "width": 1,
                        "text": "=",
                        "value": "=",
                        "valueText": "=",
                        "hasTrailingTrivia": true,
                        "trailingTrivia": [
                            {
                                "kind": "WhitespaceTrivia",
                                "text": " "
                            }
                        ]
                    },
                    "right": {
                        "kind": "MemberAccessExpression",
                        "fullStart": 363,
                        "fullEnd": 388,
                        "start": 363,
                        "end": 388,
                        "fullWidth": 25,
                        "width": 25,
                        "expression": {
                            "kind": "MemberAccessExpression",
                            "fullStart": 363,
                            "fullEnd": 379,
                            "start": 363,
                            "end": 379,
                            "fullWidth": 16,
                            "width": 16,
                            "expression": {
                                "kind": "IdentifierName",
                                "fullStart": 363,
                                "fullEnd": 369,
                                "start": 363,
                                "end": 369,
                                "fullWidth": 6,
                                "width": 6,
                                "text": "Object",
                                "value": "Object",
                                "valueText": "Object"
                            },
                            "dotToken": {
                                "kind": "DotToken",
                                "fullStart": 369,
                                "fullEnd": 370,
                                "start": 369,
                                "end": 370,
                                "fullWidth": 1,
                                "width": 1,
                                "text": ".",
                                "value": ".",
                                "valueText": "."
                            },
                            "name": {
                                "kind": "IdentifierName",
                                "fullStart": 370,
                                "fullEnd": 379,
                                "start": 370,
                                "end": 379,
                                "fullWidth": 9,
                                "width": 9,
                                "text": "prototype",
                                "value": "prototype",
                                "valueText": "prototype"
                            }
                        },
                        "dotToken": {
                            "kind": "DotToken",
                            "fullStart": 379,
                            "fullEnd": 380,
                            "start": 379,
                            "end": 380,
                            "fullWidth": 1,
                            "width": 1,
                            "text": ".",
                            "value": ".",
                            "valueText": "."
                        },
                        "name": {
                            "kind": "IdentifierName",
                            "fullStart": 380,
                            "fullEnd": 388,
                            "start": 380,
                            "end": 388,
                            "fullWidth": 8,
                            "width": 8,
                            "text": "toString",
                            "value": "toString",
                            "valueText": "toString"
                        }
                    }
                },
                "semicolonToken": {
                    "kind": "SemicolonToken",
                    "fullStart": 388,
                    "fullEnd": 390,
                    "start": 388,
                    "end": 389,
                    "fullWidth": 2,
                    "width": 1,
                    "text": ";",
                    "value": ";",
                    "valueText": ";",
                    "hasTrailingTrivia": true,
                    "hasTrailingNewLine": true,
                    "trailingTrivia": [
                        {
                            "kind": "NewLineTrivia",
                            "text": "\n"
                        }
                    ]
                }
            },
            {
                "kind": "IfStatement",
                "fullStart": 390,
                "fullEnd": 579,
                "start": 390,
                "end": 578,
                "fullWidth": 189,
                "width": 188,
                "ifKeyword": {
                    "kind": "IfKeyword",
                    "fullStart": 390,
                    "fullEnd": 393,
                    "start": 390,
                    "end": 392,
                    "fullWidth": 3,
                    "width": 2,
                    "text": "if",
                    "value": "if",
                    "valueText": "if",
                    "hasTrailingTrivia": true,
                    "trailingTrivia": [
                        {
                            "kind": "WhitespaceTrivia",
                            "text": " "
                        }
                    ]
                },
                "openParenToken": {
                    "kind": "OpenParenToken",
                    "fullStart": 393,
                    "fullEnd": 394,
                    "start": 393,
                    "end": 394,
                    "fullWidth": 1,
                    "width": 1,
                    "text": "(",
                    "value": "(",
                    "valueText": "("
                },
                "condition": {
                    "kind": "NotEqualsExpression",
                    "fullStart": 394,
                    "fullEnd": 439,
                    "start": 394,
                    "end": 439,
                    "fullWidth": 45,
                    "width": 45,
                    "left": {
                        "kind": "InvocationExpression",
                        "fullStart": 394,
                        "fullEnd": 409,
                        "start": 394,
                        "end": 408,
                        "fullWidth": 15,
                        "width": 14,
                        "expression": {
                            "kind": "MemberAccessExpression",
                            "fullStart": 394,
                            "fullEnd": 406,
                            "start": 394,
                            "end": 406,
                            "fullWidth": 12,
                            "width": 12,
                            "expression": {
                                "kind": "IdentifierName",
                                "fullStart": 394,
                                "fullEnd": 397,
                                "start": 394,
                                "end": 397,
                                "fullWidth": 3,
                                "width": 3,
                                "text": "arr",
                                "value": "arr",
                                "valueText": "arr"
                            },
                            "dotToken": {
                                "kind": "DotToken",
                                "fullStart": 397,
                                "fullEnd": 398,
                                "start": 397,
                                "end": 398,
                                "fullWidth": 1,
                                "width": 1,
                                "text": ".",
                                "value": ".",
                                "valueText": "."
                            },
                            "name": {
                                "kind": "IdentifierName",
                                "fullStart": 398,
                                "fullEnd": 406,
                                "start": 398,
                                "end": 406,
                                "fullWidth": 8,
                                "width": 8,
                                "text": "getClass",
                                "value": "getClass",
                                "valueText": "getClass"
                            }
                        },
                        "argumentList": {
                            "kind": "ArgumentList",
                            "fullStart": 406,
                            "fullEnd": 409,
                            "start": 406,
                            "end": 408,
                            "fullWidth": 3,
                            "width": 2,
                            "openParenToken": {
                                "kind": "OpenParenToken",
                                "fullStart": 406,
                                "fullEnd": 407,
                                "start": 406,
                                "end": 407,
                                "fullWidth": 1,
                                "width": 1,
                                "text": "(",
                                "value": "(",
                                "valueText": "("
                            },
                            "arguments": [],
                            "closeParenToken": {
                                "kind": "CloseParenToken",
                                "fullStart": 407,
                                "fullEnd": 409,
                                "start": 407,
                                "end": 408,
                                "fullWidth": 2,
                                "width": 1,
                                "text": ")",
                                "value": ")",
                                "valueText": ")",
                                "hasTrailingTrivia": true,
                                "trailingTrivia": [
                                    {
                                        "kind": "WhitespaceTrivia",
                                        "text": " "
                                    }
                                ]
                            }
                        }
                    },
                    "operatorToken": {
                        "kind": "ExclamationEqualsEqualsToken",
                        "fullStart": 409,
                        "fullEnd": 413,
                        "start": 409,
                        "end": 412,
                        "fullWidth": 4,
                        "width": 3,
                        "text": "!==",
                        "value": "!==",
                        "valueText": "!==",
                        "hasTrailingTrivia": true,
                        "trailingTrivia": [
                            {
                                "kind": "WhitespaceTrivia",
                                "text": " "
                            }
                        ]
                    },
                    "right": {
                        "kind": "AddExpression",
                        "fullStart": 413,
                        "fullEnd": 439,
                        "start": 413,
                        "end": 439,
                        "fullWidth": 26,
                        "width": 26,
                        "left": {
                            "kind": "AddExpression",
                            "fullStart": 413,
                            "fullEnd": 434,
                            "start": 413,
                            "end": 433,
                            "fullWidth": 21,
                            "width": 20,
                            "left": {
                                "kind": "StringLiteral",
                                "fullStart": 413,
                                "fullEnd": 424,
                                "start": 413,
                                "end": 423,
                                "fullWidth": 11,
                                "width": 10,
                                "text": "\"[object \"",
                                "value": "[object ",
                                "valueText": "[object ",
                                "hasTrailingTrivia": true,
                                "trailingTrivia": [
                                    {
                                        "kind": "WhitespaceTrivia",
                                        "text": " "
                                    }
                                ]
                            },
                            "operatorToken": {
                                "kind": "PlusToken",
                                "fullStart": 424,
                                "fullEnd": 426,
                                "start": 424,
                                "end": 425,
                                "fullWidth": 2,
                                "width": 1,
                                "text": "+",
                                "value": "+",
                                "valueText": "+",
                                "hasTrailingTrivia": true,
                                "trailingTrivia": [
                                    {
                                        "kind": "WhitespaceTrivia",
                                        "text": " "
                                    }
                                ]
                            },
                            "right": {
                                "kind": "StringLiteral",
                                "fullStart": 426,
                                "fullEnd": 434,
                                "start": 426,
                                "end": 433,
                                "fullWidth": 8,
                                "width": 7,
                                "text": "\"Array\"",
                                "value": "Array",
                                "valueText": "Array",
                                "hasTrailingTrivia": true,
                                "trailingTrivia": [
                                    {
                                        "kind": "WhitespaceTrivia",
                                        "text": " "
                                    }
                                ]
                            }
                        },
                        "operatorToken": {
                            "kind": "PlusToken",
                            "fullStart": 434,
                            "fullEnd": 436,
                            "start": 434,
                            "end": 435,
                            "fullWidth": 2,
                            "width": 1,
                            "text": "+",
                            "value": "+",
                            "valueText": "+",
                            "hasTrailingTrivia": true,
                            "trailingTrivia": [
                                {
                                    "kind": "WhitespaceTrivia",
                                    "text": " "
                                }
                            ]
                        },
                        "right": {
                            "kind": "StringLiteral",
                            "fullStart": 436,
                            "fullEnd": 439,
                            "start": 436,
                            "end": 439,
                            "fullWidth": 3,
                            "width": 3,
                            "text": "\"]\"",
                            "value": "]",
                            "valueText": "]"
                        }
                    }
                },
                "closeParenToken": {
                    "kind": "CloseParenToken",
                    "fullStart": 439,
                    "fullEnd": 441,
                    "start": 439,
                    "end": 440,
                    "fullWidth": 2,
                    "width": 1,
                    "text": ")",
                    "value": ")",
                    "valueText": ")",
                    "hasTrailingTrivia": true,
                    "trailingTrivia": [
                        {
                            "kind": "WhitespaceTrivia",
                            "text": " "
                        }
                    ]
                },
                "statement": {
                    "kind": "Block",
                    "fullStart": 441,
                    "fullEnd": 579,
                    "start": 441,
                    "end": 578,
                    "fullWidth": 138,
                    "width": 137,
                    "openBraceToken": {
                        "kind": "OpenBraceToken",
                        "fullStart": 441,
                        "fullEnd": 443,
                        "start": 441,
                        "end": 442,
                        "fullWidth": 2,
                        "width": 1,
                        "text": "{",
                        "value": "{",
                        "valueText": "{",
                        "hasTrailingTrivia": true,
                        "hasTrailingNewLine": true,
                        "trailingTrivia": [
                            {
                                "kind": "NewLineTrivia",
                                "text": "\n"
                            }
                        ]
                    },
                    "statements": [
                        {
                            "kind": "ExpressionStatement",
                            "fullStart": 443,
                            "fullEnd": 577,
                            "start": 445,
                            "end": 576,
                            "fullWidth": 134,
                            "width": 131,
                            "expression": {
                                "kind": "InvocationExpression",
                                "fullStart": 443,
                                "fullEnd": 575,
                                "start": 445,
                                "end": 575,
                                "fullWidth": 132,
                                "width": 130,
                                "expression": {
                                    "kind": "IdentifierName",
                                    "fullStart": 443,
                                    "fullEnd": 451,
                                    "start": 445,
                                    "end": 451,
                                    "fullWidth": 8,
                                    "width": 6,
                                    "text": "$ERROR",
                                    "value": "$ERROR",
                                    "valueText": "$ERROR",
                                    "hasLeadingTrivia": true,
                                    "leadingTrivia": [
                                        {
                                            "kind": "WhitespaceTrivia",
                                            "text": "  "
                                        }
                                    ]
                                },
                                "argumentList": {
                                    "kind": "ArgumentList",
                                    "fullStart": 451,
                                    "fullEnd": 575,
                                    "start": 451,
                                    "end": 575,
                                    "fullWidth": 124,
                                    "width": 124,
                                    "openParenToken": {
                                        "kind": "OpenParenToken",
                                        "fullStart": 451,
                                        "fullEnd": 452,
                                        "start": 451,
                                        "end": 452,
                                        "fullWidth": 1,
                                        "width": 1,
                                        "text": "(",
                                        "value": "(",
                                        "valueText": "("
                                    },
                                    "arguments": [
                                        {
                                            "kind": "AddExpression",
                                            "fullStart": 452,
                                            "fullEnd": 574,
                                            "start": 452,
                                            "end": 574,
                                            "fullWidth": 122,
                                            "width": 122,
                                            "left": {
                                                "kind": "StringLiteral",
                                                "fullStart": 452,
                                                "fullEnd": 556,
                                                "start": 452,
                                                "end": 555,
                                                "fullWidth": 104,
                                                "width": 103,
                                                "text": "'#1: var x = [0,1,2,3,4]; var arr = x.slice(0,Number.POSITIVE_INFINITY); arr is Array object. Actual: '",
                                                "value": "#1: var x = [0,1,2,3,4]; var arr = x.slice(0,Number.POSITIVE_INFINITY); arr is Array object. Actual: ",
                                                "valueText": "#1: var x = [0,1,2,3,4]; var arr = x.slice(0,Number.POSITIVE_INFINITY); arr is Array object. Actual: ",
                                                "hasTrailingTrivia": true,
                                                "trailingTrivia": [
                                                    {
                                                        "kind": "WhitespaceTrivia",
                                                        "text": " "
                                                    }
                                                ]
                                            },
                                            "operatorToken": {
                                                "kind": "PlusToken",
                                                "fullStart": 556,
                                                "fullEnd": 558,
                                                "start": 556,
                                                "end": 557,
                                                "fullWidth": 2,
                                                "width": 1,
                                                "text": "+",
                                                "value": "+",
                                                "valueText": "+",
                                                "hasTrailingTrivia": true,
                                                "trailingTrivia": [
                                                    {
                                                        "kind": "WhitespaceTrivia",
                                                        "text": " "
                                                    }
                                                ]
                                            },
                                            "right": {
                                                "kind": "ParenthesizedExpression",
                                                "fullStart": 558,
                                                "fullEnd": 574,
                                                "start": 558,
                                                "end": 574,
                                                "fullWidth": 16,
                                                "width": 16,
                                                "openParenToken": {
                                                    "kind": "OpenParenToken",
                                                    "fullStart": 558,
                                                    "fullEnd": 559,
                                                    "start": 558,
                                                    "end": 559,
                                                    "fullWidth": 1,
                                                    "width": 1,
                                                    "text": "(",
                                                    "value": "(",
                                                    "valueText": "("
                                                },
                                                "expression": {
                                                    "kind": "InvocationExpression",
                                                    "fullStart": 559,
                                                    "fullEnd": 573,
                                                    "start": 559,
                                                    "end": 573,
                                                    "fullWidth": 14,
                                                    "width": 14,
                                                    "expression": {
                                                        "kind": "MemberAccessExpression",
                                                        "fullStart": 559,
                                                        "fullEnd": 571,
                                                        "start": 559,
                                                        "end": 571,
                                                        "fullWidth": 12,
                                                        "width": 12,
                                                        "expression": {
                                                            "kind": "IdentifierName",
                                                            "fullStart": 559,
                                                            "fullEnd": 562,
                                                            "start": 559,
                                                            "end": 562,
                                                            "fullWidth": 3,
                                                            "width": 3,
                                                            "text": "arr",
                                                            "value": "arr",
                                                            "valueText": "arr"
                                                        },
                                                        "dotToken": {
                                                            "kind": "DotToken",
                                                            "fullStart": 562,
                                                            "fullEnd": 563,
                                                            "start": 562,
                                                            "end": 563,
                                                            "fullWidth": 1,
                                                            "width": 1,
                                                            "text": ".",
                                                            "value": ".",
                                                            "valueText": "."
                                                        },
                                                        "name": {
                                                            "kind": "IdentifierName",
                                                            "fullStart": 563,
                                                            "fullEnd": 571,
                                                            "start": 563,
                                                            "end": 571,
                                                            "fullWidth": 8,
                                                            "width": 8,
                                                            "text": "getClass",
                                                            "value": "getClass",
                                                            "valueText": "getClass"
                                                        }
                                                    },
                                                    "argumentList": {
                                                        "kind": "ArgumentList",
                                                        "fullStart": 571,
                                                        "fullEnd": 573,
                                                        "start": 571,
                                                        "end": 573,
                                                        "fullWidth": 2,
                                                        "width": 2,
                                                        "openParenToken": {
                                                            "kind": "OpenParenToken",
                                                            "fullStart": 571,
                                                            "fullEnd": 572,
                                                            "start": 571,
                                                            "end": 572,
                                                            "fullWidth": 1,
                                                            "width": 1,
                                                            "text": "(",
                                                            "value": "(",
                                                            "valueText": "("
                                                        },
                                                        "arguments": [],
                                                        "closeParenToken": {
                                                            "kind": "CloseParenToken",
                                                            "fullStart": 572,
                                                            "fullEnd": 573,
                                                            "start": 572,
                                                            "end": 573,
                                                            "fullWidth": 1,
                                                            "width": 1,
                                                            "text": ")",
                                                            "value": ")",
                                                            "valueText": ")"
                                                        }
                                                    }
                                                },
                                                "closeParenToken": {
                                                    "kind": "CloseParenToken",
                                                    "fullStart": 573,
                                                    "fullEnd": 574,
                                                    "start": 573,
                                                    "end": 574,
                                                    "fullWidth": 1,
                                                    "width": 1,
                                                    "text": ")",
                                                    "value": ")",
                                                    "valueText": ")"
                                                }
                                            }
                                        }
                                    ],
                                    "closeParenToken": {
                                        "kind": "CloseParenToken",
                                        "fullStart": 574,
                                        "fullEnd": 575,
                                        "start": 574,
                                        "end": 575,
                                        "fullWidth": 1,
                                        "width": 1,
                                        "text": ")",
                                        "value": ")",
                                        "valueText": ")"
                                    }
                                }
                            },
                            "semicolonToken": {
                                "kind": "SemicolonToken",
                                "fullStart": 575,
                                "fullEnd": 577,
                                "start": 575,
                                "end": 576,
                                "fullWidth": 2,
                                "width": 1,
                                "text": ";",
                                "value": ";",
                                "valueText": ";",
                                "hasTrailingTrivia": true,
                                "hasTrailingNewLine": true,
                                "trailingTrivia": [
                                    {
                                        "kind": "NewLineTrivia",
                                        "text": "\n"
                                    }
                                ]
                            }
                        }
                    ],
                    "closeBraceToken": {
                        "kind": "CloseBraceToken",
                        "fullStart": 577,
                        "fullEnd": 579,
                        "start": 577,
                        "end": 578,
                        "fullWidth": 2,
                        "width": 1,
                        "text": "}",
                        "value": "}",
                        "valueText": "}",
                        "hasTrailingTrivia": true,
                        "hasTrailingNewLine": true,
                        "trailingTrivia": [
                            {
                                "kind": "NewLineTrivia",
                                "text": "\n"
                            }
                        ]
                    }
                }
            },
            {
                "kind": "IfStatement",
                "fullStart": 579,
                "fullEnd": 749,
                "start": 590,
                "end": 742,
                "fullWidth": 170,
                "width": 152,
                "ifKeyword": {
                    "kind": "IfKeyword",
                    "fullStart": 579,
                    "fullEnd": 593,
                    "start": 590,
                    "end": 592,
                    "fullWidth": 14,
                    "width": 2,
                    "text": "if",
                    "value": "if",
                    "valueText": "if",
                    "hasLeadingTrivia": true,
                    "hasLeadingComment": true,
                    "hasLeadingNewLine": true,
                    "hasTrailingTrivia": true,
                    "leadingTrivia": [
                        {
                            "kind": "NewLineTrivia",
                            "text": "\n"
                        },
                        {
                            "kind": "SingleLineCommentTrivia",
                            "text": "//CHECK#2"
                        },
                        {
                            "kind": "NewLineTrivia",
                            "text": "\n"
                        }
                    ],
                    "trailingTrivia": [
                        {
                            "kind": "WhitespaceTrivia",
                            "text": " "
                        }
                    ]
                },
                "openParenToken": {
                    "kind": "OpenParenToken",
                    "fullStart": 593,
                    "fullEnd": 594,
                    "start": 593,
                    "end": 594,
                    "fullWidth": 1,
                    "width": 1,
                    "text": "(",
                    "value": "(",
                    "valueText": "("
                },
                "condition": {
                    "kind": "NotEqualsExpression",
                    "fullStart": 594,
                    "fullEnd": 610,
                    "start": 594,
                    "end": 610,
                    "fullWidth": 16,
                    "width": 16,
                    "left": {
                        "kind": "MemberAccessExpression",
                        "fullStart": 594,
                        "fullEnd": 605,
                        "start": 594,
                        "end": 604,
                        "fullWidth": 11,
                        "width": 10,
                        "expression": {
                            "kind": "IdentifierName",
                            "fullStart": 594,
                            "fullEnd": 597,
                            "start": 594,
                            "end": 597,
                            "fullWidth": 3,
                            "width": 3,
                            "text": "arr",
                            "value": "arr",
                            "valueText": "arr"
                        },
                        "dotToken": {
                            "kind": "DotToken",
                            "fullStart": 597,
                            "fullEnd": 598,
                            "start": 597,
                            "end": 598,
                            "fullWidth": 1,
                            "width": 1,
                            "text": ".",
                            "value": ".",
                            "valueText": "."
                        },
                        "name": {
                            "kind": "IdentifierName",
                            "fullStart": 598,
                            "fullEnd": 605,
                            "start": 598,
                            "end": 604,
                            "fullWidth": 7,
                            "width": 6,
                            "text": "length",
                            "value": "length",
                            "valueText": "length",
                            "hasTrailingTrivia": true,
                            "trailingTrivia": [
                                {
                                    "kind": "WhitespaceTrivia",
                                    "text": " "
                                }
                            ]
                        }
                    },
                    "operatorToken": {
                        "kind": "ExclamationEqualsEqualsToken",
                        "fullStart": 605,
                        "fullEnd": 609,
                        "start": 605,
                        "end": 608,
                        "fullWidth": 4,
                        "width": 3,
                        "text": "!==",
                        "value": "!==",
                        "valueText": "!==",
                        "hasTrailingTrivia": true,
                        "trailingTrivia": [
                            {
                                "kind": "WhitespaceTrivia",
                                "text": " "
                            }
                        ]
                    },
                    "right": {
                        "kind": "NumericLiteral",
                        "fullStart": 609,
                        "fullEnd": 610,
                        "start": 609,
                        "end": 610,
                        "fullWidth": 1,
                        "width": 1,
                        "text": "5",
                        "value": 5,
                        "valueText": "5"
                    }
                },
                "closeParenToken": {
                    "kind": "CloseParenToken",
                    "fullStart": 610,
                    "fullEnd": 612,
                    "start": 610,
                    "end": 611,
                    "fullWidth": 2,
                    "width": 1,
                    "text": ")",
                    "value": ")",
                    "valueText": ")",
                    "hasTrailingTrivia": true,
                    "trailingTrivia": [
                        {
                            "kind": "WhitespaceTrivia",
                            "text": " "
                        }
                    ]
                },
                "statement": {
                    "kind": "Block",
                    "fullStart": 612,
                    "fullEnd": 749,
                    "start": 612,
                    "end": 742,
                    "fullWidth": 137,
                    "width": 130,
                    "openBraceToken": {
                        "kind": "OpenBraceToken",
                        "fullStart": 612,
                        "fullEnd": 614,
                        "start": 612,
                        "end": 613,
                        "fullWidth": 2,
                        "width": 1,
                        "text": "{",
                        "value": "{",
                        "valueText": "{",
                        "hasTrailingTrivia": true,
                        "hasTrailingNewLine": true,
                        "trailingTrivia": [
                            {
                                "kind": "NewLineTrivia",
                                "text": "\n"
                            }
                        ]
                    },
                    "statements": [
                        {
                            "kind": "ExpressionStatement",
                            "fullStart": 614,
                            "fullEnd": 741,
                            "start": 616,
                            "end": 740,
                            "fullWidth": 127,
                            "width": 124,
                            "expression": {
                                "kind": "InvocationExpression",
                                "fullStart": 614,
                                "fullEnd": 739,
                                "start": 616,
                                "end": 739,
                                "fullWidth": 125,
                                "width": 123,
                                "expression": {
                                    "kind": "IdentifierName",
                                    "fullStart": 614,
                                    "fullEnd": 622,
                                    "start": 616,
                                    "end": 622,
                                    "fullWidth": 8,
                                    "width": 6,
                                    "text": "$ERROR",
                                    "value": "$ERROR",
                                    "valueText": "$ERROR",
                                    "hasLeadingTrivia": true,
                                    "leadingTrivia": [
                                        {
                                            "kind": "WhitespaceTrivia",
                                            "text": "  "
                                        }
                                    ]
                                },
                                "argumentList": {
                                    "kind": "ArgumentList",
                                    "fullStart": 622,
                                    "fullEnd": 739,
                                    "start": 622,
                                    "end": 739,
                                    "fullWidth": 117,
                                    "width": 117,
                                    "openParenToken": {
                                        "kind": "OpenParenToken",
                                        "fullStart": 622,
                                        "fullEnd": 623,
                                        "start": 622,
                                        "end": 623,
                                        "fullWidth": 1,
                                        "width": 1,
                                        "text": "(",
                                        "value": "(",
                                        "valueText": "("
                                    },
                                    "arguments": [
                                        {
                                            "kind": "AddExpression",
                                            "fullStart": 623,
                                            "fullEnd": 738,
                                            "start": 623,
                                            "end": 738,
                                            "fullWidth": 115,
                                            "width": 115,
                                            "left": {
                                                "kind": "StringLiteral",
                                                "fullStart": 623,
                                                "fullEnd": 724,
                                                "start": 623,
                                                "end": 723,
                                                "fullWidth": 101,
                                                "width": 100,
                                                "text": "'#2: var x = [0,1,2,3,4]; var arr = x.slice(0,Number.POSITIVE_INFINITY); arr.length === 5. Actual: '",
                                                "value": "#2: var x = [0,1,2,3,4]; var arr = x.slice(0,Number.POSITIVE_INFINITY); arr.length === 5. Actual: ",
                                                "valueText": "#2: var x = [0,1,2,3,4]; var arr = x.slice(0,Number.POSITIVE_INFINITY); arr.length === 5. Actual: ",
                                                "hasTrailingTrivia": true,
                                                "trailingTrivia": [
                                                    {
                                                        "kind": "WhitespaceTrivia",
                                                        "text": " "
                                                    }
                                                ]
                                            },
                                            "operatorToken": {
                                                "kind": "PlusToken",
                                                "fullStart": 724,
                                                "fullEnd": 726,
                                                "start": 724,
                                                "end": 725,
                                                "fullWidth": 2,
                                                "width": 1,
                                                "text": "+",
                                                "value": "+",
                                                "valueText": "+",
                                                "hasTrailingTrivia": true,
                                                "trailingTrivia": [
                                                    {
                                                        "kind": "WhitespaceTrivia",
                                                        "text": " "
                                                    }
                                                ]
                                            },
                                            "right": {
                                                "kind": "ParenthesizedExpression",
                                                "fullStart": 726,
                                                "fullEnd": 738,
                                                "start": 726,
                                                "end": 738,
                                                "fullWidth": 12,
                                                "width": 12,
                                                "openParenToken": {
                                                    "kind": "OpenParenToken",
                                                    "fullStart": 726,
                                                    "fullEnd": 727,
                                                    "start": 726,
                                                    "end": 727,
                                                    "fullWidth": 1,
                                                    "width": 1,
                                                    "text": "(",
                                                    "value": "(",
                                                    "valueText": "("
                                                },
                                                "expression": {
                                                    "kind": "MemberAccessExpression",
                                                    "fullStart": 727,
                                                    "fullEnd": 737,
                                                    "start": 727,
                                                    "end": 737,
                                                    "fullWidth": 10,
                                                    "width": 10,
                                                    "expression": {
                                                        "kind": "IdentifierName",
                                                        "fullStart": 727,
                                                        "fullEnd": 730,
                                                        "start": 727,
                                                        "end": 730,
                                                        "fullWidth": 3,
                                                        "width": 3,
                                                        "text": "arr",
                                                        "value": "arr",
                                                        "valueText": "arr"
                                                    },
                                                    "dotToken": {
                                                        "kind": "DotToken",
                                                        "fullStart": 730,
                                                        "fullEnd": 731,
                                                        "start": 730,
                                                        "end": 731,
                                                        "fullWidth": 1,
                                                        "width": 1,
                                                        "text": ".",
                                                        "value": ".",
                                                        "valueText": "."
                                                    },
                                                    "name": {
                                                        "kind": "IdentifierName",
                                                        "fullStart": 731,
                                                        "fullEnd": 737,
                                                        "start": 731,
                                                        "end": 737,
                                                        "fullWidth": 6,
                                                        "width": 6,
                                                        "text": "length",
                                                        "value": "length",
                                                        "valueText": "length"
                                                    }
                                                },
                                                "closeParenToken": {
                                                    "kind": "CloseParenToken",
                                                    "fullStart": 737,
                                                    "fullEnd": 738,
                                                    "start": 737,
                                                    "end": 738,
                                                    "fullWidth": 1,
                                                    "width": 1,
                                                    "text": ")",
                                                    "value": ")",
                                                    "valueText": ")"
                                                }
                                            }
                                        }
                                    ],
                                    "closeParenToken": {
                                        "kind": "CloseParenToken",
                                        "fullStart": 738,
                                        "fullEnd": 739,
                                        "start": 738,
                                        "end": 739,
                                        "fullWidth": 1,
                                        "width": 1,
                                        "text": ")",
                                        "value": ")",
                                        "valueText": ")"
                                    }
                                }
                            },
                            "semicolonToken": {
                                "kind": "SemicolonToken",
                                "fullStart": 739,
                                "fullEnd": 741,
                                "start": 739,
                                "end": 740,
                                "fullWidth": 2,
                                "width": 1,
                                "text": ";",
                                "value": ";",
                                "valueText": ";",
                                "hasTrailingTrivia": true,
                                "hasTrailingNewLine": true,
                                "trailingTrivia": [
                                    {
                                        "kind": "NewLineTrivia",
                                        "text": "\n"
                                    }
                                ]
                            }
                        }
                    ],
                    "closeBraceToken": {
                        "kind": "CloseBraceToken",
                        "fullStart": 741,
                        "fullEnd": 749,
                        "start": 741,
                        "end": 742,
                        "fullWidth": 8,
                        "width": 1,
                        "text": "}",
                        "value": "}",
                        "valueText": "}",
                        "hasTrailingTrivia": true,
                        "hasTrailingNewLine": true,
                        "trailingTrivia": [
                            {
                                "kind": "WhitespaceTrivia",
                                "text": "      "
                            },
                            {
                                "kind": "NewLineTrivia",
                                "text": "\n"
                            }
                        ]
                    }
                }
            },
            {
                "kind": "IfStatement",
                "fullStart": 749,
                "fullEnd": 901,
                "start": 760,
                "end": 900,
                "fullWidth": 152,
                "width": 140,
                "ifKeyword": {
                    "kind": "IfKeyword",
                    "fullStart": 749,
                    "fullEnd": 763,
                    "start": 760,
                    "end": 762,
                    "fullWidth": 14,
                    "width": 2,
                    "text": "if",
                    "value": "if",
                    "valueText": "if",
                    "hasLeadingTrivia": true,
                    "hasLeadingComment": true,
                    "hasLeadingNewLine": true,
                    "hasTrailingTrivia": true,
                    "leadingTrivia": [
                        {
                            "kind": "NewLineTrivia",
                            "text": "\n"
                        },
                        {
                            "kind": "SingleLineCommentTrivia",
                            "text": "//CHECK#3"
                        },
                        {
                            "kind": "NewLineTrivia",
                            "text": "\n"
                        }
                    ],
                    "trailingTrivia": [
                        {
                            "kind": "WhitespaceTrivia",
                            "text": " "
                        }
                    ]
                },
                "openParenToken": {
                    "kind": "OpenParenToken",
                    "fullStart": 763,
                    "fullEnd": 764,
                    "start": 763,
                    "end": 764,
                    "fullWidth": 1,
                    "width": 1,
                    "text": "(",
                    "value": "(",
                    "valueText": "("
                },
                "condition": {
                    "kind": "NotEqualsExpression",
                    "fullStart": 764,
                    "fullEnd": 776,
                    "start": 764,
                    "end": 776,
                    "fullWidth": 12,
                    "width": 12,
                    "left": {
                        "kind": "ElementAccessExpression",
                        "fullStart": 764,
                        "fullEnd": 771,
                        "start": 764,
                        "end": 770,
                        "fullWidth": 7,
                        "width": 6,
                        "expression": {
                            "kind": "IdentifierName",
                            "fullStart": 764,
                            "fullEnd": 767,
                            "start": 764,
                            "end": 767,
                            "fullWidth": 3,
                            "width": 3,
                            "text": "arr",
                            "value": "arr",
                            "valueText": "arr"
                        },
                        "openBracketToken": {
                            "kind": "OpenBracketToken",
                            "fullStart": 767,
                            "fullEnd": 768,
                            "start": 767,
                            "end": 768,
                            "fullWidth": 1,
                            "width": 1,
                            "text": "[",
                            "value": "[",
                            "valueText": "["
                        },
                        "argumentExpression": {
                            "kind": "NumericLiteral",
                            "fullStart": 768,
                            "fullEnd": 769,
                            "start": 768,
                            "end": 769,
                            "fullWidth": 1,
                            "width": 1,
                            "text": "0",
                            "value": 0,
                            "valueText": "0"
                        },
                        "closeBracketToken": {
                            "kind": "CloseBracketToken",
                            "fullStart": 769,
                            "fullEnd": 771,
                            "start": 769,
                            "end": 770,
                            "fullWidth": 2,
                            "width": 1,
                            "text": "]",
                            "value": "]",
                            "valueText": "]",
                            "hasTrailingTrivia": true,
                            "trailingTrivia": [
                                {
                                    "kind": "WhitespaceTrivia",
                                    "text": " "
                                }
                            ]
                        }
                    },
                    "operatorToken": {
                        "kind": "ExclamationEqualsEqualsToken",
                        "fullStart": 771,
                        "fullEnd": 775,
                        "start": 771,
                        "end": 774,
                        "fullWidth": 4,
                        "width": 3,
                        "text": "!==",
                        "value": "!==",
                        "valueText": "!==",
                        "hasTrailingTrivia": true,
                        "trailingTrivia": [
                            {
                                "kind": "WhitespaceTrivia",
                                "text": " "
                            }
                        ]
                    },
                    "right": {
                        "kind": "NumericLiteral",
                        "fullStart": 775,
                        "fullEnd": 776,
                        "start": 775,
                        "end": 776,
                        "fullWidth": 1,
                        "width": 1,
                        "text": "0",
                        "value": 0,
                        "valueText": "0"
                    }
                },
                "closeParenToken": {
                    "kind": "CloseParenToken",
                    "fullStart": 776,
                    "fullEnd": 778,
                    "start": 776,
                    "end": 777,
                    "fullWidth": 2,
                    "width": 1,
                    "text": ")",
                    "value": ")",
                    "valueText": ")",
                    "hasTrailingTrivia": true,
                    "trailingTrivia": [
                        {
                            "kind": "WhitespaceTrivia",
                            "text": " "
                        }
                    ]
                },
                "statement": {
                    "kind": "Block",
                    "fullStart": 778,
                    "fullEnd": 901,
                    "start": 778,
                    "end": 900,
                    "fullWidth": 123,
                    "width": 122,
                    "openBraceToken": {
                        "kind": "OpenBraceToken",
                        "fullStart": 778,
                        "fullEnd": 780,
                        "start": 778,
                        "end": 779,
                        "fullWidth": 2,
                        "width": 1,
                        "text": "{",
                        "value": "{",
                        "valueText": "{",
                        "hasTrailingTrivia": true,
                        "hasTrailingNewLine": true,
                        "trailingTrivia": [
                            {
                                "kind": "NewLineTrivia",
                                "text": "\n"
                            }
                        ]
                    },
                    "statements": [
                        {
                            "kind": "ExpressionStatement",
                            "fullStart": 780,
                            "fullEnd": 899,
                            "start": 782,
                            "end": 898,
                            "fullWidth": 119,
                            "width": 116,
                            "expression": {
                                "kind": "InvocationExpression",
                                "fullStart": 780,
                                "fullEnd": 897,
                                "start": 782,
                                "end": 897,
                                "fullWidth": 117,
                                "width": 115,
                                "expression": {
                                    "kind": "IdentifierName",
                                    "fullStart": 780,
                                    "fullEnd": 788,
                                    "start": 782,
                                    "end": 788,
                                    "fullWidth": 8,
                                    "width": 6,
                                    "text": "$ERROR",
                                    "value": "$ERROR",
                                    "valueText": "$ERROR",
                                    "hasLeadingTrivia": true,
                                    "leadingTrivia": [
                                        {
                                            "kind": "WhitespaceTrivia",
                                            "text": "  "
                                        }
                                    ]
                                },
                                "argumentList": {
                                    "kind": "ArgumentList",
                                    "fullStart": 788,
                                    "fullEnd": 897,
                                    "start": 788,
                                    "end": 897,
                                    "fullWidth": 109,
                                    "width": 109,
                                    "openParenToken": {
                                        "kind": "OpenParenToken",
                                        "fullStart": 788,
                                        "fullEnd": 789,
                                        "start": 788,
                                        "end": 789,
                                        "fullWidth": 1,
                                        "width": 1,
                                        "text": "(",
                                        "value": "(",
                                        "valueText": "("
                                    },
                                    "arguments": [
                                        {
                                            "kind": "AddExpression",
                                            "fullStart": 789,
                                            "fullEnd": 896,
                                            "start": 789,
                                            "end": 896,
                                            "fullWidth": 107,
                                            "width": 107,
                                            "left": {
                                                "kind": "StringLiteral",
                                                "fullStart": 789,
                                                "fullEnd": 886,
                                                "start": 789,
                                                "end": 885,
                                                "fullWidth": 97,
                                                "width": 96,
                                                "text": "'#3: var x = [0,1,2,3,4]; var arr = x.slice(0,Number.POSITIVE_INFINITY); arr[0] === 0. Actual: '",
                                                "value": "#3: var x = [0,1,2,3,4]; var arr = x.slice(0,Number.POSITIVE_INFINITY); arr[0] === 0. Actual: ",
                                                "valueText": "#3: var x = [0,1,2,3,4]; var arr = x.slice(0,Number.POSITIVE_INFINITY); arr[0] === 0. Actual: ",
                                                "hasTrailingTrivia": true,
                                                "trailingTrivia": [
                                                    {
                                                        "kind": "WhitespaceTrivia",
                                                        "text": " "
                                                    }
                                                ]
                                            },
                                            "operatorToken": {
                                                "kind": "PlusToken",
                                                "fullStart": 886,
                                                "fullEnd": 888,
                                                "start": 886,
                                                "end": 887,
                                                "fullWidth": 2,
                                                "width": 1,
                                                "text": "+",
                                                "value": "+",
                                                "valueText": "+",
                                                "hasTrailingTrivia": true,
                                                "trailingTrivia": [
                                                    {
                                                        "kind": "WhitespaceTrivia",
                                                        "text": " "
                                                    }
                                                ]
                                            },
                                            "right": {
                                                "kind": "ParenthesizedExpression",
                                                "fullStart": 888,
                                                "fullEnd": 896,
                                                "start": 888,
                                                "end": 896,
                                                "fullWidth": 8,
                                                "width": 8,
                                                "openParenToken": {
                                                    "kind": "OpenParenToken",
                                                    "fullStart": 888,
                                                    "fullEnd": 889,
                                                    "start": 888,
                                                    "end": 889,
                                                    "fullWidth": 1,
                                                    "width": 1,
                                                    "text": "(",
                                                    "value": "(",
                                                    "valueText": "("
                                                },
                                                "expression": {
                                                    "kind": "ElementAccessExpression",
                                                    "fullStart": 889,
                                                    "fullEnd": 895,
                                                    "start": 889,
                                                    "end": 895,
                                                    "fullWidth": 6,
                                                    "width": 6,
                                                    "expression": {
                                                        "kind": "IdentifierName",
                                                        "fullStart": 889,
                                                        "fullEnd": 892,
                                                        "start": 889,
                                                        "end": 892,
                                                        "fullWidth": 3,
                                                        "width": 3,
                                                        "text": "arr",
                                                        "value": "arr",
                                                        "valueText": "arr"
                                                    },
                                                    "openBracketToken": {
                                                        "kind": "OpenBracketToken",
                                                        "fullStart": 892,
                                                        "fullEnd": 893,
                                                        "start": 892,
                                                        "end": 893,
                                                        "fullWidth": 1,
                                                        "width": 1,
                                                        "text": "[",
                                                        "value": "[",
                                                        "valueText": "["
                                                    },
                                                    "argumentExpression": {
                                                        "kind": "NumericLiteral",
                                                        "fullStart": 893,
                                                        "fullEnd": 894,
                                                        "start": 893,
                                                        "end": 894,
                                                        "fullWidth": 1,
                                                        "width": 1,
                                                        "text": "0",
                                                        "value": 0,
                                                        "valueText": "0"
                                                    },
                                                    "closeBracketToken": {
                                                        "kind": "CloseBracketToken",
                                                        "fullStart": 894,
                                                        "fullEnd": 895,
                                                        "start": 894,
                                                        "end": 895,
                                                        "fullWidth": 1,
                                                        "width": 1,
                                                        "text": "]",
                                                        "value": "]",
                                                        "valueText": "]"
                                                    }
                                                },
                                                "closeParenToken": {
                                                    "kind": "CloseParenToken",
                                                    "fullStart": 895,
                                                    "fullEnd": 896,
                                                    "start": 895,
                                                    "end": 896,
                                                    "fullWidth": 1,
                                                    "width": 1,
                                                    "text": ")",
                                                    "value": ")",
                                                    "valueText": ")"
                                                }
                                            }
                                        }
                                    ],
                                    "closeParenToken": {
                                        "kind": "CloseParenToken",
                                        "fullStart": 896,
                                        "fullEnd": 897,
                                        "start": 896,
                                        "end": 897,
                                        "fullWidth": 1,
                                        "width": 1,
                                        "text": ")",
                                        "value": ")",
                                        "valueText": ")"
                                    }
                                }
                            },
                            "semicolonToken": {
                                "kind": "SemicolonToken",
                                "fullStart": 897,
                                "fullEnd": 899,
                                "start": 897,
                                "end": 898,
                                "fullWidth": 2,
                                "width": 1,
                                "text": ";",
                                "value": ";",
                                "valueText": ";",
                                "hasTrailingTrivia": true,
                                "hasTrailingNewLine": true,
                                "trailingTrivia": [
                                    {
                                        "kind": "NewLineTrivia",
                                        "text": "\n"
                                    }
                                ]
                            }
                        }
                    ],
                    "closeBraceToken": {
                        "kind": "CloseBraceToken",
                        "fullStart": 899,
                        "fullEnd": 901,
                        "start": 899,
                        "end": 900,
                        "fullWidth": 2,
                        "width": 1,
                        "text": "}",
                        "value": "}",
                        "valueText": "}",
                        "hasTrailingTrivia": true,
                        "hasTrailingNewLine": true,
                        "trailingTrivia": [
                            {
                                "kind": "NewLineTrivia",
                                "text": "\n"
                            }
                        ]
                    }
                }
            },
            {
                "kind": "IfStatement",
                "fullStart": 901,
                "fullEnd": 1053,
                "start": 912,
                "end": 1052,
                "fullWidth": 152,
                "width": 140,
                "ifKeyword": {
                    "kind": "IfKeyword",
                    "fullStart": 901,
                    "fullEnd": 915,
                    "start": 912,
                    "end": 914,
                    "fullWidth": 14,
                    "width": 2,
                    "text": "if",
                    "value": "if",
                    "valueText": "if",
                    "hasLeadingTrivia": true,
                    "hasLeadingComment": true,
                    "hasLeadingNewLine": true,
                    "hasTrailingTrivia": true,
                    "leadingTrivia": [
                        {
                            "kind": "NewLineTrivia",
                            "text": "\n"
                        },
                        {
                            "kind": "SingleLineCommentTrivia",
                            "text": "//CHECK#4"
                        },
                        {
                            "kind": "NewLineTrivia",
                            "text": "\n"
                        }
                    ],
                    "trailingTrivia": [
                        {
                            "kind": "WhitespaceTrivia",
                            "text": " "
                        }
                    ]
                },
                "openParenToken": {
                    "kind": "OpenParenToken",
                    "fullStart": 915,
                    "fullEnd": 916,
                    "start": 915,
                    "end": 916,
                    "fullWidth": 1,
                    "width": 1,
                    "text": "(",
                    "value": "(",
                    "valueText": "("
                },
                "condition": {
                    "kind": "NotEqualsExpression",
                    "fullStart": 916,
                    "fullEnd": 928,
                    "start": 916,
                    "end": 928,
                    "fullWidth": 12,
                    "width": 12,
                    "left": {
                        "kind": "ElementAccessExpression",
                        "fullStart": 916,
                        "fullEnd": 923,
                        "start": 916,
                        "end": 922,
                        "fullWidth": 7,
                        "width": 6,
                        "expression": {
                            "kind": "IdentifierName",
                            "fullStart": 916,
                            "fullEnd": 919,
                            "start": 916,
                            "end": 919,
                            "fullWidth": 3,
                            "width": 3,
                            "text": "arr",
                            "value": "arr",
                            "valueText": "arr"
                        },
                        "openBracketToken": {
                            "kind": "OpenBracketToken",
                            "fullStart": 919,
                            "fullEnd": 920,
                            "start": 919,
                            "end": 920,
                            "fullWidth": 1,
                            "width": 1,
                            "text": "[",
                            "value": "[",
                            "valueText": "["
                        },
                        "argumentExpression": {
                            "kind": "NumericLiteral",
                            "fullStart": 920,
                            "fullEnd": 921,
                            "start": 920,
                            "end": 921,
                            "fullWidth": 1,
                            "width": 1,
                            "text": "1",
                            "value": 1,
                            "valueText": "1"
                        },
                        "closeBracketToken": {
                            "kind": "CloseBracketToken",
                            "fullStart": 921,
                            "fullEnd": 923,
                            "start": 921,
                            "end": 922,
                            "fullWidth": 2,
                            "width": 1,
                            "text": "]",
                            "value": "]",
                            "valueText": "]",
                            "hasTrailingTrivia": true,
                            "trailingTrivia": [
                                {
                                    "kind": "WhitespaceTrivia",
                                    "text": " "
                                }
                            ]
                        }
                    },
                    "operatorToken": {
                        "kind": "ExclamationEqualsEqualsToken",
                        "fullStart": 923,
                        "fullEnd": 927,
                        "start": 923,
                        "end": 926,
                        "fullWidth": 4,
                        "width": 3,
                        "text": "!==",
                        "value": "!==",
                        "valueText": "!==",
                        "hasTrailingTrivia": true,
                        "trailingTrivia": [
                            {
                                "kind": "WhitespaceTrivia",
                                "text": " "
                            }
                        ]
                    },
                    "right": {
                        "kind": "NumericLiteral",
                        "fullStart": 927,
                        "fullEnd": 928,
                        "start": 927,
                        "end": 928,
                        "fullWidth": 1,
                        "width": 1,
                        "text": "1",
                        "value": 1,
                        "valueText": "1"
                    }
                },
                "closeParenToken": {
                    "kind": "CloseParenToken",
                    "fullStart": 928,
                    "fullEnd": 930,
                    "start": 928,
                    "end": 929,
                    "fullWidth": 2,
                    "width": 1,
                    "text": ")",
                    "value": ")",
                    "valueText": ")",
                    "hasTrailingTrivia": true,
                    "trailingTrivia": [
                        {
                            "kind": "WhitespaceTrivia",
                            "text": " "
                        }
                    ]
                },
                "statement": {
                    "kind": "Block",
                    "fullStart": 930,
                    "fullEnd": 1053,
                    "start": 930,
                    "end": 1052,
                    "fullWidth": 123,
                    "width": 122,
                    "openBraceToken": {
                        "kind": "OpenBraceToken",
                        "fullStart": 930,
                        "fullEnd": 932,
                        "start": 930,
                        "end": 931,
                        "fullWidth": 2,
                        "width": 1,
                        "text": "{",
                        "value": "{",
                        "valueText": "{",
                        "hasTrailingTrivia": true,
                        "hasTrailingNewLine": true,
                        "trailingTrivia": [
                            {
                                "kind": "NewLineTrivia",
                                "text": "\n"
                            }
                        ]
                    },
                    "statements": [
                        {
                            "kind": "ExpressionStatement",
                            "fullStart": 932,
                            "fullEnd": 1051,
                            "start": 934,
                            "end": 1050,
                            "fullWidth": 119,
                            "width": 116,
                            "expression": {
                                "kind": "InvocationExpression",
                                "fullStart": 932,
                                "fullEnd": 1049,
                                "start": 934,
                                "end": 1049,
                                "fullWidth": 117,
                                "width": 115,
                                "expression": {
                                    "kind": "IdentifierName",
                                    "fullStart": 932,
                                    "fullEnd": 940,
                                    "start": 934,
                                    "end": 940,
                                    "fullWidth": 8,
                                    "width": 6,
                                    "text": "$ERROR",
                                    "value": "$ERROR",
                                    "valueText": "$ERROR",
                                    "hasLeadingTrivia": true,
                                    "leadingTrivia": [
                                        {
                                            "kind": "WhitespaceTrivia",
                                            "text": "  "
                                        }
                                    ]
                                },
                                "argumentList": {
                                    "kind": "ArgumentList",
                                    "fullStart": 940,
                                    "fullEnd": 1049,
                                    "start": 940,
                                    "end": 1049,
                                    "fullWidth": 109,
                                    "width": 109,
                                    "openParenToken": {
                                        "kind": "OpenParenToken",
                                        "fullStart": 940,
                                        "fullEnd": 941,
                                        "start": 940,
                                        "end": 941,
                                        "fullWidth": 1,
                                        "width": 1,
                                        "text": "(",
                                        "value": "(",
                                        "valueText": "("
                                    },
                                    "arguments": [
                                        {
                                            "kind": "AddExpression",
                                            "fullStart": 941,
                                            "fullEnd": 1048,
                                            "start": 941,
                                            "end": 1048,
                                            "fullWidth": 107,
                                            "width": 107,
                                            "left": {
                                                "kind": "StringLiteral",
                                                "fullStart": 941,
                                                "fullEnd": 1038,
                                                "start": 941,
                                                "end": 1037,
                                                "fullWidth": 97,
                                                "width": 96,
                                                "text": "'#4: var x = [0,1,2,3,4]; var arr = x.slice(0,Number.POSITIVE_INFINITY); arr[1] === 1. Actual: '",
                                                "value": "#4: var x = [0,1,2,3,4]; var arr = x.slice(0,Number.POSITIVE_INFINITY); arr[1] === 1. Actual: ",
                                                "valueText": "#4: var x = [0,1,2,3,4]; var arr = x.slice(0,Number.POSITIVE_INFINITY); arr[1] === 1. Actual: ",
                                                "hasTrailingTrivia": true,
                                                "trailingTrivia": [
                                                    {
                                                        "kind": "WhitespaceTrivia",
                                                        "text": " "
                                                    }
                                                ]
                                            },
                                            "operatorToken": {
                                                "kind": "PlusToken",
                                                "fullStart": 1038,
                                                "fullEnd": 1040,
                                                "start": 1038,
                                                "end": 1039,
                                                "fullWidth": 2,
                                                "width": 1,
                                                "text": "+",
                                                "value": "+",
                                                "valueText": "+",
                                                "hasTrailingTrivia": true,
                                                "trailingTrivia": [
                                                    {
                                                        "kind": "WhitespaceTrivia",
                                                        "text": " "
                                                    }
                                                ]
                                            },
                                            "right": {
                                                "kind": "ParenthesizedExpression",
                                                "fullStart": 1040,
                                                "fullEnd": 1048,
                                                "start": 1040,
                                                "end": 1048,
                                                "fullWidth": 8,
                                                "width": 8,
                                                "openParenToken": {
                                                    "kind": "OpenParenToken",
                                                    "fullStart": 1040,
                                                    "fullEnd": 1041,
                                                    "start": 1040,
                                                    "end": 1041,
                                                    "fullWidth": 1,
                                                    "width": 1,
                                                    "text": "(",
                                                    "value": "(",
                                                    "valueText": "("
                                                },
                                                "expression": {
                                                    "kind": "ElementAccessExpression",
                                                    "fullStart": 1041,
                                                    "fullEnd": 1047,
                                                    "start": 1041,
                                                    "end": 1047,
                                                    "fullWidth": 6,
                                                    "width": 6,
                                                    "expression": {
                                                        "kind": "IdentifierName",
                                                        "fullStart": 1041,
                                                        "fullEnd": 1044,
                                                        "start": 1041,
                                                        "end": 1044,
                                                        "fullWidth": 3,
                                                        "width": 3,
                                                        "text": "arr",
                                                        "value": "arr",
                                                        "valueText": "arr"
                                                    },
                                                    "openBracketToken": {
                                                        "kind": "OpenBracketToken",
                                                        "fullStart": 1044,
                                                        "fullEnd": 1045,
                                                        "start": 1044,
                                                        "end": 1045,
                                                        "fullWidth": 1,
                                                        "width": 1,
                                                        "text": "[",
                                                        "value": "[",
                                                        "valueText": "["
                                                    },
                                                    "argumentExpression": {
                                                        "kind": "NumericLiteral",
                                                        "fullStart": 1045,
                                                        "fullEnd": 1046,
                                                        "start": 1045,
                                                        "end": 1046,
                                                        "fullWidth": 1,
                                                        "width": 1,
                                                        "text": "1",
                                                        "value": 1,
                                                        "valueText": "1"
                                                    },
                                                    "closeBracketToken": {
                                                        "kind": "CloseBracketToken",
                                                        "fullStart": 1046,
                                                        "fullEnd": 1047,
                                                        "start": 1046,
                                                        "end": 1047,
                                                        "fullWidth": 1,
                                                        "width": 1,
                                                        "text": "]",
                                                        "value": "]",
                                                        "valueText": "]"
                                                    }
                                                },
                                                "closeParenToken": {
                                                    "kind": "CloseParenToken",
                                                    "fullStart": 1047,
                                                    "fullEnd": 1048,
                                                    "start": 1047,
                                                    "end": 1048,
                                                    "fullWidth": 1,
                                                    "width": 1,
                                                    "text": ")",
                                                    "value": ")",
                                                    "valueText": ")"
                                                }
                                            }
                                        }
                                    ],
                                    "closeParenToken": {
                                        "kind": "CloseParenToken",
                                        "fullStart": 1048,
                                        "fullEnd": 1049,
                                        "start": 1048,
                                        "end": 1049,
                                        "fullWidth": 1,
                                        "width": 1,
                                        "text": ")",
                                        "value": ")",
                                        "valueText": ")"
                                    }
                                }
                            },
                            "semicolonToken": {
                                "kind": "SemicolonToken",
                                "fullStart": 1049,
                                "fullEnd": 1051,
                                "start": 1049,
                                "end": 1050,
                                "fullWidth": 2,
                                "width": 1,
                                "text": ";",
                                "value": ";",
                                "valueText": ";",
                                "hasTrailingTrivia": true,
                                "hasTrailingNewLine": true,
                                "trailingTrivia": [
                                    {
                                        "kind": "NewLineTrivia",
                                        "text": "\n"
                                    }
                                ]
                            }
                        }
                    ],
                    "closeBraceToken": {
                        "kind": "CloseBraceToken",
                        "fullStart": 1051,
                        "fullEnd": 1053,
                        "start": 1051,
                        "end": 1052,
                        "fullWidth": 2,
                        "width": 1,
                        "text": "}",
                        "value": "}",
                        "valueText": "}",
                        "hasTrailingTrivia": true,
                        "hasTrailingNewLine": true,
                        "trailingTrivia": [
                            {
                                "kind": "NewLineTrivia",
                                "text": "\n"
                            }
                        ]
                    }
                }
            },
            {
                "kind": "IfStatement",
                "fullStart": 1053,
                "fullEnd": 1205,
                "start": 1064,
                "end": 1204,
                "fullWidth": 152,
                "width": 140,
                "ifKeyword": {
                    "kind": "IfKeyword",
                    "fullStart": 1053,
                    "fullEnd": 1067,
                    "start": 1064,
                    "end": 1066,
                    "fullWidth": 14,
                    "width": 2,
                    "text": "if",
                    "value": "if",
                    "valueText": "if",
                    "hasLeadingTrivia": true,
                    "hasLeadingComment": true,
                    "hasLeadingNewLine": true,
                    "hasTrailingTrivia": true,
                    "leadingTrivia": [
                        {
                            "kind": "NewLineTrivia",
                            "text": "\n"
                        },
                        {
                            "kind": "SingleLineCommentTrivia",
                            "text": "//CHECK#5"
                        },
                        {
                            "kind": "NewLineTrivia",
                            "text": "\n"
                        }
                    ],
                    "trailingTrivia": [
                        {
                            "kind": "WhitespaceTrivia",
                            "text": " "
                        }
                    ]
                },
                "openParenToken": {
                    "kind": "OpenParenToken",
                    "fullStart": 1067,
                    "fullEnd": 1068,
                    "start": 1067,
                    "end": 1068,
                    "fullWidth": 1,
                    "width": 1,
                    "text": "(",
                    "value": "(",
                    "valueText": "("
                },
                "condition": {
                    "kind": "NotEqualsExpression",
                    "fullStart": 1068,
                    "fullEnd": 1080,
                    "start": 1068,
                    "end": 1080,
                    "fullWidth": 12,
                    "width": 12,
                    "left": {
                        "kind": "ElementAccessExpression",
                        "fullStart": 1068,
                        "fullEnd": 1075,
                        "start": 1068,
                        "end": 1074,
                        "fullWidth": 7,
                        "width": 6,
                        "expression": {
                            "kind": "IdentifierName",
                            "fullStart": 1068,
                            "fullEnd": 1071,
                            "start": 1068,
                            "end": 1071,
                            "fullWidth": 3,
                            "width": 3,
                            "text": "arr",
                            "value": "arr",
                            "valueText": "arr"
                        },
                        "openBracketToken": {
                            "kind": "OpenBracketToken",
                            "fullStart": 1071,
                            "fullEnd": 1072,
                            "start": 1071,
                            "end": 1072,
                            "fullWidth": 1,
                            "width": 1,
                            "text": "[",
                            "value": "[",
                            "valueText": "["
                        },
                        "argumentExpression": {
                            "kind": "NumericLiteral",
                            "fullStart": 1072,
                            "fullEnd": 1073,
                            "start": 1072,
                            "end": 1073,
                            "fullWidth": 1,
                            "width": 1,
                            "text": "2",
                            "value": 2,
                            "valueText": "2"
                        },
                        "closeBracketToken": {
                            "kind": "CloseBracketToken",
                            "fullStart": 1073,
                            "fullEnd": 1075,
                            "start": 1073,
                            "end": 1074,
                            "fullWidth": 2,
                            "width": 1,
                            "text": "]",
                            "value": "]",
                            "valueText": "]",
                            "hasTrailingTrivia": true,
                            "trailingTrivia": [
                                {
                                    "kind": "WhitespaceTrivia",
                                    "text": " "
                                }
                            ]
                        }
                    },
                    "operatorToken": {
                        "kind": "ExclamationEqualsEqualsToken",
                        "fullStart": 1075,
                        "fullEnd": 1079,
                        "start": 1075,
                        "end": 1078,
                        "fullWidth": 4,
                        "width": 3,
                        "text": "!==",
                        "value": "!==",
                        "valueText": "!==",
                        "hasTrailingTrivia": true,
                        "trailingTrivia": [
                            {
                                "kind": "WhitespaceTrivia",
                                "text": " "
                            }
                        ]
                    },
                    "right": {
                        "kind": "NumericLiteral",
                        "fullStart": 1079,
                        "fullEnd": 1080,
                        "start": 1079,
                        "end": 1080,
                        "fullWidth": 1,
                        "width": 1,
                        "text": "2",
                        "value": 2,
                        "valueText": "2"
                    }
                },
                "closeParenToken": {
                    "kind": "CloseParenToken",
                    "fullStart": 1080,
                    "fullEnd": 1082,
                    "start": 1080,
                    "end": 1081,
                    "fullWidth": 2,
                    "width": 1,
                    "text": ")",
                    "value": ")",
                    "valueText": ")",
                    "hasTrailingTrivia": true,
                    "trailingTrivia": [
                        {
                            "kind": "WhitespaceTrivia",
                            "text": " "
                        }
                    ]
                },
                "statement": {
                    "kind": "Block",
                    "fullStart": 1082,
                    "fullEnd": 1205,
                    "start": 1082,
                    "end": 1204,
                    "fullWidth": 123,
                    "width": 122,
                    "openBraceToken": {
                        "kind": "OpenBraceToken",
                        "fullStart": 1082,
                        "fullEnd": 1084,
                        "start": 1082,
                        "end": 1083,
                        "fullWidth": 2,
                        "width": 1,
                        "text": "{",
                        "value": "{",
                        "valueText": "{",
                        "hasTrailingTrivia": true,
                        "hasTrailingNewLine": true,
                        "trailingTrivia": [
                            {
                                "kind": "NewLineTrivia",
                                "text": "\n"
                            }
                        ]
                    },
                    "statements": [
                        {
                            "kind": "ExpressionStatement",
                            "fullStart": 1084,
                            "fullEnd": 1203,
                            "start": 1086,
                            "end": 1202,
                            "fullWidth": 119,
                            "width": 116,
                            "expression": {
                                "kind": "InvocationExpression",
                                "fullStart": 1084,
                                "fullEnd": 1201,
                                "start": 1086,
                                "end": 1201,
                                "fullWidth": 117,
                                "width": 115,
                                "expression": {
                                    "kind": "IdentifierName",
                                    "fullStart": 1084,
                                    "fullEnd": 1092,
                                    "start": 1086,
                                    "end": 1092,
                                    "fullWidth": 8,
                                    "width": 6,
                                    "text": "$ERROR",
                                    "value": "$ERROR",
                                    "valueText": "$ERROR",
                                    "hasLeadingTrivia": true,
                                    "leadingTrivia": [
                                        {
                                            "kind": "WhitespaceTrivia",
                                            "text": "  "
                                        }
                                    ]
                                },
                                "argumentList": {
                                    "kind": "ArgumentList",
                                    "fullStart": 1092,
                                    "fullEnd": 1201,
                                    "start": 1092,
                                    "end": 1201,
                                    "fullWidth": 109,
                                    "width": 109,
                                    "openParenToken": {
                                        "kind": "OpenParenToken",
                                        "fullStart": 1092,
                                        "fullEnd": 1093,
                                        "start": 1092,
                                        "end": 1093,
                                        "fullWidth": 1,
                                        "width": 1,
                                        "text": "(",
                                        "value": "(",
                                        "valueText": "("
                                    },
                                    "arguments": [
                                        {
                                            "kind": "AddExpression",
                                            "fullStart": 1093,
                                            "fullEnd": 1200,
                                            "start": 1093,
                                            "end": 1200,
                                            "fullWidth": 107,
                                            "width": 107,
                                            "left": {
                                                "kind": "StringLiteral",
                                                "fullStart": 1093,
                                                "fullEnd": 1190,
                                                "start": 1093,
                                                "end": 1189,
                                                "fullWidth": 97,
                                                "width": 96,
                                                "text": "'#5: var x = [0,1,2,3,4]; var arr = x.slice(0,Number.POSITIVE_INFINITY); arr[2] === 2. Actual: '",
                                                "value": "#5: var x = [0,1,2,3,4]; var arr = x.slice(0,Number.POSITIVE_INFINITY); arr[2] === 2. Actual: ",
                                                "valueText": "#5: var x = [0,1,2,3,4]; var arr = x.slice(0,Number.POSITIVE_INFINITY); arr[2] === 2. Actual: ",
                                                "hasTrailingTrivia": true,
                                                "trailingTrivia": [
                                                    {
                                                        "kind": "WhitespaceTrivia",
                                                        "text": " "
                                                    }
                                                ]
                                            },
                                            "operatorToken": {
                                                "kind": "PlusToken",
                                                "fullStart": 1190,
                                                "fullEnd": 1192,
                                                "start": 1190,
                                                "end": 1191,
                                                "fullWidth": 2,
                                                "width": 1,
                                                "text": "+",
                                                "value": "+",
                                                "valueText": "+",
                                                "hasTrailingTrivia": true,
                                                "trailingTrivia": [
                                                    {
                                                        "kind": "WhitespaceTrivia",
                                                        "text": " "
                                                    }
                                                ]
                                            },
                                            "right": {
                                                "kind": "ParenthesizedExpression",
                                                "fullStart": 1192,
                                                "fullEnd": 1200,
                                                "start": 1192,
                                                "end": 1200,
                                                "fullWidth": 8,
                                                "width": 8,
                                                "openParenToken": {
                                                    "kind": "OpenParenToken",
                                                    "fullStart": 1192,
                                                    "fullEnd": 1193,
                                                    "start": 1192,
                                                    "end": 1193,
                                                    "fullWidth": 1,
                                                    "width": 1,
                                                    "text": "(",
                                                    "value": "(",
                                                    "valueText": "("
                                                },
                                                "expression": {
                                                    "kind": "ElementAccessExpression",
                                                    "fullStart": 1193,
                                                    "fullEnd": 1199,
                                                    "start": 1193,
                                                    "end": 1199,
                                                    "fullWidth": 6,
                                                    "width": 6,
                                                    "expression": {
                                                        "kind": "IdentifierName",
                                                        "fullStart": 1193,
                                                        "fullEnd": 1196,
                                                        "start": 1193,
                                                        "end": 1196,
                                                        "fullWidth": 3,
                                                        "width": 3,
                                                        "text": "arr",
                                                        "value": "arr",
                                                        "valueText": "arr"
                                                    },
                                                    "openBracketToken": {
                                                        "kind": "OpenBracketToken",
                                                        "fullStart": 1196,
                                                        "fullEnd": 1197,
                                                        "start": 1196,
                                                        "end": 1197,
                                                        "fullWidth": 1,
                                                        "width": 1,
                                                        "text": "[",
                                                        "value": "[",
                                                        "valueText": "["
                                                    },
                                                    "argumentExpression": {
                                                        "kind": "NumericLiteral",
                                                        "fullStart": 1197,
                                                        "fullEnd": 1198,
                                                        "start": 1197,
                                                        "end": 1198,
                                                        "fullWidth": 1,
                                                        "width": 1,
                                                        "text": "2",
                                                        "value": 2,
                                                        "valueText": "2"
                                                    },
                                                    "closeBracketToken": {
                                                        "kind": "CloseBracketToken",
                                                        "fullStart": 1198,
                                                        "fullEnd": 1199,
                                                        "start": 1198,
                                                        "end": 1199,
                                                        "fullWidth": 1,
                                                        "width": 1,
                                                        "text": "]",
                                                        "value": "]",
                                                        "valueText": "]"
                                                    }
                                                },
                                                "closeParenToken": {
                                                    "kind": "CloseParenToken",
                                                    "fullStart": 1199,
                                                    "fullEnd": 1200,
                                                    "start": 1199,
                                                    "end": 1200,
                                                    "fullWidth": 1,
                                                    "width": 1,
                                                    "text": ")",
                                                    "value": ")",
                                                    "valueText": ")"
                                                }
                                            }
                                        }
                                    ],
                                    "closeParenToken": {
                                        "kind": "CloseParenToken",
                                        "fullStart": 1200,
                                        "fullEnd": 1201,
                                        "start": 1200,
                                        "end": 1201,
                                        "fullWidth": 1,
                                        "width": 1,
                                        "text": ")",
                                        "value": ")",
                                        "valueText": ")"
                                    }
                                }
                            },
                            "semicolonToken": {
                                "kind": "SemicolonToken",
                                "fullStart": 1201,
                                "fullEnd": 1203,
                                "start": 1201,
                                "end": 1202,
                                "fullWidth": 2,
                                "width": 1,
                                "text": ";",
                                "value": ";",
                                "valueText": ";",
                                "hasTrailingTrivia": true,
                                "hasTrailingNewLine": true,
                                "trailingTrivia": [
                                    {
                                        "kind": "NewLineTrivia",
                                        "text": "\n"
                                    }
                                ]
                            }
                        }
                    ],
                    "closeBraceToken": {
                        "kind": "CloseBraceToken",
                        "fullStart": 1203,
                        "fullEnd": 1205,
                        "start": 1203,
                        "end": 1204,
                        "fullWidth": 2,
                        "width": 1,
                        "text": "}",
                        "value": "}",
                        "valueText": "}",
                        "hasTrailingTrivia": true,
                        "hasTrailingNewLine": true,
                        "trailingTrivia": [
                            {
                                "kind": "NewLineTrivia",
                                "text": "\n"
                            }
                        ]
                    }
                }
            },
            {
                "kind": "IfStatement",
                "fullStart": 1205,
                "fullEnd": 1357,
                "start": 1216,
                "end": 1356,
                "fullWidth": 152,
                "width": 140,
                "ifKeyword": {
                    "kind": "IfKeyword",
                    "fullStart": 1205,
                    "fullEnd": 1219,
                    "start": 1216,
                    "end": 1218,
                    "fullWidth": 14,
                    "width": 2,
                    "text": "if",
                    "value": "if",
                    "valueText": "if",
                    "hasLeadingTrivia": true,
                    "hasLeadingComment": true,
                    "hasLeadingNewLine": true,
                    "hasTrailingTrivia": true,
                    "leadingTrivia": [
                        {
                            "kind": "NewLineTrivia",
                            "text": "\n"
                        },
                        {
                            "kind": "SingleLineCommentTrivia",
                            "text": "//CHECK#6"
                        },
                        {
                            "kind": "NewLineTrivia",
                            "text": "\n"
                        }
                    ],
                    "trailingTrivia": [
                        {
                            "kind": "WhitespaceTrivia",
                            "text": " "
                        }
                    ]
                },
                "openParenToken": {
                    "kind": "OpenParenToken",
                    "fullStart": 1219,
                    "fullEnd": 1220,
                    "start": 1219,
                    "end": 1220,
                    "fullWidth": 1,
                    "width": 1,
                    "text": "(",
                    "value": "(",
                    "valueText": "("
                },
                "condition": {
                    "kind": "NotEqualsExpression",
                    "fullStart": 1220,
                    "fullEnd": 1232,
                    "start": 1220,
                    "end": 1232,
                    "fullWidth": 12,
                    "width": 12,
                    "left": {
                        "kind": "ElementAccessExpression",
                        "fullStart": 1220,
                        "fullEnd": 1227,
                        "start": 1220,
                        "end": 1226,
                        "fullWidth": 7,
                        "width": 6,
                        "expression": {
                            "kind": "IdentifierName",
                            "fullStart": 1220,
                            "fullEnd": 1223,
                            "start": 1220,
                            "end": 1223,
                            "fullWidth": 3,
                            "width": 3,
                            "text": "arr",
                            "value": "arr",
                            "valueText": "arr"
                        },
                        "openBracketToken": {
                            "kind": "OpenBracketToken",
                            "fullStart": 1223,
                            "fullEnd": 1224,
                            "start": 1223,
                            "end": 1224,
                            "fullWidth": 1,
                            "width": 1,
                            "text": "[",
                            "value": "[",
                            "valueText": "["
                        },
                        "argumentExpression": {
                            "kind": "NumericLiteral",
                            "fullStart": 1224,
                            "fullEnd": 1225,
                            "start": 1224,
                            "end": 1225,
                            "fullWidth": 1,
                            "width": 1,
                            "text": "3",
                            "value": 3,
                            "valueText": "3"
                        },
                        "closeBracketToken": {
                            "kind": "CloseBracketToken",
                            "fullStart": 1225,
                            "fullEnd": 1227,
                            "start": 1225,
                            "end": 1226,
                            "fullWidth": 2,
                            "width": 1,
                            "text": "]",
                            "value": "]",
                            "valueText": "]",
                            "hasTrailingTrivia": true,
                            "trailingTrivia": [
                                {
                                    "kind": "WhitespaceTrivia",
                                    "text": " "
                                }
                            ]
                        }
                    },
                    "operatorToken": {
                        "kind": "ExclamationEqualsEqualsToken",
                        "fullStart": 1227,
                        "fullEnd": 1231,
                        "start": 1227,
                        "end": 1230,
                        "fullWidth": 4,
                        "width": 3,
                        "text": "!==",
                        "value": "!==",
                        "valueText": "!==",
                        "hasTrailingTrivia": true,
                        "trailingTrivia": [
                            {
                                "kind": "WhitespaceTrivia",
                                "text": " "
                            }
                        ]
                    },
                    "right": {
                        "kind": "NumericLiteral",
                        "fullStart": 1231,
                        "fullEnd": 1232,
                        "start": 1231,
                        "end": 1232,
                        "fullWidth": 1,
                        "width": 1,
                        "text": "3",
                        "value": 3,
                        "valueText": "3"
                    }
                },
                "closeParenToken": {
                    "kind": "CloseParenToken",
                    "fullStart": 1232,
                    "fullEnd": 1234,
                    "start": 1232,
                    "end": 1233,
                    "fullWidth": 2,
                    "width": 1,
                    "text": ")",
                    "value": ")",
                    "valueText": ")",
                    "hasTrailingTrivia": true,
                    "trailingTrivia": [
                        {
                            "kind": "WhitespaceTrivia",
                            "text": " "
                        }
                    ]
                },
                "statement": {
                    "kind": "Block",
                    "fullStart": 1234,
                    "fullEnd": 1357,
                    "start": 1234,
                    "end": 1356,
                    "fullWidth": 123,
                    "width": 122,
                    "openBraceToken": {
                        "kind": "OpenBraceToken",
                        "fullStart": 1234,
                        "fullEnd": 1236,
                        "start": 1234,
                        "end": 1235,
                        "fullWidth": 2,
                        "width": 1,
                        "text": "{",
                        "value": "{",
                        "valueText": "{",
                        "hasTrailingTrivia": true,
                        "hasTrailingNewLine": true,
                        "trailingTrivia": [
                            {
                                "kind": "NewLineTrivia",
                                "text": "\n"
                            }
                        ]
                    },
                    "statements": [
                        {
                            "kind": "ExpressionStatement",
                            "fullStart": 1236,
                            "fullEnd": 1355,
                            "start": 1238,
                            "end": 1354,
                            "fullWidth": 119,
                            "width": 116,
                            "expression": {
                                "kind": "InvocationExpression",
                                "fullStart": 1236,
                                "fullEnd": 1353,
                                "start": 1238,
                                "end": 1353,
                                "fullWidth": 117,
                                "width": 115,
                                "expression": {
                                    "kind": "IdentifierName",
                                    "fullStart": 1236,
                                    "fullEnd": 1244,
                                    "start": 1238,
                                    "end": 1244,
                                    "fullWidth": 8,
                                    "width": 6,
                                    "text": "$ERROR",
                                    "value": "$ERROR",
                                    "valueText": "$ERROR",
                                    "hasLeadingTrivia": true,
                                    "leadingTrivia": [
                                        {
                                            "kind": "WhitespaceTrivia",
                                            "text": "  "
                                        }
                                    ]
                                },
                                "argumentList": {
                                    "kind": "ArgumentList",
                                    "fullStart": 1244,
                                    "fullEnd": 1353,
                                    "start": 1244,
                                    "end": 1353,
                                    "fullWidth": 109,
                                    "width": 109,
                                    "openParenToken": {
                                        "kind": "OpenParenToken",
                                        "fullStart": 1244,
                                        "fullEnd": 1245,
                                        "start": 1244,
                                        "end": 1245,
                                        "fullWidth": 1,
                                        "width": 1,
                                        "text": "(",
                                        "value": "(",
                                        "valueText": "("
                                    },
                                    "arguments": [
                                        {
                                            "kind": "AddExpression",
                                            "fullStart": 1245,
                                            "fullEnd": 1352,
                                            "start": 1245,
                                            "end": 1352,
                                            "fullWidth": 107,
                                            "width": 107,
                                            "left": {
                                                "kind": "StringLiteral",
                                                "fullStart": 1245,
                                                "fullEnd": 1342,
                                                "start": 1245,
                                                "end": 1341,
                                                "fullWidth": 97,
                                                "width": 96,
                                                "text": "'#6: var x = [0,1,2,3,4]; var arr = x.slice(0,Number.POSITIVE_INFINITY); arr[3] === 3. Actual: '",
                                                "value": "#6: var x = [0,1,2,3,4]; var arr = x.slice(0,Number.POSITIVE_INFINITY); arr[3] === 3. Actual: ",
                                                "valueText": "#6: var x = [0,1,2,3,4]; var arr = x.slice(0,Number.POSITIVE_INFINITY); arr[3] === 3. Actual: ",
                                                "hasTrailingTrivia": true,
                                                "trailingTrivia": [
                                                    {
                                                        "kind": "WhitespaceTrivia",
                                                        "text": " "
                                                    }
                                                ]
                                            },
                                            "operatorToken": {
                                                "kind": "PlusToken",
                                                "fullStart": 1342,
                                                "fullEnd": 1344,
                                                "start": 1342,
                                                "end": 1343,
                                                "fullWidth": 2,
                                                "width": 1,
                                                "text": "+",
                                                "value": "+",
                                                "valueText": "+",
                                                "hasTrailingTrivia": true,
                                                "trailingTrivia": [
                                                    {
                                                        "kind": "WhitespaceTrivia",
                                                        "text": " "
                                                    }
                                                ]
                                            },
                                            "right": {
                                                "kind": "ParenthesizedExpression",
                                                "fullStart": 1344,
                                                "fullEnd": 1352,
                                                "start": 1344,
                                                "end": 1352,
                                                "fullWidth": 8,
                                                "width": 8,
                                                "openParenToken": {
                                                    "kind": "OpenParenToken",
                                                    "fullStart": 1344,
                                                    "fullEnd": 1345,
                                                    "start": 1344,
                                                    "end": 1345,
                                                    "fullWidth": 1,
                                                    "width": 1,
                                                    "text": "(",
                                                    "value": "(",
                                                    "valueText": "("
                                                },
                                                "expression": {
                                                    "kind": "ElementAccessExpression",
                                                    "fullStart": 1345,
                                                    "fullEnd": 1351,
                                                    "start": 1345,
                                                    "end": 1351,
                                                    "fullWidth": 6,
                                                    "width": 6,
                                                    "expression": {
                                                        "kind": "IdentifierName",
                                                        "fullStart": 1345,
                                                        "fullEnd": 1348,
                                                        "start": 1345,
                                                        "end": 1348,
                                                        "fullWidth": 3,
                                                        "width": 3,
                                                        "text": "arr",
                                                        "value": "arr",
                                                        "valueText": "arr"
                                                    },
                                                    "openBracketToken": {
                                                        "kind": "OpenBracketToken",
                                                        "fullStart": 1348,
                                                        "fullEnd": 1349,
                                                        "start": 1348,
                                                        "end": 1349,
                                                        "fullWidth": 1,
                                                        "width": 1,
                                                        "text": "[",
                                                        "value": "[",
                                                        "valueText": "["
                                                    },
                                                    "argumentExpression": {
                                                        "kind": "NumericLiteral",
                                                        "fullStart": 1349,
                                                        "fullEnd": 1350,
                                                        "start": 1349,
                                                        "end": 1350,
                                                        "fullWidth": 1,
                                                        "width": 1,
                                                        "text": "3",
                                                        "value": 3,
                                                        "valueText": "3"
                                                    },
                                                    "closeBracketToken": {
                                                        "kind": "CloseBracketToken",
                                                        "fullStart": 1350,
                                                        "fullEnd": 1351,
                                                        "start": 1350,
                                                        "end": 1351,
                                                        "fullWidth": 1,
                                                        "width": 1,
                                                        "text": "]",
                                                        "value": "]",
                                                        "valueText": "]"
                                                    }
                                                },
                                                "closeParenToken": {
                                                    "kind": "CloseParenToken",
                                                    "fullStart": 1351,
                                                    "fullEnd": 1352,
                                                    "start": 1351,
                                                    "end": 1352,
                                                    "fullWidth": 1,
                                                    "width": 1,
                                                    "text": ")",
                                                    "value": ")",
                                                    "valueText": ")"
                                                }
                                            }
                                        }
                                    ],
                                    "closeParenToken": {
                                        "kind": "CloseParenToken",
                                        "fullStart": 1352,
                                        "fullEnd": 1353,
                                        "start": 1352,
                                        "end": 1353,
                                        "fullWidth": 1,
                                        "width": 1,
                                        "text": ")",
                                        "value": ")",
                                        "valueText": ")"
                                    }
                                }
                            },
                            "semicolonToken": {
                                "kind": "SemicolonToken",
                                "fullStart": 1353,
                                "fullEnd": 1355,
                                "start": 1353,
                                "end": 1354,
                                "fullWidth": 2,
                                "width": 1,
                                "text": ";",
                                "value": ";",
                                "valueText": ";",
                                "hasTrailingTrivia": true,
                                "hasTrailingNewLine": true,
                                "trailingTrivia": [
                                    {
                                        "kind": "NewLineTrivia",
                                        "text": "\n"
                                    }
                                ]
                            }
                        }
                    ],
                    "closeBraceToken": {
                        "kind": "CloseBraceToken",
                        "fullStart": 1355,
                        "fullEnd": 1357,
                        "start": 1355,
                        "end": 1356,
                        "fullWidth": 2,
                        "width": 1,
                        "text": "}",
                        "value": "}",
                        "valueText": "}",
                        "hasTrailingTrivia": true,
                        "hasTrailingNewLine": true,
                        "trailingTrivia": [
                            {
                                "kind": "NewLineTrivia",
                                "text": "\n"
                            }
                        ]
                    }
                }
            },
            {
                "kind": "IfStatement",
                "fullStart": 1357,
                "fullEnd": 1509,
                "start": 1368,
                "end": 1508,
                "fullWidth": 152,
                "width": 140,
                "ifKeyword": {
                    "kind": "IfKeyword",
                    "fullStart": 1357,
                    "fullEnd": 1371,
                    "start": 1368,
                    "end": 1370,
                    "fullWidth": 14,
                    "width": 2,
                    "text": "if",
                    "value": "if",
                    "valueText": "if",
                    "hasLeadingTrivia": true,
                    "hasLeadingComment": true,
                    "hasLeadingNewLine": true,
                    "hasTrailingTrivia": true,
                    "leadingTrivia": [
                        {
                            "kind": "NewLineTrivia",
                            "text": "\n"
                        },
                        {
                            "kind": "SingleLineCommentTrivia",
                            "text": "//CHECK#7"
                        },
                        {
                            "kind": "NewLineTrivia",
                            "text": "\n"
                        }
                    ],
                    "trailingTrivia": [
                        {
                            "kind": "WhitespaceTrivia",
                            "text": " "
                        }
                    ]
                },
                "openParenToken": {
                    "kind": "OpenParenToken",
                    "fullStart": 1371,
                    "fullEnd": 1372,
                    "start": 1371,
                    "end": 1372,
                    "fullWidth": 1,
                    "width": 1,
                    "text": "(",
                    "value": "(",
                    "valueText": "("
                },
                "condition": {
                    "kind": "NotEqualsExpression",
                    "fullStart": 1372,
                    "fullEnd": 1384,
                    "start": 1372,
                    "end": 1384,
                    "fullWidth": 12,
                    "width": 12,
                    "left": {
                        "kind": "ElementAccessExpression",
                        "fullStart": 1372,
                        "fullEnd": 1379,
                        "start": 1372,
                        "end": 1378,
                        "fullWidth": 7,
                        "width": 6,
                        "expression": {
                            "kind": "IdentifierName",
                            "fullStart": 1372,
                            "fullEnd": 1375,
                            "start": 1372,
                            "end": 1375,
                            "fullWidth": 3,
                            "width": 3,
                            "text": "arr",
                            "value": "arr",
                            "valueText": "arr"
                        },
                        "openBracketToken": {
                            "kind": "OpenBracketToken",
                            "fullStart": 1375,
                            "fullEnd": 1376,
                            "start": 1375,
                            "end": 1376,
                            "fullWidth": 1,
                            "width": 1,
                            "text": "[",
                            "value": "[",
                            "valueText": "["
                        },
                        "argumentExpression": {
                            "kind": "NumericLiteral",
                            "fullStart": 1376,
                            "fullEnd": 1377,
                            "start": 1376,
                            "end": 1377,
                            "fullWidth": 1,
                            "width": 1,
                            "text": "4",
                            "value": 4,
                            "valueText": "4"
                        },
                        "closeBracketToken": {
                            "kind": "CloseBracketToken",
                            "fullStart": 1377,
                            "fullEnd": 1379,
                            "start": 1377,
                            "end": 1378,
                            "fullWidth": 2,
                            "width": 1,
                            "text": "]",
                            "value": "]",
                            "valueText": "]",
                            "hasTrailingTrivia": true,
                            "trailingTrivia": [
                                {
                                    "kind": "WhitespaceTrivia",
                                    "text": " "
                                }
                            ]
                        }
                    },
                    "operatorToken": {
                        "kind": "ExclamationEqualsEqualsToken",
                        "fullStart": 1379,
                        "fullEnd": 1383,
                        "start": 1379,
                        "end": 1382,
                        "fullWidth": 4,
                        "width": 3,
                        "text": "!==",
                        "value": "!==",
                        "valueText": "!==",
                        "hasTrailingTrivia": true,
                        "trailingTrivia": [
                            {
                                "kind": "WhitespaceTrivia",
                                "text": " "
                            }
                        ]
                    },
                    "right": {
                        "kind": "NumericLiteral",
                        "fullStart": 1383,
                        "fullEnd": 1384,
                        "start": 1383,
                        "end": 1384,
                        "fullWidth": 1,
                        "width": 1,
                        "text": "4",
                        "value": 4,
                        "valueText": "4"
                    }
                },
                "closeParenToken": {
                    "kind": "CloseParenToken",
                    "fullStart": 1384,
                    "fullEnd": 1386,
                    "start": 1384,
                    "end": 1385,
                    "fullWidth": 2,
                    "width": 1,
                    "text": ")",
                    "value": ")",
                    "valueText": ")",
                    "hasTrailingTrivia": true,
                    "trailingTrivia": [
                        {
                            "kind": "WhitespaceTrivia",
                            "text": " "
                        }
                    ]
                },
                "statement": {
                    "kind": "Block",
                    "fullStart": 1386,
                    "fullEnd": 1509,
                    "start": 1386,
                    "end": 1508,
                    "fullWidth": 123,
                    "width": 122,
                    "openBraceToken": {
                        "kind": "OpenBraceToken",
                        "fullStart": 1386,
                        "fullEnd": 1388,
                        "start": 1386,
                        "end": 1387,
                        "fullWidth": 2,
                        "width": 1,
                        "text": "{",
                        "value": "{",
                        "valueText": "{",
                        "hasTrailingTrivia": true,
                        "hasTrailingNewLine": true,
                        "trailingTrivia": [
                            {
                                "kind": "NewLineTrivia",
                                "text": "\n"
                            }
                        ]
                    },
                    "statements": [
                        {
                            "kind": "ExpressionStatement",
                            "fullStart": 1388,
                            "fullEnd": 1507,
                            "start": 1390,
                            "end": 1506,
                            "fullWidth": 119,
                            "width": 116,
                            "expression": {
                                "kind": "InvocationExpression",
                                "fullStart": 1388,
                                "fullEnd": 1505,
                                "start": 1390,
                                "end": 1505,
                                "fullWidth": 117,
                                "width": 115,
                                "expression": {
                                    "kind": "IdentifierName",
                                    "fullStart": 1388,
                                    "fullEnd": 1396,
                                    "start": 1390,
                                    "end": 1396,
                                    "fullWidth": 8,
                                    "width": 6,
                                    "text": "$ERROR",
                                    "value": "$ERROR",
                                    "valueText": "$ERROR",
                                    "hasLeadingTrivia": true,
                                    "leadingTrivia": [
                                        {
                                            "kind": "WhitespaceTrivia",
                                            "text": "  "
                                        }
                                    ]
                                },
                                "argumentList": {
                                    "kind": "ArgumentList",
                                    "fullStart": 1396,
                                    "fullEnd": 1505,
                                    "start": 1396,
                                    "end": 1505,
                                    "fullWidth": 109,
                                    "width": 109,
                                    "openParenToken": {
                                        "kind": "OpenParenToken",
                                        "fullStart": 1396,
                                        "fullEnd": 1397,
                                        "start": 1396,
                                        "end": 1397,
                                        "fullWidth": 1,
                                        "width": 1,
                                        "text": "(",
                                        "value": "(",
                                        "valueText": "("
                                    },
                                    "arguments": [
                                        {
                                            "kind": "AddExpression",
                                            "fullStart": 1397,
                                            "fullEnd": 1504,
                                            "start": 1397,
                                            "end": 1504,
                                            "fullWidth": 107,
                                            "width": 107,
                                            "left": {
                                                "kind": "StringLiteral",
                                                "fullStart": 1397,
                                                "fullEnd": 1494,
                                                "start": 1397,
                                                "end": 1493,
                                                "fullWidth": 97,
                                                "width": 96,
                                                "text": "'#7: var x = [0,1,2,3,4]; var arr = x.slice(0,Number.POSITIVE_INFINITY); arr[4] === 4. Actual: '",
                                                "value": "#7: var x = [0,1,2,3,4]; var arr = x.slice(0,Number.POSITIVE_INFINITY); arr[4] === 4. Actual: ",
                                                "valueText": "#7: var x = [0,1,2,3,4]; var arr = x.slice(0,Number.POSITIVE_INFINITY); arr[4] === 4. Actual: ",
                                                "hasTrailingTrivia": true,
                                                "trailingTrivia": [
                                                    {
                                                        "kind": "WhitespaceTrivia",
                                                        "text": " "
                                                    }
                                                ]
                                            },
                                            "operatorToken": {
                                                "kind": "PlusToken",
                                                "fullStart": 1494,
                                                "fullEnd": 1496,
                                                "start": 1494,
                                                "end": 1495,
                                                "fullWidth": 2,
                                                "width": 1,
                                                "text": "+",
                                                "value": "+",
                                                "valueText": "+",
                                                "hasTrailingTrivia": true,
                                                "trailingTrivia": [
                                                    {
                                                        "kind": "WhitespaceTrivia",
                                                        "text": " "
                                                    }
                                                ]
                                            },
                                            "right": {
                                                "kind": "ParenthesizedExpression",
                                                "fullStart": 1496,
                                                "fullEnd": 1504,
                                                "start": 1496,
                                                "end": 1504,
                                                "fullWidth": 8,
                                                "width": 8,
                                                "openParenToken": {
                                                    "kind": "OpenParenToken",
                                                    "fullStart": 1496,
                                                    "fullEnd": 1497,
                                                    "start": 1496,
                                                    "end": 1497,
                                                    "fullWidth": 1,
                                                    "width": 1,
                                                    "text": "(",
                                                    "value": "(",
                                                    "valueText": "("
                                                },
                                                "expression": {
                                                    "kind": "ElementAccessExpression",
                                                    "fullStart": 1497,
                                                    "fullEnd": 1503,
                                                    "start": 1497,
                                                    "end": 1503,
                                                    "fullWidth": 6,
                                                    "width": 6,
                                                    "expression": {
                                                        "kind": "IdentifierName",
                                                        "fullStart": 1497,
                                                        "fullEnd": 1500,
                                                        "start": 1497,
                                                        "end": 1500,
                                                        "fullWidth": 3,
                                                        "width": 3,
                                                        "text": "arr",
                                                        "value": "arr",
                                                        "valueText": "arr"
                                                    },
                                                    "openBracketToken": {
                                                        "kind": "OpenBracketToken",
                                                        "fullStart": 1500,
                                                        "fullEnd": 1501,
                                                        "start": 1500,
                                                        "end": 1501,
                                                        "fullWidth": 1,
                                                        "width": 1,
                                                        "text": "[",
                                                        "value": "[",
                                                        "valueText": "["
                                                    },
                                                    "argumentExpression": {
                                                        "kind": "NumericLiteral",
                                                        "fullStart": 1501,
                                                        "fullEnd": 1502,
                                                        "start": 1501,
                                                        "end": 1502,
                                                        "fullWidth": 1,
                                                        "width": 1,
                                                        "text": "4",
                                                        "value": 4,
                                                        "valueText": "4"
                                                    },
                                                    "closeBracketToken": {
                                                        "kind": "CloseBracketToken",
                                                        "fullStart": 1502,
                                                        "fullEnd": 1503,
                                                        "start": 1502,
                                                        "end": 1503,
                                                        "fullWidth": 1,
                                                        "width": 1,
                                                        "text": "]",
                                                        "value": "]",
                                                        "valueText": "]"
                                                    }
                                                },
                                                "closeParenToken": {
                                                    "kind": "CloseParenToken",
                                                    "fullStart": 1503,
                                                    "fullEnd": 1504,
                                                    "start": 1503,
                                                    "end": 1504,
                                                    "fullWidth": 1,
                                                    "width": 1,
                                                    "text": ")",
                                                    "value": ")",
                                                    "valueText": ")"
                                                }
                                            }
                                        }
                                    ],
                                    "closeParenToken": {
                                        "kind": "CloseParenToken",
                                        "fullStart": 1504,
                                        "fullEnd": 1505,
                                        "start": 1504,
                                        "end": 1505,
                                        "fullWidth": 1,
                                        "width": 1,
                                        "text": ")",
                                        "value": ")",
                                        "valueText": ")"
                                    }
                                }
                            },
                            "semicolonToken": {
                                "kind": "SemicolonToken",
                                "fullStart": 1505,
                                "fullEnd": 1507,
                                "start": 1505,
                                "end": 1506,
                                "fullWidth": 2,
                                "width": 1,
                                "text": ";",
                                "value": ";",
                                "valueText": ";",
                                "hasTrailingTrivia": true,
                                "hasTrailingNewLine": true,
                                "trailingTrivia": [
                                    {
                                        "kind": "NewLineTrivia",
                                        "text": "\n"
                                    }
                                ]
                            }
                        }
                    ],
                    "closeBraceToken": {
                        "kind": "CloseBraceToken",
                        "fullStart": 1507,
                        "fullEnd": 1509,
                        "start": 1507,
                        "end": 1508,
                        "fullWidth": 2,
                        "width": 1,
                        "text": "}",
                        "value": "}",
                        "valueText": "}",
                        "hasTrailingTrivia": true,
                        "hasTrailingNewLine": true,
                        "trailingTrivia": [
                            {
                                "kind": "NewLineTrivia",
                                "text": "\n"
                            }
                        ]
                    }
                }
            },
            {
                "kind": "IfStatement",
                "fullStart": 1509,
                "fullEnd": 1678,
                "start": 1520,
                "end": 1676,
                "fullWidth": 169,
                "width": 156,
                "ifKeyword": {
                    "kind": "IfKeyword",
                    "fullStart": 1509,
                    "fullEnd": 1523,
                    "start": 1520,
                    "end": 1522,
                    "fullWidth": 14,
                    "width": 2,
                    "text": "if",
                    "value": "if",
                    "valueText": "if",
                    "hasLeadingTrivia": true,
                    "hasLeadingComment": true,
                    "hasLeadingNewLine": true,
                    "hasTrailingTrivia": true,
                    "leadingTrivia": [
                        {
                            "kind": "NewLineTrivia",
                            "text": "\n"
                        },
                        {
                            "kind": "SingleLineCommentTrivia",
                            "text": "//CHECK#8"
                        },
                        {
                            "kind": "NewLineTrivia",
                            "text": "\n"
                        }
                    ],
                    "trailingTrivia": [
                        {
                            "kind": "WhitespaceTrivia",
                            "text": " "
                        }
                    ]
                },
                "openParenToken": {
                    "kind": "OpenParenToken",
                    "fullStart": 1523,
                    "fullEnd": 1524,
                    "start": 1523,
                    "end": 1524,
                    "fullWidth": 1,
                    "width": 1,
                    "text": "(",
                    "value": "(",
                    "valueText": "("
                },
                "condition": {
                    "kind": "NotEqualsExpression",
                    "fullStart": 1524,
                    "fullEnd": 1544,
                    "start": 1524,
                    "end": 1544,
                    "fullWidth": 20,
                    "width": 20,
                    "left": {
                        "kind": "ElementAccessExpression",
                        "fullStart": 1524,
                        "fullEnd": 1531,
                        "start": 1524,
                        "end": 1530,
                        "fullWidth": 7,
                        "width": 6,
                        "expression": {
                            "kind": "IdentifierName",
                            "fullStart": 1524,
                            "fullEnd": 1527,
                            "start": 1524,
                            "end": 1527,
                            "fullWidth": 3,
                            "width": 3,
                            "text": "arr",
                            "value": "arr",
                            "valueText": "arr"
                        },
                        "openBracketToken": {
                            "kind": "OpenBracketToken",
                            "fullStart": 1527,
                            "fullEnd": 1528,
                            "start": 1527,
                            "end": 1528,
                            "fullWidth": 1,
                            "width": 1,
                            "text": "[",
                            "value": "[",
                            "valueText": "["
                        },
                        "argumentExpression": {
                            "kind": "NumericLiteral",
                            "fullStart": 1528,
                            "fullEnd": 1529,
                            "start": 1528,
                            "end": 1529,
                            "fullWidth": 1,
                            "width": 1,
                            "text": "5",
                            "value": 5,
                            "valueText": "5"
                        },
                        "closeBracketToken": {
                            "kind": "CloseBracketToken",
                            "fullStart": 1529,
                            "fullEnd": 1531,
                            "start": 1529,
                            "end": 1530,
                            "fullWidth": 2,
                            "width": 1,
                            "text": "]",
                            "value": "]",
                            "valueText": "]",
                            "hasTrailingTrivia": true,
                            "trailingTrivia": [
                                {
                                    "kind": "WhitespaceTrivia",
                                    "text": " "
                                }
                            ]
                        }
                    },
                    "operatorToken": {
                        "kind": "ExclamationEqualsEqualsToken",
                        "fullStart": 1531,
                        "fullEnd": 1535,
                        "start": 1531,
                        "end": 1534,
                        "fullWidth": 4,
                        "width": 3,
                        "text": "!==",
                        "value": "!==",
                        "valueText": "!==",
                        "hasTrailingTrivia": true,
                        "trailingTrivia": [
                            {
                                "kind": "WhitespaceTrivia",
                                "text": " "
                            }
                        ]
                    },
                    "right": {
                        "kind": "IdentifierName",
                        "fullStart": 1535,
                        "fullEnd": 1544,
                        "start": 1535,
                        "end": 1544,
                        "fullWidth": 9,
                        "width": 9,
                        "text": "undefined",
                        "value": "undefined",
                        "valueText": "undefined"
                    }
                },
                "closeParenToken": {
                    "kind": "CloseParenToken",
                    "fullStart": 1544,
                    "fullEnd": 1546,
                    "start": 1544,
                    "end": 1545,
                    "fullWidth": 2,
                    "width": 1,
                    "text": ")",
                    "value": ")",
                    "valueText": ")",
                    "hasTrailingTrivia": true,
                    "trailingTrivia": [
                        {
                            "kind": "WhitespaceTrivia",
                            "text": " "
                        }
                    ]
                },
                "statement": {
                    "kind": "Block",
                    "fullStart": 1546,
                    "fullEnd": 1678,
                    "start": 1546,
                    "end": 1676,
                    "fullWidth": 132,
                    "width": 130,
                    "openBraceToken": {
                        "kind": "OpenBraceToken",
                        "fullStart": 1546,
                        "fullEnd": 1548,
                        "start": 1546,
                        "end": 1547,
                        "fullWidth": 2,
                        "width": 1,
                        "text": "{",
                        "value": "{",
                        "valueText": "{",
                        "hasTrailingTrivia": true,
                        "hasTrailingNewLine": true,
                        "trailingTrivia": [
                            {
                                "kind": "NewLineTrivia",
                                "text": "\n"
                            }
                        ]
                    },
                    "statements": [
                        {
                            "kind": "ExpressionStatement",
                            "fullStart": 1548,
                            "fullEnd": 1675,
                            "start": 1550,
                            "end": 1674,
                            "fullWidth": 127,
                            "width": 124,
                            "expression": {
                                "kind": "InvocationExpression",
                                "fullStart": 1548,
                                "fullEnd": 1673,
                                "start": 1550,
                                "end": 1673,
                                "fullWidth": 125,
                                "width": 123,
                                "expression": {
                                    "kind": "IdentifierName",
                                    "fullStart": 1548,
                                    "fullEnd": 1556,
                                    "start": 1550,
                                    "end": 1556,
                                    "fullWidth": 8,
                                    "width": 6,
                                    "text": "$ERROR",
                                    "value": "$ERROR",
                                    "valueText": "$ERROR",
                                    "hasLeadingTrivia": true,
                                    "leadingTrivia": [
                                        {
                                            "kind": "WhitespaceTrivia",
                                            "text": "  "
                                        }
                                    ]
                                },
                                "argumentList": {
                                    "kind": "ArgumentList",
                                    "fullStart": 1556,
                                    "fullEnd": 1673,
                                    "start": 1556,
                                    "end": 1673,
                                    "fullWidth": 117,
                                    "width": 117,
                                    "openParenToken": {
                                        "kind": "OpenParenToken",
                                        "fullStart": 1556,
                                        "fullEnd": 1557,
                                        "start": 1556,
                                        "end": 1557,
                                        "fullWidth": 1,
                                        "width": 1,
                                        "text": "(",
                                        "value": "(",
                                        "valueText": "("
                                    },
                                    "arguments": [
                                        {
                                            "kind": "AddExpression",
                                            "fullStart": 1557,
                                            "fullEnd": 1672,
                                            "start": 1557,
                                            "end": 1672,
                                            "fullWidth": 115,
                                            "width": 115,
                                            "left": {
                                                "kind": "StringLiteral",
                                                "fullStart": 1557,
                                                "fullEnd": 1662,
                                                "start": 1557,
                                                "end": 1661,
                                                "fullWidth": 105,
                                                "width": 104,
                                                "text": "'#8: var x = [0,1,2,3,4]; var arr = x.slice(0,Number.POSITIVE_INFINITY); arr[5] === undefined. Actual: '",
                                                "value": "#8: var x = [0,1,2,3,4]; var arr = x.slice(0,Number.POSITIVE_INFINITY); arr[5] === undefined. Actual: ",
                                                "valueText": "#8: var x = [0,1,2,3,4]; var arr = x.slice(0,Number.POSITIVE_INFINITY); arr[5] === undefined. Actual: ",
                                                "hasTrailingTrivia": true,
                                                "trailingTrivia": [
                                                    {
                                                        "kind": "WhitespaceTrivia",
                                                        "text": " "
                                                    }
                                                ]
                                            },
                                            "operatorToken": {
                                                "kind": "PlusToken",
                                                "fullStart": 1662,
                                                "fullEnd": 1664,
                                                "start": 1662,
                                                "end": 1663,
                                                "fullWidth": 2,
                                                "width": 1,
                                                "text": "+",
                                                "value": "+",
                                                "valueText": "+",
                                                "hasTrailingTrivia": true,
                                                "trailingTrivia": [
                                                    {
                                                        "kind": "WhitespaceTrivia",
                                                        "text": " "
                                                    }
                                                ]
                                            },
                                            "right": {
                                                "kind": "ParenthesizedExpression",
                                                "fullStart": 1664,
                                                "fullEnd": 1672,
                                                "start": 1664,
                                                "end": 1672,
                                                "fullWidth": 8,
                                                "width": 8,
                                                "openParenToken": {
                                                    "kind": "OpenParenToken",
                                                    "fullStart": 1664,
                                                    "fullEnd": 1665,
                                                    "start": 1664,
                                                    "end": 1665,
                                                    "fullWidth": 1,
                                                    "width": 1,
                                                    "text": "(",
                                                    "value": "(",
                                                    "valueText": "("
                                                },
                                                "expression": {
                                                    "kind": "ElementAccessExpression",
                                                    "fullStart": 1665,
                                                    "fullEnd": 1671,
                                                    "start": 1665,
                                                    "end": 1671,
                                                    "fullWidth": 6,
                                                    "width": 6,
                                                    "expression": {
                                                        "kind": "IdentifierName",
                                                        "fullStart": 1665,
                                                        "fullEnd": 1668,
                                                        "start": 1665,
                                                        "end": 1668,
                                                        "fullWidth": 3,
                                                        "width": 3,
                                                        "text": "arr",
                                                        "value": "arr",
                                                        "valueText": "arr"
                                                    },
                                                    "openBracketToken": {
                                                        "kind": "OpenBracketToken",
                                                        "fullStart": 1668,
                                                        "fullEnd": 1669,
                                                        "start": 1668,
                                                        "end": 1669,
                                                        "fullWidth": 1,
                                                        "width": 1,
                                                        "text": "[",
                                                        "value": "[",
                                                        "valueText": "["
                                                    },
                                                    "argumentExpression": {
                                                        "kind": "NumericLiteral",
                                                        "fullStart": 1669,
                                                        "fullEnd": 1670,
                                                        "start": 1669,
                                                        "end": 1670,
                                                        "fullWidth": 1,
                                                        "width": 1,
                                                        "text": "5",
                                                        "value": 5,
                                                        "valueText": "5"
                                                    },
                                                    "closeBracketToken": {
                                                        "kind": "CloseBracketToken",
                                                        "fullStart": 1670,
                                                        "fullEnd": 1671,
                                                        "start": 1670,
                                                        "end": 1671,
                                                        "fullWidth": 1,
                                                        "width": 1,
                                                        "text": "]",
                                                        "value": "]",
                                                        "valueText": "]"
                                                    }
                                                },
                                                "closeParenToken": {
                                                    "kind": "CloseParenToken",
                                                    "fullStart": 1671,
                                                    "fullEnd": 1672,
                                                    "start": 1671,
                                                    "end": 1672,
                                                    "fullWidth": 1,
                                                    "width": 1,
                                                    "text": ")",
                                                    "value": ")",
                                                    "valueText": ")"
                                                }
                                            }
                                        }
                                    ],
                                    "closeParenToken": {
                                        "kind": "CloseParenToken",
                                        "fullStart": 1672,
                                        "fullEnd": 1673,
                                        "start": 1672,
                                        "end": 1673,
                                        "fullWidth": 1,
                                        "width": 1,
                                        "text": ")",
                                        "value": ")",
                                        "valueText": ")"
                                    }
                                }
                            },
                            "semicolonToken": {
                                "kind": "SemicolonToken",
                                "fullStart": 1673,
                                "fullEnd": 1675,
                                "start": 1673,
                                "end": 1674,
                                "fullWidth": 2,
                                "width": 1,
                                "text": ";",
                                "value": ";",
                                "valueText": ";",
                                "hasTrailingTrivia": true,
                                "hasTrailingNewLine": true,
                                "trailingTrivia": [
                                    {
                                        "kind": "NewLineTrivia",
                                        "text": "\n"
                                    }
                                ]
                            }
                        }
                    ],
                    "closeBraceToken": {
                        "kind": "CloseBraceToken",
                        "fullStart": 1675,
                        "fullEnd": 1678,
                        "start": 1675,
                        "end": 1676,
                        "fullWidth": 3,
                        "width": 1,
                        "text": "}",
                        "value": "}",
                        "valueText": "}",
                        "hasTrailingTrivia": true,
                        "hasTrailingNewLine": true,
                        "trailingTrivia": [
                            {
                                "kind": "WhitespaceTrivia",
                                "text": " "
                            },
                            {
                                "kind": "NewLineTrivia",
                                "text": "\n"
                            }
                        ]
                    }
                }
            }
        ],
        "endOfFileToken": {
            "kind": "EndOfFileToken",
            "fullStart": 1678,
            "fullEnd": 1679,
            "start": 1679,
            "end": 1679,
            "fullWidth": 1,
            "width": 0,
            "text": "",
            "hasLeadingTrivia": true,
            "hasLeadingNewLine": true,
            "leadingTrivia": [
                {
                    "kind": "NewLineTrivia",
                    "text": "\n"
                }
            ]
        }
    },
    "lineMap": {
        "lineStarts": [
            0,
            61,
            132,
            133,
            137,
            172,
            175,
            233,
            264,
            268,
            269,
            290,
            337,
            338,
            348,
            390,
            443,
            577,
            579,
            580,
            590,
            614,
            741,
            749,
            750,
            760,
            780,
            899,
            901,
            902,
            912,
            932,
            1051,
            1053,
            1054,
            1064,
            1084,
            1203,
            1205,
            1206,
            1216,
            1236,
            1355,
            1357,
            1358,
            1368,
            1388,
            1507,
            1509,
            1510,
            1520,
            1548,
            1675,
            1678,
            1679
        ],
        "length": 1679
    }
}<|MERGE_RESOLUTION|>--- conflicted
+++ resolved
@@ -94,12 +94,8 @@
                             "start": 273,
                             "end": 288,
                             "fullWidth": 15,
-<<<<<<< HEAD
                             "width": 15,
-                            "identifier": {
-=======
                             "propertyName": {
->>>>>>> 85e84683
                                 "kind": "IdentifierName",
                                 "fullStart": 273,
                                 "fullEnd": 275,
@@ -357,12 +353,8 @@
                             "start": 294,
                             "end": 335,
                             "fullWidth": 41,
-<<<<<<< HEAD
                             "width": 41,
-                            "identifier": {
-=======
                             "propertyName": {
->>>>>>> 85e84683
                                 "kind": "IdentifierName",
                                 "fullStart": 294,
                                 "fullEnd": 298,
