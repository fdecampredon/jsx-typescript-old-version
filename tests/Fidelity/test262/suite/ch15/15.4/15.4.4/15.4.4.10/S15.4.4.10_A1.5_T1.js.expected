--- conflicted
+++ resolved
@@ -94,12 +94,8 @@
                             "start": 275,
                             "end": 290,
                             "fullWidth": 15,
-<<<<<<< HEAD
                             "width": 15,
-                            "identifier": {
-=======
                             "propertyName": {
->>>>>>> 85e84683
                                 "kind": "IdentifierName",
                                 "fullStart": 275,
                                 "fullEnd": 277,
@@ -357,12 +353,8 @@
                             "start": 296,
                             "end": 323,
                             "fullWidth": 27,
-<<<<<<< HEAD
                             "width": 27,
-                            "identifier": {
-=======
                             "propertyName": {
->>>>>>> 85e84683
                                 "kind": "IdentifierName",
                                 "fullStart": 296,
                                 "fullEnd": 300,
