{
    "isDeclaration": false,
    "languageVersion": "EcmaScript5",
    "parseOptions": {
        "allowAutomaticSemicolonInsertion": true
    },
    "sourceUnit": {
        "kind": "SourceUnit",
        "fullStart": 0,
        "fullEnd": 1681,
        "start": 277,
        "end": 1681,
        "fullWidth": 1681,
        "width": 1404,
        "isIncrementallyUnusable": true,
        "moduleElements": [
            {
                "kind": "VariableStatement",
                "fullStart": 0,
                "fullEnd": 298,
                "start": 277,
                "end": 297,
                "fullWidth": 298,
                "width": 20,
                "modifiers": [],
                "variableDeclaration": {
                    "kind": "VariableDeclaration",
                    "fullStart": 0,
                    "fullEnd": 296,
                    "start": 277,
                    "end": 296,
                    "fullWidth": 296,
                    "width": 19,
                    "varKeyword": {
                        "kind": "VarKeyword",
                        "fullStart": 0,
                        "fullEnd": 281,
                        "start": 277,
                        "end": 280,
                        "fullWidth": 281,
                        "width": 3,
                        "text": "var",
                        "value": "var",
                        "valueText": "var",
                        "hasLeadingTrivia": true,
                        "hasLeadingComment": true,
                        "hasLeadingNewLine": true,
                        "hasTrailingTrivia": true,
                        "leadingTrivia": [
                            {
                                "kind": "SingleLineCommentTrivia",
                                "text": "// Copyright 2009 the Sputnik authors.  All rights reserved."
                            },
                            {
                                "kind": "NewLineTrivia",
                                "text": "\n"
                            },
                            {
                                "kind": "SingleLineCommentTrivia",
                                "text": "// This code is governed by the BSD license found in the LICENSE file."
                            },
                            {
                                "kind": "NewLineTrivia",
                                "text": "\n"
                            },
                            {
                                "kind": "NewLineTrivia",
                                "text": "\n"
                            },
                            {
                                "kind": "MultiLineCommentTrivia",
                                "text": "/**\n * Operator use ToInteger from end\n *\n * @path ch15/15.4/15.4.4/15.4.4.10/S15.4.4.10_A2.2_T5.js\n * @description ToInteger use ToNumber\n */"
                            },
                            {
                                "kind": "NewLineTrivia",
                                "text": "\n"
                            },
                            {
                                "kind": "NewLineTrivia",
                                "text": "\n"
                            }
                        ],
                        "trailingTrivia": [
                            {
                                "kind": "WhitespaceTrivia",
                                "text": " "
                            }
                        ]
                    },
                    "variableDeclarators": [
                        {
                            "kind": "VariableDeclarator",
                            "fullStart": 281,
                            "fullEnd": 296,
                            "start": 281,
                            "end": 296,
                            "fullWidth": 15,
<<<<<<< HEAD
                            "width": 15,
                            "identifier": {
=======
                            "propertyName": {
>>>>>>> 85e84683
                                "kind": "IdentifierName",
                                "fullStart": 281,
                                "fullEnd": 283,
                                "start": 281,
                                "end": 282,
                                "fullWidth": 2,
                                "width": 1,
                                "text": "x",
                                "value": "x",
                                "valueText": "x",
                                "hasTrailingTrivia": true,
                                "trailingTrivia": [
                                    {
                                        "kind": "WhitespaceTrivia",
                                        "text": " "
                                    }
                                ]
                            },
                            "equalsValueClause": {
                                "kind": "EqualsValueClause",
                                "fullStart": 283,
                                "fullEnd": 296,
                                "start": 283,
                                "end": 296,
                                "fullWidth": 13,
                                "width": 13,
                                "equalsToken": {
                                    "kind": "EqualsToken",
                                    "fullStart": 283,
                                    "fullEnd": 285,
                                    "start": 283,
                                    "end": 284,
                                    "fullWidth": 2,
                                    "width": 1,
                                    "text": "=",
                                    "value": "=",
                                    "valueText": "=",
                                    "hasTrailingTrivia": true,
                                    "trailingTrivia": [
                                        {
                                            "kind": "WhitespaceTrivia",
                                            "text": " "
                                        }
                                    ]
                                },
                                "value": {
                                    "kind": "ArrayLiteralExpression",
                                    "fullStart": 285,
                                    "fullEnd": 296,
                                    "start": 285,
                                    "end": 296,
                                    "fullWidth": 11,
                                    "width": 11,
                                    "openBracketToken": {
                                        "kind": "OpenBracketToken",
                                        "fullStart": 285,
                                        "fullEnd": 286,
                                        "start": 285,
                                        "end": 286,
                                        "fullWidth": 1,
                                        "width": 1,
                                        "text": "[",
                                        "value": "[",
                                        "valueText": "["
                                    },
                                    "expressions": [
                                        {
                                            "kind": "NumericLiteral",
                                            "fullStart": 286,
                                            "fullEnd": 287,
                                            "start": 286,
                                            "end": 287,
                                            "fullWidth": 1,
                                            "width": 1,
                                            "text": "0",
                                            "value": 0,
                                            "valueText": "0"
                                        },
                                        {
                                            "kind": "CommaToken",
                                            "fullStart": 287,
                                            "fullEnd": 288,
                                            "start": 287,
                                            "end": 288,
                                            "fullWidth": 1,
                                            "width": 1,
                                            "text": ",",
                                            "value": ",",
                                            "valueText": ","
                                        },
                                        {
                                            "kind": "NumericLiteral",
                                            "fullStart": 288,
                                            "fullEnd": 289,
                                            "start": 288,
                                            "end": 289,
                                            "fullWidth": 1,
                                            "width": 1,
                                            "text": "1",
                                            "value": 1,
                                            "valueText": "1"
                                        },
                                        {
                                            "kind": "CommaToken",
                                            "fullStart": 289,
                                            "fullEnd": 290,
                                            "start": 289,
                                            "end": 290,
                                            "fullWidth": 1,
                                            "width": 1,
                                            "text": ",",
                                            "value": ",",
                                            "valueText": ","
                                        },
                                        {
                                            "kind": "NumericLiteral",
                                            "fullStart": 290,
                                            "fullEnd": 291,
                                            "start": 290,
                                            "end": 291,
                                            "fullWidth": 1,
                                            "width": 1,
                                            "text": "2",
                                            "value": 2,
                                            "valueText": "2"
                                        },
                                        {
                                            "kind": "CommaToken",
                                            "fullStart": 291,
                                            "fullEnd": 292,
                                            "start": 291,
                                            "end": 292,
                                            "fullWidth": 1,
                                            "width": 1,
                                            "text": ",",
                                            "value": ",",
                                            "valueText": ","
                                        },
                                        {
                                            "kind": "NumericLiteral",
                                            "fullStart": 292,
                                            "fullEnd": 293,
                                            "start": 292,
                                            "end": 293,
                                            "fullWidth": 1,
                                            "width": 1,
                                            "text": "3",
                                            "value": 3,
                                            "valueText": "3"
                                        },
                                        {
                                            "kind": "CommaToken",
                                            "fullStart": 293,
                                            "fullEnd": 294,
                                            "start": 293,
                                            "end": 294,
                                            "fullWidth": 1,
                                            "width": 1,
                                            "text": ",",
                                            "value": ",",
                                            "valueText": ","
                                        },
                                        {
                                            "kind": "NumericLiteral",
                                            "fullStart": 294,
                                            "fullEnd": 295,
                                            "start": 294,
                                            "end": 295,
                                            "fullWidth": 1,
                                            "width": 1,
                                            "text": "4",
                                            "value": 4,
                                            "valueText": "4"
                                        }
                                    ],
                                    "closeBracketToken": {
                                        "kind": "CloseBracketToken",
                                        "fullStart": 295,
                                        "fullEnd": 296,
                                        "start": 295,
                                        "end": 296,
                                        "fullWidth": 1,
                                        "width": 1,
                                        "text": "]",
                                        "value": "]",
                                        "valueText": "]"
                                    }
                                }
                            }
                        }
                    ]
                },
                "semicolonToken": {
                    "kind": "SemicolonToken",
                    "fullStart": 296,
                    "fullEnd": 298,
                    "start": 296,
                    "end": 297,
                    "fullWidth": 2,
                    "width": 1,
                    "text": ";",
                    "value": ";",
                    "valueText": ";",
                    "hasTrailingTrivia": true,
                    "hasTrailingNewLine": true,
                    "trailingTrivia": [
                        {
                            "kind": "NewLineTrivia",
                            "text": "\n"
                        }
                    ]
                }
            },
            {
                "kind": "VariableStatement",
                "fullStart": 298,
                "fullEnd": 386,
                "start": 298,
                "end": 385,
                "fullWidth": 88,
                "width": 87,
                "isIncrementallyUnusable": true,
                "modifiers": [],
                "variableDeclaration": {
                    "kind": "VariableDeclaration",
                    "fullStart": 298,
                    "fullEnd": 384,
                    "start": 298,
                    "end": 384,
                    "fullWidth": 86,
                    "width": 86,
                    "isIncrementallyUnusable": true,
                    "varKeyword": {
                        "kind": "VarKeyword",
                        "fullStart": 298,
                        "fullEnd": 302,
                        "start": 298,
                        "end": 301,
                        "fullWidth": 4,
                        "width": 3,
                        "text": "var",
                        "value": "var",
                        "valueText": "var",
                        "hasTrailingTrivia": true,
                        "trailingTrivia": [
                            {
                                "kind": "WhitespaceTrivia",
                                "text": " "
                            }
                        ]
                    },
                    "variableDeclarators": [
                        {
                            "kind": "VariableDeclarator",
                            "fullStart": 302,
                            "fullEnd": 384,
                            "start": 302,
                            "end": 384,
                            "fullWidth": 82,
                            "width": 82,
                            "isIncrementallyUnusable": true,
                            "propertyName": {
                                "kind": "IdentifierName",
                                "fullStart": 302,
                                "fullEnd": 306,
                                "start": 302,
                                "end": 305,
                                "fullWidth": 4,
                                "width": 3,
                                "text": "arr",
                                "value": "arr",
                                "valueText": "arr",
                                "hasTrailingTrivia": true,
                                "trailingTrivia": [
                                    {
                                        "kind": "WhitespaceTrivia",
                                        "text": " "
                                    }
                                ]
                            },
                            "equalsValueClause": {
                                "kind": "EqualsValueClause",
                                "fullStart": 306,
                                "fullEnd": 384,
                                "start": 306,
                                "end": 384,
                                "fullWidth": 78,
                                "width": 78,
                                "isIncrementallyUnusable": true,
                                "equalsToken": {
                                    "kind": "EqualsToken",
                                    "fullStart": 306,
                                    "fullEnd": 308,
                                    "start": 306,
                                    "end": 307,
                                    "fullWidth": 2,
                                    "width": 1,
                                    "text": "=",
                                    "value": "=",
                                    "valueText": "=",
                                    "hasTrailingTrivia": true,
                                    "trailingTrivia": [
                                        {
                                            "kind": "WhitespaceTrivia",
                                            "text": " "
                                        }
                                    ]
                                },
                                "value": {
                                    "kind": "InvocationExpression",
                                    "fullStart": 308,
                                    "fullEnd": 384,
                                    "start": 308,
                                    "end": 384,
                                    "fullWidth": 76,
                                    "width": 76,
                                    "isIncrementallyUnusable": true,
                                    "expression": {
                                        "kind": "MemberAccessExpression",
                                        "fullStart": 308,
                                        "fullEnd": 315,
                                        "start": 308,
                                        "end": 315,
                                        "fullWidth": 7,
                                        "width": 7,
                                        "expression": {
                                            "kind": "IdentifierName",
                                            "fullStart": 308,
                                            "fullEnd": 309,
                                            "start": 308,
                                            "end": 309,
                                            "fullWidth": 1,
                                            "width": 1,
                                            "text": "x",
                                            "value": "x",
                                            "valueText": "x"
                                        },
                                        "dotToken": {
                                            "kind": "DotToken",
                                            "fullStart": 309,
                                            "fullEnd": 310,
                                            "start": 309,
                                            "end": 310,
                                            "fullWidth": 1,
                                            "width": 1,
                                            "text": ".",
                                            "value": ".",
                                            "valueText": "."
                                        },
                                        "name": {
                                            "kind": "IdentifierName",
                                            "fullStart": 310,
                                            "fullEnd": 315,
                                            "start": 310,
                                            "end": 315,
                                            "fullWidth": 5,
                                            "width": 5,
                                            "text": "slice",
                                            "value": "slice",
                                            "valueText": "slice"
                                        }
                                    },
                                    "argumentList": {
                                        "kind": "ArgumentList",
                                        "fullStart": 315,
                                        "fullEnd": 384,
                                        "start": 315,
                                        "end": 384,
                                        "fullWidth": 69,
                                        "width": 69,
                                        "isIncrementallyUnusable": true,
                                        "openParenToken": {
                                            "kind": "OpenParenToken",
                                            "fullStart": 315,
                                            "fullEnd": 316,
                                            "start": 315,
                                            "end": 316,
                                            "fullWidth": 1,
                                            "width": 1,
                                            "text": "(",
                                            "value": "(",
                                            "valueText": "("
                                        },
                                        "arguments": [
                                            {
                                                "kind": "NumericLiteral",
                                                "fullStart": 316,
                                                "fullEnd": 317,
                                                "start": 316,
                                                "end": 317,
                                                "fullWidth": 1,
                                                "width": 1,
                                                "text": "0",
                                                "value": 0,
                                                "valueText": "0"
                                            },
                                            {
                                                "kind": "CommaToken",
                                                "fullStart": 317,
                                                "fullEnd": 318,
                                                "start": 317,
                                                "end": 318,
                                                "fullWidth": 1,
                                                "width": 1,
                                                "text": ",",
                                                "value": ",",
                                                "valueText": ","
                                            },
                                            {
                                                "kind": "ObjectLiteralExpression",
                                                "fullStart": 318,
                                                "fullEnd": 383,
                                                "start": 318,
                                                "end": 383,
                                                "fullWidth": 65,
                                                "width": 65,
                                                "isIncrementallyUnusable": true,
                                                "openBraceToken": {
                                                    "kind": "OpenBraceToken",
                                                    "fullStart": 318,
                                                    "fullEnd": 319,
                                                    "start": 318,
                                                    "end": 319,
                                                    "fullWidth": 1,
                                                    "width": 1,
                                                    "text": "{",
                                                    "value": "{",
                                                    "valueText": "{"
                                                },
                                                "propertyAssignments": [
                                                    {
                                                        "kind": "SimplePropertyAssignment",
                                                        "fullStart": 319,
                                                        "fullEnd": 349,
                                                        "start": 319,
                                                        "end": 349,
                                                        "fullWidth": 30,
                                                        "width": 30,
                                                        "isIncrementallyUnusable": true,
                                                        "propertyName": {
                                                            "kind": "IdentifierName",
                                                            "fullStart": 319,
                                                            "fullEnd": 326,
                                                            "start": 319,
                                                            "end": 326,
                                                            "fullWidth": 7,
                                                            "width": 7,
                                                            "text": "valueOf",
                                                            "value": "valueOf",
                                                            "valueText": "valueOf"
                                                        },
                                                        "colonToken": {
                                                            "kind": "ColonToken",
                                                            "fullStart": 326,
                                                            "fullEnd": 328,
                                                            "start": 326,
                                                            "end": 327,
                                                            "fullWidth": 2,
                                                            "width": 1,
                                                            "text": ":",
                                                            "value": ":",
                                                            "valueText": ":",
                                                            "hasTrailingTrivia": true,
                                                            "trailingTrivia": [
                                                                {
                                                                    "kind": "WhitespaceTrivia",
                                                                    "text": " "
                                                                }
                                                            ]
                                                        },
                                                        "expression": {
                                                            "kind": "FunctionExpression",
                                                            "fullStart": 328,
                                                            "fullEnd": 349,
                                                            "start": 328,
                                                            "end": 349,
                                                            "fullWidth": 21,
                                                            "width": 21,
                                                            "isIncrementallyUnusable": true,
                                                            "functionKeyword": {
                                                                "kind": "FunctionKeyword",
                                                                "fullStart": 328,
                                                                "fullEnd": 336,
                                                                "start": 328,
                                                                "end": 336,
                                                                "fullWidth": 8,
                                                                "width": 8,
                                                                "text": "function",
                                                                "value": "function",
                                                                "valueText": "function"
                                                            },
                                                            "callSignature": {
                                                                "kind": "CallSignature",
                                                                "fullStart": 336,
                                                                "fullEnd": 339,
                                                                "start": 336,
                                                                "end": 338,
                                                                "fullWidth": 3,
                                                                "width": 2,
                                                                "parameterList": {
                                                                    "kind": "ParameterList",
                                                                    "fullStart": 336,
                                                                    "fullEnd": 339,
                                                                    "start": 336,
                                                                    "end": 338,
                                                                    "fullWidth": 3,
                                                                    "width": 2,
                                                                    "openParenToken": {
                                                                        "kind": "OpenParenToken",
                                                                        "fullStart": 336,
                                                                        "fullEnd": 337,
                                                                        "start": 336,
                                                                        "end": 337,
                                                                        "fullWidth": 1,
                                                                        "width": 1,
                                                                        "text": "(",
                                                                        "value": "(",
                                                                        "valueText": "("
                                                                    },
                                                                    "parameters": [],
                                                                    "closeParenToken": {
                                                                        "kind": "CloseParenToken",
                                                                        "fullStart": 337,
                                                                        "fullEnd": 339,
                                                                        "start": 337,
                                                                        "end": 338,
                                                                        "fullWidth": 2,
                                                                        "width": 1,
                                                                        "text": ")",
                                                                        "value": ")",
                                                                        "valueText": ")",
                                                                        "hasTrailingTrivia": true,
                                                                        "trailingTrivia": [
                                                                            {
                                                                                "kind": "WhitespaceTrivia",
                                                                                "text": " "
                                                                            }
                                                                        ]
                                                                    }
                                                                }
                                                            },
                                                            "block": {
                                                                "kind": "Block",
                                                                "fullStart": 339,
                                                                "fullEnd": 349,
                                                                "start": 339,
                                                                "end": 349,
                                                                "fullWidth": 10,
                                                                "width": 10,
                                                                "isIncrementallyUnusable": true,
                                                                "openBraceToken": {
                                                                    "kind": "OpenBraceToken",
                                                                    "fullStart": 339,
                                                                    "fullEnd": 340,
                                                                    "start": 339,
                                                                    "end": 340,
                                                                    "fullWidth": 1,
                                                                    "width": 1,
                                                                    "text": "{",
                                                                    "value": "{",
                                                                    "valueText": "{"
                                                                },
                                                                "statements": [
                                                                    {
                                                                        "kind": "ReturnStatement",
                                                                        "fullStart": 340,
                                                                        "fullEnd": 348,
                                                                        "start": 340,
                                                                        "end": 348,
                                                                        "fullWidth": 8,
                                                                        "width": 8,
                                                                        "isIncrementallyUnusable": true,
                                                                        "returnKeyword": {
                                                                            "kind": "ReturnKeyword",
                                                                            "fullStart": 340,
                                                                            "fullEnd": 347,
                                                                            "start": 340,
                                                                            "end": 346,
                                                                            "fullWidth": 7,
                                                                            "width": 6,
                                                                            "text": "return",
                                                                            "value": "return",
                                                                            "valueText": "return",
                                                                            "hasTrailingTrivia": true,
                                                                            "trailingTrivia": [
                                                                                {
                                                                                    "kind": "WhitespaceTrivia",
                                                                                    "text": " "
                                                                                }
                                                                            ]
                                                                        },
                                                                        "expression": {
                                                                            "kind": "NumericLiteral",
                                                                            "fullStart": 347,
                                                                            "fullEnd": 348,
                                                                            "start": 347,
                                                                            "end": 348,
                                                                            "fullWidth": 1,
                                                                            "width": 1,
                                                                            "text": "3",
                                                                            "value": 3,
                                                                            "valueText": "3"
                                                                        },
                                                                        "semicolonToken": {
                                                                            "kind": "SemicolonToken",
                                                                            "fullStart": -1,
                                                                            "fullEnd": -1,
                                                                            "start": -1,
                                                                            "end": -1,
                                                                            "fullWidth": 0,
                                                                            "width": 0,
                                                                            "text": ""
                                                                        }
                                                                    }
                                                                ],
                                                                "closeBraceToken": {
                                                                    "kind": "CloseBraceToken",
                                                                    "fullStart": 348,
                                                                    "fullEnd": 349,
                                                                    "start": 348,
                                                                    "end": 349,
                                                                    "fullWidth": 1,
                                                                    "width": 1,
                                                                    "text": "}",
                                                                    "value": "}",
                                                                    "valueText": "}"
                                                                }
                                                            }
                                                        }
                                                    },
                                                    {
                                                        "kind": "CommaToken",
                                                        "fullStart": 349,
                                                        "fullEnd": 351,
                                                        "start": 349,
                                                        "end": 350,
                                                        "fullWidth": 2,
                                                        "width": 1,
                                                        "text": ",",
                                                        "value": ",",
                                                        "valueText": ",",
                                                        "hasTrailingTrivia": true,
                                                        "trailingTrivia": [
                                                            {
                                                                "kind": "WhitespaceTrivia",
                                                                "text": " "
                                                            }
                                                        ]
                                                    },
                                                    {
                                                        "kind": "SimplePropertyAssignment",
                                                        "fullStart": 351,
                                                        "fullEnd": 382,
                                                        "start": 351,
                                                        "end": 382,
                                                        "fullWidth": 31,
                                                        "width": 31,
                                                        "isIncrementallyUnusable": true,
                                                        "propertyName": {
                                                            "kind": "IdentifierName",
                                                            "fullStart": 351,
                                                            "fullEnd": 359,
                                                            "start": 351,
                                                            "end": 359,
                                                            "fullWidth": 8,
                                                            "width": 8,
                                                            "text": "toString",
                                                            "value": "toString",
                                                            "valueText": "toString"
                                                        },
                                                        "colonToken": {
                                                            "kind": "ColonToken",
                                                            "fullStart": 359,
                                                            "fullEnd": 361,
                                                            "start": 359,
                                                            "end": 360,
                                                            "fullWidth": 2,
                                                            "width": 1,
                                                            "text": ":",
                                                            "value": ":",
                                                            "valueText": ":",
                                                            "hasTrailingTrivia": true,
                                                            "trailingTrivia": [
                                                                {
                                                                    "kind": "WhitespaceTrivia",
                                                                    "text": " "
                                                                }
                                                            ]
                                                        },
                                                        "expression": {
                                                            "kind": "FunctionExpression",
                                                            "fullStart": 361,
                                                            "fullEnd": 382,
                                                            "start": 361,
                                                            "end": 382,
                                                            "fullWidth": 21,
                                                            "width": 21,
                                                            "isIncrementallyUnusable": true,
                                                            "functionKeyword": {
                                                                "kind": "FunctionKeyword",
                                                                "fullStart": 361,
                                                                "fullEnd": 369,
                                                                "start": 361,
                                                                "end": 369,
                                                                "fullWidth": 8,
                                                                "width": 8,
                                                                "text": "function",
                                                                "value": "function",
                                                                "valueText": "function"
                                                            },
                                                            "callSignature": {
                                                                "kind": "CallSignature",
                                                                "fullStart": 369,
                                                                "fullEnd": 372,
                                                                "start": 369,
                                                                "end": 371,
                                                                "fullWidth": 3,
                                                                "width": 2,
                                                                "parameterList": {
                                                                    "kind": "ParameterList",
                                                                    "fullStart": 369,
                                                                    "fullEnd": 372,
                                                                    "start": 369,
                                                                    "end": 371,
                                                                    "fullWidth": 3,
                                                                    "width": 2,
                                                                    "openParenToken": {
                                                                        "kind": "OpenParenToken",
                                                                        "fullStart": 369,
                                                                        "fullEnd": 370,
                                                                        "start": 369,
                                                                        "end": 370,
                                                                        "fullWidth": 1,
                                                                        "width": 1,
                                                                        "text": "(",
                                                                        "value": "(",
                                                                        "valueText": "("
                                                                    },
                                                                    "parameters": [],
                                                                    "closeParenToken": {
                                                                        "kind": "CloseParenToken",
                                                                        "fullStart": 370,
                                                                        "fullEnd": 372,
                                                                        "start": 370,
                                                                        "end": 371,
                                                                        "fullWidth": 2,
                                                                        "width": 1,
                                                                        "text": ")",
                                                                        "value": ")",
                                                                        "valueText": ")",
                                                                        "hasTrailingTrivia": true,
                                                                        "trailingTrivia": [
                                                                            {
                                                                                "kind": "WhitespaceTrivia",
                                                                                "text": " "
                                                                            }
                                                                        ]
                                                                    }
                                                                }
                                                            },
                                                            "block": {
                                                                "kind": "Block",
                                                                "fullStart": 372,
                                                                "fullEnd": 382,
                                                                "start": 372,
                                                                "end": 382,
                                                                "fullWidth": 10,
                                                                "width": 10,
                                                                "isIncrementallyUnusable": true,
                                                                "openBraceToken": {
                                                                    "kind": "OpenBraceToken",
                                                                    "fullStart": 372,
                                                                    "fullEnd": 373,
                                                                    "start": 372,
                                                                    "end": 373,
                                                                    "fullWidth": 1,
                                                                    "width": 1,
                                                                    "text": "{",
                                                                    "value": "{",
                                                                    "valueText": "{"
                                                                },
                                                                "statements": [
                                                                    {
                                                                        "kind": "ReturnStatement",
                                                                        "fullStart": 373,
                                                                        "fullEnd": 381,
                                                                        "start": 373,
                                                                        "end": 381,
                                                                        "fullWidth": 8,
                                                                        "width": 8,
                                                                        "isIncrementallyUnusable": true,
                                                                        "returnKeyword": {
                                                                            "kind": "ReturnKeyword",
                                                                            "fullStart": 373,
                                                                            "fullEnd": 380,
                                                                            "start": 373,
                                                                            "end": 379,
                                                                            "fullWidth": 7,
                                                                            "width": 6,
                                                                            "text": "return",
                                                                            "value": "return",
                                                                            "valueText": "return",
                                                                            "hasTrailingTrivia": true,
                                                                            "trailingTrivia": [
                                                                                {
                                                                                    "kind": "WhitespaceTrivia",
                                                                                    "text": " "
                                                                                }
                                                                            ]
                                                                        },
                                                                        "expression": {
                                                                            "kind": "NumericLiteral",
                                                                            "fullStart": 380,
                                                                            "fullEnd": 381,
                                                                            "start": 380,
                                                                            "end": 381,
                                                                            "fullWidth": 1,
                                                                            "width": 1,
                                                                            "text": "0",
                                                                            "value": 0,
                                                                            "valueText": "0"
                                                                        },
                                                                        "semicolonToken": {
                                                                            "kind": "SemicolonToken",
                                                                            "fullStart": -1,
                                                                            "fullEnd": -1,
                                                                            "start": -1,
                                                                            "end": -1,
                                                                            "fullWidth": 0,
                                                                            "width": 0,
                                                                            "text": ""
                                                                        }
                                                                    }
                                                                ],
                                                                "closeBraceToken": {
                                                                    "kind": "CloseBraceToken",
                                                                    "fullStart": 381,
                                                                    "fullEnd": 382,
                                                                    "start": 381,
                                                                    "end": 382,
                                                                    "fullWidth": 1,
                                                                    "width": 1,
                                                                    "text": "}",
                                                                    "value": "}",
                                                                    "valueText": "}"
                                                                }
                                                            }
                                                        }
                                                    }
                                                ],
                                                "closeBraceToken": {
                                                    "kind": "CloseBraceToken",
                                                    "fullStart": 382,
                                                    "fullEnd": 383,
                                                    "start": 382,
                                                    "end": 383,
                                                    "fullWidth": 1,
                                                    "width": 1,
                                                    "text": "}",
                                                    "value": "}",
                                                    "valueText": "}"
                                                }
                                            }
                                        ],
                                        "closeParenToken": {
                                            "kind": "CloseParenToken",
                                            "fullStart": 383,
                                            "fullEnd": 384,
                                            "start": 383,
                                            "end": 384,
                                            "fullWidth": 1,
                                            "width": 1,
                                            "text": ")",
                                            "value": ")",
                                            "valueText": ")"
                                        }
                                    }
                                }
                            }
                        }
                    ]
                },
                "semicolonToken": {
                    "kind": "SemicolonToken",
                    "fullStart": 384,
                    "fullEnd": 386,
                    "start": 384,
                    "end": 385,
                    "fullWidth": 2,
                    "width": 1,
                    "text": ";",
                    "value": ";",
                    "valueText": ";",
                    "hasTrailingTrivia": true,
                    "hasTrailingNewLine": true,
                    "trailingTrivia": [
                        {
                            "kind": "NewLineTrivia",
                            "text": "\n"
                        }
                    ]
                }
            },
            {
                "kind": "ExpressionStatement",
                "fullStart": 386,
                "fullEnd": 439,
                "start": 397,
                "end": 438,
                "fullWidth": 53,
                "width": 41,
                "expression": {
                    "kind": "AssignmentExpression",
                    "fullStart": 386,
                    "fullEnd": 437,
                    "start": 397,
                    "end": 437,
                    "fullWidth": 51,
                    "width": 40,
                    "left": {
                        "kind": "MemberAccessExpression",
                        "fullStart": 386,
                        "fullEnd": 410,
                        "start": 397,
                        "end": 409,
                        "fullWidth": 24,
                        "width": 12,
                        "expression": {
                            "kind": "IdentifierName",
                            "fullStart": 386,
                            "fullEnd": 400,
                            "start": 397,
                            "end": 400,
                            "fullWidth": 14,
                            "width": 3,
                            "text": "arr",
                            "value": "arr",
                            "valueText": "arr",
                            "hasLeadingTrivia": true,
                            "hasLeadingComment": true,
                            "hasLeadingNewLine": true,
                            "leadingTrivia": [
                                {
                                    "kind": "NewLineTrivia",
                                    "text": "\n"
                                },
                                {
                                    "kind": "SingleLineCommentTrivia",
                                    "text": "//CHECK#1"
                                },
                                {
                                    "kind": "NewLineTrivia",
                                    "text": "\n"
                                }
                            ]
                        },
                        "dotToken": {
                            "kind": "DotToken",
                            "fullStart": 400,
                            "fullEnd": 401,
                            "start": 400,
                            "end": 401,
                            "fullWidth": 1,
                            "width": 1,
                            "text": ".",
                            "value": ".",
                            "valueText": "."
                        },
                        "name": {
                            "kind": "IdentifierName",
                            "fullStart": 401,
                            "fullEnd": 410,
                            "start": 401,
                            "end": 409,
                            "fullWidth": 9,
                            "width": 8,
                            "text": "getClass",
                            "value": "getClass",
                            "valueText": "getClass",
                            "hasTrailingTrivia": true,
                            "trailingTrivia": [
                                {
                                    "kind": "WhitespaceTrivia",
                                    "text": " "
                                }
                            ]
                        }
                    },
                    "operatorToken": {
                        "kind": "EqualsToken",
                        "fullStart": 410,
                        "fullEnd": 412,
                        "start": 410,
                        "end": 411,
                        "fullWidth": 2,
                        "width": 1,
                        "text": "=",
                        "value": "=",
                        "valueText": "=",
                        "hasTrailingTrivia": true,
                        "trailingTrivia": [
                            {
                                "kind": "WhitespaceTrivia",
                                "text": " "
                            }
                        ]
                    },
                    "right": {
                        "kind": "MemberAccessExpression",
                        "fullStart": 412,
                        "fullEnd": 437,
                        "start": 412,
                        "end": 437,
                        "fullWidth": 25,
                        "width": 25,
                        "expression": {
                            "kind": "MemberAccessExpression",
                            "fullStart": 412,
                            "fullEnd": 428,
                            "start": 412,
                            "end": 428,
                            "fullWidth": 16,
                            "width": 16,
                            "expression": {
                                "kind": "IdentifierName",
                                "fullStart": 412,
                                "fullEnd": 418,
                                "start": 412,
                                "end": 418,
                                "fullWidth": 6,
                                "width": 6,
                                "text": "Object",
                                "value": "Object",
                                "valueText": "Object"
                            },
                            "dotToken": {
                                "kind": "DotToken",
                                "fullStart": 418,
                                "fullEnd": 419,
                                "start": 418,
                                "end": 419,
                                "fullWidth": 1,
                                "width": 1,
                                "text": ".",
                                "value": ".",
                                "valueText": "."
                            },
                            "name": {
                                "kind": "IdentifierName",
                                "fullStart": 419,
                                "fullEnd": 428,
                                "start": 419,
                                "end": 428,
                                "fullWidth": 9,
                                "width": 9,
                                "text": "prototype",
                                "value": "prototype",
                                "valueText": "prototype"
                            }
                        },
                        "dotToken": {
                            "kind": "DotToken",
                            "fullStart": 428,
                            "fullEnd": 429,
                            "start": 428,
                            "end": 429,
                            "fullWidth": 1,
                            "width": 1,
                            "text": ".",
                            "value": ".",
                            "valueText": "."
                        },
                        "name": {
                            "kind": "IdentifierName",
                            "fullStart": 429,
                            "fullEnd": 437,
                            "start": 429,
                            "end": 437,
                            "fullWidth": 8,
                            "width": 8,
                            "text": "toString",
                            "value": "toString",
                            "valueText": "toString"
                        }
                    }
                },
                "semicolonToken": {
                    "kind": "SemicolonToken",
                    "fullStart": 437,
                    "fullEnd": 439,
                    "start": 437,
                    "end": 438,
                    "fullWidth": 2,
                    "width": 1,
                    "text": ";",
                    "value": ";",
                    "valueText": ";",
                    "hasTrailingTrivia": true,
                    "hasTrailingNewLine": true,
                    "trailingTrivia": [
                        {
                            "kind": "NewLineTrivia",
                            "text": "\n"
                        }
                    ]
                }
            },
            {
                "kind": "IfStatement",
                "fullStart": 439,
                "fullEnd": 669,
                "start": 439,
                "end": 668,
                "fullWidth": 230,
                "width": 229,
                "ifKeyword": {
                    "kind": "IfKeyword",
                    "fullStart": 439,
                    "fullEnd": 442,
                    "start": 439,
                    "end": 441,
                    "fullWidth": 3,
                    "width": 2,
                    "text": "if",
                    "value": "if",
                    "valueText": "if",
                    "hasTrailingTrivia": true,
                    "trailingTrivia": [
                        {
                            "kind": "WhitespaceTrivia",
                            "text": " "
                        }
                    ]
                },
                "openParenToken": {
                    "kind": "OpenParenToken",
                    "fullStart": 442,
                    "fullEnd": 443,
                    "start": 442,
                    "end": 443,
                    "fullWidth": 1,
                    "width": 1,
                    "text": "(",
                    "value": "(",
                    "valueText": "("
                },
                "condition": {
                    "kind": "NotEqualsExpression",
                    "fullStart": 443,
                    "fullEnd": 488,
                    "start": 443,
                    "end": 488,
                    "fullWidth": 45,
                    "width": 45,
                    "left": {
                        "kind": "InvocationExpression",
                        "fullStart": 443,
                        "fullEnd": 458,
                        "start": 443,
                        "end": 457,
                        "fullWidth": 15,
                        "width": 14,
                        "expression": {
                            "kind": "MemberAccessExpression",
                            "fullStart": 443,
                            "fullEnd": 455,
                            "start": 443,
                            "end": 455,
                            "fullWidth": 12,
                            "width": 12,
                            "expression": {
                                "kind": "IdentifierName",
                                "fullStart": 443,
                                "fullEnd": 446,
                                "start": 443,
                                "end": 446,
                                "fullWidth": 3,
                                "width": 3,
                                "text": "arr",
                                "value": "arr",
                                "valueText": "arr"
                            },
                            "dotToken": {
                                "kind": "DotToken",
                                "fullStart": 446,
                                "fullEnd": 447,
                                "start": 446,
                                "end": 447,
                                "fullWidth": 1,
                                "width": 1,
                                "text": ".",
                                "value": ".",
                                "valueText": "."
                            },
                            "name": {
                                "kind": "IdentifierName",
                                "fullStart": 447,
                                "fullEnd": 455,
                                "start": 447,
                                "end": 455,
                                "fullWidth": 8,
                                "width": 8,
                                "text": "getClass",
                                "value": "getClass",
                                "valueText": "getClass"
                            }
                        },
                        "argumentList": {
                            "kind": "ArgumentList",
                            "fullStart": 455,
                            "fullEnd": 458,
                            "start": 455,
                            "end": 457,
                            "fullWidth": 3,
                            "width": 2,
                            "openParenToken": {
                                "kind": "OpenParenToken",
                                "fullStart": 455,
                                "fullEnd": 456,
                                "start": 455,
                                "end": 456,
                                "fullWidth": 1,
                                "width": 1,
                                "text": "(",
                                "value": "(",
                                "valueText": "("
                            },
                            "arguments": [],
                            "closeParenToken": {
                                "kind": "CloseParenToken",
                                "fullStart": 456,
                                "fullEnd": 458,
                                "start": 456,
                                "end": 457,
                                "fullWidth": 2,
                                "width": 1,
                                "text": ")",
                                "value": ")",
                                "valueText": ")",
                                "hasTrailingTrivia": true,
                                "trailingTrivia": [
                                    {
                                        "kind": "WhitespaceTrivia",
                                        "text": " "
                                    }
                                ]
                            }
                        }
                    },
                    "operatorToken": {
                        "kind": "ExclamationEqualsEqualsToken",
                        "fullStart": 458,
                        "fullEnd": 462,
                        "start": 458,
                        "end": 461,
                        "fullWidth": 4,
                        "width": 3,
                        "text": "!==",
                        "value": "!==",
                        "valueText": "!==",
                        "hasTrailingTrivia": true,
                        "trailingTrivia": [
                            {
                                "kind": "WhitespaceTrivia",
                                "text": " "
                            }
                        ]
                    },
                    "right": {
                        "kind": "AddExpression",
                        "fullStart": 462,
                        "fullEnd": 488,
                        "start": 462,
                        "end": 488,
                        "fullWidth": 26,
                        "width": 26,
                        "left": {
                            "kind": "AddExpression",
                            "fullStart": 462,
                            "fullEnd": 483,
                            "start": 462,
                            "end": 482,
                            "fullWidth": 21,
                            "width": 20,
                            "left": {
                                "kind": "StringLiteral",
                                "fullStart": 462,
                                "fullEnd": 473,
                                "start": 462,
                                "end": 472,
                                "fullWidth": 11,
                                "width": 10,
                                "text": "\"[object \"",
                                "value": "[object ",
                                "valueText": "[object ",
                                "hasTrailingTrivia": true,
                                "trailingTrivia": [
                                    {
                                        "kind": "WhitespaceTrivia",
                                        "text": " "
                                    }
                                ]
                            },
                            "operatorToken": {
                                "kind": "PlusToken",
                                "fullStart": 473,
                                "fullEnd": 475,
                                "start": 473,
                                "end": 474,
                                "fullWidth": 2,
                                "width": 1,
                                "text": "+",
                                "value": "+",
                                "valueText": "+",
                                "hasTrailingTrivia": true,
                                "trailingTrivia": [
                                    {
                                        "kind": "WhitespaceTrivia",
                                        "text": " "
                                    }
                                ]
                            },
                            "right": {
                                "kind": "StringLiteral",
                                "fullStart": 475,
                                "fullEnd": 483,
                                "start": 475,
                                "end": 482,
                                "fullWidth": 8,
                                "width": 7,
                                "text": "\"Array\"",
                                "value": "Array",
                                "valueText": "Array",
                                "hasTrailingTrivia": true,
                                "trailingTrivia": [
                                    {
                                        "kind": "WhitespaceTrivia",
                                        "text": " "
                                    }
                                ]
                            }
                        },
                        "operatorToken": {
                            "kind": "PlusToken",
                            "fullStart": 483,
                            "fullEnd": 485,
                            "start": 483,
                            "end": 484,
                            "fullWidth": 2,
                            "width": 1,
                            "text": "+",
                            "value": "+",
                            "valueText": "+",
                            "hasTrailingTrivia": true,
                            "trailingTrivia": [
                                {
                                    "kind": "WhitespaceTrivia",
                                    "text": " "
                                }
                            ]
                        },
                        "right": {
                            "kind": "StringLiteral",
                            "fullStart": 485,
                            "fullEnd": 488,
                            "start": 485,
                            "end": 488,
                            "fullWidth": 3,
                            "width": 3,
                            "text": "\"]\"",
                            "value": "]",
                            "valueText": "]"
                        }
                    }
                },
                "closeParenToken": {
                    "kind": "CloseParenToken",
                    "fullStart": 488,
                    "fullEnd": 490,
                    "start": 488,
                    "end": 489,
                    "fullWidth": 2,
                    "width": 1,
                    "text": ")",
                    "value": ")",
                    "valueText": ")",
                    "hasTrailingTrivia": true,
                    "trailingTrivia": [
                        {
                            "kind": "WhitespaceTrivia",
                            "text": " "
                        }
                    ]
                },
                "statement": {
                    "kind": "Block",
                    "fullStart": 490,
                    "fullEnd": 669,
                    "start": 490,
                    "end": 668,
                    "fullWidth": 179,
                    "width": 178,
                    "openBraceToken": {
                        "kind": "OpenBraceToken",
                        "fullStart": 490,
                        "fullEnd": 492,
                        "start": 490,
                        "end": 491,
                        "fullWidth": 2,
                        "width": 1,
                        "text": "{",
                        "value": "{",
                        "valueText": "{",
                        "hasTrailingTrivia": true,
                        "hasTrailingNewLine": true,
                        "trailingTrivia": [
                            {
                                "kind": "NewLineTrivia",
                                "text": "\n"
                            }
                        ]
                    },
                    "statements": [
                        {
                            "kind": "ExpressionStatement",
                            "fullStart": 492,
                            "fullEnd": 667,
                            "start": 494,
                            "end": 666,
                            "fullWidth": 175,
                            "width": 172,
                            "expression": {
                                "kind": "InvocationExpression",
                                "fullStart": 492,
                                "fullEnd": 665,
                                "start": 494,
                                "end": 665,
                                "fullWidth": 173,
                                "width": 171,
                                "expression": {
                                    "kind": "IdentifierName",
                                    "fullStart": 492,
                                    "fullEnd": 500,
                                    "start": 494,
                                    "end": 500,
                                    "fullWidth": 8,
                                    "width": 6,
                                    "text": "$ERROR",
                                    "value": "$ERROR",
                                    "valueText": "$ERROR",
                                    "hasLeadingTrivia": true,
                                    "leadingTrivia": [
                                        {
                                            "kind": "WhitespaceTrivia",
                                            "text": "  "
                                        }
                                    ]
                                },
                                "argumentList": {
                                    "kind": "ArgumentList",
                                    "fullStart": 500,
                                    "fullEnd": 665,
                                    "start": 500,
                                    "end": 665,
                                    "fullWidth": 165,
                                    "width": 165,
                                    "openParenToken": {
                                        "kind": "OpenParenToken",
                                        "fullStart": 500,
                                        "fullEnd": 501,
                                        "start": 500,
                                        "end": 501,
                                        "fullWidth": 1,
                                        "width": 1,
                                        "text": "(",
                                        "value": "(",
                                        "valueText": "("
                                    },
                                    "arguments": [
                                        {
                                            "kind": "AddExpression",
                                            "fullStart": 501,
                                            "fullEnd": 664,
                                            "start": 501,
                                            "end": 664,
                                            "fullWidth": 163,
                                            "width": 163,
                                            "left": {
                                                "kind": "StringLiteral",
                                                "fullStart": 501,
                                                "fullEnd": 646,
                                                "start": 501,
                                                "end": 645,
                                                "fullWidth": 145,
                                                "width": 144,
                                                "text": "'#1: var x = [0,1,2,3,4]; var arr = x.slice(0,{valueOf: function() {return 3}, toString: function() {return 0}}); arr is Array object. Actual: '",
                                                "value": "#1: var x = [0,1,2,3,4]; var arr = x.slice(0,{valueOf: function() {return 3}, toString: function() {return 0}}); arr is Array object. Actual: ",
                                                "valueText": "#1: var x = [0,1,2,3,4]; var arr = x.slice(0,{valueOf: function() {return 3}, toString: function() {return 0}}); arr is Array object. Actual: ",
                                                "hasTrailingTrivia": true,
                                                "trailingTrivia": [
                                                    {
                                                        "kind": "WhitespaceTrivia",
                                                        "text": " "
                                                    }
                                                ]
                                            },
                                            "operatorToken": {
                                                "kind": "PlusToken",
                                                "fullStart": 646,
                                                "fullEnd": 648,
                                                "start": 646,
                                                "end": 647,
                                                "fullWidth": 2,
                                                "width": 1,
                                                "text": "+",
                                                "value": "+",
                                                "valueText": "+",
                                                "hasTrailingTrivia": true,
                                                "trailingTrivia": [
                                                    {
                                                        "kind": "WhitespaceTrivia",
                                                        "text": " "
                                                    }
                                                ]
                                            },
                                            "right": {
                                                "kind": "ParenthesizedExpression",
                                                "fullStart": 648,
                                                "fullEnd": 664,
                                                "start": 648,
                                                "end": 664,
                                                "fullWidth": 16,
                                                "width": 16,
                                                "openParenToken": {
                                                    "kind": "OpenParenToken",
                                                    "fullStart": 648,
                                                    "fullEnd": 649,
                                                    "start": 648,
                                                    "end": 649,
                                                    "fullWidth": 1,
                                                    "width": 1,
                                                    "text": "(",
                                                    "value": "(",
                                                    "valueText": "("
                                                },
                                                "expression": {
                                                    "kind": "InvocationExpression",
                                                    "fullStart": 649,
                                                    "fullEnd": 663,
                                                    "start": 649,
                                                    "end": 663,
                                                    "fullWidth": 14,
                                                    "width": 14,
                                                    "expression": {
                                                        "kind": "MemberAccessExpression",
                                                        "fullStart": 649,
                                                        "fullEnd": 661,
                                                        "start": 649,
                                                        "end": 661,
                                                        "fullWidth": 12,
                                                        "width": 12,
                                                        "expression": {
                                                            "kind": "IdentifierName",
                                                            "fullStart": 649,
                                                            "fullEnd": 652,
                                                            "start": 649,
                                                            "end": 652,
                                                            "fullWidth": 3,
                                                            "width": 3,
                                                            "text": "arr",
                                                            "value": "arr",
                                                            "valueText": "arr"
                                                        },
                                                        "dotToken": {
                                                            "kind": "DotToken",
                                                            "fullStart": 652,
                                                            "fullEnd": 653,
                                                            "start": 652,
                                                            "end": 653,
                                                            "fullWidth": 1,
                                                            "width": 1,
                                                            "text": ".",
                                                            "value": ".",
                                                            "valueText": "."
                                                        },
                                                        "name": {
                                                            "kind": "IdentifierName",
                                                            "fullStart": 653,
                                                            "fullEnd": 661,
                                                            "start": 653,
                                                            "end": 661,
                                                            "fullWidth": 8,
                                                            "width": 8,
                                                            "text": "getClass",
                                                            "value": "getClass",
                                                            "valueText": "getClass"
                                                        }
                                                    },
                                                    "argumentList": {
                                                        "kind": "ArgumentList",
                                                        "fullStart": 661,
                                                        "fullEnd": 663,
                                                        "start": 661,
                                                        "end": 663,
                                                        "fullWidth": 2,
                                                        "width": 2,
                                                        "openParenToken": {
                                                            "kind": "OpenParenToken",
                                                            "fullStart": 661,
                                                            "fullEnd": 662,
                                                            "start": 661,
                                                            "end": 662,
                                                            "fullWidth": 1,
                                                            "width": 1,
                                                            "text": "(",
                                                            "value": "(",
                                                            "valueText": "("
                                                        },
                                                        "arguments": [],
                                                        "closeParenToken": {
                                                            "kind": "CloseParenToken",
                                                            "fullStart": 662,
                                                            "fullEnd": 663,
                                                            "start": 662,
                                                            "end": 663,
                                                            "fullWidth": 1,
                                                            "width": 1,
                                                            "text": ")",
                                                            "value": ")",
                                                            "valueText": ")"
                                                        }
                                                    }
                                                },
                                                "closeParenToken": {
                                                    "kind": "CloseParenToken",
                                                    "fullStart": 663,
                                                    "fullEnd": 664,
                                                    "start": 663,
                                                    "end": 664,
                                                    "fullWidth": 1,
                                                    "width": 1,
                                                    "text": ")",
                                                    "value": ")",
                                                    "valueText": ")"
                                                }
                                            }
                                        }
                                    ],
                                    "closeParenToken": {
                                        "kind": "CloseParenToken",
                                        "fullStart": 664,
                                        "fullEnd": 665,
                                        "start": 664,
                                        "end": 665,
                                        "fullWidth": 1,
                                        "width": 1,
                                        "text": ")",
                                        "value": ")",
                                        "valueText": ")"
                                    }
                                }
                            },
                            "semicolonToken": {
                                "kind": "SemicolonToken",
                                "fullStart": 665,
                                "fullEnd": 667,
                                "start": 665,
                                "end": 666,
                                "fullWidth": 2,
                                "width": 1,
                                "text": ";",
                                "value": ";",
                                "valueText": ";",
                                "hasTrailingTrivia": true,
                                "hasTrailingNewLine": true,
                                "trailingTrivia": [
                                    {
                                        "kind": "NewLineTrivia",
                                        "text": "\n"
                                    }
                                ]
                            }
                        }
                    ],
                    "closeBraceToken": {
                        "kind": "CloseBraceToken",
                        "fullStart": 667,
                        "fullEnd": 669,
                        "start": 667,
                        "end": 668,
                        "fullWidth": 2,
                        "width": 1,
                        "text": "}",
                        "value": "}",
                        "valueText": "}",
                        "hasTrailingTrivia": true,
                        "hasTrailingNewLine": true,
                        "trailingTrivia": [
                            {
                                "kind": "NewLineTrivia",
                                "text": "\n"
                            }
                        ]
                    }
                }
            },
            {
                "kind": "IfStatement",
                "fullStart": 669,
                "fullEnd": 880,
                "start": 680,
                "end": 873,
                "fullWidth": 211,
                "width": 193,
                "ifKeyword": {
                    "kind": "IfKeyword",
                    "fullStart": 669,
                    "fullEnd": 683,
                    "start": 680,
                    "end": 682,
                    "fullWidth": 14,
                    "width": 2,
                    "text": "if",
                    "value": "if",
                    "valueText": "if",
                    "hasLeadingTrivia": true,
                    "hasLeadingComment": true,
                    "hasLeadingNewLine": true,
                    "hasTrailingTrivia": true,
                    "leadingTrivia": [
                        {
                            "kind": "NewLineTrivia",
                            "text": "\n"
                        },
                        {
                            "kind": "SingleLineCommentTrivia",
                            "text": "//CHECK#2"
                        },
                        {
                            "kind": "NewLineTrivia",
                            "text": "\n"
                        }
                    ],
                    "trailingTrivia": [
                        {
                            "kind": "WhitespaceTrivia",
                            "text": " "
                        }
                    ]
                },
                "openParenToken": {
                    "kind": "OpenParenToken",
                    "fullStart": 683,
                    "fullEnd": 684,
                    "start": 683,
                    "end": 684,
                    "fullWidth": 1,
                    "width": 1,
                    "text": "(",
                    "value": "(",
                    "valueText": "("
                },
                "condition": {
                    "kind": "NotEqualsExpression",
                    "fullStart": 684,
                    "fullEnd": 700,
                    "start": 684,
                    "end": 700,
                    "fullWidth": 16,
                    "width": 16,
                    "left": {
                        "kind": "MemberAccessExpression",
                        "fullStart": 684,
                        "fullEnd": 695,
                        "start": 684,
                        "end": 694,
                        "fullWidth": 11,
                        "width": 10,
                        "expression": {
                            "kind": "IdentifierName",
                            "fullStart": 684,
                            "fullEnd": 687,
                            "start": 684,
                            "end": 687,
                            "fullWidth": 3,
                            "width": 3,
                            "text": "arr",
                            "value": "arr",
                            "valueText": "arr"
                        },
                        "dotToken": {
                            "kind": "DotToken",
                            "fullStart": 687,
                            "fullEnd": 688,
                            "start": 687,
                            "end": 688,
                            "fullWidth": 1,
                            "width": 1,
                            "text": ".",
                            "value": ".",
                            "valueText": "."
                        },
                        "name": {
                            "kind": "IdentifierName",
                            "fullStart": 688,
                            "fullEnd": 695,
                            "start": 688,
                            "end": 694,
                            "fullWidth": 7,
                            "width": 6,
                            "text": "length",
                            "value": "length",
                            "valueText": "length",
                            "hasTrailingTrivia": true,
                            "trailingTrivia": [
                                {
                                    "kind": "WhitespaceTrivia",
                                    "text": " "
                                }
                            ]
                        }
                    },
                    "operatorToken": {
                        "kind": "ExclamationEqualsEqualsToken",
                        "fullStart": 695,
                        "fullEnd": 699,
                        "start": 695,
                        "end": 698,
                        "fullWidth": 4,
                        "width": 3,
                        "text": "!==",
                        "value": "!==",
                        "valueText": "!==",
                        "hasTrailingTrivia": true,
                        "trailingTrivia": [
                            {
                                "kind": "WhitespaceTrivia",
                                "text": " "
                            }
                        ]
                    },
                    "right": {
                        "kind": "NumericLiteral",
                        "fullStart": 699,
                        "fullEnd": 700,
                        "start": 699,
                        "end": 700,
                        "fullWidth": 1,
                        "width": 1,
                        "text": "3",
                        "value": 3,
                        "valueText": "3"
                    }
                },
                "closeParenToken": {
                    "kind": "CloseParenToken",
                    "fullStart": 700,
                    "fullEnd": 702,
                    "start": 700,
                    "end": 701,
                    "fullWidth": 2,
                    "width": 1,
                    "text": ")",
                    "value": ")",
                    "valueText": ")",
                    "hasTrailingTrivia": true,
                    "trailingTrivia": [
                        {
                            "kind": "WhitespaceTrivia",
                            "text": " "
                        }
                    ]
                },
                "statement": {
                    "kind": "Block",
                    "fullStart": 702,
                    "fullEnd": 880,
                    "start": 702,
                    "end": 873,
                    "fullWidth": 178,
                    "width": 171,
                    "openBraceToken": {
                        "kind": "OpenBraceToken",
                        "fullStart": 702,
                        "fullEnd": 704,
                        "start": 702,
                        "end": 703,
                        "fullWidth": 2,
                        "width": 1,
                        "text": "{",
                        "value": "{",
                        "valueText": "{",
                        "hasTrailingTrivia": true,
                        "hasTrailingNewLine": true,
                        "trailingTrivia": [
                            {
                                "kind": "NewLineTrivia",
                                "text": "\n"
                            }
                        ]
                    },
                    "statements": [
                        {
                            "kind": "ExpressionStatement",
                            "fullStart": 704,
                            "fullEnd": 872,
                            "start": 706,
                            "end": 871,
                            "fullWidth": 168,
                            "width": 165,
                            "expression": {
                                "kind": "InvocationExpression",
                                "fullStart": 704,
                                "fullEnd": 870,
                                "start": 706,
                                "end": 870,
                                "fullWidth": 166,
                                "width": 164,
                                "expression": {
                                    "kind": "IdentifierName",
                                    "fullStart": 704,
                                    "fullEnd": 712,
                                    "start": 706,
                                    "end": 712,
                                    "fullWidth": 8,
                                    "width": 6,
                                    "text": "$ERROR",
                                    "value": "$ERROR",
                                    "valueText": "$ERROR",
                                    "hasLeadingTrivia": true,
                                    "leadingTrivia": [
                                        {
                                            "kind": "WhitespaceTrivia",
                                            "text": "  "
                                        }
                                    ]
                                },
                                "argumentList": {
                                    "kind": "ArgumentList",
                                    "fullStart": 712,
                                    "fullEnd": 870,
                                    "start": 712,
                                    "end": 870,
                                    "fullWidth": 158,
                                    "width": 158,
                                    "openParenToken": {
                                        "kind": "OpenParenToken",
                                        "fullStart": 712,
                                        "fullEnd": 713,
                                        "start": 712,
                                        "end": 713,
                                        "fullWidth": 1,
                                        "width": 1,
                                        "text": "(",
                                        "value": "(",
                                        "valueText": "("
                                    },
                                    "arguments": [
                                        {
                                            "kind": "AddExpression",
                                            "fullStart": 713,
                                            "fullEnd": 869,
                                            "start": 713,
                                            "end": 869,
                                            "fullWidth": 156,
                                            "width": 156,
                                            "left": {
                                                "kind": "StringLiteral",
                                                "fullStart": 713,
                                                "fullEnd": 855,
                                                "start": 713,
                                                "end": 854,
                                                "fullWidth": 142,
                                                "width": 141,
                                                "text": "'#2: var x = [0,1,2,3,4]; var arr = x.slice(0,{valueOf: function() {return 3}, toString: function() {return 0}}); arr.length === 3. Actual: '",
                                                "value": "#2: var x = [0,1,2,3,4]; var arr = x.slice(0,{valueOf: function() {return 3}, toString: function() {return 0}}); arr.length === 3. Actual: ",
                                                "valueText": "#2: var x = [0,1,2,3,4]; var arr = x.slice(0,{valueOf: function() {return 3}, toString: function() {return 0}}); arr.length === 3. Actual: ",
                                                "hasTrailingTrivia": true,
                                                "trailingTrivia": [
                                                    {
                                                        "kind": "WhitespaceTrivia",
                                                        "text": " "
                                                    }
                                                ]
                                            },
                                            "operatorToken": {
                                                "kind": "PlusToken",
                                                "fullStart": 855,
                                                "fullEnd": 857,
                                                "start": 855,
                                                "end": 856,
                                                "fullWidth": 2,
                                                "width": 1,
                                                "text": "+",
                                                "value": "+",
                                                "valueText": "+",
                                                "hasTrailingTrivia": true,
                                                "trailingTrivia": [
                                                    {
                                                        "kind": "WhitespaceTrivia",
                                                        "text": " "
                                                    }
                                                ]
                                            },
                                            "right": {
                                                "kind": "ParenthesizedExpression",
                                                "fullStart": 857,
                                                "fullEnd": 869,
                                                "start": 857,
                                                "end": 869,
                                                "fullWidth": 12,
                                                "width": 12,
                                                "openParenToken": {
                                                    "kind": "OpenParenToken",
                                                    "fullStart": 857,
                                                    "fullEnd": 858,
                                                    "start": 857,
                                                    "end": 858,
                                                    "fullWidth": 1,
                                                    "width": 1,
                                                    "text": "(",
                                                    "value": "(",
                                                    "valueText": "("
                                                },
                                                "expression": {
                                                    "kind": "MemberAccessExpression",
                                                    "fullStart": 858,
                                                    "fullEnd": 868,
                                                    "start": 858,
                                                    "end": 868,
                                                    "fullWidth": 10,
                                                    "width": 10,
                                                    "expression": {
                                                        "kind": "IdentifierName",
                                                        "fullStart": 858,
                                                        "fullEnd": 861,
                                                        "start": 858,
                                                        "end": 861,
                                                        "fullWidth": 3,
                                                        "width": 3,
                                                        "text": "arr",
                                                        "value": "arr",
                                                        "valueText": "arr"
                                                    },
                                                    "dotToken": {
                                                        "kind": "DotToken",
                                                        "fullStart": 861,
                                                        "fullEnd": 862,
                                                        "start": 861,
                                                        "end": 862,
                                                        "fullWidth": 1,
                                                        "width": 1,
                                                        "text": ".",
                                                        "value": ".",
                                                        "valueText": "."
                                                    },
                                                    "name": {
                                                        "kind": "IdentifierName",
                                                        "fullStart": 862,
                                                        "fullEnd": 868,
                                                        "start": 862,
                                                        "end": 868,
                                                        "fullWidth": 6,
                                                        "width": 6,
                                                        "text": "length",
                                                        "value": "length",
                                                        "valueText": "length"
                                                    }
                                                },
                                                "closeParenToken": {
                                                    "kind": "CloseParenToken",
                                                    "fullStart": 868,
                                                    "fullEnd": 869,
                                                    "start": 868,
                                                    "end": 869,
                                                    "fullWidth": 1,
                                                    "width": 1,
                                                    "text": ")",
                                                    "value": ")",
                                                    "valueText": ")"
                                                }
                                            }
                                        }
                                    ],
                                    "closeParenToken": {
                                        "kind": "CloseParenToken",
                                        "fullStart": 869,
                                        "fullEnd": 870,
                                        "start": 869,
                                        "end": 870,
                                        "fullWidth": 1,
                                        "width": 1,
                                        "text": ")",
                                        "value": ")",
                                        "valueText": ")"
                                    }
                                }
                            },
                            "semicolonToken": {
                                "kind": "SemicolonToken",
                                "fullStart": 870,
                                "fullEnd": 872,
                                "start": 870,
                                "end": 871,
                                "fullWidth": 2,
                                "width": 1,
                                "text": ";",
                                "value": ";",
                                "valueText": ";",
                                "hasTrailingTrivia": true,
                                "hasTrailingNewLine": true,
                                "trailingTrivia": [
                                    {
                                        "kind": "NewLineTrivia",
                                        "text": "\n"
                                    }
                                ]
                            }
                        }
                    ],
                    "closeBraceToken": {
                        "kind": "CloseBraceToken",
                        "fullStart": 872,
                        "fullEnd": 880,
                        "start": 872,
                        "end": 873,
                        "fullWidth": 8,
                        "width": 1,
                        "text": "}",
                        "value": "}",
                        "valueText": "}",
                        "hasTrailingTrivia": true,
                        "hasTrailingNewLine": true,
                        "trailingTrivia": [
                            {
                                "kind": "WhitespaceTrivia",
                                "text": "      "
                            },
                            {
                                "kind": "NewLineTrivia",
                                "text": "\n"
                            }
                        ]
                    }
                }
            },
            {
                "kind": "IfStatement",
                "fullStart": 880,
                "fullEnd": 1073,
                "start": 891,
                "end": 1072,
                "fullWidth": 193,
                "width": 181,
                "ifKeyword": {
                    "kind": "IfKeyword",
                    "fullStart": 880,
                    "fullEnd": 894,
                    "start": 891,
                    "end": 893,
                    "fullWidth": 14,
                    "width": 2,
                    "text": "if",
                    "value": "if",
                    "valueText": "if",
                    "hasLeadingTrivia": true,
                    "hasLeadingComment": true,
                    "hasLeadingNewLine": true,
                    "hasTrailingTrivia": true,
                    "leadingTrivia": [
                        {
                            "kind": "NewLineTrivia",
                            "text": "\n"
                        },
                        {
                            "kind": "SingleLineCommentTrivia",
                            "text": "//CHECK#3"
                        },
                        {
                            "kind": "NewLineTrivia",
                            "text": "\n"
                        }
                    ],
                    "trailingTrivia": [
                        {
                            "kind": "WhitespaceTrivia",
                            "text": " "
                        }
                    ]
                },
                "openParenToken": {
                    "kind": "OpenParenToken",
                    "fullStart": 894,
                    "fullEnd": 895,
                    "start": 894,
                    "end": 895,
                    "fullWidth": 1,
                    "width": 1,
                    "text": "(",
                    "value": "(",
                    "valueText": "("
                },
                "condition": {
                    "kind": "NotEqualsExpression",
                    "fullStart": 895,
                    "fullEnd": 907,
                    "start": 895,
                    "end": 907,
                    "fullWidth": 12,
                    "width": 12,
                    "left": {
                        "kind": "ElementAccessExpression",
                        "fullStart": 895,
                        "fullEnd": 902,
                        "start": 895,
                        "end": 901,
                        "fullWidth": 7,
                        "width": 6,
                        "expression": {
                            "kind": "IdentifierName",
                            "fullStart": 895,
                            "fullEnd": 898,
                            "start": 895,
                            "end": 898,
                            "fullWidth": 3,
                            "width": 3,
                            "text": "arr",
                            "value": "arr",
                            "valueText": "arr"
                        },
                        "openBracketToken": {
                            "kind": "OpenBracketToken",
                            "fullStart": 898,
                            "fullEnd": 899,
                            "start": 898,
                            "end": 899,
                            "fullWidth": 1,
                            "width": 1,
                            "text": "[",
                            "value": "[",
                            "valueText": "["
                        },
                        "argumentExpression": {
                            "kind": "NumericLiteral",
                            "fullStart": 899,
                            "fullEnd": 900,
                            "start": 899,
                            "end": 900,
                            "fullWidth": 1,
                            "width": 1,
                            "text": "0",
                            "value": 0,
                            "valueText": "0"
                        },
                        "closeBracketToken": {
                            "kind": "CloseBracketToken",
                            "fullStart": 900,
                            "fullEnd": 902,
                            "start": 900,
                            "end": 901,
                            "fullWidth": 2,
                            "width": 1,
                            "text": "]",
                            "value": "]",
                            "valueText": "]",
                            "hasTrailingTrivia": true,
                            "trailingTrivia": [
                                {
                                    "kind": "WhitespaceTrivia",
                                    "text": " "
                                }
                            ]
                        }
                    },
                    "operatorToken": {
                        "kind": "ExclamationEqualsEqualsToken",
                        "fullStart": 902,
                        "fullEnd": 906,
                        "start": 902,
                        "end": 905,
                        "fullWidth": 4,
                        "width": 3,
                        "text": "!==",
                        "value": "!==",
                        "valueText": "!==",
                        "hasTrailingTrivia": true,
                        "trailingTrivia": [
                            {
                                "kind": "WhitespaceTrivia",
                                "text": " "
                            }
                        ]
                    },
                    "right": {
                        "kind": "NumericLiteral",
                        "fullStart": 906,
                        "fullEnd": 907,
                        "start": 906,
                        "end": 907,
                        "fullWidth": 1,
                        "width": 1,
                        "text": "0",
                        "value": 0,
                        "valueText": "0"
                    }
                },
                "closeParenToken": {
                    "kind": "CloseParenToken",
                    "fullStart": 907,
                    "fullEnd": 909,
                    "start": 907,
                    "end": 908,
                    "fullWidth": 2,
                    "width": 1,
                    "text": ")",
                    "value": ")",
                    "valueText": ")",
                    "hasTrailingTrivia": true,
                    "trailingTrivia": [
                        {
                            "kind": "WhitespaceTrivia",
                            "text": " "
                        }
                    ]
                },
                "statement": {
                    "kind": "Block",
                    "fullStart": 909,
                    "fullEnd": 1073,
                    "start": 909,
                    "end": 1072,
                    "fullWidth": 164,
                    "width": 163,
                    "openBraceToken": {
                        "kind": "OpenBraceToken",
                        "fullStart": 909,
                        "fullEnd": 911,
                        "start": 909,
                        "end": 910,
                        "fullWidth": 2,
                        "width": 1,
                        "text": "{",
                        "value": "{",
                        "valueText": "{",
                        "hasTrailingTrivia": true,
                        "hasTrailingNewLine": true,
                        "trailingTrivia": [
                            {
                                "kind": "NewLineTrivia",
                                "text": "\n"
                            }
                        ]
                    },
                    "statements": [
                        {
                            "kind": "ExpressionStatement",
                            "fullStart": 911,
                            "fullEnd": 1071,
                            "start": 913,
                            "end": 1070,
                            "fullWidth": 160,
                            "width": 157,
                            "expression": {
                                "kind": "InvocationExpression",
                                "fullStart": 911,
                                "fullEnd": 1069,
                                "start": 913,
                                "end": 1069,
                                "fullWidth": 158,
                                "width": 156,
                                "expression": {
                                    "kind": "IdentifierName",
                                    "fullStart": 911,
                                    "fullEnd": 919,
                                    "start": 913,
                                    "end": 919,
                                    "fullWidth": 8,
                                    "width": 6,
                                    "text": "$ERROR",
                                    "value": "$ERROR",
                                    "valueText": "$ERROR",
                                    "hasLeadingTrivia": true,
                                    "leadingTrivia": [
                                        {
                                            "kind": "WhitespaceTrivia",
                                            "text": "  "
                                        }
                                    ]
                                },
                                "argumentList": {
                                    "kind": "ArgumentList",
                                    "fullStart": 919,
                                    "fullEnd": 1069,
                                    "start": 919,
                                    "end": 1069,
                                    "fullWidth": 150,
                                    "width": 150,
                                    "openParenToken": {
                                        "kind": "OpenParenToken",
                                        "fullStart": 919,
                                        "fullEnd": 920,
                                        "start": 919,
                                        "end": 920,
                                        "fullWidth": 1,
                                        "width": 1,
                                        "text": "(",
                                        "value": "(",
                                        "valueText": "("
                                    },
                                    "arguments": [
                                        {
                                            "kind": "AddExpression",
                                            "fullStart": 920,
                                            "fullEnd": 1068,
                                            "start": 920,
                                            "end": 1068,
                                            "fullWidth": 148,
                                            "width": 148,
                                            "left": {
                                                "kind": "StringLiteral",
                                                "fullStart": 920,
                                                "fullEnd": 1058,
                                                "start": 920,
                                                "end": 1057,
                                                "fullWidth": 138,
                                                "width": 137,
                                                "text": "'#3: var x = [0,1,2,3,4]; var arr = x.slice(0,{valueOf: function() {return 3}, toString: function() {return 0}}); arr[0] === 0. Actual: '",
                                                "value": "#3: var x = [0,1,2,3,4]; var arr = x.slice(0,{valueOf: function() {return 3}, toString: function() {return 0}}); arr[0] === 0. Actual: ",
                                                "valueText": "#3: var x = [0,1,2,3,4]; var arr = x.slice(0,{valueOf: function() {return 3}, toString: function() {return 0}}); arr[0] === 0. Actual: ",
                                                "hasTrailingTrivia": true,
                                                "trailingTrivia": [
                                                    {
                                                        "kind": "WhitespaceTrivia",
                                                        "text": " "
                                                    }
                                                ]
                                            },
                                            "operatorToken": {
                                                "kind": "PlusToken",
                                                "fullStart": 1058,
                                                "fullEnd": 1060,
                                                "start": 1058,
                                                "end": 1059,
                                                "fullWidth": 2,
                                                "width": 1,
                                                "text": "+",
                                                "value": "+",
                                                "valueText": "+",
                                                "hasTrailingTrivia": true,
                                                "trailingTrivia": [
                                                    {
                                                        "kind": "WhitespaceTrivia",
                                                        "text": " "
                                                    }
                                                ]
                                            },
                                            "right": {
                                                "kind": "ParenthesizedExpression",
                                                "fullStart": 1060,
                                                "fullEnd": 1068,
                                                "start": 1060,
                                                "end": 1068,
                                                "fullWidth": 8,
                                                "width": 8,
                                                "openParenToken": {
                                                    "kind": "OpenParenToken",
                                                    "fullStart": 1060,
                                                    "fullEnd": 1061,
                                                    "start": 1060,
                                                    "end": 1061,
                                                    "fullWidth": 1,
                                                    "width": 1,
                                                    "text": "(",
                                                    "value": "(",
                                                    "valueText": "("
                                                },
                                                "expression": {
                                                    "kind": "ElementAccessExpression",
                                                    "fullStart": 1061,
                                                    "fullEnd": 1067,
                                                    "start": 1061,
                                                    "end": 1067,
                                                    "fullWidth": 6,
                                                    "width": 6,
                                                    "expression": {
                                                        "kind": "IdentifierName",
                                                        "fullStart": 1061,
                                                        "fullEnd": 1064,
                                                        "start": 1061,
                                                        "end": 1064,
                                                        "fullWidth": 3,
                                                        "width": 3,
                                                        "text": "arr",
                                                        "value": "arr",
                                                        "valueText": "arr"
                                                    },
                                                    "openBracketToken": {
                                                        "kind": "OpenBracketToken",
                                                        "fullStart": 1064,
                                                        "fullEnd": 1065,
                                                        "start": 1064,
                                                        "end": 1065,
                                                        "fullWidth": 1,
                                                        "width": 1,
                                                        "text": "[",
                                                        "value": "[",
                                                        "valueText": "["
                                                    },
                                                    "argumentExpression": {
                                                        "kind": "NumericLiteral",
                                                        "fullStart": 1065,
                                                        "fullEnd": 1066,
                                                        "start": 1065,
                                                        "end": 1066,
                                                        "fullWidth": 1,
                                                        "width": 1,
                                                        "text": "0",
                                                        "value": 0,
                                                        "valueText": "0"
                                                    },
                                                    "closeBracketToken": {
                                                        "kind": "CloseBracketToken",
                                                        "fullStart": 1066,
                                                        "fullEnd": 1067,
                                                        "start": 1066,
                                                        "end": 1067,
                                                        "fullWidth": 1,
                                                        "width": 1,
                                                        "text": "]",
                                                        "value": "]",
                                                        "valueText": "]"
                                                    }
                                                },
                                                "closeParenToken": {
                                                    "kind": "CloseParenToken",
                                                    "fullStart": 1067,
                                                    "fullEnd": 1068,
                                                    "start": 1067,
                                                    "end": 1068,
                                                    "fullWidth": 1,
                                                    "width": 1,
                                                    "text": ")",
                                                    "value": ")",
                                                    "valueText": ")"
                                                }
                                            }
                                        }
                                    ],
                                    "closeParenToken": {
                                        "kind": "CloseParenToken",
                                        "fullStart": 1068,
                                        "fullEnd": 1069,
                                        "start": 1068,
                                        "end": 1069,
                                        "fullWidth": 1,
                                        "width": 1,
                                        "text": ")",
                                        "value": ")",
                                        "valueText": ")"
                                    }
                                }
                            },
                            "semicolonToken": {
                                "kind": "SemicolonToken",
                                "fullStart": 1069,
                                "fullEnd": 1071,
                                "start": 1069,
                                "end": 1070,
                                "fullWidth": 2,
                                "width": 1,
                                "text": ";",
                                "value": ";",
                                "valueText": ";",
                                "hasTrailingTrivia": true,
                                "hasTrailingNewLine": true,
                                "trailingTrivia": [
                                    {
                                        "kind": "NewLineTrivia",
                                        "text": "\n"
                                    }
                                ]
                            }
                        }
                    ],
                    "closeBraceToken": {
                        "kind": "CloseBraceToken",
                        "fullStart": 1071,
                        "fullEnd": 1073,
                        "start": 1071,
                        "end": 1072,
                        "fullWidth": 2,
                        "width": 1,
                        "text": "}",
                        "value": "}",
                        "valueText": "}",
                        "hasTrailingTrivia": true,
                        "hasTrailingNewLine": true,
                        "trailingTrivia": [
                            {
                                "kind": "NewLineTrivia",
                                "text": "\n"
                            }
                        ]
                    }
                }
            },
            {
                "kind": "IfStatement",
                "fullStart": 1073,
                "fullEnd": 1272,
                "start": 1084,
                "end": 1265,
                "fullWidth": 199,
                "width": 181,
                "ifKeyword": {
                    "kind": "IfKeyword",
                    "fullStart": 1073,
                    "fullEnd": 1087,
                    "start": 1084,
                    "end": 1086,
                    "fullWidth": 14,
                    "width": 2,
                    "text": "if",
                    "value": "if",
                    "valueText": "if",
                    "hasLeadingTrivia": true,
                    "hasLeadingComment": true,
                    "hasLeadingNewLine": true,
                    "hasTrailingTrivia": true,
                    "leadingTrivia": [
                        {
                            "kind": "NewLineTrivia",
                            "text": "\n"
                        },
                        {
                            "kind": "SingleLineCommentTrivia",
                            "text": "//CHECK#4"
                        },
                        {
                            "kind": "NewLineTrivia",
                            "text": "\n"
                        }
                    ],
                    "trailingTrivia": [
                        {
                            "kind": "WhitespaceTrivia",
                            "text": " "
                        }
                    ]
                },
                "openParenToken": {
                    "kind": "OpenParenToken",
                    "fullStart": 1087,
                    "fullEnd": 1088,
                    "start": 1087,
                    "end": 1088,
                    "fullWidth": 1,
                    "width": 1,
                    "text": "(",
                    "value": "(",
                    "valueText": "("
                },
                "condition": {
                    "kind": "NotEqualsExpression",
                    "fullStart": 1088,
                    "fullEnd": 1100,
                    "start": 1088,
                    "end": 1100,
                    "fullWidth": 12,
                    "width": 12,
                    "left": {
                        "kind": "ElementAccessExpression",
                        "fullStart": 1088,
                        "fullEnd": 1095,
                        "start": 1088,
                        "end": 1094,
                        "fullWidth": 7,
                        "width": 6,
                        "expression": {
                            "kind": "IdentifierName",
                            "fullStart": 1088,
                            "fullEnd": 1091,
                            "start": 1088,
                            "end": 1091,
                            "fullWidth": 3,
                            "width": 3,
                            "text": "arr",
                            "value": "arr",
                            "valueText": "arr"
                        },
                        "openBracketToken": {
                            "kind": "OpenBracketToken",
                            "fullStart": 1091,
                            "fullEnd": 1092,
                            "start": 1091,
                            "end": 1092,
                            "fullWidth": 1,
                            "width": 1,
                            "text": "[",
                            "value": "[",
                            "valueText": "["
                        },
                        "argumentExpression": {
                            "kind": "NumericLiteral",
                            "fullStart": 1092,
                            "fullEnd": 1093,
                            "start": 1092,
                            "end": 1093,
                            "fullWidth": 1,
                            "width": 1,
                            "text": "1",
                            "value": 1,
                            "valueText": "1"
                        },
                        "closeBracketToken": {
                            "kind": "CloseBracketToken",
                            "fullStart": 1093,
                            "fullEnd": 1095,
                            "start": 1093,
                            "end": 1094,
                            "fullWidth": 2,
                            "width": 1,
                            "text": "]",
                            "value": "]",
                            "valueText": "]",
                            "hasTrailingTrivia": true,
                            "trailingTrivia": [
                                {
                                    "kind": "WhitespaceTrivia",
                                    "text": " "
                                }
                            ]
                        }
                    },
                    "operatorToken": {
                        "kind": "ExclamationEqualsEqualsToken",
                        "fullStart": 1095,
                        "fullEnd": 1099,
                        "start": 1095,
                        "end": 1098,
                        "fullWidth": 4,
                        "width": 3,
                        "text": "!==",
                        "value": "!==",
                        "valueText": "!==",
                        "hasTrailingTrivia": true,
                        "trailingTrivia": [
                            {
                                "kind": "WhitespaceTrivia",
                                "text": " "
                            }
                        ]
                    },
                    "right": {
                        "kind": "NumericLiteral",
                        "fullStart": 1099,
                        "fullEnd": 1100,
                        "start": 1099,
                        "end": 1100,
                        "fullWidth": 1,
                        "width": 1,
                        "text": "1",
                        "value": 1,
                        "valueText": "1"
                    }
                },
                "closeParenToken": {
                    "kind": "CloseParenToken",
                    "fullStart": 1100,
                    "fullEnd": 1102,
                    "start": 1100,
                    "end": 1101,
                    "fullWidth": 2,
                    "width": 1,
                    "text": ")",
                    "value": ")",
                    "valueText": ")",
                    "hasTrailingTrivia": true,
                    "trailingTrivia": [
                        {
                            "kind": "WhitespaceTrivia",
                            "text": " "
                        }
                    ]
                },
                "statement": {
                    "kind": "Block",
                    "fullStart": 1102,
                    "fullEnd": 1272,
                    "start": 1102,
                    "end": 1265,
                    "fullWidth": 170,
                    "width": 163,
                    "openBraceToken": {
                        "kind": "OpenBraceToken",
                        "fullStart": 1102,
                        "fullEnd": 1104,
                        "start": 1102,
                        "end": 1103,
                        "fullWidth": 2,
                        "width": 1,
                        "text": "{",
                        "value": "{",
                        "valueText": "{",
                        "hasTrailingTrivia": true,
                        "hasTrailingNewLine": true,
                        "trailingTrivia": [
                            {
                                "kind": "NewLineTrivia",
                                "text": "\n"
                            }
                        ]
                    },
                    "statements": [
                        {
                            "kind": "ExpressionStatement",
                            "fullStart": 1104,
                            "fullEnd": 1264,
                            "start": 1106,
                            "end": 1263,
                            "fullWidth": 160,
                            "width": 157,
                            "expression": {
                                "kind": "InvocationExpression",
                                "fullStart": 1104,
                                "fullEnd": 1262,
                                "start": 1106,
                                "end": 1262,
                                "fullWidth": 158,
                                "width": 156,
                                "expression": {
                                    "kind": "IdentifierName",
                                    "fullStart": 1104,
                                    "fullEnd": 1112,
                                    "start": 1106,
                                    "end": 1112,
                                    "fullWidth": 8,
                                    "width": 6,
                                    "text": "$ERROR",
                                    "value": "$ERROR",
                                    "valueText": "$ERROR",
                                    "hasLeadingTrivia": true,
                                    "leadingTrivia": [
                                        {
                                            "kind": "WhitespaceTrivia",
                                            "text": "  "
                                        }
                                    ]
                                },
                                "argumentList": {
                                    "kind": "ArgumentList",
                                    "fullStart": 1112,
                                    "fullEnd": 1262,
                                    "start": 1112,
                                    "end": 1262,
                                    "fullWidth": 150,
                                    "width": 150,
                                    "openParenToken": {
                                        "kind": "OpenParenToken",
                                        "fullStart": 1112,
                                        "fullEnd": 1113,
                                        "start": 1112,
                                        "end": 1113,
                                        "fullWidth": 1,
                                        "width": 1,
                                        "text": "(",
                                        "value": "(",
                                        "valueText": "("
                                    },
                                    "arguments": [
                                        {
                                            "kind": "AddExpression",
                                            "fullStart": 1113,
                                            "fullEnd": 1261,
                                            "start": 1113,
                                            "end": 1261,
                                            "fullWidth": 148,
                                            "width": 148,
                                            "left": {
                                                "kind": "StringLiteral",
                                                "fullStart": 1113,
                                                "fullEnd": 1251,
                                                "start": 1113,
                                                "end": 1250,
                                                "fullWidth": 138,
                                                "width": 137,
                                                "text": "'#4: var x = [0,1,2,3,4]; var arr = x.slice(0,{valueOf: function() {return 3}, toString: function() {return 0}}); arr[1] === 1. Actual: '",
                                                "value": "#4: var x = [0,1,2,3,4]; var arr = x.slice(0,{valueOf: function() {return 3}, toString: function() {return 0}}); arr[1] === 1. Actual: ",
                                                "valueText": "#4: var x = [0,1,2,3,4]; var arr = x.slice(0,{valueOf: function() {return 3}, toString: function() {return 0}}); arr[1] === 1. Actual: ",
                                                "hasTrailingTrivia": true,
                                                "trailingTrivia": [
                                                    {
                                                        "kind": "WhitespaceTrivia",
                                                        "text": " "
                                                    }
                                                ]
                                            },
                                            "operatorToken": {
                                                "kind": "PlusToken",
                                                "fullStart": 1251,
                                                "fullEnd": 1253,
                                                "start": 1251,
                                                "end": 1252,
                                                "fullWidth": 2,
                                                "width": 1,
                                                "text": "+",
                                                "value": "+",
                                                "valueText": "+",
                                                "hasTrailingTrivia": true,
                                                "trailingTrivia": [
                                                    {
                                                        "kind": "WhitespaceTrivia",
                                                        "text": " "
                                                    }
                                                ]
                                            },
                                            "right": {
                                                "kind": "ParenthesizedExpression",
                                                "fullStart": 1253,
                                                "fullEnd": 1261,
                                                "start": 1253,
                                                "end": 1261,
                                                "fullWidth": 8,
                                                "width": 8,
                                                "openParenToken": {
                                                    "kind": "OpenParenToken",
                                                    "fullStart": 1253,
                                                    "fullEnd": 1254,
                                                    "start": 1253,
                                                    "end": 1254,
                                                    "fullWidth": 1,
                                                    "width": 1,
                                                    "text": "(",
                                                    "value": "(",
                                                    "valueText": "("
                                                },
                                                "expression": {
                                                    "kind": "ElementAccessExpression",
                                                    "fullStart": 1254,
                                                    "fullEnd": 1260,
                                                    "start": 1254,
                                                    "end": 1260,
                                                    "fullWidth": 6,
                                                    "width": 6,
                                                    "expression": {
                                                        "kind": "IdentifierName",
                                                        "fullStart": 1254,
                                                        "fullEnd": 1257,
                                                        "start": 1254,
                                                        "end": 1257,
                                                        "fullWidth": 3,
                                                        "width": 3,
                                                        "text": "arr",
                                                        "value": "arr",
                                                        "valueText": "arr"
                                                    },
                                                    "openBracketToken": {
                                                        "kind": "OpenBracketToken",
                                                        "fullStart": 1257,
                                                        "fullEnd": 1258,
                                                        "start": 1257,
                                                        "end": 1258,
                                                        "fullWidth": 1,
                                                        "width": 1,
                                                        "text": "[",
                                                        "value": "[",
                                                        "valueText": "["
                                                    },
                                                    "argumentExpression": {
                                                        "kind": "NumericLiteral",
                                                        "fullStart": 1258,
                                                        "fullEnd": 1259,
                                                        "start": 1258,
                                                        "end": 1259,
                                                        "fullWidth": 1,
                                                        "width": 1,
                                                        "text": "1",
                                                        "value": 1,
                                                        "valueText": "1"
                                                    },
                                                    "closeBracketToken": {
                                                        "kind": "CloseBracketToken",
                                                        "fullStart": 1259,
                                                        "fullEnd": 1260,
                                                        "start": 1259,
                                                        "end": 1260,
                                                        "fullWidth": 1,
                                                        "width": 1,
                                                        "text": "]",
                                                        "value": "]",
                                                        "valueText": "]"
                                                    }
                                                },
                                                "closeParenToken": {
                                                    "kind": "CloseParenToken",
                                                    "fullStart": 1260,
                                                    "fullEnd": 1261,
                                                    "start": 1260,
                                                    "end": 1261,
                                                    "fullWidth": 1,
                                                    "width": 1,
                                                    "text": ")",
                                                    "value": ")",
                                                    "valueText": ")"
                                                }
                                            }
                                        }
                                    ],
                                    "closeParenToken": {
                                        "kind": "CloseParenToken",
                                        "fullStart": 1261,
                                        "fullEnd": 1262,
                                        "start": 1261,
                                        "end": 1262,
                                        "fullWidth": 1,
                                        "width": 1,
                                        "text": ")",
                                        "value": ")",
                                        "valueText": ")"
                                    }
                                }
                            },
                            "semicolonToken": {
                                "kind": "SemicolonToken",
                                "fullStart": 1262,
                                "fullEnd": 1264,
                                "start": 1262,
                                "end": 1263,
                                "fullWidth": 2,
                                "width": 1,
                                "text": ";",
                                "value": ";",
                                "valueText": ";",
                                "hasTrailingTrivia": true,
                                "hasTrailingNewLine": true,
                                "trailingTrivia": [
                                    {
                                        "kind": "NewLineTrivia",
                                        "text": "\n"
                                    }
                                ]
                            }
                        }
                    ],
                    "closeBraceToken": {
                        "kind": "CloseBraceToken",
                        "fullStart": 1264,
                        "fullEnd": 1272,
                        "start": 1264,
                        "end": 1265,
                        "fullWidth": 8,
                        "width": 1,
                        "text": "}",
                        "value": "}",
                        "valueText": "}",
                        "hasTrailingTrivia": true,
                        "hasTrailingNewLine": true,
                        "trailingTrivia": [
                            {
                                "kind": "WhitespaceTrivia",
                                "text": "      "
                            },
                            {
                                "kind": "NewLineTrivia",
                                "text": "\n"
                            }
                        ]
                    }
                }
            },
            {
                "kind": "IfStatement",
                "fullStart": 1272,
                "fullEnd": 1468,
                "start": 1283,
                "end": 1464,
                "fullWidth": 196,
                "width": 181,
                "ifKeyword": {
                    "kind": "IfKeyword",
                    "fullStart": 1272,
                    "fullEnd": 1286,
                    "start": 1283,
                    "end": 1285,
                    "fullWidth": 14,
                    "width": 2,
                    "text": "if",
                    "value": "if",
                    "valueText": "if",
                    "hasLeadingTrivia": true,
                    "hasLeadingComment": true,
                    "hasLeadingNewLine": true,
                    "hasTrailingTrivia": true,
                    "leadingTrivia": [
                        {
                            "kind": "NewLineTrivia",
                            "text": "\n"
                        },
                        {
                            "kind": "SingleLineCommentTrivia",
                            "text": "//CHECK#5"
                        },
                        {
                            "kind": "NewLineTrivia",
                            "text": "\n"
                        }
                    ],
                    "trailingTrivia": [
                        {
                            "kind": "WhitespaceTrivia",
                            "text": " "
                        }
                    ]
                },
                "openParenToken": {
                    "kind": "OpenParenToken",
                    "fullStart": 1286,
                    "fullEnd": 1287,
                    "start": 1286,
                    "end": 1287,
                    "fullWidth": 1,
                    "width": 1,
                    "text": "(",
                    "value": "(",
                    "valueText": "("
                },
                "condition": {
                    "kind": "NotEqualsExpression",
                    "fullStart": 1287,
                    "fullEnd": 1299,
                    "start": 1287,
                    "end": 1299,
                    "fullWidth": 12,
                    "width": 12,
                    "left": {
                        "kind": "ElementAccessExpression",
                        "fullStart": 1287,
                        "fullEnd": 1294,
                        "start": 1287,
                        "end": 1293,
                        "fullWidth": 7,
                        "width": 6,
                        "expression": {
                            "kind": "IdentifierName",
                            "fullStart": 1287,
                            "fullEnd": 1290,
                            "start": 1287,
                            "end": 1290,
                            "fullWidth": 3,
                            "width": 3,
                            "text": "arr",
                            "value": "arr",
                            "valueText": "arr"
                        },
                        "openBracketToken": {
                            "kind": "OpenBracketToken",
                            "fullStart": 1290,
                            "fullEnd": 1291,
                            "start": 1290,
                            "end": 1291,
                            "fullWidth": 1,
                            "width": 1,
                            "text": "[",
                            "value": "[",
                            "valueText": "["
                        },
                        "argumentExpression": {
                            "kind": "NumericLiteral",
                            "fullStart": 1291,
                            "fullEnd": 1292,
                            "start": 1291,
                            "end": 1292,
                            "fullWidth": 1,
                            "width": 1,
                            "text": "2",
                            "value": 2,
                            "valueText": "2"
                        },
                        "closeBracketToken": {
                            "kind": "CloseBracketToken",
                            "fullStart": 1292,
                            "fullEnd": 1294,
                            "start": 1292,
                            "end": 1293,
                            "fullWidth": 2,
                            "width": 1,
                            "text": "]",
                            "value": "]",
                            "valueText": "]",
                            "hasTrailingTrivia": true,
                            "trailingTrivia": [
                                {
                                    "kind": "WhitespaceTrivia",
                                    "text": " "
                                }
                            ]
                        }
                    },
                    "operatorToken": {
                        "kind": "ExclamationEqualsEqualsToken",
                        "fullStart": 1294,
                        "fullEnd": 1298,
                        "start": 1294,
                        "end": 1297,
                        "fullWidth": 4,
                        "width": 3,
                        "text": "!==",
                        "value": "!==",
                        "valueText": "!==",
                        "hasTrailingTrivia": true,
                        "trailingTrivia": [
                            {
                                "kind": "WhitespaceTrivia",
                                "text": " "
                            }
                        ]
                    },
                    "right": {
                        "kind": "NumericLiteral",
                        "fullStart": 1298,
                        "fullEnd": 1299,
                        "start": 1298,
                        "end": 1299,
                        "fullWidth": 1,
                        "width": 1,
                        "text": "2",
                        "value": 2,
                        "valueText": "2"
                    }
                },
                "closeParenToken": {
                    "kind": "CloseParenToken",
                    "fullStart": 1299,
                    "fullEnd": 1301,
                    "start": 1299,
                    "end": 1300,
                    "fullWidth": 2,
                    "width": 1,
                    "text": ")",
                    "value": ")",
                    "valueText": ")",
                    "hasTrailingTrivia": true,
                    "trailingTrivia": [
                        {
                            "kind": "WhitespaceTrivia",
                            "text": " "
                        }
                    ]
                },
                "statement": {
                    "kind": "Block",
                    "fullStart": 1301,
                    "fullEnd": 1468,
                    "start": 1301,
                    "end": 1464,
                    "fullWidth": 167,
                    "width": 163,
                    "openBraceToken": {
                        "kind": "OpenBraceToken",
                        "fullStart": 1301,
                        "fullEnd": 1303,
                        "start": 1301,
                        "end": 1302,
                        "fullWidth": 2,
                        "width": 1,
                        "text": "{",
                        "value": "{",
                        "valueText": "{",
                        "hasTrailingTrivia": true,
                        "hasTrailingNewLine": true,
                        "trailingTrivia": [
                            {
                                "kind": "NewLineTrivia",
                                "text": "\n"
                            }
                        ]
                    },
                    "statements": [
                        {
                            "kind": "ExpressionStatement",
                            "fullStart": 1303,
                            "fullEnd": 1463,
                            "start": 1305,
                            "end": 1462,
                            "fullWidth": 160,
                            "width": 157,
                            "expression": {
                                "kind": "InvocationExpression",
                                "fullStart": 1303,
                                "fullEnd": 1461,
                                "start": 1305,
                                "end": 1461,
                                "fullWidth": 158,
                                "width": 156,
                                "expression": {
                                    "kind": "IdentifierName",
                                    "fullStart": 1303,
                                    "fullEnd": 1311,
                                    "start": 1305,
                                    "end": 1311,
                                    "fullWidth": 8,
                                    "width": 6,
                                    "text": "$ERROR",
                                    "value": "$ERROR",
                                    "valueText": "$ERROR",
                                    "hasLeadingTrivia": true,
                                    "leadingTrivia": [
                                        {
                                            "kind": "WhitespaceTrivia",
                                            "text": "  "
                                        }
                                    ]
                                },
                                "argumentList": {
                                    "kind": "ArgumentList",
                                    "fullStart": 1311,
                                    "fullEnd": 1461,
                                    "start": 1311,
                                    "end": 1461,
                                    "fullWidth": 150,
                                    "width": 150,
                                    "openParenToken": {
                                        "kind": "OpenParenToken",
                                        "fullStart": 1311,
                                        "fullEnd": 1312,
                                        "start": 1311,
                                        "end": 1312,
                                        "fullWidth": 1,
                                        "width": 1,
                                        "text": "(",
                                        "value": "(",
                                        "valueText": "("
                                    },
                                    "arguments": [
                                        {
                                            "kind": "AddExpression",
                                            "fullStart": 1312,
                                            "fullEnd": 1460,
                                            "start": 1312,
                                            "end": 1460,
                                            "fullWidth": 148,
                                            "width": 148,
                                            "left": {
                                                "kind": "StringLiteral",
                                                "fullStart": 1312,
                                                "fullEnd": 1450,
                                                "start": 1312,
                                                "end": 1449,
                                                "fullWidth": 138,
                                                "width": 137,
                                                "text": "'#5: var x = [0,1,2,3,4]; var arr = x.slice(0,{valueOf: function() {return 3}, toString: function() {return 0}}); arr[2] === 2. Actual: '",
                                                "value": "#5: var x = [0,1,2,3,4]; var arr = x.slice(0,{valueOf: function() {return 3}, toString: function() {return 0}}); arr[2] === 2. Actual: ",
                                                "valueText": "#5: var x = [0,1,2,3,4]; var arr = x.slice(0,{valueOf: function() {return 3}, toString: function() {return 0}}); arr[2] === 2. Actual: ",
                                                "hasTrailingTrivia": true,
                                                "trailingTrivia": [
                                                    {
                                                        "kind": "WhitespaceTrivia",
                                                        "text": " "
                                                    }
                                                ]
                                            },
                                            "operatorToken": {
                                                "kind": "PlusToken",
                                                "fullStart": 1450,
                                                "fullEnd": 1452,
                                                "start": 1450,
                                                "end": 1451,
                                                "fullWidth": 2,
                                                "width": 1,
                                                "text": "+",
                                                "value": "+",
                                                "valueText": "+",
                                                "hasTrailingTrivia": true,
                                                "trailingTrivia": [
                                                    {
                                                        "kind": "WhitespaceTrivia",
                                                        "text": " "
                                                    }
                                                ]
                                            },
                                            "right": {
                                                "kind": "ParenthesizedExpression",
                                                "fullStart": 1452,
                                                "fullEnd": 1460,
                                                "start": 1452,
                                                "end": 1460,
                                                "fullWidth": 8,
                                                "width": 8,
                                                "openParenToken": {
                                                    "kind": "OpenParenToken",
                                                    "fullStart": 1452,
                                                    "fullEnd": 1453,
                                                    "start": 1452,
                                                    "end": 1453,
                                                    "fullWidth": 1,
                                                    "width": 1,
                                                    "text": "(",
                                                    "value": "(",
                                                    "valueText": "("
                                                },
                                                "expression": {
                                                    "kind": "ElementAccessExpression",
                                                    "fullStart": 1453,
                                                    "fullEnd": 1459,
                                                    "start": 1453,
                                                    "end": 1459,
                                                    "fullWidth": 6,
                                                    "width": 6,
                                                    "expression": {
                                                        "kind": "IdentifierName",
                                                        "fullStart": 1453,
                                                        "fullEnd": 1456,
                                                        "start": 1453,
                                                        "end": 1456,
                                                        "fullWidth": 3,
                                                        "width": 3,
                                                        "text": "arr",
                                                        "value": "arr",
                                                        "valueText": "arr"
                                                    },
                                                    "openBracketToken": {
                                                        "kind": "OpenBracketToken",
                                                        "fullStart": 1456,
                                                        "fullEnd": 1457,
                                                        "start": 1456,
                                                        "end": 1457,
                                                        "fullWidth": 1,
                                                        "width": 1,
                                                        "text": "[",
                                                        "value": "[",
                                                        "valueText": "["
                                                    },
                                                    "argumentExpression": {
                                                        "kind": "NumericLiteral",
                                                        "fullStart": 1457,
                                                        "fullEnd": 1458,
                                                        "start": 1457,
                                                        "end": 1458,
                                                        "fullWidth": 1,
                                                        "width": 1,
                                                        "text": "2",
                                                        "value": 2,
                                                        "valueText": "2"
                                                    },
                                                    "closeBracketToken": {
                                                        "kind": "CloseBracketToken",
                                                        "fullStart": 1458,
                                                        "fullEnd": 1459,
                                                        "start": 1458,
                                                        "end": 1459,
                                                        "fullWidth": 1,
                                                        "width": 1,
                                                        "text": "]",
                                                        "value": "]",
                                                        "valueText": "]"
                                                    }
                                                },
                                                "closeParenToken": {
                                                    "kind": "CloseParenToken",
                                                    "fullStart": 1459,
                                                    "fullEnd": 1460,
                                                    "start": 1459,
                                                    "end": 1460,
                                                    "fullWidth": 1,
                                                    "width": 1,
                                                    "text": ")",
                                                    "value": ")",
                                                    "valueText": ")"
                                                }
                                            }
                                        }
                                    ],
                                    "closeParenToken": {
                                        "kind": "CloseParenToken",
                                        "fullStart": 1460,
                                        "fullEnd": 1461,
                                        "start": 1460,
                                        "end": 1461,
                                        "fullWidth": 1,
                                        "width": 1,
                                        "text": ")",
                                        "value": ")",
                                        "valueText": ")"
                                    }
                                }
                            },
                            "semicolonToken": {
                                "kind": "SemicolonToken",
                                "fullStart": 1461,
                                "fullEnd": 1463,
                                "start": 1461,
                                "end": 1462,
                                "fullWidth": 2,
                                "width": 1,
                                "text": ";",
                                "value": ";",
                                "valueText": ";",
                                "hasTrailingTrivia": true,
                                "hasTrailingNewLine": true,
                                "trailingTrivia": [
                                    {
                                        "kind": "NewLineTrivia",
                                        "text": "\n"
                                    }
                                ]
                            }
                        }
                    ],
                    "closeBraceToken": {
                        "kind": "CloseBraceToken",
                        "fullStart": 1463,
                        "fullEnd": 1468,
                        "start": 1463,
                        "end": 1464,
                        "fullWidth": 5,
                        "width": 1,
                        "text": "}",
                        "value": "}",
                        "valueText": "}",
                        "hasTrailingTrivia": true,
                        "hasTrailingNewLine": true,
                        "trailingTrivia": [
                            {
                                "kind": "WhitespaceTrivia",
                                "text": "   "
                            },
                            {
                                "kind": "NewLineTrivia",
                                "text": "\n"
                            }
                        ]
                    }
                }
            },
            {
                "kind": "IfStatement",
                "fullStart": 1468,
                "fullEnd": 1680,
                "start": 1479,
                "end": 1676,
                "fullWidth": 212,
                "width": 197,
                "ifKeyword": {
                    "kind": "IfKeyword",
                    "fullStart": 1468,
                    "fullEnd": 1482,
                    "start": 1479,
                    "end": 1481,
                    "fullWidth": 14,
                    "width": 2,
                    "text": "if",
                    "value": "if",
                    "valueText": "if",
                    "hasLeadingTrivia": true,
                    "hasLeadingComment": true,
                    "hasLeadingNewLine": true,
                    "hasTrailingTrivia": true,
                    "leadingTrivia": [
                        {
                            "kind": "NewLineTrivia",
                            "text": "\n"
                        },
                        {
                            "kind": "SingleLineCommentTrivia",
                            "text": "//CHECK#6"
                        },
                        {
                            "kind": "NewLineTrivia",
                            "text": "\n"
                        }
                    ],
                    "trailingTrivia": [
                        {
                            "kind": "WhitespaceTrivia",
                            "text": " "
                        }
                    ]
                },
                "openParenToken": {
                    "kind": "OpenParenToken",
                    "fullStart": 1482,
                    "fullEnd": 1483,
                    "start": 1482,
                    "end": 1483,
                    "fullWidth": 1,
                    "width": 1,
                    "text": "(",
                    "value": "(",
                    "valueText": "("
                },
                "condition": {
                    "kind": "NotEqualsExpression",
                    "fullStart": 1483,
                    "fullEnd": 1503,
                    "start": 1483,
                    "end": 1503,
                    "fullWidth": 20,
                    "width": 20,
                    "left": {
                        "kind": "ElementAccessExpression",
                        "fullStart": 1483,
                        "fullEnd": 1490,
                        "start": 1483,
                        "end": 1489,
                        "fullWidth": 7,
                        "width": 6,
                        "expression": {
                            "kind": "IdentifierName",
                            "fullStart": 1483,
                            "fullEnd": 1486,
                            "start": 1483,
                            "end": 1486,
                            "fullWidth": 3,
                            "width": 3,
                            "text": "arr",
                            "value": "arr",
                            "valueText": "arr"
                        },
                        "openBracketToken": {
                            "kind": "OpenBracketToken",
                            "fullStart": 1486,
                            "fullEnd": 1487,
                            "start": 1486,
                            "end": 1487,
                            "fullWidth": 1,
                            "width": 1,
                            "text": "[",
                            "value": "[",
                            "valueText": "["
                        },
                        "argumentExpression": {
                            "kind": "NumericLiteral",
                            "fullStart": 1487,
                            "fullEnd": 1488,
                            "start": 1487,
                            "end": 1488,
                            "fullWidth": 1,
                            "width": 1,
                            "text": "3",
                            "value": 3,
                            "valueText": "3"
                        },
                        "closeBracketToken": {
                            "kind": "CloseBracketToken",
                            "fullStart": 1488,
                            "fullEnd": 1490,
                            "start": 1488,
                            "end": 1489,
                            "fullWidth": 2,
                            "width": 1,
                            "text": "]",
                            "value": "]",
                            "valueText": "]",
                            "hasTrailingTrivia": true,
                            "trailingTrivia": [
                                {
                                    "kind": "WhitespaceTrivia",
                                    "text": " "
                                }
                            ]
                        }
                    },
                    "operatorToken": {
                        "kind": "ExclamationEqualsEqualsToken",
                        "fullStart": 1490,
                        "fullEnd": 1494,
                        "start": 1490,
                        "end": 1493,
                        "fullWidth": 4,
                        "width": 3,
                        "text": "!==",
                        "value": "!==",
                        "valueText": "!==",
                        "hasTrailingTrivia": true,
                        "trailingTrivia": [
                            {
                                "kind": "WhitespaceTrivia",
                                "text": " "
                            }
                        ]
                    },
                    "right": {
                        "kind": "IdentifierName",
                        "fullStart": 1494,
                        "fullEnd": 1503,
                        "start": 1494,
                        "end": 1503,
                        "fullWidth": 9,
                        "width": 9,
                        "text": "undefined",
                        "value": "undefined",
                        "valueText": "undefined"
                    }
                },
                "closeParenToken": {
                    "kind": "CloseParenToken",
                    "fullStart": 1503,
                    "fullEnd": 1505,
                    "start": 1503,
                    "end": 1504,
                    "fullWidth": 2,
                    "width": 1,
                    "text": ")",
                    "value": ")",
                    "valueText": ")",
                    "hasTrailingTrivia": true,
                    "trailingTrivia": [
                        {
                            "kind": "WhitespaceTrivia",
                            "text": " "
                        }
                    ]
                },
                "statement": {
                    "kind": "Block",
                    "fullStart": 1505,
                    "fullEnd": 1680,
                    "start": 1505,
                    "end": 1676,
                    "fullWidth": 175,
                    "width": 171,
                    "openBraceToken": {
                        "kind": "OpenBraceToken",
                        "fullStart": 1505,
                        "fullEnd": 1507,
                        "start": 1505,
                        "end": 1506,
                        "fullWidth": 2,
                        "width": 1,
                        "text": "{",
                        "value": "{",
                        "valueText": "{",
                        "hasTrailingTrivia": true,
                        "hasTrailingNewLine": true,
                        "trailingTrivia": [
                            {
                                "kind": "NewLineTrivia",
                                "text": "\n"
                            }
                        ]
                    },
                    "statements": [
                        {
                            "kind": "ExpressionStatement",
                            "fullStart": 1507,
                            "fullEnd": 1675,
                            "start": 1509,
                            "end": 1674,
                            "fullWidth": 168,
                            "width": 165,
                            "expression": {
                                "kind": "InvocationExpression",
                                "fullStart": 1507,
                                "fullEnd": 1673,
                                "start": 1509,
                                "end": 1673,
                                "fullWidth": 166,
                                "width": 164,
                                "expression": {
                                    "kind": "IdentifierName",
                                    "fullStart": 1507,
                                    "fullEnd": 1515,
                                    "start": 1509,
                                    "end": 1515,
                                    "fullWidth": 8,
                                    "width": 6,
                                    "text": "$ERROR",
                                    "value": "$ERROR",
                                    "valueText": "$ERROR",
                                    "hasLeadingTrivia": true,
                                    "leadingTrivia": [
                                        {
                                            "kind": "WhitespaceTrivia",
                                            "text": "  "
                                        }
                                    ]
                                },
                                "argumentList": {
                                    "kind": "ArgumentList",
                                    "fullStart": 1515,
                                    "fullEnd": 1673,
                                    "start": 1515,
                                    "end": 1673,
                                    "fullWidth": 158,
                                    "width": 158,
                                    "openParenToken": {
                                        "kind": "OpenParenToken",
                                        "fullStart": 1515,
                                        "fullEnd": 1516,
                                        "start": 1515,
                                        "end": 1516,
                                        "fullWidth": 1,
                                        "width": 1,
                                        "text": "(",
                                        "value": "(",
                                        "valueText": "("
                                    },
                                    "arguments": [
                                        {
                                            "kind": "AddExpression",
                                            "fullStart": 1516,
                                            "fullEnd": 1672,
                                            "start": 1516,
                                            "end": 1672,
                                            "fullWidth": 156,
                                            "width": 156,
                                            "left": {
                                                "kind": "StringLiteral",
                                                "fullStart": 1516,
                                                "fullEnd": 1662,
                                                "start": 1516,
                                                "end": 1661,
                                                "fullWidth": 146,
                                                "width": 145,
                                                "text": "'#6: var x = [0,1,2,3,4]; var arr = x.slice(0,{valueOf: function() {return 3}, toString: function() {return 0}}); arr[3] === undefined. Actual: '",
                                                "value": "#6: var x = [0,1,2,3,4]; var arr = x.slice(0,{valueOf: function() {return 3}, toString: function() {return 0}}); arr[3] === undefined. Actual: ",
                                                "valueText": "#6: var x = [0,1,2,3,4]; var arr = x.slice(0,{valueOf: function() {return 3}, toString: function() {return 0}}); arr[3] === undefined. Actual: ",
                                                "hasTrailingTrivia": true,
                                                "trailingTrivia": [
                                                    {
                                                        "kind": "WhitespaceTrivia",
                                                        "text": " "
                                                    }
                                                ]
                                            },
                                            "operatorToken": {
                                                "kind": "PlusToken",
                                                "fullStart": 1662,
                                                "fullEnd": 1664,
                                                "start": 1662,
                                                "end": 1663,
                                                "fullWidth": 2,
                                                "width": 1,
                                                "text": "+",
                                                "value": "+",
                                                "valueText": "+",
                                                "hasTrailingTrivia": true,
                                                "trailingTrivia": [
                                                    {
                                                        "kind": "WhitespaceTrivia",
                                                        "text": " "
                                                    }
                                                ]
                                            },
                                            "right": {
                                                "kind": "ParenthesizedExpression",
                                                "fullStart": 1664,
                                                "fullEnd": 1672,
                                                "start": 1664,
                                                "end": 1672,
                                                "fullWidth": 8,
                                                "width": 8,
                                                "openParenToken": {
                                                    "kind": "OpenParenToken",
                                                    "fullStart": 1664,
                                                    "fullEnd": 1665,
                                                    "start": 1664,
                                                    "end": 1665,
                                                    "fullWidth": 1,
                                                    "width": 1,
                                                    "text": "(",
                                                    "value": "(",
                                                    "valueText": "("
                                                },
                                                "expression": {
                                                    "kind": "ElementAccessExpression",
                                                    "fullStart": 1665,
                                                    "fullEnd": 1671,
                                                    "start": 1665,
                                                    "end": 1671,
                                                    "fullWidth": 6,
                                                    "width": 6,
                                                    "expression": {
                                                        "kind": "IdentifierName",
                                                        "fullStart": 1665,
                                                        "fullEnd": 1668,
                                                        "start": 1665,
                                                        "end": 1668,
                                                        "fullWidth": 3,
                                                        "width": 3,
                                                        "text": "arr",
                                                        "value": "arr",
                                                        "valueText": "arr"
                                                    },
                                                    "openBracketToken": {
                                                        "kind": "OpenBracketToken",
                                                        "fullStart": 1668,
                                                        "fullEnd": 1669,
                                                        "start": 1668,
                                                        "end": 1669,
                                                        "fullWidth": 1,
                                                        "width": 1,
                                                        "text": "[",
                                                        "value": "[",
                                                        "valueText": "["
                                                    },
                                                    "argumentExpression": {
                                                        "kind": "NumericLiteral",
                                                        "fullStart": 1669,
                                                        "fullEnd": 1670,
                                                        "start": 1669,
                                                        "end": 1670,
                                                        "fullWidth": 1,
                                                        "width": 1,
                                                        "text": "3",
                                                        "value": 3,
                                                        "valueText": "3"
                                                    },
                                                    "closeBracketToken": {
                                                        "kind": "CloseBracketToken",
                                                        "fullStart": 1670,
                                                        "fullEnd": 1671,
                                                        "start": 1670,
                                                        "end": 1671,
                                                        "fullWidth": 1,
                                                        "width": 1,
                                                        "text": "]",
                                                        "value": "]",
                                                        "valueText": "]"
                                                    }
                                                },
                                                "closeParenToken": {
                                                    "kind": "CloseParenToken",
                                                    "fullStart": 1671,
                                                    "fullEnd": 1672,
                                                    "start": 1671,
                                                    "end": 1672,
                                                    "fullWidth": 1,
                                                    "width": 1,
                                                    "text": ")",
                                                    "value": ")",
                                                    "valueText": ")"
                                                }
                                            }
                                        }
                                    ],
                                    "closeParenToken": {
                                        "kind": "CloseParenToken",
                                        "fullStart": 1672,
                                        "fullEnd": 1673,
                                        "start": 1672,
                                        "end": 1673,
                                        "fullWidth": 1,
                                        "width": 1,
                                        "text": ")",
                                        "value": ")",
                                        "valueText": ")"
                                    }
                                }
                            },
                            "semicolonToken": {
                                "kind": "SemicolonToken",
                                "fullStart": 1673,
                                "fullEnd": 1675,
                                "start": 1673,
                                "end": 1674,
                                "fullWidth": 2,
                                "width": 1,
                                "text": ";",
                                "value": ";",
                                "valueText": ";",
                                "hasTrailingTrivia": true,
                                "hasTrailingNewLine": true,
                                "trailingTrivia": [
                                    {
                                        "kind": "NewLineTrivia",
                                        "text": "\n"
                                    }
                                ]
                            }
                        }
                    ],
                    "closeBraceToken": {
                        "kind": "CloseBraceToken",
                        "fullStart": 1675,
                        "fullEnd": 1680,
                        "start": 1675,
                        "end": 1676,
                        "fullWidth": 5,
                        "width": 1,
                        "text": "}",
                        "value": "}",
                        "valueText": "}",
                        "hasTrailingTrivia": true,
                        "hasTrailingNewLine": true,
                        "trailingTrivia": [
                            {
                                "kind": "WhitespaceTrivia",
                                "text": "   "
                            },
                            {
                                "kind": "NewLineTrivia",
                                "text": "\n"
                            }
                        ]
                    }
                }
            }
        ],
        "endOfFileToken": {
            "kind": "EndOfFileToken",
            "fullStart": 1680,
            "fullEnd": 1681,
            "start": 1681,
            "end": 1681,
            "fullWidth": 1,
            "width": 0,
            "text": "",
            "hasLeadingTrivia": true,
            "hasLeadingNewLine": true,
            "leadingTrivia": [
                {
                    "kind": "NewLineTrivia",
                    "text": "\n"
                }
            ]
        }
    },
    "lineMap": {
        "lineStarts": [
            0,
            61,
            132,
            133,
            137,
            172,
            175,
            233,
            272,
            276,
            277,
            298,
            386,
            387,
            397,
            439,
            492,
            667,
            669,
            670,
            680,
            704,
            872,
            880,
            881,
            891,
            911,
            1071,
            1073,
            1074,
            1084,
            1104,
            1264,
            1272,
            1273,
            1283,
            1303,
            1463,
            1468,
            1469,
            1479,
            1507,
            1675,
            1680,
            1681
        ],
        "length": 1681
    }
}<|MERGE_RESOLUTION|>--- conflicted
+++ resolved
@@ -95,12 +95,8 @@
                             "start": 281,
                             "end": 296,
                             "fullWidth": 15,
-<<<<<<< HEAD
                             "width": 15,
-                            "identifier": {
-=======
                             "propertyName": {
->>>>>>> 85e84683
                                 "kind": "IdentifierName",
                                 "fullStart": 281,
                                 "fullEnd": 283,
