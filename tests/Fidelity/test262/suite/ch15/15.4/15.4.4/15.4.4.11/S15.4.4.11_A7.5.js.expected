--- conflicted
+++ resolved
@@ -650,12 +650,8 @@
                             "start": 507,
                             "end": 520,
                             "fullWidth": 13,
-<<<<<<< HEAD
                             "width": 13,
-                            "identifier": {
-=======
                             "propertyName": {
->>>>>>> 85e84683
                                 "kind": "IdentifierName",
                                 "fullStart": 507,
                                 "fullEnd": 514,
@@ -812,12 +808,8 @@
                             "start": 531,
                             "end": 532,
                             "fullWidth": 2,
-<<<<<<< HEAD
                             "width": 1,
-                            "identifier": {
-=======
                             "propertyName": {
->>>>>>> 85e84683
                                 "kind": "IdentifierName",
                                 "fullStart": 531,
                                 "fullEnd": 533,
