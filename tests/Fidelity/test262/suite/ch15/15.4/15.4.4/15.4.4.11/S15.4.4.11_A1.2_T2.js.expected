{
    "isDeclaration": false,
    "languageVersion": "EcmaScript5",
    "parseOptions": {
        "allowAutomaticSemicolonInsertion": true
    },
    "sourceUnit": {
        "kind": "SourceUnit",
        "fullStart": 0,
        "fullEnd": 1487,
        "start": 402,
        "end": 1487,
        "fullWidth": 1487,
        "width": 1085,
        "isIncrementallyUnusable": true,
        "moduleElements": [
            {
                "kind": "VariableStatement",
                "fullStart": 0,
                "fullEnd": 518,
                "start": 402,
                "end": 517,
                "fullWidth": 518,
                "width": 115,
                "isIncrementallyUnusable": true,
                "modifiers": [],
                "variableDeclaration": {
                    "kind": "VariableDeclaration",
                    "fullStart": 0,
                    "fullEnd": 518,
                    "start": 402,
                    "end": 517,
                    "fullWidth": 518,
                    "width": 115,
                    "varKeyword": {
                        "kind": "VarKeyword",
                        "fullStart": 0,
                        "fullEnd": 406,
                        "start": 402,
                        "end": 405,
                        "fullWidth": 406,
                        "width": 3,
                        "text": "var",
                        "value": "var",
                        "valueText": "var",
                        "hasLeadingTrivia": true,
                        "hasLeadingComment": true,
                        "hasLeadingNewLine": true,
                        "hasTrailingTrivia": true,
                        "leadingTrivia": [
                            {
                                "kind": "SingleLineCommentTrivia",
                                "text": "// Copyright 2009 the Sputnik authors.  All rights reserved."
                            },
                            {
                                "kind": "NewLineTrivia",
                                "text": "\n"
                            },
                            {
                                "kind": "SingleLineCommentTrivia",
                                "text": "// This code is governed by the BSD license found in the LICENSE file."
                            },
                            {
                                "kind": "NewLineTrivia",
                                "text": "\n"
                            },
                            {
                                "kind": "NewLineTrivia",
                                "text": "\n"
                            },
                            {
                                "kind": "MultiLineCommentTrivia",
                                "text": "/**\n * If this object does not have a property named by\n * ToString(j), return 1. If this object does not have a property\n * named by ToString(k), return -1\n *\n * @path ch15/15.4/15.4.4/15.4.4.11/S15.4.4.11_A1.2_T2.js\n * @description If comparefn is not undefined\n */"
                            },
                            {
                                "kind": "NewLineTrivia",
                                "text": "\n"
                            },
                            {
                                "kind": "NewLineTrivia",
                                "text": "\n"
                            }
                        ],
                        "trailingTrivia": [
                            {
                                "kind": "WhitespaceTrivia",
                                "text": " "
                            }
                        ]
                    },
                    "variableDeclarators": [
                        {
                            "kind": "VariableDeclarator",
                            "fullStart": 406,
                            "fullEnd": 518,
                            "start": 406,
                            "end": 517,
                            "fullWidth": 112,
<<<<<<< HEAD
                            "width": 111,
                            "identifier": {
=======
                            "propertyName": {
>>>>>>> 85e84683
                                "kind": "IdentifierName",
                                "fullStart": 406,
                                "fullEnd": 418,
                                "start": 406,
                                "end": 417,
                                "fullWidth": 12,
                                "width": 11,
                                "text": "myComparefn",
                                "value": "myComparefn",
                                "valueText": "myComparefn",
                                "hasTrailingTrivia": true,
                                "trailingTrivia": [
                                    {
                                        "kind": "WhitespaceTrivia",
                                        "text": " "
                                    }
                                ]
                            },
                            "equalsValueClause": {
                                "kind": "EqualsValueClause",
                                "fullStart": 418,
                                "fullEnd": 518,
                                "start": 418,
                                "end": 517,
                                "fullWidth": 100,
                                "width": 99,
                                "equalsToken": {
                                    "kind": "EqualsToken",
                                    "fullStart": 418,
                                    "fullEnd": 420,
                                    "start": 418,
                                    "end": 419,
                                    "fullWidth": 2,
                                    "width": 1,
                                    "text": "=",
                                    "value": "=",
                                    "valueText": "=",
                                    "hasTrailingTrivia": true,
                                    "trailingTrivia": [
                                        {
                                            "kind": "WhitespaceTrivia",
                                            "text": " "
                                        }
                                    ]
                                },
                                "value": {
                                    "kind": "FunctionExpression",
                                    "fullStart": 420,
                                    "fullEnd": 518,
                                    "start": 420,
                                    "end": 517,
                                    "fullWidth": 98,
                                    "width": 97,
                                    "functionKeyword": {
                                        "kind": "FunctionKeyword",
                                        "fullStart": 420,
                                        "fullEnd": 428,
                                        "start": 420,
                                        "end": 428,
                                        "fullWidth": 8,
                                        "width": 8,
                                        "text": "function",
                                        "value": "function",
                                        "valueText": "function"
                                    },
                                    "callSignature": {
                                        "kind": "CallSignature",
                                        "fullStart": 428,
                                        "fullEnd": 434,
                                        "start": 428,
                                        "end": 433,
                                        "fullWidth": 6,
                                        "width": 5,
                                        "parameterList": {
                                            "kind": "ParameterList",
                                            "fullStart": 428,
                                            "fullEnd": 434,
                                            "start": 428,
                                            "end": 433,
                                            "fullWidth": 6,
                                            "width": 5,
                                            "openParenToken": {
                                                "kind": "OpenParenToken",
                                                "fullStart": 428,
                                                "fullEnd": 429,
                                                "start": 428,
                                                "end": 429,
                                                "fullWidth": 1,
                                                "width": 1,
                                                "text": "(",
                                                "value": "(",
                                                "valueText": "("
                                            },
                                            "parameters": [
                                                {
                                                    "kind": "Parameter",
                                                    "fullStart": 429,
                                                    "fullEnd": 430,
                                                    "start": 429,
                                                    "end": 430,
                                                    "fullWidth": 1,
                                                    "width": 1,
                                                    "modifiers": [],
                                                    "identifier": {
                                                        "kind": "IdentifierName",
                                                        "fullStart": 429,
                                                        "fullEnd": 430,
                                                        "start": 429,
                                                        "end": 430,
                                                        "fullWidth": 1,
                                                        "width": 1,
                                                        "text": "x",
                                                        "value": "x",
                                                        "valueText": "x"
                                                    }
                                                },
                                                {
                                                    "kind": "CommaToken",
                                                    "fullStart": 430,
                                                    "fullEnd": 431,
                                                    "start": 430,
                                                    "end": 431,
                                                    "fullWidth": 1,
                                                    "width": 1,
                                                    "text": ",",
                                                    "value": ",",
                                                    "valueText": ","
                                                },
                                                {
                                                    "kind": "Parameter",
                                                    "fullStart": 431,
                                                    "fullEnd": 432,
                                                    "start": 431,
                                                    "end": 432,
                                                    "fullWidth": 1,
                                                    "width": 1,
                                                    "modifiers": [],
                                                    "identifier": {
                                                        "kind": "IdentifierName",
                                                        "fullStart": 431,
                                                        "fullEnd": 432,
                                                        "start": 431,
                                                        "end": 432,
                                                        "fullWidth": 1,
                                                        "width": 1,
                                                        "text": "y",
                                                        "value": "y",
                                                        "valueText": "y"
                                                    }
                                                }
                                            ],
                                            "closeParenToken": {
                                                "kind": "CloseParenToken",
                                                "fullStart": 432,
                                                "fullEnd": 434,
                                                "start": 432,
                                                "end": 433,
                                                "fullWidth": 2,
                                                "width": 1,
                                                "text": ")",
                                                "value": ")",
                                                "valueText": ")",
                                                "hasTrailingTrivia": true,
                                                "trailingTrivia": [
                                                    {
                                                        "kind": "WhitespaceTrivia",
                                                        "text": " "
                                                    }
                                                ]
                                            }
                                        }
                                    },
                                    "block": {
                                        "kind": "Block",
                                        "fullStart": 434,
                                        "fullEnd": 518,
                                        "start": 434,
                                        "end": 517,
                                        "fullWidth": 84,
                                        "width": 83,
                                        "openBraceToken": {
                                            "kind": "OpenBraceToken",
                                            "fullStart": 434,
                                            "fullEnd": 436,
                                            "start": 434,
                                            "end": 435,
                                            "fullWidth": 2,
                                            "width": 1,
                                            "text": "{",
                                            "value": "{",
                                            "valueText": "{",
                                            "hasTrailingTrivia": true,
                                            "hasTrailingNewLine": true,
                                            "trailingTrivia": [
                                                {
                                                    "kind": "NewLineTrivia",
                                                    "text": "\n"
                                                }
                                            ]
                                        },
                                        "statements": [
                                            {
                                                "kind": "IfStatement",
                                                "fullStart": 436,
                                                "fullEnd": 471,
                                                "start": 438,
                                                "end": 469,
                                                "fullWidth": 35,
                                                "width": 31,
                                                "ifKeyword": {
                                                    "kind": "IfKeyword",
                                                    "fullStart": 436,
                                                    "fullEnd": 441,
                                                    "start": 438,
                                                    "end": 440,
                                                    "fullWidth": 5,
                                                    "width": 2,
                                                    "text": "if",
                                                    "value": "if",
                                                    "valueText": "if",
                                                    "hasLeadingTrivia": true,
                                                    "hasTrailingTrivia": true,
                                                    "leadingTrivia": [
                                                        {
                                                            "kind": "WhitespaceTrivia",
                                                            "text": "  "
                                                        }
                                                    ],
                                                    "trailingTrivia": [
                                                        {
                                                            "kind": "WhitespaceTrivia",
                                                            "text": " "
                                                        }
                                                    ]
                                                },
                                                "openParenToken": {
                                                    "kind": "OpenParenToken",
                                                    "fullStart": 441,
                                                    "fullEnd": 442,
                                                    "start": 441,
                                                    "end": 442,
                                                    "fullWidth": 1,
                                                    "width": 1,
                                                    "text": "(",
                                                    "value": "(",
                                                    "valueText": "("
                                                },
                                                "condition": {
                                                    "kind": "EqualsExpression",
                                                    "fullStart": 442,
                                                    "fullEnd": 457,
                                                    "start": 442,
                                                    "end": 457,
                                                    "fullWidth": 15,
                                                    "width": 15,
                                                    "left": {
                                                        "kind": "IdentifierName",
                                                        "fullStart": 442,
                                                        "fullEnd": 444,
                                                        "start": 442,
                                                        "end": 443,
                                                        "fullWidth": 2,
                                                        "width": 1,
                                                        "text": "x",
                                                        "value": "x",
                                                        "valueText": "x",
                                                        "hasTrailingTrivia": true,
                                                        "trailingTrivia": [
                                                            {
                                                                "kind": "WhitespaceTrivia",
                                                                "text": " "
                                                            }
                                                        ]
                                                    },
                                                    "operatorToken": {
                                                        "kind": "EqualsEqualsEqualsToken",
                                                        "fullStart": 444,
                                                        "fullEnd": 448,
                                                        "start": 444,
                                                        "end": 447,
                                                        "fullWidth": 4,
                                                        "width": 3,
                                                        "text": "===",
                                                        "value": "===",
                                                        "valueText": "===",
                                                        "hasTrailingTrivia": true,
                                                        "trailingTrivia": [
                                                            {
                                                                "kind": "WhitespaceTrivia",
                                                                "text": " "
                                                            }
                                                        ]
                                                    },
                                                    "right": {
                                                        "kind": "IdentifierName",
                                                        "fullStart": 448,
                                                        "fullEnd": 457,
                                                        "start": 448,
                                                        "end": 457,
                                                        "fullWidth": 9,
                                                        "width": 9,
                                                        "text": "undefined",
                                                        "value": "undefined",
                                                        "valueText": "undefined"
                                                    }
                                                },
                                                "closeParenToken": {
                                                    "kind": "CloseParenToken",
                                                    "fullStart": 457,
                                                    "fullEnd": 459,
                                                    "start": 457,
                                                    "end": 458,
                                                    "fullWidth": 2,
                                                    "width": 1,
                                                    "text": ")",
                                                    "value": ")",
                                                    "valueText": ")",
                                                    "hasTrailingTrivia": true,
                                                    "trailingTrivia": [
                                                        {
                                                            "kind": "WhitespaceTrivia",
                                                            "text": " "
                                                        }
                                                    ]
                                                },
                                                "statement": {
                                                    "kind": "ReturnStatement",
                                                    "fullStart": 459,
                                                    "fullEnd": 471,
                                                    "start": 459,
                                                    "end": 469,
                                                    "fullWidth": 12,
                                                    "width": 10,
                                                    "returnKeyword": {
                                                        "kind": "ReturnKeyword",
                                                        "fullStart": 459,
                                                        "fullEnd": 466,
                                                        "start": 459,
                                                        "end": 465,
                                                        "fullWidth": 7,
                                                        "width": 6,
                                                        "text": "return",
                                                        "value": "return",
                                                        "valueText": "return",
                                                        "hasTrailingTrivia": true,
                                                        "trailingTrivia": [
                                                            {
                                                                "kind": "WhitespaceTrivia",
                                                                "text": " "
                                                            }
                                                        ]
                                                    },
                                                    "expression": {
                                                        "kind": "NegateExpression",
                                                        "fullStart": 466,
                                                        "fullEnd": 468,
                                                        "start": 466,
                                                        "end": 468,
                                                        "fullWidth": 2,
                                                        "width": 2,
                                                        "operatorToken": {
                                                            "kind": "MinusToken",
                                                            "fullStart": 466,
                                                            "fullEnd": 467,
                                                            "start": 466,
                                                            "end": 467,
                                                            "fullWidth": 1,
                                                            "width": 1,
                                                            "text": "-",
                                                            "value": "-",
                                                            "valueText": "-"
                                                        },
                                                        "operand": {
                                                            "kind": "NumericLiteral",
                                                            "fullStart": 467,
                                                            "fullEnd": 468,
                                                            "start": 467,
                                                            "end": 468,
                                                            "fullWidth": 1,
                                                            "width": 1,
                                                            "text": "1",
                                                            "value": 1,
                                                            "valueText": "1"
                                                        }
                                                    },
                                                    "semicolonToken": {
                                                        "kind": "SemicolonToken",
                                                        "fullStart": 468,
                                                        "fullEnd": 471,
                                                        "start": 468,
                                                        "end": 469,
                                                        "fullWidth": 3,
                                                        "width": 1,
                                                        "text": ";",
                                                        "value": ";",
                                                        "valueText": ";",
                                                        "hasTrailingTrivia": true,
                                                        "hasTrailingNewLine": true,
                                                        "trailingTrivia": [
                                                            {
                                                                "kind": "WhitespaceTrivia",
                                                                "text": " "
                                                            },
                                                            {
                                                                "kind": "NewLineTrivia",
                                                                "text": "\n"
                                                            }
                                                        ]
                                                    }
                                                }
                                            },
                                            {
                                                "kind": "IfStatement",
                                                "fullStart": 471,
                                                "fullEnd": 504,
                                                "start": 473,
                                                "end": 503,
                                                "fullWidth": 33,
                                                "width": 30,
                                                "ifKeyword": {
                                                    "kind": "IfKeyword",
                                                    "fullStart": 471,
                                                    "fullEnd": 476,
                                                    "start": 473,
                                                    "end": 475,
                                                    "fullWidth": 5,
                                                    "width": 2,
                                                    "text": "if",
                                                    "value": "if",
                                                    "valueText": "if",
                                                    "hasLeadingTrivia": true,
                                                    "hasTrailingTrivia": true,
                                                    "leadingTrivia": [
                                                        {
                                                            "kind": "WhitespaceTrivia",
                                                            "text": "  "
                                                        }
                                                    ],
                                                    "trailingTrivia": [
                                                        {
                                                            "kind": "WhitespaceTrivia",
                                                            "text": " "
                                                        }
                                                    ]
                                                },
                                                "openParenToken": {
                                                    "kind": "OpenParenToken",
                                                    "fullStart": 476,
                                                    "fullEnd": 477,
                                                    "start": 476,
                                                    "end": 477,
                                                    "fullWidth": 1,
                                                    "width": 1,
                                                    "text": "(",
                                                    "value": "(",
                                                    "valueText": "("
                                                },
                                                "condition": {
                                                    "kind": "EqualsExpression",
                                                    "fullStart": 477,
                                                    "fullEnd": 492,
                                                    "start": 477,
                                                    "end": 492,
                                                    "fullWidth": 15,
                                                    "width": 15,
                                                    "left": {
                                                        "kind": "IdentifierName",
                                                        "fullStart": 477,
                                                        "fullEnd": 479,
                                                        "start": 477,
                                                        "end": 478,
                                                        "fullWidth": 2,
                                                        "width": 1,
                                                        "text": "y",
                                                        "value": "y",
                                                        "valueText": "y",
                                                        "hasTrailingTrivia": true,
                                                        "trailingTrivia": [
                                                            {
                                                                "kind": "WhitespaceTrivia",
                                                                "text": " "
                                                            }
                                                        ]
                                                    },
                                                    "operatorToken": {
                                                        "kind": "EqualsEqualsEqualsToken",
                                                        "fullStart": 479,
                                                        "fullEnd": 483,
                                                        "start": 479,
                                                        "end": 482,
                                                        "fullWidth": 4,
                                                        "width": 3,
                                                        "text": "===",
                                                        "value": "===",
                                                        "valueText": "===",
                                                        "hasTrailingTrivia": true,
                                                        "trailingTrivia": [
                                                            {
                                                                "kind": "WhitespaceTrivia",
                                                                "text": " "
                                                            }
                                                        ]
                                                    },
                                                    "right": {
                                                        "kind": "IdentifierName",
                                                        "fullStart": 483,
                                                        "fullEnd": 492,
                                                        "start": 483,
                                                        "end": 492,
                                                        "fullWidth": 9,
                                                        "width": 9,
                                                        "text": "undefined",
                                                        "value": "undefined",
                                                        "valueText": "undefined"
                                                    }
                                                },
                                                "closeParenToken": {
                                                    "kind": "CloseParenToken",
                                                    "fullStart": 492,
                                                    "fullEnd": 494,
                                                    "start": 492,
                                                    "end": 493,
                                                    "fullWidth": 2,
                                                    "width": 1,
                                                    "text": ")",
                                                    "value": ")",
                                                    "valueText": ")",
                                                    "hasTrailingTrivia": true,
                                                    "trailingTrivia": [
                                                        {
                                                            "kind": "WhitespaceTrivia",
                                                            "text": " "
                                                        }
                                                    ]
                                                },
                                                "statement": {
                                                    "kind": "ReturnStatement",
                                                    "fullStart": 494,
                                                    "fullEnd": 504,
                                                    "start": 494,
                                                    "end": 503,
                                                    "fullWidth": 10,
                                                    "width": 9,
                                                    "returnKeyword": {
                                                        "kind": "ReturnKeyword",
                                                        "fullStart": 494,
                                                        "fullEnd": 501,
                                                        "start": 494,
                                                        "end": 500,
                                                        "fullWidth": 7,
                                                        "width": 6,
                                                        "text": "return",
                                                        "value": "return",
                                                        "valueText": "return",
                                                        "hasTrailingTrivia": true,
                                                        "trailingTrivia": [
                                                            {
                                                                "kind": "WhitespaceTrivia",
                                                                "text": " "
                                                            }
                                                        ]
                                                    },
                                                    "expression": {
                                                        "kind": "NumericLiteral",
                                                        "fullStart": 501,
                                                        "fullEnd": 502,
                                                        "start": 501,
                                                        "end": 502,
                                                        "fullWidth": 1,
                                                        "width": 1,
                                                        "text": "1",
                                                        "value": 1,
                                                        "valueText": "1"
                                                    },
                                                    "semicolonToken": {
                                                        "kind": "SemicolonToken",
                                                        "fullStart": 502,
                                                        "fullEnd": 504,
                                                        "start": 502,
                                                        "end": 503,
                                                        "fullWidth": 2,
                                                        "width": 1,
                                                        "text": ";",
                                                        "value": ";",
                                                        "valueText": ";",
                                                        "hasTrailingTrivia": true,
                                                        "hasTrailingNewLine": true,
                                                        "trailingTrivia": [
                                                            {
                                                                "kind": "NewLineTrivia",
                                                                "text": "\n"
                                                            }
                                                        ]
                                                    }
                                                }
                                            },
                                            {
                                                "kind": "ReturnStatement",
                                                "fullStart": 504,
                                                "fullEnd": 516,
                                                "start": 506,
                                                "end": 515,
                                                "fullWidth": 12,
                                                "width": 9,
                                                "returnKeyword": {
                                                    "kind": "ReturnKeyword",
                                                    "fullStart": 504,
                                                    "fullEnd": 513,
                                                    "start": 506,
                                                    "end": 512,
                                                    "fullWidth": 9,
                                                    "width": 6,
                                                    "text": "return",
                                                    "value": "return",
                                                    "valueText": "return",
                                                    "hasLeadingTrivia": true,
                                                    "hasTrailingTrivia": true,
                                                    "leadingTrivia": [
                                                        {
                                                            "kind": "WhitespaceTrivia",
                                                            "text": "  "
                                                        }
                                                    ],
                                                    "trailingTrivia": [
                                                        {
                                                            "kind": "WhitespaceTrivia",
                                                            "text": " "
                                                        }
                                                    ]
                                                },
                                                "expression": {
                                                    "kind": "NumericLiteral",
                                                    "fullStart": 513,
                                                    "fullEnd": 514,
                                                    "start": 513,
                                                    "end": 514,
                                                    "fullWidth": 1,
                                                    "width": 1,
                                                    "text": "0",
                                                    "value": 0,
                                                    "valueText": "0"
                                                },
                                                "semicolonToken": {
                                                    "kind": "SemicolonToken",
                                                    "fullStart": 514,
                                                    "fullEnd": 516,
                                                    "start": 514,
                                                    "end": 515,
                                                    "fullWidth": 2,
                                                    "width": 1,
                                                    "text": ";",
                                                    "value": ";",
                                                    "valueText": ";",
                                                    "hasTrailingTrivia": true,
                                                    "hasTrailingNewLine": true,
                                                    "trailingTrivia": [
                                                        {
                                                            "kind": "NewLineTrivia",
                                                            "text": "\n"
                                                        }
                                                    ]
                                                }
                                            }
                                        ],
                                        "closeBraceToken": {
                                            "kind": "CloseBraceToken",
                                            "fullStart": 516,
                                            "fullEnd": 518,
                                            "start": 516,
                                            "end": 517,
                                            "fullWidth": 2,
                                            "width": 1,
                                            "text": "}",
                                            "value": "}",
                                            "valueText": "}",
                                            "hasTrailingTrivia": true,
                                            "hasTrailingNewLine": true,
                                            "trailingTrivia": [
                                                {
                                                    "kind": "NewLineTrivia",
                                                    "text": "\n"
                                                }
                                            ]
                                        }
                                    }
                                }
                            }
                        }
                    ]
                },
                "semicolonToken": {
                    "kind": "SemicolonToken",
                    "fullStart": -1,
                    "fullEnd": -1,
                    "start": -1,
                    "end": -1,
                    "fullWidth": 0,
                    "width": 0,
                    "text": ""
                }
            },
            {
                "kind": "VariableStatement",
                "fullStart": 518,
                "fullEnd": 541,
                "start": 519,
                "end": 540,
                "fullWidth": 23,
                "width": 21,
                "modifiers": [],
                "variableDeclaration": {
                    "kind": "VariableDeclaration",
                    "fullStart": 518,
                    "fullEnd": 539,
                    "start": 519,
                    "end": 539,
                    "fullWidth": 21,
                    "width": 20,
                    "varKeyword": {
                        "kind": "VarKeyword",
                        "fullStart": 518,
                        "fullEnd": 523,
                        "start": 519,
                        "end": 522,
                        "fullWidth": 5,
                        "width": 3,
                        "text": "var",
                        "value": "var",
                        "valueText": "var",
                        "hasLeadingTrivia": true,
                        "hasLeadingNewLine": true,
                        "hasTrailingTrivia": true,
                        "leadingTrivia": [
                            {
                                "kind": "NewLineTrivia",
                                "text": "\n"
                            }
                        ],
                        "trailingTrivia": [
                            {
                                "kind": "WhitespaceTrivia",
                                "text": " "
                            }
                        ]
                    },
                    "variableDeclarators": [
                        {
                            "kind": "VariableDeclarator",
                            "fullStart": 523,
                            "fullEnd": 539,
                            "start": 523,
                            "end": 539,
                            "fullWidth": 16,
<<<<<<< HEAD
                            "width": 16,
                            "identifier": {
=======
                            "propertyName": {
>>>>>>> 85e84683
                                "kind": "IdentifierName",
                                "fullStart": 523,
                                "fullEnd": 525,
                                "start": 523,
                                "end": 524,
                                "fullWidth": 2,
                                "width": 1,
                                "text": "x",
                                "value": "x",
                                "valueText": "x",
                                "hasTrailingTrivia": true,
                                "trailingTrivia": [
                                    {
                                        "kind": "WhitespaceTrivia",
                                        "text": " "
                                    }
                                ]
                            },
                            "equalsValueClause": {
                                "kind": "EqualsValueClause",
                                "fullStart": 525,
                                "fullEnd": 539,
                                "start": 525,
                                "end": 539,
                                "fullWidth": 14,
                                "width": 14,
                                "equalsToken": {
                                    "kind": "EqualsToken",
                                    "fullStart": 525,
                                    "fullEnd": 527,
                                    "start": 525,
                                    "end": 526,
                                    "fullWidth": 2,
                                    "width": 1,
                                    "text": "=",
                                    "value": "=",
                                    "valueText": "=",
                                    "hasTrailingTrivia": true,
                                    "trailingTrivia": [
                                        {
                                            "kind": "WhitespaceTrivia",
                                            "text": " "
                                        }
                                    ]
                                },
                                "value": {
                                    "kind": "ObjectCreationExpression",
                                    "fullStart": 527,
                                    "fullEnd": 539,
                                    "start": 527,
                                    "end": 539,
                                    "fullWidth": 12,
                                    "width": 12,
                                    "newKeyword": {
                                        "kind": "NewKeyword",
                                        "fullStart": 527,
                                        "fullEnd": 531,
                                        "start": 527,
                                        "end": 530,
                                        "fullWidth": 4,
                                        "width": 3,
                                        "text": "new",
                                        "value": "new",
                                        "valueText": "new",
                                        "hasTrailingTrivia": true,
                                        "trailingTrivia": [
                                            {
                                                "kind": "WhitespaceTrivia",
                                                "text": " "
                                            }
                                        ]
                                    },
                                    "expression": {
                                        "kind": "IdentifierName",
                                        "fullStart": 531,
                                        "fullEnd": 536,
                                        "start": 531,
                                        "end": 536,
                                        "fullWidth": 5,
                                        "width": 5,
                                        "text": "Array",
                                        "value": "Array",
                                        "valueText": "Array"
                                    },
                                    "argumentList": {
                                        "kind": "ArgumentList",
                                        "fullStart": 536,
                                        "fullEnd": 539,
                                        "start": 536,
                                        "end": 539,
                                        "fullWidth": 3,
                                        "width": 3,
                                        "openParenToken": {
                                            "kind": "OpenParenToken",
                                            "fullStart": 536,
                                            "fullEnd": 537,
                                            "start": 536,
                                            "end": 537,
                                            "fullWidth": 1,
                                            "width": 1,
                                            "text": "(",
                                            "value": "(",
                                            "valueText": "("
                                        },
                                        "arguments": [
                                            {
                                                "kind": "NumericLiteral",
                                                "fullStart": 537,
                                                "fullEnd": 538,
                                                "start": 537,
                                                "end": 538,
                                                "fullWidth": 1,
                                                "width": 1,
                                                "text": "2",
                                                "value": 2,
                                                "valueText": "2"
                                            }
                                        ],
                                        "closeParenToken": {
                                            "kind": "CloseParenToken",
                                            "fullStart": 538,
                                            "fullEnd": 539,
                                            "start": 538,
                                            "end": 539,
                                            "fullWidth": 1,
                                            "width": 1,
                                            "text": ")",
                                            "value": ")",
                                            "valueText": ")"
                                        }
                                    }
                                }
                            }
                        }
                    ]
                },
                "semicolonToken": {
                    "kind": "SemicolonToken",
                    "fullStart": 539,
                    "fullEnd": 541,
                    "start": 539,
                    "end": 540,
                    "fullWidth": 2,
                    "width": 1,
                    "text": ";",
                    "value": ";",
                    "valueText": ";",
                    "hasTrailingTrivia": true,
                    "hasTrailingNewLine": true,
                    "trailingTrivia": [
                        {
                            "kind": "NewLineTrivia",
                            "text": "\n"
                        }
                    ]
                }
            },
            {
                "kind": "ExpressionStatement",
                "fullStart": 541,
                "fullEnd": 552,
                "start": 541,
                "end": 550,
                "fullWidth": 11,
                "width": 9,
                "expression": {
                    "kind": "AssignmentExpression",
                    "fullStart": 541,
                    "fullEnd": 549,
                    "start": 541,
                    "end": 549,
                    "fullWidth": 8,
                    "width": 8,
                    "left": {
                        "kind": "ElementAccessExpression",
                        "fullStart": 541,
                        "fullEnd": 546,
                        "start": 541,
                        "end": 545,
                        "fullWidth": 5,
                        "width": 4,
                        "expression": {
                            "kind": "IdentifierName",
                            "fullStart": 541,
                            "fullEnd": 542,
                            "start": 541,
                            "end": 542,
                            "fullWidth": 1,
                            "width": 1,
                            "text": "x",
                            "value": "x",
                            "valueText": "x"
                        },
                        "openBracketToken": {
                            "kind": "OpenBracketToken",
                            "fullStart": 542,
                            "fullEnd": 543,
                            "start": 542,
                            "end": 543,
                            "fullWidth": 1,
                            "width": 1,
                            "text": "[",
                            "value": "[",
                            "valueText": "["
                        },
                        "argumentExpression": {
                            "kind": "NumericLiteral",
                            "fullStart": 543,
                            "fullEnd": 544,
                            "start": 543,
                            "end": 544,
                            "fullWidth": 1,
                            "width": 1,
                            "text": "1",
                            "value": 1,
                            "valueText": "1"
                        },
                        "closeBracketToken": {
                            "kind": "CloseBracketToken",
                            "fullStart": 544,
                            "fullEnd": 546,
                            "start": 544,
                            "end": 545,
                            "fullWidth": 2,
                            "width": 1,
                            "text": "]",
                            "value": "]",
                            "valueText": "]",
                            "hasTrailingTrivia": true,
                            "trailingTrivia": [
                                {
                                    "kind": "WhitespaceTrivia",
                                    "text": " "
                                }
                            ]
                        }
                    },
                    "operatorToken": {
                        "kind": "EqualsToken",
                        "fullStart": 546,
                        "fullEnd": 548,
                        "start": 546,
                        "end": 547,
                        "fullWidth": 2,
                        "width": 1,
                        "text": "=",
                        "value": "=",
                        "valueText": "=",
                        "hasTrailingTrivia": true,
                        "trailingTrivia": [
                            {
                                "kind": "WhitespaceTrivia",
                                "text": " "
                            }
                        ]
                    },
                    "right": {
                        "kind": "NumericLiteral",
                        "fullStart": 548,
                        "fullEnd": 549,
                        "start": 548,
                        "end": 549,
                        "fullWidth": 1,
                        "width": 1,
                        "text": "1",
                        "value": 1,
                        "valueText": "1"
                    }
                },
                "semicolonToken": {
                    "kind": "SemicolonToken",
                    "fullStart": 549,
                    "fullEnd": 552,
                    "start": 549,
                    "end": 550,
                    "fullWidth": 3,
                    "width": 1,
                    "text": ";",
                    "value": ";",
                    "valueText": ";",
                    "hasTrailingTrivia": true,
                    "hasTrailingNewLine": true,
                    "trailingTrivia": [
                        {
                            "kind": "WhitespaceTrivia",
                            "text": " "
                        },
                        {
                            "kind": "NewLineTrivia",
                            "text": "\n"
                        }
                    ]
                }
            },
            {
                "kind": "ExpressionStatement",
                "fullStart": 552,
                "fullEnd": 573,
                "start": 552,
                "end": 572,
                "fullWidth": 21,
                "width": 20,
                "expression": {
                    "kind": "InvocationExpression",
                    "fullStart": 552,
                    "fullEnd": 571,
                    "start": 552,
                    "end": 571,
                    "fullWidth": 19,
                    "width": 19,
                    "expression": {
                        "kind": "MemberAccessExpression",
                        "fullStart": 552,
                        "fullEnd": 558,
                        "start": 552,
                        "end": 558,
                        "fullWidth": 6,
                        "width": 6,
                        "expression": {
                            "kind": "IdentifierName",
                            "fullStart": 552,
                            "fullEnd": 553,
                            "start": 552,
                            "end": 553,
                            "fullWidth": 1,
                            "width": 1,
                            "text": "x",
                            "value": "x",
                            "valueText": "x"
                        },
                        "dotToken": {
                            "kind": "DotToken",
                            "fullStart": 553,
                            "fullEnd": 554,
                            "start": 553,
                            "end": 554,
                            "fullWidth": 1,
                            "width": 1,
                            "text": ".",
                            "value": ".",
                            "valueText": "."
                        },
                        "name": {
                            "kind": "IdentifierName",
                            "fullStart": 554,
                            "fullEnd": 558,
                            "start": 554,
                            "end": 558,
                            "fullWidth": 4,
                            "width": 4,
                            "text": "sort",
                            "value": "sort",
                            "valueText": "sort"
                        }
                    },
                    "argumentList": {
                        "kind": "ArgumentList",
                        "fullStart": 558,
                        "fullEnd": 571,
                        "start": 558,
                        "end": 571,
                        "fullWidth": 13,
                        "width": 13,
                        "openParenToken": {
                            "kind": "OpenParenToken",
                            "fullStart": 558,
                            "fullEnd": 559,
                            "start": 558,
                            "end": 559,
                            "fullWidth": 1,
                            "width": 1,
                            "text": "(",
                            "value": "(",
                            "valueText": "("
                        },
                        "arguments": [
                            {
                                "kind": "IdentifierName",
                                "fullStart": 559,
                                "fullEnd": 570,
                                "start": 559,
                                "end": 570,
                                "fullWidth": 11,
                                "width": 11,
                                "text": "myComparefn",
                                "value": "myComparefn",
                                "valueText": "myComparefn"
                            }
                        ],
                        "closeParenToken": {
                            "kind": "CloseParenToken",
                            "fullStart": 570,
                            "fullEnd": 571,
                            "start": 570,
                            "end": 571,
                            "fullWidth": 1,
                            "width": 1,
                            "text": ")",
                            "value": ")",
                            "valueText": ")"
                        }
                    }
                },
                "semicolonToken": {
                    "kind": "SemicolonToken",
                    "fullStart": 571,
                    "fullEnd": 573,
                    "start": 571,
                    "end": 572,
                    "fullWidth": 2,
                    "width": 1,
                    "text": ";",
                    "value": ";",
                    "valueText": ";",
                    "hasTrailingTrivia": true,
                    "hasTrailingNewLine": true,
                    "trailingTrivia": [
                        {
                            "kind": "NewLineTrivia",
                            "text": "\n"
                        }
                    ]
                }
            },
            {
                "kind": "IfStatement",
                "fullStart": 573,
                "fullEnd": 717,
                "start": 584,
                "end": 716,
                "fullWidth": 144,
                "width": 132,
                "ifKeyword": {
                    "kind": "IfKeyword",
                    "fullStart": 573,
                    "fullEnd": 587,
                    "start": 584,
                    "end": 586,
                    "fullWidth": 14,
                    "width": 2,
                    "text": "if",
                    "value": "if",
                    "valueText": "if",
                    "hasLeadingTrivia": true,
                    "hasLeadingComment": true,
                    "hasLeadingNewLine": true,
                    "hasTrailingTrivia": true,
                    "leadingTrivia": [
                        {
                            "kind": "NewLineTrivia",
                            "text": "\n"
                        },
                        {
                            "kind": "SingleLineCommentTrivia",
                            "text": "//CHECK#1"
                        },
                        {
                            "kind": "NewLineTrivia",
                            "text": "\n"
                        }
                    ],
                    "trailingTrivia": [
                        {
                            "kind": "WhitespaceTrivia",
                            "text": " "
                        }
                    ]
                },
                "openParenToken": {
                    "kind": "OpenParenToken",
                    "fullStart": 587,
                    "fullEnd": 588,
                    "start": 587,
                    "end": 588,
                    "fullWidth": 1,
                    "width": 1,
                    "text": "(",
                    "value": "(",
                    "valueText": "("
                },
                "condition": {
                    "kind": "NotEqualsExpression",
                    "fullStart": 588,
                    "fullEnd": 602,
                    "start": 588,
                    "end": 602,
                    "fullWidth": 14,
                    "width": 14,
                    "left": {
                        "kind": "MemberAccessExpression",
                        "fullStart": 588,
                        "fullEnd": 597,
                        "start": 588,
                        "end": 596,
                        "fullWidth": 9,
                        "width": 8,
                        "expression": {
                            "kind": "IdentifierName",
                            "fullStart": 588,
                            "fullEnd": 589,
                            "start": 588,
                            "end": 589,
                            "fullWidth": 1,
                            "width": 1,
                            "text": "x",
                            "value": "x",
                            "valueText": "x"
                        },
                        "dotToken": {
                            "kind": "DotToken",
                            "fullStart": 589,
                            "fullEnd": 590,
                            "start": 589,
                            "end": 590,
                            "fullWidth": 1,
                            "width": 1,
                            "text": ".",
                            "value": ".",
                            "valueText": "."
                        },
                        "name": {
                            "kind": "IdentifierName",
                            "fullStart": 590,
                            "fullEnd": 597,
                            "start": 590,
                            "end": 596,
                            "fullWidth": 7,
                            "width": 6,
                            "text": "length",
                            "value": "length",
                            "valueText": "length",
                            "hasTrailingTrivia": true,
                            "trailingTrivia": [
                                {
                                    "kind": "WhitespaceTrivia",
                                    "text": " "
                                }
                            ]
                        }
                    },
                    "operatorToken": {
                        "kind": "ExclamationEqualsEqualsToken",
                        "fullStart": 597,
                        "fullEnd": 601,
                        "start": 597,
                        "end": 600,
                        "fullWidth": 4,
                        "width": 3,
                        "text": "!==",
                        "value": "!==",
                        "valueText": "!==",
                        "hasTrailingTrivia": true,
                        "trailingTrivia": [
                            {
                                "kind": "WhitespaceTrivia",
                                "text": " "
                            }
                        ]
                    },
                    "right": {
                        "kind": "NumericLiteral",
                        "fullStart": 601,
                        "fullEnd": 602,
                        "start": 601,
                        "end": 602,
                        "fullWidth": 1,
                        "width": 1,
                        "text": "2",
                        "value": 2,
                        "valueText": "2"
                    }
                },
                "closeParenToken": {
                    "kind": "CloseParenToken",
                    "fullStart": 602,
                    "fullEnd": 604,
                    "start": 602,
                    "end": 603,
                    "fullWidth": 2,
                    "width": 1,
                    "text": ")",
                    "value": ")",
                    "valueText": ")",
                    "hasTrailingTrivia": true,
                    "trailingTrivia": [
                        {
                            "kind": "WhitespaceTrivia",
                            "text": " "
                        }
                    ]
                },
                "statement": {
                    "kind": "Block",
                    "fullStart": 604,
                    "fullEnd": 717,
                    "start": 604,
                    "end": 716,
                    "fullWidth": 113,
                    "width": 112,
                    "openBraceToken": {
                        "kind": "OpenBraceToken",
                        "fullStart": 604,
                        "fullEnd": 606,
                        "start": 604,
                        "end": 605,
                        "fullWidth": 2,
                        "width": 1,
                        "text": "{",
                        "value": "{",
                        "valueText": "{",
                        "hasTrailingTrivia": true,
                        "hasTrailingNewLine": true,
                        "trailingTrivia": [
                            {
                                "kind": "NewLineTrivia",
                                "text": "\n"
                            }
                        ]
                    },
                    "statements": [
                        {
                            "kind": "ExpressionStatement",
                            "fullStart": 606,
                            "fullEnd": 715,
                            "start": 608,
                            "end": 714,
                            "fullWidth": 109,
                            "width": 106,
                            "expression": {
                                "kind": "InvocationExpression",
                                "fullStart": 606,
                                "fullEnd": 713,
                                "start": 608,
                                "end": 713,
                                "fullWidth": 107,
                                "width": 105,
                                "expression": {
                                    "kind": "IdentifierName",
                                    "fullStart": 606,
                                    "fullEnd": 614,
                                    "start": 608,
                                    "end": 614,
                                    "fullWidth": 8,
                                    "width": 6,
                                    "text": "$ERROR",
                                    "value": "$ERROR",
                                    "valueText": "$ERROR",
                                    "hasLeadingTrivia": true,
                                    "leadingTrivia": [
                                        {
                                            "kind": "WhitespaceTrivia",
                                            "text": "  "
                                        }
                                    ]
                                },
                                "argumentList": {
                                    "kind": "ArgumentList",
                                    "fullStart": 614,
                                    "fullEnd": 713,
                                    "start": 614,
                                    "end": 713,
                                    "fullWidth": 99,
                                    "width": 99,
                                    "openParenToken": {
                                        "kind": "OpenParenToken",
                                        "fullStart": 614,
                                        "fullEnd": 615,
                                        "start": 614,
                                        "end": 615,
                                        "fullWidth": 1,
                                        "width": 1,
                                        "text": "(",
                                        "value": "(",
                                        "valueText": "("
                                    },
                                    "arguments": [
                                        {
                                            "kind": "AddExpression",
                                            "fullStart": 615,
                                            "fullEnd": 712,
                                            "start": 615,
                                            "end": 712,
                                            "fullWidth": 97,
                                            "width": 97,
                                            "left": {
                                                "kind": "StringLiteral",
                                                "fullStart": 615,
                                                "fullEnd": 700,
                                                "start": 615,
                                                "end": 699,
                                                "fullWidth": 85,
                                                "width": 84,
                                                "text": "'#1: var x = new Array(2); x[1] = 1;  x.sort(myComparefn); x.length === 2. Actual: '",
                                                "value": "#1: var x = new Array(2); x[1] = 1;  x.sort(myComparefn); x.length === 2. Actual: ",
                                                "valueText": "#1: var x = new Array(2); x[1] = 1;  x.sort(myComparefn); x.length === 2. Actual: ",
                                                "hasTrailingTrivia": true,
                                                "trailingTrivia": [
                                                    {
                                                        "kind": "WhitespaceTrivia",
                                                        "text": " "
                                                    }
                                                ]
                                            },
                                            "operatorToken": {
                                                "kind": "PlusToken",
                                                "fullStart": 700,
                                                "fullEnd": 702,
                                                "start": 700,
                                                "end": 701,
                                                "fullWidth": 2,
                                                "width": 1,
                                                "text": "+",
                                                "value": "+",
                                                "valueText": "+",
                                                "hasTrailingTrivia": true,
                                                "trailingTrivia": [
                                                    {
                                                        "kind": "WhitespaceTrivia",
                                                        "text": " "
                                                    }
                                                ]
                                            },
                                            "right": {
                                                "kind": "ParenthesizedExpression",
                                                "fullStart": 702,
                                                "fullEnd": 712,
                                                "start": 702,
                                                "end": 712,
                                                "fullWidth": 10,
                                                "width": 10,
                                                "openParenToken": {
                                                    "kind": "OpenParenToken",
                                                    "fullStart": 702,
                                                    "fullEnd": 703,
                                                    "start": 702,
                                                    "end": 703,
                                                    "fullWidth": 1,
                                                    "width": 1,
                                                    "text": "(",
                                                    "value": "(",
                                                    "valueText": "("
                                                },
                                                "expression": {
                                                    "kind": "MemberAccessExpression",
                                                    "fullStart": 703,
                                                    "fullEnd": 711,
                                                    "start": 703,
                                                    "end": 711,
                                                    "fullWidth": 8,
                                                    "width": 8,
                                                    "expression": {
                                                        "kind": "IdentifierName",
                                                        "fullStart": 703,
                                                        "fullEnd": 704,
                                                        "start": 703,
                                                        "end": 704,
                                                        "fullWidth": 1,
                                                        "width": 1,
                                                        "text": "x",
                                                        "value": "x",
                                                        "valueText": "x"
                                                    },
                                                    "dotToken": {
                                                        "kind": "DotToken",
                                                        "fullStart": 704,
                                                        "fullEnd": 705,
                                                        "start": 704,
                                                        "end": 705,
                                                        "fullWidth": 1,
                                                        "width": 1,
                                                        "text": ".",
                                                        "value": ".",
                                                        "valueText": "."
                                                    },
                                                    "name": {
                                                        "kind": "IdentifierName",
                                                        "fullStart": 705,
                                                        "fullEnd": 711,
                                                        "start": 705,
                                                        "end": 711,
                                                        "fullWidth": 6,
                                                        "width": 6,
                                                        "text": "length",
                                                        "value": "length",
                                                        "valueText": "length"
                                                    }
                                                },
                                                "closeParenToken": {
                                                    "kind": "CloseParenToken",
                                                    "fullStart": 711,
                                                    "fullEnd": 712,
                                                    "start": 711,
                                                    "end": 712,
                                                    "fullWidth": 1,
                                                    "width": 1,
                                                    "text": ")",
                                                    "value": ")",
                                                    "valueText": ")"
                                                }
                                            }
                                        }
                                    ],
                                    "closeParenToken": {
                                        "kind": "CloseParenToken",
                                        "fullStart": 712,
                                        "fullEnd": 713,
                                        "start": 712,
                                        "end": 713,
                                        "fullWidth": 1,
                                        "width": 1,
                                        "text": ")",
                                        "value": ")",
                                        "valueText": ")"
                                    }
                                }
                            },
                            "semicolonToken": {
                                "kind": "SemicolonToken",
                                "fullStart": 713,
                                "fullEnd": 715,
                                "start": 713,
                                "end": 714,
                                "fullWidth": 2,
                                "width": 1,
                                "text": ";",
                                "value": ";",
                                "valueText": ";",
                                "hasTrailingTrivia": true,
                                "hasTrailingNewLine": true,
                                "trailingTrivia": [
                                    {
                                        "kind": "NewLineTrivia",
                                        "text": "\n"
                                    }
                                ]
                            }
                        }
                    ],
                    "closeBraceToken": {
                        "kind": "CloseBraceToken",
                        "fullStart": 715,
                        "fullEnd": 717,
                        "start": 715,
                        "end": 716,
                        "fullWidth": 2,
                        "width": 1,
                        "text": "}",
                        "value": "}",
                        "valueText": "}",
                        "hasTrailingTrivia": true,
                        "hasTrailingNewLine": true,
                        "trailingTrivia": [
                            {
                                "kind": "NewLineTrivia",
                                "text": "\n"
                            }
                        ]
                    }
                }
            },
            {
                "kind": "IfStatement",
                "fullStart": 717,
                "fullEnd": 853,
                "start": 728,
                "end": 848,
                "fullWidth": 136,
                "width": 120,
                "ifKeyword": {
                    "kind": "IfKeyword",
                    "fullStart": 717,
                    "fullEnd": 731,
                    "start": 728,
                    "end": 730,
                    "fullWidth": 14,
                    "width": 2,
                    "text": "if",
                    "value": "if",
                    "valueText": "if",
                    "hasLeadingTrivia": true,
                    "hasLeadingComment": true,
                    "hasLeadingNewLine": true,
                    "hasTrailingTrivia": true,
                    "leadingTrivia": [
                        {
                            "kind": "NewLineTrivia",
                            "text": "\n"
                        },
                        {
                            "kind": "SingleLineCommentTrivia",
                            "text": "//CHECK#2"
                        },
                        {
                            "kind": "NewLineTrivia",
                            "text": "\n"
                        }
                    ],
                    "trailingTrivia": [
                        {
                            "kind": "WhitespaceTrivia",
                            "text": " "
                        }
                    ]
                },
                "openParenToken": {
                    "kind": "OpenParenToken",
                    "fullStart": 731,
                    "fullEnd": 732,
                    "start": 731,
                    "end": 732,
                    "fullWidth": 1,
                    "width": 1,
                    "text": "(",
                    "value": "(",
                    "valueText": "("
                },
                "condition": {
                    "kind": "NotEqualsExpression",
                    "fullStart": 732,
                    "fullEnd": 742,
                    "start": 732,
                    "end": 742,
                    "fullWidth": 10,
                    "width": 10,
                    "left": {
                        "kind": "ElementAccessExpression",
                        "fullStart": 732,
                        "fullEnd": 737,
                        "start": 732,
                        "end": 736,
                        "fullWidth": 5,
                        "width": 4,
                        "expression": {
                            "kind": "IdentifierName",
                            "fullStart": 732,
                            "fullEnd": 733,
                            "start": 732,
                            "end": 733,
                            "fullWidth": 1,
                            "width": 1,
                            "text": "x",
                            "value": "x",
                            "valueText": "x"
                        },
                        "openBracketToken": {
                            "kind": "OpenBracketToken",
                            "fullStart": 733,
                            "fullEnd": 734,
                            "start": 733,
                            "end": 734,
                            "fullWidth": 1,
                            "width": 1,
                            "text": "[",
                            "value": "[",
                            "valueText": "["
                        },
                        "argumentExpression": {
                            "kind": "NumericLiteral",
                            "fullStart": 734,
                            "fullEnd": 735,
                            "start": 734,
                            "end": 735,
                            "fullWidth": 1,
                            "width": 1,
                            "text": "0",
                            "value": 0,
                            "valueText": "0"
                        },
                        "closeBracketToken": {
                            "kind": "CloseBracketToken",
                            "fullStart": 735,
                            "fullEnd": 737,
                            "start": 735,
                            "end": 736,
                            "fullWidth": 2,
                            "width": 1,
                            "text": "]",
                            "value": "]",
                            "valueText": "]",
                            "hasTrailingTrivia": true,
                            "trailingTrivia": [
                                {
                                    "kind": "WhitespaceTrivia",
                                    "text": " "
                                }
                            ]
                        }
                    },
                    "operatorToken": {
                        "kind": "ExclamationEqualsEqualsToken",
                        "fullStart": 737,
                        "fullEnd": 741,
                        "start": 737,
                        "end": 740,
                        "fullWidth": 4,
                        "width": 3,
                        "text": "!==",
                        "value": "!==",
                        "valueText": "!==",
                        "hasTrailingTrivia": true,
                        "trailingTrivia": [
                            {
                                "kind": "WhitespaceTrivia",
                                "text": " "
                            }
                        ]
                    },
                    "right": {
                        "kind": "NumericLiteral",
                        "fullStart": 741,
                        "fullEnd": 742,
                        "start": 741,
                        "end": 742,
                        "fullWidth": 1,
                        "width": 1,
                        "text": "1",
                        "value": 1,
                        "valueText": "1"
                    }
                },
                "closeParenToken": {
                    "kind": "CloseParenToken",
                    "fullStart": 742,
                    "fullEnd": 744,
                    "start": 742,
                    "end": 743,
                    "fullWidth": 2,
                    "width": 1,
                    "text": ")",
                    "value": ")",
                    "valueText": ")",
                    "hasTrailingTrivia": true,
                    "trailingTrivia": [
                        {
                            "kind": "WhitespaceTrivia",
                            "text": " "
                        }
                    ]
                },
                "statement": {
                    "kind": "Block",
                    "fullStart": 744,
                    "fullEnd": 853,
                    "start": 744,
                    "end": 848,
                    "fullWidth": 109,
                    "width": 104,
                    "openBraceToken": {
                        "kind": "OpenBraceToken",
                        "fullStart": 744,
                        "fullEnd": 746,
                        "start": 744,
                        "end": 745,
                        "fullWidth": 2,
                        "width": 1,
                        "text": "{",
                        "value": "{",
                        "valueText": "{",
                        "hasTrailingTrivia": true,
                        "hasTrailingNewLine": true,
                        "trailingTrivia": [
                            {
                                "kind": "NewLineTrivia",
                                "text": "\n"
                            }
                        ]
                    },
                    "statements": [
                        {
                            "kind": "ExpressionStatement",
                            "fullStart": 746,
                            "fullEnd": 847,
                            "start": 748,
                            "end": 846,
                            "fullWidth": 101,
                            "width": 98,
                            "expression": {
                                "kind": "InvocationExpression",
                                "fullStart": 746,
                                "fullEnd": 845,
                                "start": 748,
                                "end": 845,
                                "fullWidth": 99,
                                "width": 97,
                                "expression": {
                                    "kind": "IdentifierName",
                                    "fullStart": 746,
                                    "fullEnd": 754,
                                    "start": 748,
                                    "end": 754,
                                    "fullWidth": 8,
                                    "width": 6,
                                    "text": "$ERROR",
                                    "value": "$ERROR",
                                    "valueText": "$ERROR",
                                    "hasLeadingTrivia": true,
                                    "leadingTrivia": [
                                        {
                                            "kind": "WhitespaceTrivia",
                                            "text": "  "
                                        }
                                    ]
                                },
                                "argumentList": {
                                    "kind": "ArgumentList",
                                    "fullStart": 754,
                                    "fullEnd": 845,
                                    "start": 754,
                                    "end": 845,
                                    "fullWidth": 91,
                                    "width": 91,
                                    "openParenToken": {
                                        "kind": "OpenParenToken",
                                        "fullStart": 754,
                                        "fullEnd": 755,
                                        "start": 754,
                                        "end": 755,
                                        "fullWidth": 1,
                                        "width": 1,
                                        "text": "(",
                                        "value": "(",
                                        "valueText": "("
                                    },
                                    "arguments": [
                                        {
                                            "kind": "AddExpression",
                                            "fullStart": 755,
                                            "fullEnd": 844,
                                            "start": 755,
                                            "end": 844,
                                            "fullWidth": 89,
                                            "width": 89,
                                            "left": {
                                                "kind": "StringLiteral",
                                                "fullStart": 755,
                                                "fullEnd": 836,
                                                "start": 755,
                                                "end": 835,
                                                "fullWidth": 81,
                                                "width": 80,
                                                "text": "'#2: var x = new Array(2); x[1] = 1;  x.sort(myComparefn); x[0] === 1. Actual: '",
                                                "value": "#2: var x = new Array(2); x[1] = 1;  x.sort(myComparefn); x[0] === 1. Actual: ",
                                                "valueText": "#2: var x = new Array(2); x[1] = 1;  x.sort(myComparefn); x[0] === 1. Actual: ",
                                                "hasTrailingTrivia": true,
                                                "trailingTrivia": [
                                                    {
                                                        "kind": "WhitespaceTrivia",
                                                        "text": " "
                                                    }
                                                ]
                                            },
                                            "operatorToken": {
                                                "kind": "PlusToken",
                                                "fullStart": 836,
                                                "fullEnd": 838,
                                                "start": 836,
                                                "end": 837,
                                                "fullWidth": 2,
                                                "width": 1,
                                                "text": "+",
                                                "value": "+",
                                                "valueText": "+",
                                                "hasTrailingTrivia": true,
                                                "trailingTrivia": [
                                                    {
                                                        "kind": "WhitespaceTrivia",
                                                        "text": " "
                                                    }
                                                ]
                                            },
                                            "right": {
                                                "kind": "ParenthesizedExpression",
                                                "fullStart": 838,
                                                "fullEnd": 844,
                                                "start": 838,
                                                "end": 844,
                                                "fullWidth": 6,
                                                "width": 6,
                                                "openParenToken": {
                                                    "kind": "OpenParenToken",
                                                    "fullStart": 838,
                                                    "fullEnd": 839,
                                                    "start": 838,
                                                    "end": 839,
                                                    "fullWidth": 1,
                                                    "width": 1,
                                                    "text": "(",
                                                    "value": "(",
                                                    "valueText": "("
                                                },
                                                "expression": {
                                                    "kind": "ElementAccessExpression",
                                                    "fullStart": 839,
                                                    "fullEnd": 843,
                                                    "start": 839,
                                                    "end": 843,
                                                    "fullWidth": 4,
                                                    "width": 4,
                                                    "expression": {
                                                        "kind": "IdentifierName",
                                                        "fullStart": 839,
                                                        "fullEnd": 840,
                                                        "start": 839,
                                                        "end": 840,
                                                        "fullWidth": 1,
                                                        "width": 1,
                                                        "text": "x",
                                                        "value": "x",
                                                        "valueText": "x"
                                                    },
                                                    "openBracketToken": {
                                                        "kind": "OpenBracketToken",
                                                        "fullStart": 840,
                                                        "fullEnd": 841,
                                                        "start": 840,
                                                        "end": 841,
                                                        "fullWidth": 1,
                                                        "width": 1,
                                                        "text": "[",
                                                        "value": "[",
                                                        "valueText": "["
                                                    },
                                                    "argumentExpression": {
                                                        "kind": "NumericLiteral",
                                                        "fullStart": 841,
                                                        "fullEnd": 842,
                                                        "start": 841,
                                                        "end": 842,
                                                        "fullWidth": 1,
                                                        "width": 1,
                                                        "text": "0",
                                                        "value": 0,
                                                        "valueText": "0"
                                                    },
                                                    "closeBracketToken": {
                                                        "kind": "CloseBracketToken",
                                                        "fullStart": 842,
                                                        "fullEnd": 843,
                                                        "start": 842,
                                                        "end": 843,
                                                        "fullWidth": 1,
                                                        "width": 1,
                                                        "text": "]",
                                                        "value": "]",
                                                        "valueText": "]"
                                                    }
                                                },
                                                "closeParenToken": {
                                                    "kind": "CloseParenToken",
                                                    "fullStart": 843,
                                                    "fullEnd": 844,
                                                    "start": 843,
                                                    "end": 844,
                                                    "fullWidth": 1,
                                                    "width": 1,
                                                    "text": ")",
                                                    "value": ")",
                                                    "valueText": ")"
                                                }
                                            }
                                        }
                                    ],
                                    "closeParenToken": {
                                        "kind": "CloseParenToken",
                                        "fullStart": 844,
                                        "fullEnd": 845,
                                        "start": 844,
                                        "end": 845,
                                        "fullWidth": 1,
                                        "width": 1,
                                        "text": ")",
                                        "value": ")",
                                        "valueText": ")"
                                    }
                                }
                            },
                            "semicolonToken": {
                                "kind": "SemicolonToken",
                                "fullStart": 845,
                                "fullEnd": 847,
                                "start": 845,
                                "end": 846,
                                "fullWidth": 2,
                                "width": 1,
                                "text": ";",
                                "value": ";",
                                "valueText": ";",
                                "hasTrailingTrivia": true,
                                "hasTrailingNewLine": true,
                                "trailingTrivia": [
                                    {
                                        "kind": "NewLineTrivia",
                                        "text": "\n"
                                    }
                                ]
                            }
                        }
                    ],
                    "closeBraceToken": {
                        "kind": "CloseBraceToken",
                        "fullStart": 847,
                        "fullEnd": 853,
                        "start": 847,
                        "end": 848,
                        "fullWidth": 6,
                        "width": 1,
                        "text": "}",
                        "value": "}",
                        "valueText": "}",
                        "hasTrailingTrivia": true,
                        "hasTrailingNewLine": true,
                        "trailingTrivia": [
                            {
                                "kind": "WhitespaceTrivia",
                                "text": "    "
                            },
                            {
                                "kind": "NewLineTrivia",
                                "text": "\n"
                            }
                        ]
                    }
                }
            },
            {
                "kind": "IfStatement",
                "fullStart": 853,
                "fullEnd": 1001,
                "start": 864,
                "end": 1000,
                "fullWidth": 148,
                "width": 136,
                "ifKeyword": {
                    "kind": "IfKeyword",
                    "fullStart": 853,
                    "fullEnd": 867,
                    "start": 864,
                    "end": 866,
                    "fullWidth": 14,
                    "width": 2,
                    "text": "if",
                    "value": "if",
                    "valueText": "if",
                    "hasLeadingTrivia": true,
                    "hasLeadingComment": true,
                    "hasLeadingNewLine": true,
                    "hasTrailingTrivia": true,
                    "leadingTrivia": [
                        {
                            "kind": "NewLineTrivia",
                            "text": "\n"
                        },
                        {
                            "kind": "SingleLineCommentTrivia",
                            "text": "//CHECK#3"
                        },
                        {
                            "kind": "NewLineTrivia",
                            "text": "\n"
                        }
                    ],
                    "trailingTrivia": [
                        {
                            "kind": "WhitespaceTrivia",
                            "text": " "
                        }
                    ]
                },
                "openParenToken": {
                    "kind": "OpenParenToken",
                    "fullStart": 867,
                    "fullEnd": 868,
                    "start": 867,
                    "end": 868,
                    "fullWidth": 1,
                    "width": 1,
                    "text": "(",
                    "value": "(",
                    "valueText": "("
                },
                "condition": {
                    "kind": "NotEqualsExpression",
                    "fullStart": 868,
                    "fullEnd": 886,
                    "start": 868,
                    "end": 886,
                    "fullWidth": 18,
                    "width": 18,
                    "left": {
                        "kind": "ElementAccessExpression",
                        "fullStart": 868,
                        "fullEnd": 873,
                        "start": 868,
                        "end": 872,
                        "fullWidth": 5,
                        "width": 4,
                        "expression": {
                            "kind": "IdentifierName",
                            "fullStart": 868,
                            "fullEnd": 869,
                            "start": 868,
                            "end": 869,
                            "fullWidth": 1,
                            "width": 1,
                            "text": "x",
                            "value": "x",
                            "valueText": "x"
                        },
                        "openBracketToken": {
                            "kind": "OpenBracketToken",
                            "fullStart": 869,
                            "fullEnd": 870,
                            "start": 869,
                            "end": 870,
                            "fullWidth": 1,
                            "width": 1,
                            "text": "[",
                            "value": "[",
                            "valueText": "["
                        },
                        "argumentExpression": {
                            "kind": "NumericLiteral",
                            "fullStart": 870,
                            "fullEnd": 871,
                            "start": 870,
                            "end": 871,
                            "fullWidth": 1,
                            "width": 1,
                            "text": "1",
                            "value": 1,
                            "valueText": "1"
                        },
                        "closeBracketToken": {
                            "kind": "CloseBracketToken",
                            "fullStart": 871,
                            "fullEnd": 873,
                            "start": 871,
                            "end": 872,
                            "fullWidth": 2,
                            "width": 1,
                            "text": "]",
                            "value": "]",
                            "valueText": "]",
                            "hasTrailingTrivia": true,
                            "trailingTrivia": [
                                {
                                    "kind": "WhitespaceTrivia",
                                    "text": " "
                                }
                            ]
                        }
                    },
                    "operatorToken": {
                        "kind": "ExclamationEqualsEqualsToken",
                        "fullStart": 873,
                        "fullEnd": 877,
                        "start": 873,
                        "end": 876,
                        "fullWidth": 4,
                        "width": 3,
                        "text": "!==",
                        "value": "!==",
                        "valueText": "!==",
                        "hasTrailingTrivia": true,
                        "trailingTrivia": [
                            {
                                "kind": "WhitespaceTrivia",
                                "text": " "
                            }
                        ]
                    },
                    "right": {
                        "kind": "IdentifierName",
                        "fullStart": 877,
                        "fullEnd": 886,
                        "start": 877,
                        "end": 886,
                        "fullWidth": 9,
                        "width": 9,
                        "text": "undefined",
                        "value": "undefined",
                        "valueText": "undefined"
                    }
                },
                "closeParenToken": {
                    "kind": "CloseParenToken",
                    "fullStart": 886,
                    "fullEnd": 888,
                    "start": 886,
                    "end": 887,
                    "fullWidth": 2,
                    "width": 1,
                    "text": ")",
                    "value": ")",
                    "valueText": ")",
                    "hasTrailingTrivia": true,
                    "trailingTrivia": [
                        {
                            "kind": "WhitespaceTrivia",
                            "text": " "
                        }
                    ]
                },
                "statement": {
                    "kind": "Block",
                    "fullStart": 888,
                    "fullEnd": 1001,
                    "start": 888,
                    "end": 1000,
                    "fullWidth": 113,
                    "width": 112,
                    "openBraceToken": {
                        "kind": "OpenBraceToken",
                        "fullStart": 888,
                        "fullEnd": 890,
                        "start": 888,
                        "end": 889,
                        "fullWidth": 2,
                        "width": 1,
                        "text": "{",
                        "value": "{",
                        "valueText": "{",
                        "hasTrailingTrivia": true,
                        "hasTrailingNewLine": true,
                        "trailingTrivia": [
                            {
                                "kind": "NewLineTrivia",
                                "text": "\n"
                            }
                        ]
                    },
                    "statements": [
                        {
                            "kind": "ExpressionStatement",
                            "fullStart": 890,
                            "fullEnd": 999,
                            "start": 892,
                            "end": 998,
                            "fullWidth": 109,
                            "width": 106,
                            "expression": {
                                "kind": "InvocationExpression",
                                "fullStart": 890,
                                "fullEnd": 997,
                                "start": 892,
                                "end": 997,
                                "fullWidth": 107,
                                "width": 105,
                                "expression": {
                                    "kind": "IdentifierName",
                                    "fullStart": 890,
                                    "fullEnd": 898,
                                    "start": 892,
                                    "end": 898,
                                    "fullWidth": 8,
                                    "width": 6,
                                    "text": "$ERROR",
                                    "value": "$ERROR",
                                    "valueText": "$ERROR",
                                    "hasLeadingTrivia": true,
                                    "leadingTrivia": [
                                        {
                                            "kind": "WhitespaceTrivia",
                                            "text": "  "
                                        }
                                    ]
                                },
                                "argumentList": {
                                    "kind": "ArgumentList",
                                    "fullStart": 898,
                                    "fullEnd": 997,
                                    "start": 898,
                                    "end": 997,
                                    "fullWidth": 99,
                                    "width": 99,
                                    "openParenToken": {
                                        "kind": "OpenParenToken",
                                        "fullStart": 898,
                                        "fullEnd": 899,
                                        "start": 898,
                                        "end": 899,
                                        "fullWidth": 1,
                                        "width": 1,
                                        "text": "(",
                                        "value": "(",
                                        "valueText": "("
                                    },
                                    "arguments": [
                                        {
                                            "kind": "AddExpression",
                                            "fullStart": 899,
                                            "fullEnd": 996,
                                            "start": 899,
                                            "end": 996,
                                            "fullWidth": 97,
                                            "width": 97,
                                            "left": {
                                                "kind": "StringLiteral",
                                                "fullStart": 899,
                                                "fullEnd": 988,
                                                "start": 899,
                                                "end": 987,
                                                "fullWidth": 89,
                                                "width": 88,
                                                "text": "'#3: var x = new Array(2); x[1] = 1;  x.sort(myComparefn); x[1] === undefined. Actual: '",
                                                "value": "#3: var x = new Array(2); x[1] = 1;  x.sort(myComparefn); x[1] === undefined. Actual: ",
                                                "valueText": "#3: var x = new Array(2); x[1] = 1;  x.sort(myComparefn); x[1] === undefined. Actual: ",
                                                "hasTrailingTrivia": true,
                                                "trailingTrivia": [
                                                    {
                                                        "kind": "WhitespaceTrivia",
                                                        "text": " "
                                                    }
                                                ]
                                            },
                                            "operatorToken": {
                                                "kind": "PlusToken",
                                                "fullStart": 988,
                                                "fullEnd": 990,
                                                "start": 988,
                                                "end": 989,
                                                "fullWidth": 2,
                                                "width": 1,
                                                "text": "+",
                                                "value": "+",
                                                "valueText": "+",
                                                "hasTrailingTrivia": true,
                                                "trailingTrivia": [
                                                    {
                                                        "kind": "WhitespaceTrivia",
                                                        "text": " "
                                                    }
                                                ]
                                            },
                                            "right": {
                                                "kind": "ParenthesizedExpression",
                                                "fullStart": 990,
                                                "fullEnd": 996,
                                                "start": 990,
                                                "end": 996,
                                                "fullWidth": 6,
                                                "width": 6,
                                                "openParenToken": {
                                                    "kind": "OpenParenToken",
                                                    "fullStart": 990,
                                                    "fullEnd": 991,
                                                    "start": 990,
                                                    "end": 991,
                                                    "fullWidth": 1,
                                                    "width": 1,
                                                    "text": "(",
                                                    "value": "(",
                                                    "valueText": "("
                                                },
                                                "expression": {
                                                    "kind": "ElementAccessExpression",
                                                    "fullStart": 991,
                                                    "fullEnd": 995,
                                                    "start": 991,
                                                    "end": 995,
                                                    "fullWidth": 4,
                                                    "width": 4,
                                                    "expression": {
                                                        "kind": "IdentifierName",
                                                        "fullStart": 991,
                                                        "fullEnd": 992,
                                                        "start": 991,
                                                        "end": 992,
                                                        "fullWidth": 1,
                                                        "width": 1,
                                                        "text": "x",
                                                        "value": "x",
                                                        "valueText": "x"
                                                    },
                                                    "openBracketToken": {
                                                        "kind": "OpenBracketToken",
                                                        "fullStart": 992,
                                                        "fullEnd": 993,
                                                        "start": 992,
                                                        "end": 993,
                                                        "fullWidth": 1,
                                                        "width": 1,
                                                        "text": "[",
                                                        "value": "[",
                                                        "valueText": "["
                                                    },
                                                    "argumentExpression": {
                                                        "kind": "NumericLiteral",
                                                        "fullStart": 993,
                                                        "fullEnd": 994,
                                                        "start": 993,
                                                        "end": 994,
                                                        "fullWidth": 1,
                                                        "width": 1,
                                                        "text": "1",
                                                        "value": 1,
                                                        "valueText": "1"
                                                    },
                                                    "closeBracketToken": {
                                                        "kind": "CloseBracketToken",
                                                        "fullStart": 994,
                                                        "fullEnd": 995,
                                                        "start": 994,
                                                        "end": 995,
                                                        "fullWidth": 1,
                                                        "width": 1,
                                                        "text": "]",
                                                        "value": "]",
                                                        "valueText": "]"
                                                    }
                                                },
                                                "closeParenToken": {
                                                    "kind": "CloseParenToken",
                                                    "fullStart": 995,
                                                    "fullEnd": 996,
                                                    "start": 995,
                                                    "end": 996,
                                                    "fullWidth": 1,
                                                    "width": 1,
                                                    "text": ")",
                                                    "value": ")",
                                                    "valueText": ")"
                                                }
                                            }
                                        }
                                    ],
                                    "closeParenToken": {
                                        "kind": "CloseParenToken",
                                        "fullStart": 996,
                                        "fullEnd": 997,
                                        "start": 996,
                                        "end": 997,
                                        "fullWidth": 1,
                                        "width": 1,
                                        "text": ")",
                                        "value": ")",
                                        "valueText": ")"
                                    }
                                }
                            },
                            "semicolonToken": {
                                "kind": "SemicolonToken",
                                "fullStart": 997,
                                "fullEnd": 999,
                                "start": 997,
                                "end": 998,
                                "fullWidth": 2,
                                "width": 1,
                                "text": ";",
                                "value": ";",
                                "valueText": ";",
                                "hasTrailingTrivia": true,
                                "hasTrailingNewLine": true,
                                "trailingTrivia": [
                                    {
                                        "kind": "NewLineTrivia",
                                        "text": "\n"
                                    }
                                ]
                            }
                        }
                    ],
                    "closeBraceToken": {
                        "kind": "CloseBraceToken",
                        "fullStart": 999,
                        "fullEnd": 1001,
                        "start": 999,
                        "end": 1000,
                        "fullWidth": 2,
                        "width": 1,
                        "text": "}",
                        "value": "}",
                        "valueText": "}",
                        "hasTrailingTrivia": true,
                        "hasTrailingNewLine": true,
                        "trailingTrivia": [
                            {
                                "kind": "NewLineTrivia",
                                "text": "\n"
                            }
                        ]
                    }
                }
            },
            {
                "kind": "VariableStatement",
                "fullStart": 1001,
                "fullEnd": 1024,
                "start": 1002,
                "end": 1023,
                "fullWidth": 23,
                "width": 21,
                "modifiers": [],
                "variableDeclaration": {
                    "kind": "VariableDeclaration",
                    "fullStart": 1001,
                    "fullEnd": 1022,
                    "start": 1002,
                    "end": 1022,
                    "fullWidth": 21,
                    "width": 20,
                    "varKeyword": {
                        "kind": "VarKeyword",
                        "fullStart": 1001,
                        "fullEnd": 1006,
                        "start": 1002,
                        "end": 1005,
                        "fullWidth": 5,
                        "width": 3,
                        "text": "var",
                        "value": "var",
                        "valueText": "var",
                        "hasLeadingTrivia": true,
                        "hasLeadingNewLine": true,
                        "hasTrailingTrivia": true,
                        "leadingTrivia": [
                            {
                                "kind": "NewLineTrivia",
                                "text": "\n"
                            }
                        ],
                        "trailingTrivia": [
                            {
                                "kind": "WhitespaceTrivia",
                                "text": " "
                            }
                        ]
                    },
                    "variableDeclarators": [
                        {
                            "kind": "VariableDeclarator",
                            "fullStart": 1006,
                            "fullEnd": 1022,
                            "start": 1006,
                            "end": 1022,
                            "fullWidth": 16,
<<<<<<< HEAD
                            "width": 16,
                            "identifier": {
=======
                            "propertyName": {
>>>>>>> 85e84683
                                "kind": "IdentifierName",
                                "fullStart": 1006,
                                "fullEnd": 1008,
                                "start": 1006,
                                "end": 1007,
                                "fullWidth": 2,
                                "width": 1,
                                "text": "x",
                                "value": "x",
                                "valueText": "x",
                                "hasTrailingTrivia": true,
                                "trailingTrivia": [
                                    {
                                        "kind": "WhitespaceTrivia",
                                        "text": " "
                                    }
                                ]
                            },
                            "equalsValueClause": {
                                "kind": "EqualsValueClause",
                                "fullStart": 1008,
                                "fullEnd": 1022,
                                "start": 1008,
                                "end": 1022,
                                "fullWidth": 14,
                                "width": 14,
                                "equalsToken": {
                                    "kind": "EqualsToken",
                                    "fullStart": 1008,
                                    "fullEnd": 1010,
                                    "start": 1008,
                                    "end": 1009,
                                    "fullWidth": 2,
                                    "width": 1,
                                    "text": "=",
                                    "value": "=",
                                    "valueText": "=",
                                    "hasTrailingTrivia": true,
                                    "trailingTrivia": [
                                        {
                                            "kind": "WhitespaceTrivia",
                                            "text": " "
                                        }
                                    ]
                                },
                                "value": {
                                    "kind": "ObjectCreationExpression",
                                    "fullStart": 1010,
                                    "fullEnd": 1022,
                                    "start": 1010,
                                    "end": 1022,
                                    "fullWidth": 12,
                                    "width": 12,
                                    "newKeyword": {
                                        "kind": "NewKeyword",
                                        "fullStart": 1010,
                                        "fullEnd": 1014,
                                        "start": 1010,
                                        "end": 1013,
                                        "fullWidth": 4,
                                        "width": 3,
                                        "text": "new",
                                        "value": "new",
                                        "valueText": "new",
                                        "hasTrailingTrivia": true,
                                        "trailingTrivia": [
                                            {
                                                "kind": "WhitespaceTrivia",
                                                "text": " "
                                            }
                                        ]
                                    },
                                    "expression": {
                                        "kind": "IdentifierName",
                                        "fullStart": 1014,
                                        "fullEnd": 1019,
                                        "start": 1014,
                                        "end": 1019,
                                        "fullWidth": 5,
                                        "width": 5,
                                        "text": "Array",
                                        "value": "Array",
                                        "valueText": "Array"
                                    },
                                    "argumentList": {
                                        "kind": "ArgumentList",
                                        "fullStart": 1019,
                                        "fullEnd": 1022,
                                        "start": 1019,
                                        "end": 1022,
                                        "fullWidth": 3,
                                        "width": 3,
                                        "openParenToken": {
                                            "kind": "OpenParenToken",
                                            "fullStart": 1019,
                                            "fullEnd": 1020,
                                            "start": 1019,
                                            "end": 1020,
                                            "fullWidth": 1,
                                            "width": 1,
                                            "text": "(",
                                            "value": "(",
                                            "valueText": "("
                                        },
                                        "arguments": [
                                            {
                                                "kind": "NumericLiteral",
                                                "fullStart": 1020,
                                                "fullEnd": 1021,
                                                "start": 1020,
                                                "end": 1021,
                                                "fullWidth": 1,
                                                "width": 1,
                                                "text": "2",
                                                "value": 2,
                                                "valueText": "2"
                                            }
                                        ],
                                        "closeParenToken": {
                                            "kind": "CloseParenToken",
                                            "fullStart": 1021,
                                            "fullEnd": 1022,
                                            "start": 1021,
                                            "end": 1022,
                                            "fullWidth": 1,
                                            "width": 1,
                                            "text": ")",
                                            "value": ")",
                                            "valueText": ")"
                                        }
                                    }
                                }
                            }
                        }
                    ]
                },
                "semicolonToken": {
                    "kind": "SemicolonToken",
                    "fullStart": 1022,
                    "fullEnd": 1024,
                    "start": 1022,
                    "end": 1023,
                    "fullWidth": 2,
                    "width": 1,
                    "text": ";",
                    "value": ";",
                    "valueText": ";",
                    "hasTrailingTrivia": true,
                    "hasTrailingNewLine": true,
                    "trailingTrivia": [
                        {
                            "kind": "NewLineTrivia",
                            "text": "\n"
                        }
                    ]
                }
            },
            {
                "kind": "ExpressionStatement",
                "fullStart": 1024,
                "fullEnd": 1035,
                "start": 1024,
                "end": 1033,
                "fullWidth": 11,
                "width": 9,
                "expression": {
                    "kind": "AssignmentExpression",
                    "fullStart": 1024,
                    "fullEnd": 1032,
                    "start": 1024,
                    "end": 1032,
                    "fullWidth": 8,
                    "width": 8,
                    "left": {
                        "kind": "ElementAccessExpression",
                        "fullStart": 1024,
                        "fullEnd": 1029,
                        "start": 1024,
                        "end": 1028,
                        "fullWidth": 5,
                        "width": 4,
                        "expression": {
                            "kind": "IdentifierName",
                            "fullStart": 1024,
                            "fullEnd": 1025,
                            "start": 1024,
                            "end": 1025,
                            "fullWidth": 1,
                            "width": 1,
                            "text": "x",
                            "value": "x",
                            "valueText": "x"
                        },
                        "openBracketToken": {
                            "kind": "OpenBracketToken",
                            "fullStart": 1025,
                            "fullEnd": 1026,
                            "start": 1025,
                            "end": 1026,
                            "fullWidth": 1,
                            "width": 1,
                            "text": "[",
                            "value": "[",
                            "valueText": "["
                        },
                        "argumentExpression": {
                            "kind": "NumericLiteral",
                            "fullStart": 1026,
                            "fullEnd": 1027,
                            "start": 1026,
                            "end": 1027,
                            "fullWidth": 1,
                            "width": 1,
                            "text": "0",
                            "value": 0,
                            "valueText": "0"
                        },
                        "closeBracketToken": {
                            "kind": "CloseBracketToken",
                            "fullStart": 1027,
                            "fullEnd": 1029,
                            "start": 1027,
                            "end": 1028,
                            "fullWidth": 2,
                            "width": 1,
                            "text": "]",
                            "value": "]",
                            "valueText": "]",
                            "hasTrailingTrivia": true,
                            "trailingTrivia": [
                                {
                                    "kind": "WhitespaceTrivia",
                                    "text": " "
                                }
                            ]
                        }
                    },
                    "operatorToken": {
                        "kind": "EqualsToken",
                        "fullStart": 1029,
                        "fullEnd": 1031,
                        "start": 1029,
                        "end": 1030,
                        "fullWidth": 2,
                        "width": 1,
                        "text": "=",
                        "value": "=",
                        "valueText": "=",
                        "hasTrailingTrivia": true,
                        "trailingTrivia": [
                            {
                                "kind": "WhitespaceTrivia",
                                "text": " "
                            }
                        ]
                    },
                    "right": {
                        "kind": "NumericLiteral",
                        "fullStart": 1031,
                        "fullEnd": 1032,
                        "start": 1031,
                        "end": 1032,
                        "fullWidth": 1,
                        "width": 1,
                        "text": "1",
                        "value": 1,
                        "valueText": "1"
                    }
                },
                "semicolonToken": {
                    "kind": "SemicolonToken",
                    "fullStart": 1032,
                    "fullEnd": 1035,
                    "start": 1032,
                    "end": 1033,
                    "fullWidth": 3,
                    "width": 1,
                    "text": ";",
                    "value": ";",
                    "valueText": ";",
                    "hasTrailingTrivia": true,
                    "hasTrailingNewLine": true,
                    "trailingTrivia": [
                        {
                            "kind": "WhitespaceTrivia",
                            "text": " "
                        },
                        {
                            "kind": "NewLineTrivia",
                            "text": "\n"
                        }
                    ]
                }
            },
            {
                "kind": "ExpressionStatement",
                "fullStart": 1035,
                "fullEnd": 1056,
                "start": 1035,
                "end": 1055,
                "fullWidth": 21,
                "width": 20,
                "expression": {
                    "kind": "InvocationExpression",
                    "fullStart": 1035,
                    "fullEnd": 1054,
                    "start": 1035,
                    "end": 1054,
                    "fullWidth": 19,
                    "width": 19,
                    "expression": {
                        "kind": "MemberAccessExpression",
                        "fullStart": 1035,
                        "fullEnd": 1041,
                        "start": 1035,
                        "end": 1041,
                        "fullWidth": 6,
                        "width": 6,
                        "expression": {
                            "kind": "IdentifierName",
                            "fullStart": 1035,
                            "fullEnd": 1036,
                            "start": 1035,
                            "end": 1036,
                            "fullWidth": 1,
                            "width": 1,
                            "text": "x",
                            "value": "x",
                            "valueText": "x"
                        },
                        "dotToken": {
                            "kind": "DotToken",
                            "fullStart": 1036,
                            "fullEnd": 1037,
                            "start": 1036,
                            "end": 1037,
                            "fullWidth": 1,
                            "width": 1,
                            "text": ".",
                            "value": ".",
                            "valueText": "."
                        },
                        "name": {
                            "kind": "IdentifierName",
                            "fullStart": 1037,
                            "fullEnd": 1041,
                            "start": 1037,
                            "end": 1041,
                            "fullWidth": 4,
                            "width": 4,
                            "text": "sort",
                            "value": "sort",
                            "valueText": "sort"
                        }
                    },
                    "argumentList": {
                        "kind": "ArgumentList",
                        "fullStart": 1041,
                        "fullEnd": 1054,
                        "start": 1041,
                        "end": 1054,
                        "fullWidth": 13,
                        "width": 13,
                        "openParenToken": {
                            "kind": "OpenParenToken",
                            "fullStart": 1041,
                            "fullEnd": 1042,
                            "start": 1041,
                            "end": 1042,
                            "fullWidth": 1,
                            "width": 1,
                            "text": "(",
                            "value": "(",
                            "valueText": "("
                        },
                        "arguments": [
                            {
                                "kind": "IdentifierName",
                                "fullStart": 1042,
                                "fullEnd": 1053,
                                "start": 1042,
                                "end": 1053,
                                "fullWidth": 11,
                                "width": 11,
                                "text": "myComparefn",
                                "value": "myComparefn",
                                "valueText": "myComparefn"
                            }
                        ],
                        "closeParenToken": {
                            "kind": "CloseParenToken",
                            "fullStart": 1053,
                            "fullEnd": 1054,
                            "start": 1053,
                            "end": 1054,
                            "fullWidth": 1,
                            "width": 1,
                            "text": ")",
                            "value": ")",
                            "valueText": ")"
                        }
                    }
                },
                "semicolonToken": {
                    "kind": "SemicolonToken",
                    "fullStart": 1054,
                    "fullEnd": 1056,
                    "start": 1054,
                    "end": 1055,
                    "fullWidth": 2,
                    "width": 1,
                    "text": ";",
                    "value": ";",
                    "valueText": ";",
                    "hasTrailingTrivia": true,
                    "hasTrailingNewLine": true,
                    "trailingTrivia": [
                        {
                            "kind": "NewLineTrivia",
                            "text": "\n"
                        }
                    ]
                }
            },
            {
                "kind": "IfStatement",
                "fullStart": 1056,
                "fullEnd": 1200,
                "start": 1067,
                "end": 1199,
                "fullWidth": 144,
                "width": 132,
                "ifKeyword": {
                    "kind": "IfKeyword",
                    "fullStart": 1056,
                    "fullEnd": 1070,
                    "start": 1067,
                    "end": 1069,
                    "fullWidth": 14,
                    "width": 2,
                    "text": "if",
                    "value": "if",
                    "valueText": "if",
                    "hasLeadingTrivia": true,
                    "hasLeadingComment": true,
                    "hasLeadingNewLine": true,
                    "hasTrailingTrivia": true,
                    "leadingTrivia": [
                        {
                            "kind": "NewLineTrivia",
                            "text": "\n"
                        },
                        {
                            "kind": "SingleLineCommentTrivia",
                            "text": "//CHECK#4"
                        },
                        {
                            "kind": "NewLineTrivia",
                            "text": "\n"
                        }
                    ],
                    "trailingTrivia": [
                        {
                            "kind": "WhitespaceTrivia",
                            "text": " "
                        }
                    ]
                },
                "openParenToken": {
                    "kind": "OpenParenToken",
                    "fullStart": 1070,
                    "fullEnd": 1071,
                    "start": 1070,
                    "end": 1071,
                    "fullWidth": 1,
                    "width": 1,
                    "text": "(",
                    "value": "(",
                    "valueText": "("
                },
                "condition": {
                    "kind": "NotEqualsExpression",
                    "fullStart": 1071,
                    "fullEnd": 1085,
                    "start": 1071,
                    "end": 1085,
                    "fullWidth": 14,
                    "width": 14,
                    "left": {
                        "kind": "MemberAccessExpression",
                        "fullStart": 1071,
                        "fullEnd": 1080,
                        "start": 1071,
                        "end": 1079,
                        "fullWidth": 9,
                        "width": 8,
                        "expression": {
                            "kind": "IdentifierName",
                            "fullStart": 1071,
                            "fullEnd": 1072,
                            "start": 1071,
                            "end": 1072,
                            "fullWidth": 1,
                            "width": 1,
                            "text": "x",
                            "value": "x",
                            "valueText": "x"
                        },
                        "dotToken": {
                            "kind": "DotToken",
                            "fullStart": 1072,
                            "fullEnd": 1073,
                            "start": 1072,
                            "end": 1073,
                            "fullWidth": 1,
                            "width": 1,
                            "text": ".",
                            "value": ".",
                            "valueText": "."
                        },
                        "name": {
                            "kind": "IdentifierName",
                            "fullStart": 1073,
                            "fullEnd": 1080,
                            "start": 1073,
                            "end": 1079,
                            "fullWidth": 7,
                            "width": 6,
                            "text": "length",
                            "value": "length",
                            "valueText": "length",
                            "hasTrailingTrivia": true,
                            "trailingTrivia": [
                                {
                                    "kind": "WhitespaceTrivia",
                                    "text": " "
                                }
                            ]
                        }
                    },
                    "operatorToken": {
                        "kind": "ExclamationEqualsEqualsToken",
                        "fullStart": 1080,
                        "fullEnd": 1084,
                        "start": 1080,
                        "end": 1083,
                        "fullWidth": 4,
                        "width": 3,
                        "text": "!==",
                        "value": "!==",
                        "valueText": "!==",
                        "hasTrailingTrivia": true,
                        "trailingTrivia": [
                            {
                                "kind": "WhitespaceTrivia",
                                "text": " "
                            }
                        ]
                    },
                    "right": {
                        "kind": "NumericLiteral",
                        "fullStart": 1084,
                        "fullEnd": 1085,
                        "start": 1084,
                        "end": 1085,
                        "fullWidth": 1,
                        "width": 1,
                        "text": "2",
                        "value": 2,
                        "valueText": "2"
                    }
                },
                "closeParenToken": {
                    "kind": "CloseParenToken",
                    "fullStart": 1085,
                    "fullEnd": 1087,
                    "start": 1085,
                    "end": 1086,
                    "fullWidth": 2,
                    "width": 1,
                    "text": ")",
                    "value": ")",
                    "valueText": ")",
                    "hasTrailingTrivia": true,
                    "trailingTrivia": [
                        {
                            "kind": "WhitespaceTrivia",
                            "text": " "
                        }
                    ]
                },
                "statement": {
                    "kind": "Block",
                    "fullStart": 1087,
                    "fullEnd": 1200,
                    "start": 1087,
                    "end": 1199,
                    "fullWidth": 113,
                    "width": 112,
                    "openBraceToken": {
                        "kind": "OpenBraceToken",
                        "fullStart": 1087,
                        "fullEnd": 1089,
                        "start": 1087,
                        "end": 1088,
                        "fullWidth": 2,
                        "width": 1,
                        "text": "{",
                        "value": "{",
                        "valueText": "{",
                        "hasTrailingTrivia": true,
                        "hasTrailingNewLine": true,
                        "trailingTrivia": [
                            {
                                "kind": "NewLineTrivia",
                                "text": "\n"
                            }
                        ]
                    },
                    "statements": [
                        {
                            "kind": "ExpressionStatement",
                            "fullStart": 1089,
                            "fullEnd": 1198,
                            "start": 1091,
                            "end": 1197,
                            "fullWidth": 109,
                            "width": 106,
                            "expression": {
                                "kind": "InvocationExpression",
                                "fullStart": 1089,
                                "fullEnd": 1196,
                                "start": 1091,
                                "end": 1196,
                                "fullWidth": 107,
                                "width": 105,
                                "expression": {
                                    "kind": "IdentifierName",
                                    "fullStart": 1089,
                                    "fullEnd": 1097,
                                    "start": 1091,
                                    "end": 1097,
                                    "fullWidth": 8,
                                    "width": 6,
                                    "text": "$ERROR",
                                    "value": "$ERROR",
                                    "valueText": "$ERROR",
                                    "hasLeadingTrivia": true,
                                    "leadingTrivia": [
                                        {
                                            "kind": "WhitespaceTrivia",
                                            "text": "  "
                                        }
                                    ]
                                },
                                "argumentList": {
                                    "kind": "ArgumentList",
                                    "fullStart": 1097,
                                    "fullEnd": 1196,
                                    "start": 1097,
                                    "end": 1196,
                                    "fullWidth": 99,
                                    "width": 99,
                                    "openParenToken": {
                                        "kind": "OpenParenToken",
                                        "fullStart": 1097,
                                        "fullEnd": 1098,
                                        "start": 1097,
                                        "end": 1098,
                                        "fullWidth": 1,
                                        "width": 1,
                                        "text": "(",
                                        "value": "(",
                                        "valueText": "("
                                    },
                                    "arguments": [
                                        {
                                            "kind": "AddExpression",
                                            "fullStart": 1098,
                                            "fullEnd": 1195,
                                            "start": 1098,
                                            "end": 1195,
                                            "fullWidth": 97,
                                            "width": 97,
                                            "left": {
                                                "kind": "StringLiteral",
                                                "fullStart": 1098,
                                                "fullEnd": 1183,
                                                "start": 1098,
                                                "end": 1182,
                                                "fullWidth": 85,
                                                "width": 84,
                                                "text": "'#4: var x = new Array(2); x[0] = 1;  x.sort(myComparefn); x.length === 2. Actual: '",
                                                "value": "#4: var x = new Array(2); x[0] = 1;  x.sort(myComparefn); x.length === 2. Actual: ",
                                                "valueText": "#4: var x = new Array(2); x[0] = 1;  x.sort(myComparefn); x.length === 2. Actual: ",
                                                "hasTrailingTrivia": true,
                                                "trailingTrivia": [
                                                    {
                                                        "kind": "WhitespaceTrivia",
                                                        "text": " "
                                                    }
                                                ]
                                            },
                                            "operatorToken": {
                                                "kind": "PlusToken",
                                                "fullStart": 1183,
                                                "fullEnd": 1185,
                                                "start": 1183,
                                                "end": 1184,
                                                "fullWidth": 2,
                                                "width": 1,
                                                "text": "+",
                                                "value": "+",
                                                "valueText": "+",
                                                "hasTrailingTrivia": true,
                                                "trailingTrivia": [
                                                    {
                                                        "kind": "WhitespaceTrivia",
                                                        "text": " "
                                                    }
                                                ]
                                            },
                                            "right": {
                                                "kind": "ParenthesizedExpression",
                                                "fullStart": 1185,
                                                "fullEnd": 1195,
                                                "start": 1185,
                                                "end": 1195,
                                                "fullWidth": 10,
                                                "width": 10,
                                                "openParenToken": {
                                                    "kind": "OpenParenToken",
                                                    "fullStart": 1185,
                                                    "fullEnd": 1186,
                                                    "start": 1185,
                                                    "end": 1186,
                                                    "fullWidth": 1,
                                                    "width": 1,
                                                    "text": "(",
                                                    "value": "(",
                                                    "valueText": "("
                                                },
                                                "expression": {
                                                    "kind": "MemberAccessExpression",
                                                    "fullStart": 1186,
                                                    "fullEnd": 1194,
                                                    "start": 1186,
                                                    "end": 1194,
                                                    "fullWidth": 8,
                                                    "width": 8,
                                                    "expression": {
                                                        "kind": "IdentifierName",
                                                        "fullStart": 1186,
                                                        "fullEnd": 1187,
                                                        "start": 1186,
                                                        "end": 1187,
                                                        "fullWidth": 1,
                                                        "width": 1,
                                                        "text": "x",
                                                        "value": "x",
                                                        "valueText": "x"
                                                    },
                                                    "dotToken": {
                                                        "kind": "DotToken",
                                                        "fullStart": 1187,
                                                        "fullEnd": 1188,
                                                        "start": 1187,
                                                        "end": 1188,
                                                        "fullWidth": 1,
                                                        "width": 1,
                                                        "text": ".",
                                                        "value": ".",
                                                        "valueText": "."
                                                    },
                                                    "name": {
                                                        "kind": "IdentifierName",
                                                        "fullStart": 1188,
                                                        "fullEnd": 1194,
                                                        "start": 1188,
                                                        "end": 1194,
                                                        "fullWidth": 6,
                                                        "width": 6,
                                                        "text": "length",
                                                        "value": "length",
                                                        "valueText": "length"
                                                    }
                                                },
                                                "closeParenToken": {
                                                    "kind": "CloseParenToken",
                                                    "fullStart": 1194,
                                                    "fullEnd": 1195,
                                                    "start": 1194,
                                                    "end": 1195,
                                                    "fullWidth": 1,
                                                    "width": 1,
                                                    "text": ")",
                                                    "value": ")",
                                                    "valueText": ")"
                                                }
                                            }
                                        }
                                    ],
                                    "closeParenToken": {
                                        "kind": "CloseParenToken",
                                        "fullStart": 1195,
                                        "fullEnd": 1196,
                                        "start": 1195,
                                        "end": 1196,
                                        "fullWidth": 1,
                                        "width": 1,
                                        "text": ")",
                                        "value": ")",
                                        "valueText": ")"
                                    }
                                }
                            },
                            "semicolonToken": {
                                "kind": "SemicolonToken",
                                "fullStart": 1196,
                                "fullEnd": 1198,
                                "start": 1196,
                                "end": 1197,
                                "fullWidth": 2,
                                "width": 1,
                                "text": ";",
                                "value": ";",
                                "valueText": ";",
                                "hasTrailingTrivia": true,
                                "hasTrailingNewLine": true,
                                "trailingTrivia": [
                                    {
                                        "kind": "NewLineTrivia",
                                        "text": "\n"
                                    }
                                ]
                            }
                        }
                    ],
                    "closeBraceToken": {
                        "kind": "CloseBraceToken",
                        "fullStart": 1198,
                        "fullEnd": 1200,
                        "start": 1198,
                        "end": 1199,
                        "fullWidth": 2,
                        "width": 1,
                        "text": "}",
                        "value": "}",
                        "valueText": "}",
                        "hasTrailingTrivia": true,
                        "hasTrailingNewLine": true,
                        "trailingTrivia": [
                            {
                                "kind": "NewLineTrivia",
                                "text": "\n"
                            }
                        ]
                    }
                }
            },
            {
                "kind": "IfStatement",
                "fullStart": 1200,
                "fullEnd": 1336,
                "start": 1211,
                "end": 1331,
                "fullWidth": 136,
                "width": 120,
                "ifKeyword": {
                    "kind": "IfKeyword",
                    "fullStart": 1200,
                    "fullEnd": 1214,
                    "start": 1211,
                    "end": 1213,
                    "fullWidth": 14,
                    "width": 2,
                    "text": "if",
                    "value": "if",
                    "valueText": "if",
                    "hasLeadingTrivia": true,
                    "hasLeadingComment": true,
                    "hasLeadingNewLine": true,
                    "hasTrailingTrivia": true,
                    "leadingTrivia": [
                        {
                            "kind": "NewLineTrivia",
                            "text": "\n"
                        },
                        {
                            "kind": "SingleLineCommentTrivia",
                            "text": "//CHECK#5"
                        },
                        {
                            "kind": "NewLineTrivia",
                            "text": "\n"
                        }
                    ],
                    "trailingTrivia": [
                        {
                            "kind": "WhitespaceTrivia",
                            "text": " "
                        }
                    ]
                },
                "openParenToken": {
                    "kind": "OpenParenToken",
                    "fullStart": 1214,
                    "fullEnd": 1215,
                    "start": 1214,
                    "end": 1215,
                    "fullWidth": 1,
                    "width": 1,
                    "text": "(",
                    "value": "(",
                    "valueText": "("
                },
                "condition": {
                    "kind": "NotEqualsExpression",
                    "fullStart": 1215,
                    "fullEnd": 1225,
                    "start": 1215,
                    "end": 1225,
                    "fullWidth": 10,
                    "width": 10,
                    "left": {
                        "kind": "ElementAccessExpression",
                        "fullStart": 1215,
                        "fullEnd": 1220,
                        "start": 1215,
                        "end": 1219,
                        "fullWidth": 5,
                        "width": 4,
                        "expression": {
                            "kind": "IdentifierName",
                            "fullStart": 1215,
                            "fullEnd": 1216,
                            "start": 1215,
                            "end": 1216,
                            "fullWidth": 1,
                            "width": 1,
                            "text": "x",
                            "value": "x",
                            "valueText": "x"
                        },
                        "openBracketToken": {
                            "kind": "OpenBracketToken",
                            "fullStart": 1216,
                            "fullEnd": 1217,
                            "start": 1216,
                            "end": 1217,
                            "fullWidth": 1,
                            "width": 1,
                            "text": "[",
                            "value": "[",
                            "valueText": "["
                        },
                        "argumentExpression": {
                            "kind": "NumericLiteral",
                            "fullStart": 1217,
                            "fullEnd": 1218,
                            "start": 1217,
                            "end": 1218,
                            "fullWidth": 1,
                            "width": 1,
                            "text": "0",
                            "value": 0,
                            "valueText": "0"
                        },
                        "closeBracketToken": {
                            "kind": "CloseBracketToken",
                            "fullStart": 1218,
                            "fullEnd": 1220,
                            "start": 1218,
                            "end": 1219,
                            "fullWidth": 2,
                            "width": 1,
                            "text": "]",
                            "value": "]",
                            "valueText": "]",
                            "hasTrailingTrivia": true,
                            "trailingTrivia": [
                                {
                                    "kind": "WhitespaceTrivia",
                                    "text": " "
                                }
                            ]
                        }
                    },
                    "operatorToken": {
                        "kind": "ExclamationEqualsEqualsToken",
                        "fullStart": 1220,
                        "fullEnd": 1224,
                        "start": 1220,
                        "end": 1223,
                        "fullWidth": 4,
                        "width": 3,
                        "text": "!==",
                        "value": "!==",
                        "valueText": "!==",
                        "hasTrailingTrivia": true,
                        "trailingTrivia": [
                            {
                                "kind": "WhitespaceTrivia",
                                "text": " "
                            }
                        ]
                    },
                    "right": {
                        "kind": "NumericLiteral",
                        "fullStart": 1224,
                        "fullEnd": 1225,
                        "start": 1224,
                        "end": 1225,
                        "fullWidth": 1,
                        "width": 1,
                        "text": "1",
                        "value": 1,
                        "valueText": "1"
                    }
                },
                "closeParenToken": {
                    "kind": "CloseParenToken",
                    "fullStart": 1225,
                    "fullEnd": 1227,
                    "start": 1225,
                    "end": 1226,
                    "fullWidth": 2,
                    "width": 1,
                    "text": ")",
                    "value": ")",
                    "valueText": ")",
                    "hasTrailingTrivia": true,
                    "trailingTrivia": [
                        {
                            "kind": "WhitespaceTrivia",
                            "text": " "
                        }
                    ]
                },
                "statement": {
                    "kind": "Block",
                    "fullStart": 1227,
                    "fullEnd": 1336,
                    "start": 1227,
                    "end": 1331,
                    "fullWidth": 109,
                    "width": 104,
                    "openBraceToken": {
                        "kind": "OpenBraceToken",
                        "fullStart": 1227,
                        "fullEnd": 1229,
                        "start": 1227,
                        "end": 1228,
                        "fullWidth": 2,
                        "width": 1,
                        "text": "{",
                        "value": "{",
                        "valueText": "{",
                        "hasTrailingTrivia": true,
                        "hasTrailingNewLine": true,
                        "trailingTrivia": [
                            {
                                "kind": "NewLineTrivia",
                                "text": "\n"
                            }
                        ]
                    },
                    "statements": [
                        {
                            "kind": "ExpressionStatement",
                            "fullStart": 1229,
                            "fullEnd": 1330,
                            "start": 1231,
                            "end": 1329,
                            "fullWidth": 101,
                            "width": 98,
                            "expression": {
                                "kind": "InvocationExpression",
                                "fullStart": 1229,
                                "fullEnd": 1328,
                                "start": 1231,
                                "end": 1328,
                                "fullWidth": 99,
                                "width": 97,
                                "expression": {
                                    "kind": "IdentifierName",
                                    "fullStart": 1229,
                                    "fullEnd": 1237,
                                    "start": 1231,
                                    "end": 1237,
                                    "fullWidth": 8,
                                    "width": 6,
                                    "text": "$ERROR",
                                    "value": "$ERROR",
                                    "valueText": "$ERROR",
                                    "hasLeadingTrivia": true,
                                    "leadingTrivia": [
                                        {
                                            "kind": "WhitespaceTrivia",
                                            "text": "  "
                                        }
                                    ]
                                },
                                "argumentList": {
                                    "kind": "ArgumentList",
                                    "fullStart": 1237,
                                    "fullEnd": 1328,
                                    "start": 1237,
                                    "end": 1328,
                                    "fullWidth": 91,
                                    "width": 91,
                                    "openParenToken": {
                                        "kind": "OpenParenToken",
                                        "fullStart": 1237,
                                        "fullEnd": 1238,
                                        "start": 1237,
                                        "end": 1238,
                                        "fullWidth": 1,
                                        "width": 1,
                                        "text": "(",
                                        "value": "(",
                                        "valueText": "("
                                    },
                                    "arguments": [
                                        {
                                            "kind": "AddExpression",
                                            "fullStart": 1238,
                                            "fullEnd": 1327,
                                            "start": 1238,
                                            "end": 1327,
                                            "fullWidth": 89,
                                            "width": 89,
                                            "left": {
                                                "kind": "StringLiteral",
                                                "fullStart": 1238,
                                                "fullEnd": 1319,
                                                "start": 1238,
                                                "end": 1318,
                                                "fullWidth": 81,
                                                "width": 80,
                                                "text": "'#5: var x = new Array(2); x[0] = 1;  x.sort(myComparefn); x[0] === 1. Actual: '",
                                                "value": "#5: var x = new Array(2); x[0] = 1;  x.sort(myComparefn); x[0] === 1. Actual: ",
                                                "valueText": "#5: var x = new Array(2); x[0] = 1;  x.sort(myComparefn); x[0] === 1. Actual: ",
                                                "hasTrailingTrivia": true,
                                                "trailingTrivia": [
                                                    {
                                                        "kind": "WhitespaceTrivia",
                                                        "text": " "
                                                    }
                                                ]
                                            },
                                            "operatorToken": {
                                                "kind": "PlusToken",
                                                "fullStart": 1319,
                                                "fullEnd": 1321,
                                                "start": 1319,
                                                "end": 1320,
                                                "fullWidth": 2,
                                                "width": 1,
                                                "text": "+",
                                                "value": "+",
                                                "valueText": "+",
                                                "hasTrailingTrivia": true,
                                                "trailingTrivia": [
                                                    {
                                                        "kind": "WhitespaceTrivia",
                                                        "text": " "
                                                    }
                                                ]
                                            },
                                            "right": {
                                                "kind": "ParenthesizedExpression",
                                                "fullStart": 1321,
                                                "fullEnd": 1327,
                                                "start": 1321,
                                                "end": 1327,
                                                "fullWidth": 6,
                                                "width": 6,
                                                "openParenToken": {
                                                    "kind": "OpenParenToken",
                                                    "fullStart": 1321,
                                                    "fullEnd": 1322,
                                                    "start": 1321,
                                                    "end": 1322,
                                                    "fullWidth": 1,
                                                    "width": 1,
                                                    "text": "(",
                                                    "value": "(",
                                                    "valueText": "("
                                                },
                                                "expression": {
                                                    "kind": "ElementAccessExpression",
                                                    "fullStart": 1322,
                                                    "fullEnd": 1326,
                                                    "start": 1322,
                                                    "end": 1326,
                                                    "fullWidth": 4,
                                                    "width": 4,
                                                    "expression": {
                                                        "kind": "IdentifierName",
                                                        "fullStart": 1322,
                                                        "fullEnd": 1323,
                                                        "start": 1322,
                                                        "end": 1323,
                                                        "fullWidth": 1,
                                                        "width": 1,
                                                        "text": "x",
                                                        "value": "x",
                                                        "valueText": "x"
                                                    },
                                                    "openBracketToken": {
                                                        "kind": "OpenBracketToken",
                                                        "fullStart": 1323,
                                                        "fullEnd": 1324,
                                                        "start": 1323,
                                                        "end": 1324,
                                                        "fullWidth": 1,
                                                        "width": 1,
                                                        "text": "[",
                                                        "value": "[",
                                                        "valueText": "["
                                                    },
                                                    "argumentExpression": {
                                                        "kind": "NumericLiteral",
                                                        "fullStart": 1324,
                                                        "fullEnd": 1325,
                                                        "start": 1324,
                                                        "end": 1325,
                                                        "fullWidth": 1,
                                                        "width": 1,
                                                        "text": "0",
                                                        "value": 0,
                                                        "valueText": "0"
                                                    },
                                                    "closeBracketToken": {
                                                        "kind": "CloseBracketToken",
                                                        "fullStart": 1325,
                                                        "fullEnd": 1326,
                                                        "start": 1325,
                                                        "end": 1326,
                                                        "fullWidth": 1,
                                                        "width": 1,
                                                        "text": "]",
                                                        "value": "]",
                                                        "valueText": "]"
                                                    }
                                                },
                                                "closeParenToken": {
                                                    "kind": "CloseParenToken",
                                                    "fullStart": 1326,
                                                    "fullEnd": 1327,
                                                    "start": 1326,
                                                    "end": 1327,
                                                    "fullWidth": 1,
                                                    "width": 1,
                                                    "text": ")",
                                                    "value": ")",
                                                    "valueText": ")"
                                                }
                                            }
                                        }
                                    ],
                                    "closeParenToken": {
                                        "kind": "CloseParenToken",
                                        "fullStart": 1327,
                                        "fullEnd": 1328,
                                        "start": 1327,
                                        "end": 1328,
                                        "fullWidth": 1,
                                        "width": 1,
                                        "text": ")",
                                        "value": ")",
                                        "valueText": ")"
                                    }
                                }
                            },
                            "semicolonToken": {
                                "kind": "SemicolonToken",
                                "fullStart": 1328,
                                "fullEnd": 1330,
                                "start": 1328,
                                "end": 1329,
                                "fullWidth": 2,
                                "width": 1,
                                "text": ";",
                                "value": ";",
                                "valueText": ";",
                                "hasTrailingTrivia": true,
                                "hasTrailingNewLine": true,
                                "trailingTrivia": [
                                    {
                                        "kind": "NewLineTrivia",
                                        "text": "\n"
                                    }
                                ]
                            }
                        }
                    ],
                    "closeBraceToken": {
                        "kind": "CloseBraceToken",
                        "fullStart": 1330,
                        "fullEnd": 1336,
                        "start": 1330,
                        "end": 1331,
                        "fullWidth": 6,
                        "width": 1,
                        "text": "}",
                        "value": "}",
                        "valueText": "}",
                        "hasTrailingTrivia": true,
                        "hasTrailingNewLine": true,
                        "trailingTrivia": [
                            {
                                "kind": "WhitespaceTrivia",
                                "text": "    "
                            },
                            {
                                "kind": "NewLineTrivia",
                                "text": "\n"
                            }
                        ]
                    }
                }
            },
            {
                "kind": "IfStatement",
                "fullStart": 1336,
                "fullEnd": 1486,
                "start": 1347,
                "end": 1483,
                "fullWidth": 150,
                "width": 136,
                "ifKeyword": {
                    "kind": "IfKeyword",
                    "fullStart": 1336,
                    "fullEnd": 1350,
                    "start": 1347,
                    "end": 1349,
                    "fullWidth": 14,
                    "width": 2,
                    "text": "if",
                    "value": "if",
                    "valueText": "if",
                    "hasLeadingTrivia": true,
                    "hasLeadingComment": true,
                    "hasLeadingNewLine": true,
                    "hasTrailingTrivia": true,
                    "leadingTrivia": [
                        {
                            "kind": "NewLineTrivia",
                            "text": "\n"
                        },
                        {
                            "kind": "SingleLineCommentTrivia",
                            "text": "//CHECK#6"
                        },
                        {
                            "kind": "NewLineTrivia",
                            "text": "\n"
                        }
                    ],
                    "trailingTrivia": [
                        {
                            "kind": "WhitespaceTrivia",
                            "text": " "
                        }
                    ]
                },
                "openParenToken": {
                    "kind": "OpenParenToken",
                    "fullStart": 1350,
                    "fullEnd": 1351,
                    "start": 1350,
                    "end": 1351,
                    "fullWidth": 1,
                    "width": 1,
                    "text": "(",
                    "value": "(",
                    "valueText": "("
                },
                "condition": {
                    "kind": "NotEqualsExpression",
                    "fullStart": 1351,
                    "fullEnd": 1369,
                    "start": 1351,
                    "end": 1369,
                    "fullWidth": 18,
                    "width": 18,
                    "left": {
                        "kind": "ElementAccessExpression",
                        "fullStart": 1351,
                        "fullEnd": 1356,
                        "start": 1351,
                        "end": 1355,
                        "fullWidth": 5,
                        "width": 4,
                        "expression": {
                            "kind": "IdentifierName",
                            "fullStart": 1351,
                            "fullEnd": 1352,
                            "start": 1351,
                            "end": 1352,
                            "fullWidth": 1,
                            "width": 1,
                            "text": "x",
                            "value": "x",
                            "valueText": "x"
                        },
                        "openBracketToken": {
                            "kind": "OpenBracketToken",
                            "fullStart": 1352,
                            "fullEnd": 1353,
                            "start": 1352,
                            "end": 1353,
                            "fullWidth": 1,
                            "width": 1,
                            "text": "[",
                            "value": "[",
                            "valueText": "["
                        },
                        "argumentExpression": {
                            "kind": "NumericLiteral",
                            "fullStart": 1353,
                            "fullEnd": 1354,
                            "start": 1353,
                            "end": 1354,
                            "fullWidth": 1,
                            "width": 1,
                            "text": "1",
                            "value": 1,
                            "valueText": "1"
                        },
                        "closeBracketToken": {
                            "kind": "CloseBracketToken",
                            "fullStart": 1354,
                            "fullEnd": 1356,
                            "start": 1354,
                            "end": 1355,
                            "fullWidth": 2,
                            "width": 1,
                            "text": "]",
                            "value": "]",
                            "valueText": "]",
                            "hasTrailingTrivia": true,
                            "trailingTrivia": [
                                {
                                    "kind": "WhitespaceTrivia",
                                    "text": " "
                                }
                            ]
                        }
                    },
                    "operatorToken": {
                        "kind": "ExclamationEqualsEqualsToken",
                        "fullStart": 1356,
                        "fullEnd": 1360,
                        "start": 1356,
                        "end": 1359,
                        "fullWidth": 4,
                        "width": 3,
                        "text": "!==",
                        "value": "!==",
                        "valueText": "!==",
                        "hasTrailingTrivia": true,
                        "trailingTrivia": [
                            {
                                "kind": "WhitespaceTrivia",
                                "text": " "
                            }
                        ]
                    },
                    "right": {
                        "kind": "IdentifierName",
                        "fullStart": 1360,
                        "fullEnd": 1369,
                        "start": 1360,
                        "end": 1369,
                        "fullWidth": 9,
                        "width": 9,
                        "text": "undefined",
                        "value": "undefined",
                        "valueText": "undefined"
                    }
                },
                "closeParenToken": {
                    "kind": "CloseParenToken",
                    "fullStart": 1369,
                    "fullEnd": 1371,
                    "start": 1369,
                    "end": 1370,
                    "fullWidth": 2,
                    "width": 1,
                    "text": ")",
                    "value": ")",
                    "valueText": ")",
                    "hasTrailingTrivia": true,
                    "trailingTrivia": [
                        {
                            "kind": "WhitespaceTrivia",
                            "text": " "
                        }
                    ]
                },
                "statement": {
                    "kind": "Block",
                    "fullStart": 1371,
                    "fullEnd": 1486,
                    "start": 1371,
                    "end": 1483,
                    "fullWidth": 115,
                    "width": 112,
                    "openBraceToken": {
                        "kind": "OpenBraceToken",
                        "fullStart": 1371,
                        "fullEnd": 1373,
                        "start": 1371,
                        "end": 1372,
                        "fullWidth": 2,
                        "width": 1,
                        "text": "{",
                        "value": "{",
                        "valueText": "{",
                        "hasTrailingTrivia": true,
                        "hasTrailingNewLine": true,
                        "trailingTrivia": [
                            {
                                "kind": "NewLineTrivia",
                                "text": "\n"
                            }
                        ]
                    },
                    "statements": [
                        {
                            "kind": "ExpressionStatement",
                            "fullStart": 1373,
                            "fullEnd": 1482,
                            "start": 1375,
                            "end": 1481,
                            "fullWidth": 109,
                            "width": 106,
                            "expression": {
                                "kind": "InvocationExpression",
                                "fullStart": 1373,
                                "fullEnd": 1480,
                                "start": 1375,
                                "end": 1480,
                                "fullWidth": 107,
                                "width": 105,
                                "expression": {
                                    "kind": "IdentifierName",
                                    "fullStart": 1373,
                                    "fullEnd": 1381,
                                    "start": 1375,
                                    "end": 1381,
                                    "fullWidth": 8,
                                    "width": 6,
                                    "text": "$ERROR",
                                    "value": "$ERROR",
                                    "valueText": "$ERROR",
                                    "hasLeadingTrivia": true,
                                    "leadingTrivia": [
                                        {
                                            "kind": "WhitespaceTrivia",
                                            "text": "  "
                                        }
                                    ]
                                },
                                "argumentList": {
                                    "kind": "ArgumentList",
                                    "fullStart": 1381,
                                    "fullEnd": 1480,
                                    "start": 1381,
                                    "end": 1480,
                                    "fullWidth": 99,
                                    "width": 99,
                                    "openParenToken": {
                                        "kind": "OpenParenToken",
                                        "fullStart": 1381,
                                        "fullEnd": 1382,
                                        "start": 1381,
                                        "end": 1382,
                                        "fullWidth": 1,
                                        "width": 1,
                                        "text": "(",
                                        "value": "(",
                                        "valueText": "("
                                    },
                                    "arguments": [
                                        {
                                            "kind": "AddExpression",
                                            "fullStart": 1382,
                                            "fullEnd": 1479,
                                            "start": 1382,
                                            "end": 1479,
                                            "fullWidth": 97,
                                            "width": 97,
                                            "left": {
                                                "kind": "StringLiteral",
                                                "fullStart": 1382,
                                                "fullEnd": 1471,
                                                "start": 1382,
                                                "end": 1470,
                                                "fullWidth": 89,
                                                "width": 88,
                                                "text": "'#6: var x = new Array(2); x[0] = 1;  x.sort(myComparefn); x[1] === undefined. Actual: '",
                                                "value": "#6: var x = new Array(2); x[0] = 1;  x.sort(myComparefn); x[1] === undefined. Actual: ",
                                                "valueText": "#6: var x = new Array(2); x[0] = 1;  x.sort(myComparefn); x[1] === undefined. Actual: ",
                                                "hasTrailingTrivia": true,
                                                "trailingTrivia": [
                                                    {
                                                        "kind": "WhitespaceTrivia",
                                                        "text": " "
                                                    }
                                                ]
                                            },
                                            "operatorToken": {
                                                "kind": "PlusToken",
                                                "fullStart": 1471,
                                                "fullEnd": 1473,
                                                "start": 1471,
                                                "end": 1472,
                                                "fullWidth": 2,
                                                "width": 1,
                                                "text": "+",
                                                "value": "+",
                                                "valueText": "+",
                                                "hasTrailingTrivia": true,
                                                "trailingTrivia": [
                                                    {
                                                        "kind": "WhitespaceTrivia",
                                                        "text": " "
                                                    }
                                                ]
                                            },
                                            "right": {
                                                "kind": "ParenthesizedExpression",
                                                "fullStart": 1473,
                                                "fullEnd": 1479,
                                                "start": 1473,
                                                "end": 1479,
                                                "fullWidth": 6,
                                                "width": 6,
                                                "openParenToken": {
                                                    "kind": "OpenParenToken",
                                                    "fullStart": 1473,
                                                    "fullEnd": 1474,
                                                    "start": 1473,
                                                    "end": 1474,
                                                    "fullWidth": 1,
                                                    "width": 1,
                                                    "text": "(",
                                                    "value": "(",
                                                    "valueText": "("
                                                },
                                                "expression": {
                                                    "kind": "ElementAccessExpression",
                                                    "fullStart": 1474,
                                                    "fullEnd": 1478,
                                                    "start": 1474,
                                                    "end": 1478,
                                                    "fullWidth": 4,
                                                    "width": 4,
                                                    "expression": {
                                                        "kind": "IdentifierName",
                                                        "fullStart": 1474,
                                                        "fullEnd": 1475,
                                                        "start": 1474,
                                                        "end": 1475,
                                                        "fullWidth": 1,
                                                        "width": 1,
                                                        "text": "x",
                                                        "value": "x",
                                                        "valueText": "x"
                                                    },
                                                    "openBracketToken": {
                                                        "kind": "OpenBracketToken",
                                                        "fullStart": 1475,
                                                        "fullEnd": 1476,
                                                        "start": 1475,
                                                        "end": 1476,
                                                        "fullWidth": 1,
                                                        "width": 1,
                                                        "text": "[",
                                                        "value": "[",
                                                        "valueText": "["
                                                    },
                                                    "argumentExpression": {
                                                        "kind": "NumericLiteral",
                                                        "fullStart": 1476,
                                                        "fullEnd": 1477,
                                                        "start": 1476,
                                                        "end": 1477,
                                                        "fullWidth": 1,
                                                        "width": 1,
                                                        "text": "1",
                                                        "value": 1,
                                                        "valueText": "1"
                                                    },
                                                    "closeBracketToken": {
                                                        "kind": "CloseBracketToken",
                                                        "fullStart": 1477,
                                                        "fullEnd": 1478,
                                                        "start": 1477,
                                                        "end": 1478,
                                                        "fullWidth": 1,
                                                        "width": 1,
                                                        "text": "]",
                                                        "value": "]",
                                                        "valueText": "]"
                                                    }
                                                },
                                                "closeParenToken": {
                                                    "kind": "CloseParenToken",
                                                    "fullStart": 1478,
                                                    "fullEnd": 1479,
                                                    "start": 1478,
                                                    "end": 1479,
                                                    "fullWidth": 1,
                                                    "width": 1,
                                                    "text": ")",
                                                    "value": ")",
                                                    "valueText": ")"
                                                }
                                            }
                                        }
                                    ],
                                    "closeParenToken": {
                                        "kind": "CloseParenToken",
                                        "fullStart": 1479,
                                        "fullEnd": 1480,
                                        "start": 1479,
                                        "end": 1480,
                                        "fullWidth": 1,
                                        "width": 1,
                                        "text": ")",
                                        "value": ")",
                                        "valueText": ")"
                                    }
                                }
                            },
                            "semicolonToken": {
                                "kind": "SemicolonToken",
                                "fullStart": 1480,
                                "fullEnd": 1482,
                                "start": 1480,
                                "end": 1481,
                                "fullWidth": 2,
                                "width": 1,
                                "text": ";",
                                "value": ";",
                                "valueText": ";",
                                "hasTrailingTrivia": true,
                                "hasTrailingNewLine": true,
                                "trailingTrivia": [
                                    {
                                        "kind": "NewLineTrivia",
                                        "text": "\n"
                                    }
                                ]
                            }
                        }
                    ],
                    "closeBraceToken": {
                        "kind": "CloseBraceToken",
                        "fullStart": 1482,
                        "fullEnd": 1486,
                        "start": 1482,
                        "end": 1483,
                        "fullWidth": 4,
                        "width": 1,
                        "text": "}",
                        "value": "}",
                        "valueText": "}",
                        "hasTrailingTrivia": true,
                        "hasTrailingNewLine": true,
                        "trailingTrivia": [
                            {
                                "kind": "WhitespaceTrivia",
                                "text": "  "
                            },
                            {
                                "kind": "NewLineTrivia",
                                "text": "\n"
                            }
                        ]
                    }
                }
            }
        ],
        "endOfFileToken": {
            "kind": "EndOfFileToken",
            "fullStart": 1486,
            "fullEnd": 1487,
            "start": 1487,
            "end": 1487,
            "fullWidth": 1,
            "width": 0,
            "text": "",
            "hasLeadingTrivia": true,
            "hasLeadingNewLine": true,
            "leadingTrivia": [
                {
                    "kind": "NewLineTrivia",
                    "text": "\n"
                }
            ]
        }
    },
    "lineMap": {
        "lineStarts": [
            0,
            61,
            132,
            133,
            137,
            189,
            255,
            290,
            293,
            351,
            397,
            401,
            402,
            436,
            471,
            504,
            516,
            518,
            519,
            541,
            552,
            573,
            574,
            584,
            606,
            715,
            717,
            718,
            728,
            746,
            847,
            853,
            854,
            864,
            890,
            999,
            1001,
            1002,
            1024,
            1035,
            1056,
            1057,
            1067,
            1089,
            1198,
            1200,
            1201,
            1211,
            1229,
            1330,
            1336,
            1337,
            1347,
            1373,
            1482,
            1486,
            1487
        ],
        "length": 1487
    }
}<|MERGE_RESOLUTION|>--- conflicted
+++ resolved
@@ -96,12 +96,8 @@
                             "start": 406,
                             "end": 517,
                             "fullWidth": 112,
-<<<<<<< HEAD
                             "width": 111,
-                            "identifier": {
-=======
                             "propertyName": {
->>>>>>> 85e84683
                                 "kind": "IdentifierName",
                                 "fullStart": 406,
                                 "fullEnd": 418,
@@ -855,12 +851,8 @@
                             "start": 523,
                             "end": 539,
                             "fullWidth": 16,
-<<<<<<< HEAD
                             "width": 16,
-                            "identifier": {
-=======
                             "propertyName": {
->>>>>>> 85e84683
                                 "kind": "IdentifierName",
                                 "fullStart": 523,
                                 "fullEnd": 525,
@@ -2697,12 +2689,8 @@
                             "start": 1006,
                             "end": 1022,
                             "fullWidth": 16,
-<<<<<<< HEAD
                             "width": 16,
-                            "identifier": {
-=======
                             "propertyName": {
->>>>>>> 85e84683
                                 "kind": "IdentifierName",
                                 "fullStart": 1006,
                                 "fullEnd": 1008,
