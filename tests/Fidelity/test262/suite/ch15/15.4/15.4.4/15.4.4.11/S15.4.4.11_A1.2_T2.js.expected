{
    "isDeclaration": false,
    "languageVersion": "EcmaScript5",
    "parseOptions": {
        "allowAutomaticSemicolonInsertion": true
    },
    "sourceUnit": {
        "kind": "SourceUnit",
        "fullStart": 0,
        "fullEnd": 1487,
        "start": 402,
        "end": 1487,
        "fullWidth": 1487,
        "width": 1085,
        "isIncrementallyUnusable": true,
        "moduleElements": [
            {
                "kind": "VariableStatement",
                "fullStart": 0,
                "fullEnd": 518,
                "start": 402,
                "end": 517,
                "fullWidth": 518,
                "width": 115,
                "isIncrementallyUnusable": true,
                "modifiers": [],
                "variableDeclaration": {
                    "kind": "VariableDeclaration",
                    "fullStart": 0,
                    "fullEnd": 518,
                    "start": 402,
                    "end": 517,
                    "fullWidth": 518,
                    "width": 115,
                    "varKeyword": {
                        "kind": "VarKeyword",
                        "fullStart": 0,
                        "fullEnd": 406,
                        "start": 402,
                        "end": 405,
                        "fullWidth": 406,
                        "width": 3,
                        "text": "var",
                        "value": "var",
                        "valueText": "var",
                        "hasLeadingTrivia": true,
                        "hasLeadingComment": true,
                        "hasLeadingNewLine": true,
                        "hasTrailingTrivia": true,
                        "leadingTrivia": [
                            {
                                "kind": "SingleLineCommentTrivia",
                                "text": "// Copyright 2009 the Sputnik authors.  All rights reserved."
                            },
                            {
                                "kind": "NewLineTrivia",
                                "text": "\n"
                            },
                            {
                                "kind": "SingleLineCommentTrivia",
                                "text": "// This code is governed by the BSD license found in the LICENSE file."
                            },
                            {
                                "kind": "NewLineTrivia",
                                "text": "\n"
                            },
                            {
                                "kind": "NewLineTrivia",
                                "text": "\n"
                            },
                            {
                                "kind": "MultiLineCommentTrivia",
                                "text": "/**\n * If this object does not have a property named by\n * ToString(j), return 1. If this object does not have a property\n * named by ToString(k), return -1\n *\n * @path ch15/15.4/15.4.4/15.4.4.11/S15.4.4.11_A1.2_T2.js\n * @description If comparefn is not undefined\n */"
                            },
                            {
                                "kind": "NewLineTrivia",
                                "text": "\n"
                            },
                            {
                                "kind": "NewLineTrivia",
                                "text": "\n"
                            }
                        ],
                        "trailingTrivia": [
                            {
                                "kind": "WhitespaceTrivia",
                                "text": " "
                            }
                        ]
                    },
                    "variableDeclarators": [
                        {
                            "kind": "VariableDeclarator",
                            "fullStart": 406,
                            "fullEnd": 518,
                            "start": 406,
                            "end": 517,
                            "fullWidth": 112,
                            "width": 111,
                            "identifier": {
                                "kind": "IdentifierName",
                                "fullStart": 406,
                                "fullEnd": 418,
                                "start": 406,
                                "end": 417,
                                "fullWidth": 12,
                                "width": 11,
                                "text": "myComparefn",
                                "value": "myComparefn",
                                "valueText": "myComparefn",
                                "hasTrailingTrivia": true,
                                "trailingTrivia": [
                                    {
                                        "kind": "WhitespaceTrivia",
                                        "text": " "
                                    }
                                ]
                            },
                            "equalsValueClause": {
                                "kind": "EqualsValueClause",
                                "fullStart": 418,
                                "fullEnd": 518,
                                "start": 418,
                                "end": 517,
                                "fullWidth": 100,
                                "width": 99,
                                "equalsToken": {
                                    "kind": "EqualsToken",
                                    "fullStart": 418,
                                    "fullEnd": 420,
                                    "start": 418,
                                    "end": 419,
                                    "fullWidth": 2,
                                    "width": 1,
                                    "text": "=",
                                    "value": "=",
                                    "valueText": "=",
                                    "hasTrailingTrivia": true,
                                    "trailingTrivia": [
                                        {
                                            "kind": "WhitespaceTrivia",
                                            "text": " "
                                        }
                                    ]
                                },
                                "value": {
                                    "kind": "FunctionExpression",
                                    "fullStart": 420,
                                    "fullEnd": 518,
                                    "start": 420,
                                    "end": 517,
                                    "fullWidth": 98,
                                    "width": 97,
                                    "functionKeyword": {
                                        "kind": "FunctionKeyword",
                                        "fullStart": 420,
                                        "fullEnd": 428,
                                        "start": 420,
                                        "end": 428,
                                        "fullWidth": 8,
                                        "width": 8,
                                        "text": "function",
                                        "value": "function",
                                        "valueText": "function"
                                    },
                                    "callSignature": {
                                        "kind": "CallSignature",
                                        "fullStart": 428,
                                        "fullEnd": 434,
                                        "start": 428,
                                        "end": 433,
                                        "fullWidth": 6,
                                        "width": 5,
                                        "parameterList": {
                                            "kind": "ParameterList",
                                            "fullStart": 428,
                                            "fullEnd": 434,
                                            "start": 428,
                                            "end": 433,
                                            "fullWidth": 6,
                                            "width": 5,
                                            "openParenToken": {
                                                "kind": "OpenParenToken",
                                                "fullStart": 428,
                                                "fullEnd": 429,
                                                "start": 428,
                                                "end": 429,
                                                "fullWidth": 1,
                                                "width": 1,
                                                "text": "(",
                                                "value": "(",
                                                "valueText": "("
                                            },
                                            "parameters": [
                                                {
                                                    "kind": "Parameter",
                                                    "fullStart": 429,
                                                    "fullEnd": 430,
                                                    "start": 429,
                                                    "end": 430,
                                                    "fullWidth": 1,
<<<<<<< HEAD
                                                    "width": 1,
=======
                                                    "modifiers": [],
>>>>>>> e3c38734
                                                    "identifier": {
                                                        "kind": "IdentifierName",
                                                        "fullStart": 429,
                                                        "fullEnd": 430,
                                                        "start": 429,
                                                        "end": 430,
                                                        "fullWidth": 1,
                                                        "width": 1,
                                                        "text": "x",
                                                        "value": "x",
                                                        "valueText": "x"
                                                    }
                                                },
                                                {
                                                    "kind": "CommaToken",
                                                    "fullStart": 430,
                                                    "fullEnd": 431,
                                                    "start": 430,
                                                    "end": 431,
                                                    "fullWidth": 1,
                                                    "width": 1,
                                                    "text": ",",
                                                    "value": ",",
                                                    "valueText": ","
                                                },
                                                {
                                                    "kind": "Parameter",
                                                    "fullStart": 431,
                                                    "fullEnd": 432,
                                                    "start": 431,
                                                    "end": 432,
                                                    "fullWidth": 1,
<<<<<<< HEAD
                                                    "width": 1,
=======
                                                    "modifiers": [],
>>>>>>> e3c38734
                                                    "identifier": {
                                                        "kind": "IdentifierName",
                                                        "fullStart": 431,
                                                        "fullEnd": 432,
                                                        "start": 431,
                                                        "end": 432,
                                                        "fullWidth": 1,
                                                        "width": 1,
                                                        "text": "y",
                                                        "value": "y",
                                                        "valueText": "y"
                                                    }
                                                }
                                            ],
                                            "closeParenToken": {
                                                "kind": "CloseParenToken",
                                                "fullStart": 432,
                                                "fullEnd": 434,
                                                "start": 432,
                                                "end": 433,
                                                "fullWidth": 2,
                                                "width": 1,
                                                "text": ")",
                                                "value": ")",
                                                "valueText": ")",
                                                "hasTrailingTrivia": true,
                                                "trailingTrivia": [
                                                    {
                                                        "kind": "WhitespaceTrivia",
                                                        "text": " "
                                                    }
                                                ]
                                            }
                                        }
                                    },
                                    "block": {
                                        "kind": "Block",
                                        "fullStart": 434,
                                        "fullEnd": 518,
                                        "start": 434,
                                        "end": 517,
                                        "fullWidth": 84,
                                        "width": 83,
                                        "openBraceToken": {
                                            "kind": "OpenBraceToken",
                                            "fullStart": 434,
                                            "fullEnd": 436,
                                            "start": 434,
                                            "end": 435,
                                            "fullWidth": 2,
                                            "width": 1,
                                            "text": "{",
                                            "value": "{",
                                            "valueText": "{",
                                            "hasTrailingTrivia": true,
                                            "hasTrailingNewLine": true,
                                            "trailingTrivia": [
                                                {
                                                    "kind": "NewLineTrivia",
                                                    "text": "\n"
                                                }
                                            ]
                                        },
                                        "statements": [
                                            {
                                                "kind": "IfStatement",
                                                "fullStart": 436,
                                                "fullEnd": 471,
                                                "start": 438,
                                                "end": 469,
                                                "fullWidth": 35,
                                                "width": 31,
                                                "ifKeyword": {
                                                    "kind": "IfKeyword",
                                                    "fullStart": 436,
                                                    "fullEnd": 441,
                                                    "start": 438,
                                                    "end": 440,
                                                    "fullWidth": 5,
                                                    "width": 2,
                                                    "text": "if",
                                                    "value": "if",
                                                    "valueText": "if",
                                                    "hasLeadingTrivia": true,
                                                    "hasTrailingTrivia": true,
                                                    "leadingTrivia": [
                                                        {
                                                            "kind": "WhitespaceTrivia",
                                                            "text": "  "
                                                        }
                                                    ],
                                                    "trailingTrivia": [
                                                        {
                                                            "kind": "WhitespaceTrivia",
                                                            "text": " "
                                                        }
                                                    ]
                                                },
                                                "openParenToken": {
                                                    "kind": "OpenParenToken",
                                                    "fullStart": 441,
                                                    "fullEnd": 442,
                                                    "start": 441,
                                                    "end": 442,
                                                    "fullWidth": 1,
                                                    "width": 1,
                                                    "text": "(",
                                                    "value": "(",
                                                    "valueText": "("
                                                },
                                                "condition": {
                                                    "kind": "EqualsExpression",
                                                    "fullStart": 442,
                                                    "fullEnd": 457,
                                                    "start": 442,
                                                    "end": 457,
                                                    "fullWidth": 15,
                                                    "width": 15,
                                                    "left": {
                                                        "kind": "IdentifierName",
                                                        "fullStart": 442,
                                                        "fullEnd": 444,
                                                        "start": 442,
                                                        "end": 443,
                                                        "fullWidth": 2,
                                                        "width": 1,
                                                        "text": "x",
                                                        "value": "x",
                                                        "valueText": "x",
                                                        "hasTrailingTrivia": true,
                                                        "trailingTrivia": [
                                                            {
                                                                "kind": "WhitespaceTrivia",
                                                                "text": " "
                                                            }
                                                        ]
                                                    },
                                                    "operatorToken": {
                                                        "kind": "EqualsEqualsEqualsToken",
                                                        "fullStart": 444,
                                                        "fullEnd": 448,
                                                        "start": 444,
                                                        "end": 447,
                                                        "fullWidth": 4,
                                                        "width": 3,
                                                        "text": "===",
                                                        "value": "===",
                                                        "valueText": "===",
                                                        "hasTrailingTrivia": true,
                                                        "trailingTrivia": [
                                                            {
                                                                "kind": "WhitespaceTrivia",
                                                                "text": " "
                                                            }
                                                        ]
                                                    },
                                                    "right": {
                                                        "kind": "IdentifierName",
                                                        "fullStart": 448,
                                                        "fullEnd": 457,
                                                        "start": 448,
                                                        "end": 457,
                                                        "fullWidth": 9,
                                                        "width": 9,
                                                        "text": "undefined",
                                                        "value": "undefined",
                                                        "valueText": "undefined"
                                                    }
                                                },
                                                "closeParenToken": {
                                                    "kind": "CloseParenToken",
                                                    "fullStart": 457,
                                                    "fullEnd": 459,
                                                    "start": 457,
                                                    "end": 458,
                                                    "fullWidth": 2,
                                                    "width": 1,
                                                    "text": ")",
                                                    "value": ")",
                                                    "valueText": ")",
                                                    "hasTrailingTrivia": true,
                                                    "trailingTrivia": [
                                                        {
                                                            "kind": "WhitespaceTrivia",
                                                            "text": " "
                                                        }
                                                    ]
                                                },
                                                "statement": {
                                                    "kind": "ReturnStatement",
                                                    "fullStart": 459,
                                                    "fullEnd": 471,
                                                    "start": 459,
                                                    "end": 469,
                                                    "fullWidth": 12,
                                                    "width": 10,
                                                    "returnKeyword": {
                                                        "kind": "ReturnKeyword",
                                                        "fullStart": 459,
                                                        "fullEnd": 466,
                                                        "start": 459,
                                                        "end": 465,
                                                        "fullWidth": 7,
                                                        "width": 6,
                                                        "text": "return",
                                                        "value": "return",
                                                        "valueText": "return",
                                                        "hasTrailingTrivia": true,
                                                        "trailingTrivia": [
                                                            {
                                                                "kind": "WhitespaceTrivia",
                                                                "text": " "
                                                            }
                                                        ]
                                                    },
                                                    "expression": {
                                                        "kind": "NegateExpression",
                                                        "fullStart": 466,
                                                        "fullEnd": 468,
                                                        "start": 466,
                                                        "end": 468,
                                                        "fullWidth": 2,
                                                        "width": 2,
                                                        "operatorToken": {
                                                            "kind": "MinusToken",
                                                            "fullStart": 466,
                                                            "fullEnd": 467,
                                                            "start": 466,
                                                            "end": 467,
                                                            "fullWidth": 1,
                                                            "width": 1,
                                                            "text": "-",
                                                            "value": "-",
                                                            "valueText": "-"
                                                        },
                                                        "operand": {
                                                            "kind": "NumericLiteral",
                                                            "fullStart": 467,
                                                            "fullEnd": 468,
                                                            "start": 467,
                                                            "end": 468,
                                                            "fullWidth": 1,
                                                            "width": 1,
                                                            "text": "1",
                                                            "value": 1,
                                                            "valueText": "1"
                                                        }
                                                    },
                                                    "semicolonToken": {
                                                        "kind": "SemicolonToken",
                                                        "fullStart": 468,
                                                        "fullEnd": 471,
                                                        "start": 468,
                                                        "end": 469,
                                                        "fullWidth": 3,
                                                        "width": 1,
                                                        "text": ";",
                                                        "value": ";",
                                                        "valueText": ";",
                                                        "hasTrailingTrivia": true,
                                                        "hasTrailingNewLine": true,
                                                        "trailingTrivia": [
                                                            {
                                                                "kind": "WhitespaceTrivia",
                                                                "text": " "
                                                            },
                                                            {
                                                                "kind": "NewLineTrivia",
                                                                "text": "\n"
                                                            }
                                                        ]
                                                    }
                                                }
                                            },
                                            {
                                                "kind": "IfStatement",
                                                "fullStart": 471,
                                                "fullEnd": 504,
                                                "start": 473,
                                                "end": 503,
                                                "fullWidth": 33,
                                                "width": 30,
                                                "ifKeyword": {
                                                    "kind": "IfKeyword",
                                                    "fullStart": 471,
                                                    "fullEnd": 476,
                                                    "start": 473,
                                                    "end": 475,
                                                    "fullWidth": 5,
                                                    "width": 2,
                                                    "text": "if",
                                                    "value": "if",
                                                    "valueText": "if",
                                                    "hasLeadingTrivia": true,
                                                    "hasTrailingTrivia": true,
                                                    "leadingTrivia": [
                                                        {
                                                            "kind": "WhitespaceTrivia",
                                                            "text": "  "
                                                        }
                                                    ],
                                                    "trailingTrivia": [
                                                        {
                                                            "kind": "WhitespaceTrivia",
                                                            "text": " "
                                                        }
                                                    ]
                                                },
                                                "openParenToken": {
                                                    "kind": "OpenParenToken",
                                                    "fullStart": 476,
                                                    "fullEnd": 477,
                                                    "start": 476,
                                                    "end": 477,
                                                    "fullWidth": 1,
                                                    "width": 1,
                                                    "text": "(",
                                                    "value": "(",
                                                    "valueText": "("
                                                },
                                                "condition": {
                                                    "kind": "EqualsExpression",
                                                    "fullStart": 477,
                                                    "fullEnd": 492,
                                                    "start": 477,
                                                    "end": 492,
                                                    "fullWidth": 15,
                                                    "width": 15,
                                                    "left": {
                                                        "kind": "IdentifierName",
                                                        "fullStart": 477,
                                                        "fullEnd": 479,
                                                        "start": 477,
                                                        "end": 478,
                                                        "fullWidth": 2,
                                                        "width": 1,
                                                        "text": "y",
                                                        "value": "y",
                                                        "valueText": "y",
                                                        "hasTrailingTrivia": true,
                                                        "trailingTrivia": [
                                                            {
                                                                "kind": "WhitespaceTrivia",
                                                                "text": " "
                                                            }
                                                        ]
                                                    },
                                                    "operatorToken": {
                                                        "kind": "EqualsEqualsEqualsToken",
                                                        "fullStart": 479,
                                                        "fullEnd": 483,
                                                        "start": 479,
                                                        "end": 482,
                                                        "fullWidth": 4,
                                                        "width": 3,
                                                        "text": "===",
                                                        "value": "===",
                                                        "valueText": "===",
                                                        "hasTrailingTrivia": true,
                                                        "trailingTrivia": [
                                                            {
                                                                "kind": "WhitespaceTrivia",
                                                                "text": " "
                                                            }
                                                        ]
                                                    },
                                                    "right": {
                                                        "kind": "IdentifierName",
                                                        "fullStart": 483,
                                                        "fullEnd": 492,
                                                        "start": 483,
                                                        "end": 492,
                                                        "fullWidth": 9,
                                                        "width": 9,
                                                        "text": "undefined",
                                                        "value": "undefined",
                                                        "valueText": "undefined"
                                                    }
                                                },
                                                "closeParenToken": {
                                                    "kind": "CloseParenToken",
                                                    "fullStart": 492,
                                                    "fullEnd": 494,
                                                    "start": 492,
                                                    "end": 493,
                                                    "fullWidth": 2,
                                                    "width": 1,
                                                    "text": ")",
                                                    "value": ")",
                                                    "valueText": ")",
                                                    "hasTrailingTrivia": true,
                                                    "trailingTrivia": [
                                                        {
                                                            "kind": "WhitespaceTrivia",
                                                            "text": " "
                                                        }
                                                    ]
                                                },
                                                "statement": {
                                                    "kind": "ReturnStatement",
                                                    "fullStart": 494,
                                                    "fullEnd": 504,
                                                    "start": 494,
                                                    "end": 503,
                                                    "fullWidth": 10,
                                                    "width": 9,
                                                    "returnKeyword": {
                                                        "kind": "ReturnKeyword",
                                                        "fullStart": 494,
                                                        "fullEnd": 501,
                                                        "start": 494,
                                                        "end": 500,
                                                        "fullWidth": 7,
                                                        "width": 6,
                                                        "text": "return",
                                                        "value": "return",
                                                        "valueText": "return",
                                                        "hasTrailingTrivia": true,
                                                        "trailingTrivia": [
                                                            {
                                                                "kind": "WhitespaceTrivia",
                                                                "text": " "
                                                            }
                                                        ]
                                                    },
                                                    "expression": {
                                                        "kind": "NumericLiteral",
                                                        "fullStart": 501,
                                                        "fullEnd": 502,
                                                        "start": 501,
                                                        "end": 502,
                                                        "fullWidth": 1,
                                                        "width": 1,
                                                        "text": "1",
                                                        "value": 1,
                                                        "valueText": "1"
                                                    },
                                                    "semicolonToken": {
                                                        "kind": "SemicolonToken",
                                                        "fullStart": 502,
                                                        "fullEnd": 504,
                                                        "start": 502,
                                                        "end": 503,
                                                        "fullWidth": 2,
                                                        "width": 1,
                                                        "text": ";",
                                                        "value": ";",
                                                        "valueText": ";",
                                                        "hasTrailingTrivia": true,
                                                        "hasTrailingNewLine": true,
                                                        "trailingTrivia": [
                                                            {
                                                                "kind": "NewLineTrivia",
                                                                "text": "\n"
                                                            }
                                                        ]
                                                    }
                                                }
                                            },
                                            {
                                                "kind": "ReturnStatement",
                                                "fullStart": 504,
                                                "fullEnd": 516,
                                                "start": 506,
                                                "end": 515,
                                                "fullWidth": 12,
                                                "width": 9,
                                                "returnKeyword": {
                                                    "kind": "ReturnKeyword",
                                                    "fullStart": 504,
                                                    "fullEnd": 513,
                                                    "start": 506,
                                                    "end": 512,
                                                    "fullWidth": 9,
                                                    "width": 6,
                                                    "text": "return",
                                                    "value": "return",
                                                    "valueText": "return",
                                                    "hasLeadingTrivia": true,
                                                    "hasTrailingTrivia": true,
                                                    "leadingTrivia": [
                                                        {
                                                            "kind": "WhitespaceTrivia",
                                                            "text": "  "
                                                        }
                                                    ],
                                                    "trailingTrivia": [
                                                        {
                                                            "kind": "WhitespaceTrivia",
                                                            "text": " "
                                                        }
                                                    ]
                                                },
                                                "expression": {
                                                    "kind": "NumericLiteral",
                                                    "fullStart": 513,
                                                    "fullEnd": 514,
                                                    "start": 513,
                                                    "end": 514,
                                                    "fullWidth": 1,
                                                    "width": 1,
                                                    "text": "0",
                                                    "value": 0,
                                                    "valueText": "0"
                                                },
                                                "semicolonToken": {
                                                    "kind": "SemicolonToken",
                                                    "fullStart": 514,
                                                    "fullEnd": 516,
                                                    "start": 514,
                                                    "end": 515,
                                                    "fullWidth": 2,
                                                    "width": 1,
                                                    "text": ";",
                                                    "value": ";",
                                                    "valueText": ";",
                                                    "hasTrailingTrivia": true,
                                                    "hasTrailingNewLine": true,
                                                    "trailingTrivia": [
                                                        {
                                                            "kind": "NewLineTrivia",
                                                            "text": "\n"
                                                        }
                                                    ]
                                                }
                                            }
                                        ],
                                        "closeBraceToken": {
                                            "kind": "CloseBraceToken",
                                            "fullStart": 516,
                                            "fullEnd": 518,
                                            "start": 516,
                                            "end": 517,
                                            "fullWidth": 2,
                                            "width": 1,
                                            "text": "}",
                                            "value": "}",
                                            "valueText": "}",
                                            "hasTrailingTrivia": true,
                                            "hasTrailingNewLine": true,
                                            "trailingTrivia": [
                                                {
                                                    "kind": "NewLineTrivia",
                                                    "text": "\n"
                                                }
                                            ]
                                        }
                                    }
                                }
                            }
                        }
                    ]
                },
                "semicolonToken": {
                    "kind": "SemicolonToken",
                    "fullStart": -1,
                    "fullEnd": -1,
                    "start": -1,
                    "end": -1,
                    "fullWidth": 0,
                    "width": 0,
                    "text": ""
                }
            },
            {
                "kind": "VariableStatement",
                "fullStart": 518,
                "fullEnd": 541,
                "start": 519,
                "end": 540,
                "fullWidth": 23,
                "width": 21,
                "modifiers": [],
                "variableDeclaration": {
                    "kind": "VariableDeclaration",
                    "fullStart": 518,
                    "fullEnd": 539,
                    "start": 519,
                    "end": 539,
                    "fullWidth": 21,
                    "width": 20,
                    "varKeyword": {
                        "kind": "VarKeyword",
                        "fullStart": 518,
                        "fullEnd": 523,
                        "start": 519,
                        "end": 522,
                        "fullWidth": 5,
                        "width": 3,
                        "text": "var",
                        "value": "var",
                        "valueText": "var",
                        "hasLeadingTrivia": true,
                        "hasLeadingNewLine": true,
                        "hasTrailingTrivia": true,
                        "leadingTrivia": [
                            {
                                "kind": "NewLineTrivia",
                                "text": "\n"
                            }
                        ],
                        "trailingTrivia": [
                            {
                                "kind": "WhitespaceTrivia",
                                "text": " "
                            }
                        ]
                    },
                    "variableDeclarators": [
                        {
                            "kind": "VariableDeclarator",
                            "fullStart": 523,
                            "fullEnd": 539,
                            "start": 523,
                            "end": 539,
                            "fullWidth": 16,
                            "width": 16,
                            "identifier": {
                                "kind": "IdentifierName",
                                "fullStart": 523,
                                "fullEnd": 525,
                                "start": 523,
                                "end": 524,
                                "fullWidth": 2,
                                "width": 1,
                                "text": "x",
                                "value": "x",
                                "valueText": "x",
                                "hasTrailingTrivia": true,
                                "trailingTrivia": [
                                    {
                                        "kind": "WhitespaceTrivia",
                                        "text": " "
                                    }
                                ]
                            },
                            "equalsValueClause": {
                                "kind": "EqualsValueClause",
                                "fullStart": 525,
                                "fullEnd": 539,
                                "start": 525,
                                "end": 539,
                                "fullWidth": 14,
                                "width": 14,
                                "equalsToken": {
                                    "kind": "EqualsToken",
                                    "fullStart": 525,
                                    "fullEnd": 527,
                                    "start": 525,
                                    "end": 526,
                                    "fullWidth": 2,
                                    "width": 1,
                                    "text": "=",
                                    "value": "=",
                                    "valueText": "=",
                                    "hasTrailingTrivia": true,
                                    "trailingTrivia": [
                                        {
                                            "kind": "WhitespaceTrivia",
                                            "text": " "
                                        }
                                    ]
                                },
                                "value": {
                                    "kind": "ObjectCreationExpression",
                                    "fullStart": 527,
                                    "fullEnd": 539,
                                    "start": 527,
                                    "end": 539,
                                    "fullWidth": 12,
                                    "width": 12,
                                    "newKeyword": {
                                        "kind": "NewKeyword",
                                        "fullStart": 527,
                                        "fullEnd": 531,
                                        "start": 527,
                                        "end": 530,
                                        "fullWidth": 4,
                                        "width": 3,
                                        "text": "new",
                                        "value": "new",
                                        "valueText": "new",
                                        "hasTrailingTrivia": true,
                                        "trailingTrivia": [
                                            {
                                                "kind": "WhitespaceTrivia",
                                                "text": " "
                                            }
                                        ]
                                    },
                                    "expression": {
                                        "kind": "IdentifierName",
                                        "fullStart": 531,
                                        "fullEnd": 536,
                                        "start": 531,
                                        "end": 536,
                                        "fullWidth": 5,
                                        "width": 5,
                                        "text": "Array",
                                        "value": "Array",
                                        "valueText": "Array"
                                    },
                                    "argumentList": {
                                        "kind": "ArgumentList",
                                        "fullStart": 536,
                                        "fullEnd": 539,
                                        "start": 536,
                                        "end": 539,
                                        "fullWidth": 3,
                                        "width": 3,
                                        "openParenToken": {
                                            "kind": "OpenParenToken",
                                            "fullStart": 536,
                                            "fullEnd": 537,
                                            "start": 536,
                                            "end": 537,
                                            "fullWidth": 1,
                                            "width": 1,
                                            "text": "(",
                                            "value": "(",
                                            "valueText": "("
                                        },
                                        "arguments": [
                                            {
                                                "kind": "NumericLiteral",
                                                "fullStart": 537,
                                                "fullEnd": 538,
                                                "start": 537,
                                                "end": 538,
                                                "fullWidth": 1,
                                                "width": 1,
                                                "text": "2",
                                                "value": 2,
                                                "valueText": "2"
                                            }
                                        ],
                                        "closeParenToken": {
                                            "kind": "CloseParenToken",
                                            "fullStart": 538,
                                            "fullEnd": 539,
                                            "start": 538,
                                            "end": 539,
                                            "fullWidth": 1,
                                            "width": 1,
                                            "text": ")",
                                            "value": ")",
                                            "valueText": ")"
                                        }
                                    }
                                }
                            }
                        }
                    ]
                },
                "semicolonToken": {
                    "kind": "SemicolonToken",
                    "fullStart": 539,
                    "fullEnd": 541,
                    "start": 539,
                    "end": 540,
                    "fullWidth": 2,
                    "width": 1,
                    "text": ";",
                    "value": ";",
                    "valueText": ";",
                    "hasTrailingTrivia": true,
                    "hasTrailingNewLine": true,
                    "trailingTrivia": [
                        {
                            "kind": "NewLineTrivia",
                            "text": "\n"
                        }
                    ]
                }
            },
            {
                "kind": "ExpressionStatement",
                "fullStart": 541,
                "fullEnd": 552,
                "start": 541,
                "end": 550,
                "fullWidth": 11,
                "width": 9,
                "expression": {
                    "kind": "AssignmentExpression",
                    "fullStart": 541,
                    "fullEnd": 549,
                    "start": 541,
                    "end": 549,
                    "fullWidth": 8,
                    "width": 8,
                    "left": {
                        "kind": "ElementAccessExpression",
                        "fullStart": 541,
                        "fullEnd": 546,
                        "start": 541,
                        "end": 545,
                        "fullWidth": 5,
                        "width": 4,
                        "expression": {
                            "kind": "IdentifierName",
                            "fullStart": 541,
                            "fullEnd": 542,
                            "start": 541,
                            "end": 542,
                            "fullWidth": 1,
                            "width": 1,
                            "text": "x",
                            "value": "x",
                            "valueText": "x"
                        },
                        "openBracketToken": {
                            "kind": "OpenBracketToken",
                            "fullStart": 542,
                            "fullEnd": 543,
                            "start": 542,
                            "end": 543,
                            "fullWidth": 1,
                            "width": 1,
                            "text": "[",
                            "value": "[",
                            "valueText": "["
                        },
                        "argumentExpression": {
                            "kind": "NumericLiteral",
                            "fullStart": 543,
                            "fullEnd": 544,
                            "start": 543,
                            "end": 544,
                            "fullWidth": 1,
                            "width": 1,
                            "text": "1",
                            "value": 1,
                            "valueText": "1"
                        },
                        "closeBracketToken": {
                            "kind": "CloseBracketToken",
                            "fullStart": 544,
                            "fullEnd": 546,
                            "start": 544,
                            "end": 545,
                            "fullWidth": 2,
                            "width": 1,
                            "text": "]",
                            "value": "]",
                            "valueText": "]",
                            "hasTrailingTrivia": true,
                            "trailingTrivia": [
                                {
                                    "kind": "WhitespaceTrivia",
                                    "text": " "
                                }
                            ]
                        }
                    },
                    "operatorToken": {
                        "kind": "EqualsToken",
                        "fullStart": 546,
                        "fullEnd": 548,
                        "start": 546,
                        "end": 547,
                        "fullWidth": 2,
                        "width": 1,
                        "text": "=",
                        "value": "=",
                        "valueText": "=",
                        "hasTrailingTrivia": true,
                        "trailingTrivia": [
                            {
                                "kind": "WhitespaceTrivia",
                                "text": " "
                            }
                        ]
                    },
                    "right": {
                        "kind": "NumericLiteral",
                        "fullStart": 548,
                        "fullEnd": 549,
                        "start": 548,
                        "end": 549,
                        "fullWidth": 1,
                        "width": 1,
                        "text": "1",
                        "value": 1,
                        "valueText": "1"
                    }
                },
                "semicolonToken": {
                    "kind": "SemicolonToken",
                    "fullStart": 549,
                    "fullEnd": 552,
                    "start": 549,
                    "end": 550,
                    "fullWidth": 3,
                    "width": 1,
                    "text": ";",
                    "value": ";",
                    "valueText": ";",
                    "hasTrailingTrivia": true,
                    "hasTrailingNewLine": true,
                    "trailingTrivia": [
                        {
                            "kind": "WhitespaceTrivia",
                            "text": " "
                        },
                        {
                            "kind": "NewLineTrivia",
                            "text": "\n"
                        }
                    ]
                }
            },
            {
                "kind": "ExpressionStatement",
                "fullStart": 552,
                "fullEnd": 573,
                "start": 552,
                "end": 572,
                "fullWidth": 21,
                "width": 20,
                "expression": {
                    "kind": "InvocationExpression",
                    "fullStart": 552,
                    "fullEnd": 571,
                    "start": 552,
                    "end": 571,
                    "fullWidth": 19,
                    "width": 19,
                    "expression": {
                        "kind": "MemberAccessExpression",
                        "fullStart": 552,
                        "fullEnd": 558,
                        "start": 552,
                        "end": 558,
                        "fullWidth": 6,
                        "width": 6,
                        "expression": {
                            "kind": "IdentifierName",
                            "fullStart": 552,
                            "fullEnd": 553,
                            "start": 552,
                            "end": 553,
                            "fullWidth": 1,
                            "width": 1,
                            "text": "x",
                            "value": "x",
                            "valueText": "x"
                        },
                        "dotToken": {
                            "kind": "DotToken",
                            "fullStart": 553,
                            "fullEnd": 554,
                            "start": 553,
                            "end": 554,
                            "fullWidth": 1,
                            "width": 1,
                            "text": ".",
                            "value": ".",
                            "valueText": "."
                        },
                        "name": {
                            "kind": "IdentifierName",
                            "fullStart": 554,
                            "fullEnd": 558,
                            "start": 554,
                            "end": 558,
                            "fullWidth": 4,
                            "width": 4,
                            "text": "sort",
                            "value": "sort",
                            "valueText": "sort"
                        }
                    },
                    "argumentList": {
                        "kind": "ArgumentList",
                        "fullStart": 558,
                        "fullEnd": 571,
                        "start": 558,
                        "end": 571,
                        "fullWidth": 13,
                        "width": 13,
                        "openParenToken": {
                            "kind": "OpenParenToken",
                            "fullStart": 558,
                            "fullEnd": 559,
                            "start": 558,
                            "end": 559,
                            "fullWidth": 1,
                            "width": 1,
                            "text": "(",
                            "value": "(",
                            "valueText": "("
                        },
                        "arguments": [
                            {
                                "kind": "IdentifierName",
                                "fullStart": 559,
                                "fullEnd": 570,
                                "start": 559,
                                "end": 570,
                                "fullWidth": 11,
                                "width": 11,
                                "text": "myComparefn",
                                "value": "myComparefn",
                                "valueText": "myComparefn"
                            }
                        ],
                        "closeParenToken": {
                            "kind": "CloseParenToken",
                            "fullStart": 570,
                            "fullEnd": 571,
                            "start": 570,
                            "end": 571,
                            "fullWidth": 1,
                            "width": 1,
                            "text": ")",
                            "value": ")",
                            "valueText": ")"
                        }
                    }
                },
                "semicolonToken": {
                    "kind": "SemicolonToken",
                    "fullStart": 571,
                    "fullEnd": 573,
                    "start": 571,
                    "end": 572,
                    "fullWidth": 2,
                    "width": 1,
                    "text": ";",
                    "value": ";",
                    "valueText": ";",
                    "hasTrailingTrivia": true,
                    "hasTrailingNewLine": true,
                    "trailingTrivia": [
                        {
                            "kind": "NewLineTrivia",
                            "text": "\n"
                        }
                    ]
                }
            },
            {
                "kind": "IfStatement",
                "fullStart": 573,
                "fullEnd": 717,
                "start": 584,
                "end": 716,
                "fullWidth": 144,
                "width": 132,
                "ifKeyword": {
                    "kind": "IfKeyword",
                    "fullStart": 573,
                    "fullEnd": 587,
                    "start": 584,
                    "end": 586,
                    "fullWidth": 14,
                    "width": 2,
                    "text": "if",
                    "value": "if",
                    "valueText": "if",
                    "hasLeadingTrivia": true,
                    "hasLeadingComment": true,
                    "hasLeadingNewLine": true,
                    "hasTrailingTrivia": true,
                    "leadingTrivia": [
                        {
                            "kind": "NewLineTrivia",
                            "text": "\n"
                        },
                        {
                            "kind": "SingleLineCommentTrivia",
                            "text": "//CHECK#1"
                        },
                        {
                            "kind": "NewLineTrivia",
                            "text": "\n"
                        }
                    ],
                    "trailingTrivia": [
                        {
                            "kind": "WhitespaceTrivia",
                            "text": " "
                        }
                    ]
                },
                "openParenToken": {
                    "kind": "OpenParenToken",
                    "fullStart": 587,
                    "fullEnd": 588,
                    "start": 587,
                    "end": 588,
                    "fullWidth": 1,
                    "width": 1,
                    "text": "(",
                    "value": "(",
                    "valueText": "("
                },
                "condition": {
                    "kind": "NotEqualsExpression",
                    "fullStart": 588,
                    "fullEnd": 602,
                    "start": 588,
                    "end": 602,
                    "fullWidth": 14,
                    "width": 14,
                    "left": {
                        "kind": "MemberAccessExpression",
                        "fullStart": 588,
                        "fullEnd": 597,
                        "start": 588,
                        "end": 596,
                        "fullWidth": 9,
                        "width": 8,
                        "expression": {
                            "kind": "IdentifierName",
                            "fullStart": 588,
                            "fullEnd": 589,
                            "start": 588,
                            "end": 589,
                            "fullWidth": 1,
                            "width": 1,
                            "text": "x",
                            "value": "x",
                            "valueText": "x"
                        },
                        "dotToken": {
                            "kind": "DotToken",
                            "fullStart": 589,
                            "fullEnd": 590,
                            "start": 589,
                            "end": 590,
                            "fullWidth": 1,
                            "width": 1,
                            "text": ".",
                            "value": ".",
                            "valueText": "."
                        },
                        "name": {
                            "kind": "IdentifierName",
                            "fullStart": 590,
                            "fullEnd": 597,
                            "start": 590,
                            "end": 596,
                            "fullWidth": 7,
                            "width": 6,
                            "text": "length",
                            "value": "length",
                            "valueText": "length",
                            "hasTrailingTrivia": true,
                            "trailingTrivia": [
                                {
                                    "kind": "WhitespaceTrivia",
                                    "text": " "
                                }
                            ]
                        }
                    },
                    "operatorToken": {
                        "kind": "ExclamationEqualsEqualsToken",
                        "fullStart": 597,
                        "fullEnd": 601,
                        "start": 597,
                        "end": 600,
                        "fullWidth": 4,
                        "width": 3,
                        "text": "!==",
                        "value": "!==",
                        "valueText": "!==",
                        "hasTrailingTrivia": true,
                        "trailingTrivia": [
                            {
                                "kind": "WhitespaceTrivia",
                                "text": " "
                            }
                        ]
                    },
                    "right": {
                        "kind": "NumericLiteral",
                        "fullStart": 601,
                        "fullEnd": 602,
                        "start": 601,
                        "end": 602,
                        "fullWidth": 1,
                        "width": 1,
                        "text": "2",
                        "value": 2,
                        "valueText": "2"
                    }
                },
                "closeParenToken": {
                    "kind": "CloseParenToken",
                    "fullStart": 602,
                    "fullEnd": 604,
                    "start": 602,
                    "end": 603,
                    "fullWidth": 2,
                    "width": 1,
                    "text": ")",
                    "value": ")",
                    "valueText": ")",
                    "hasTrailingTrivia": true,
                    "trailingTrivia": [
                        {
                            "kind": "WhitespaceTrivia",
                            "text": " "
                        }
                    ]
                },
                "statement": {
                    "kind": "Block",
                    "fullStart": 604,
                    "fullEnd": 717,
                    "start": 604,
                    "end": 716,
                    "fullWidth": 113,
                    "width": 112,
                    "openBraceToken": {
                        "kind": "OpenBraceToken",
                        "fullStart": 604,
                        "fullEnd": 606,
                        "start": 604,
                        "end": 605,
                        "fullWidth": 2,
                        "width": 1,
                        "text": "{",
                        "value": "{",
                        "valueText": "{",
                        "hasTrailingTrivia": true,
                        "hasTrailingNewLine": true,
                        "trailingTrivia": [
                            {
                                "kind": "NewLineTrivia",
                                "text": "\n"
                            }
                        ]
                    },
                    "statements": [
                        {
                            "kind": "ExpressionStatement",
                            "fullStart": 606,
                            "fullEnd": 715,
                            "start": 608,
                            "end": 714,
                            "fullWidth": 109,
                            "width": 106,
                            "expression": {
                                "kind": "InvocationExpression",
                                "fullStart": 606,
                                "fullEnd": 713,
                                "start": 608,
                                "end": 713,
                                "fullWidth": 107,
                                "width": 105,
                                "expression": {
                                    "kind": "IdentifierName",
                                    "fullStart": 606,
                                    "fullEnd": 614,
                                    "start": 608,
                                    "end": 614,
                                    "fullWidth": 8,
                                    "width": 6,
                                    "text": "$ERROR",
                                    "value": "$ERROR",
                                    "valueText": "$ERROR",
                                    "hasLeadingTrivia": true,
                                    "leadingTrivia": [
                                        {
                                            "kind": "WhitespaceTrivia",
                                            "text": "  "
                                        }
                                    ]
                                },
                                "argumentList": {
                                    "kind": "ArgumentList",
                                    "fullStart": 614,
                                    "fullEnd": 713,
                                    "start": 614,
                                    "end": 713,
                                    "fullWidth": 99,
                                    "width": 99,
                                    "openParenToken": {
                                        "kind": "OpenParenToken",
                                        "fullStart": 614,
                                        "fullEnd": 615,
                                        "start": 614,
                                        "end": 615,
                                        "fullWidth": 1,
                                        "width": 1,
                                        "text": "(",
                                        "value": "(",
                                        "valueText": "("
                                    },
                                    "arguments": [
                                        {
                                            "kind": "AddExpression",
                                            "fullStart": 615,
                                            "fullEnd": 712,
                                            "start": 615,
                                            "end": 712,
                                            "fullWidth": 97,
                                            "width": 97,
                                            "left": {
                                                "kind": "StringLiteral",
                                                "fullStart": 615,
                                                "fullEnd": 700,
                                                "start": 615,
                                                "end": 699,
                                                "fullWidth": 85,
                                                "width": 84,
                                                "text": "'#1: var x = new Array(2); x[1] = 1;  x.sort(myComparefn); x.length === 2. Actual: '",
                                                "value": "#1: var x = new Array(2); x[1] = 1;  x.sort(myComparefn); x.length === 2. Actual: ",
                                                "valueText": "#1: var x = new Array(2); x[1] = 1;  x.sort(myComparefn); x.length === 2. Actual: ",
                                                "hasTrailingTrivia": true,
                                                "trailingTrivia": [
                                                    {
                                                        "kind": "WhitespaceTrivia",
                                                        "text": " "
                                                    }
                                                ]
                                            },
                                            "operatorToken": {
                                                "kind": "PlusToken",
                                                "fullStart": 700,
                                                "fullEnd": 702,
                                                "start": 700,
                                                "end": 701,
                                                "fullWidth": 2,
                                                "width": 1,
                                                "text": "+",
                                                "value": "+",
                                                "valueText": "+",
                                                "hasTrailingTrivia": true,
                                                "trailingTrivia": [
                                                    {
                                                        "kind": "WhitespaceTrivia",
                                                        "text": " "
                                                    }
                                                ]
                                            },
                                            "right": {
                                                "kind": "ParenthesizedExpression",
                                                "fullStart": 702,
                                                "fullEnd": 712,
                                                "start": 702,
                                                "end": 712,
                                                "fullWidth": 10,
                                                "width": 10,
                                                "openParenToken": {
                                                    "kind": "OpenParenToken",
                                                    "fullStart": 702,
                                                    "fullEnd": 703,
                                                    "start": 702,
                                                    "end": 703,
                                                    "fullWidth": 1,
                                                    "width": 1,
                                                    "text": "(",
                                                    "value": "(",
                                                    "valueText": "("
                                                },
                                                "expression": {
                                                    "kind": "MemberAccessExpression",
                                                    "fullStart": 703,
                                                    "fullEnd": 711,
                                                    "start": 703,
                                                    "end": 711,
                                                    "fullWidth": 8,
                                                    "width": 8,
                                                    "expression": {
                                                        "kind": "IdentifierName",
                                                        "fullStart": 703,
                                                        "fullEnd": 704,
                                                        "start": 703,
                                                        "end": 704,
                                                        "fullWidth": 1,
                                                        "width": 1,
                                                        "text": "x",
                                                        "value": "x",
                                                        "valueText": "x"
                                                    },
                                                    "dotToken": {
                                                        "kind": "DotToken",
                                                        "fullStart": 704,
                                                        "fullEnd": 705,
                                                        "start": 704,
                                                        "end": 705,
                                                        "fullWidth": 1,
                                                        "width": 1,
                                                        "text": ".",
                                                        "value": ".",
                                                        "valueText": "."
                                                    },
                                                    "name": {
                                                        "kind": "IdentifierName",
                                                        "fullStart": 705,
                                                        "fullEnd": 711,
                                                        "start": 705,
                                                        "end": 711,
                                                        "fullWidth": 6,
                                                        "width": 6,
                                                        "text": "length",
                                                        "value": "length",
                                                        "valueText": "length"
                                                    }
                                                },
                                                "closeParenToken": {
                                                    "kind": "CloseParenToken",
                                                    "fullStart": 711,
                                                    "fullEnd": 712,
                                                    "start": 711,
                                                    "end": 712,
                                                    "fullWidth": 1,
                                                    "width": 1,
                                                    "text": ")",
                                                    "value": ")",
                                                    "valueText": ")"
                                                }
                                            }
                                        }
                                    ],
                                    "closeParenToken": {
                                        "kind": "CloseParenToken",
                                        "fullStart": 712,
                                        "fullEnd": 713,
                                        "start": 712,
                                        "end": 713,
                                        "fullWidth": 1,
                                        "width": 1,
                                        "text": ")",
                                        "value": ")",
                                        "valueText": ")"
                                    }
                                }
                            },
                            "semicolonToken": {
                                "kind": "SemicolonToken",
                                "fullStart": 713,
                                "fullEnd": 715,
                                "start": 713,
                                "end": 714,
                                "fullWidth": 2,
                                "width": 1,
                                "text": ";",
                                "value": ";",
                                "valueText": ";",
                                "hasTrailingTrivia": true,
                                "hasTrailingNewLine": true,
                                "trailingTrivia": [
                                    {
                                        "kind": "NewLineTrivia",
                                        "text": "\n"
                                    }
                                ]
                            }
                        }
                    ],
                    "closeBraceToken": {
                        "kind": "CloseBraceToken",
                        "fullStart": 715,
                        "fullEnd": 717,
                        "start": 715,
                        "end": 716,
                        "fullWidth": 2,
                        "width": 1,
                        "text": "}",
                        "value": "}",
                        "valueText": "}",
                        "hasTrailingTrivia": true,
                        "hasTrailingNewLine": true,
                        "trailingTrivia": [
                            {
                                "kind": "NewLineTrivia",
                                "text": "\n"
                            }
                        ]
                    }
                }
            },
            {
                "kind": "IfStatement",
                "fullStart": 717,
                "fullEnd": 853,
                "start": 728,
                "end": 848,
                "fullWidth": 136,
                "width": 120,
                "ifKeyword": {
                    "kind": "IfKeyword",
                    "fullStart": 717,
                    "fullEnd": 731,
                    "start": 728,
                    "end": 730,
                    "fullWidth": 14,
                    "width": 2,
                    "text": "if",
                    "value": "if",
                    "valueText": "if",
                    "hasLeadingTrivia": true,
                    "hasLeadingComment": true,
                    "hasLeadingNewLine": true,
                    "hasTrailingTrivia": true,
                    "leadingTrivia": [
                        {
                            "kind": "NewLineTrivia",
                            "text": "\n"
                        },
                        {
                            "kind": "SingleLineCommentTrivia",
                            "text": "//CHECK#2"
                        },
                        {
                            "kind": "NewLineTrivia",
                            "text": "\n"
                        }
                    ],
                    "trailingTrivia": [
                        {
                            "kind": "WhitespaceTrivia",
                            "text": " "
                        }
                    ]
                },
                "openParenToken": {
                    "kind": "OpenParenToken",
                    "fullStart": 731,
                    "fullEnd": 732,
                    "start": 731,
                    "end": 732,
                    "fullWidth": 1,
                    "width": 1,
                    "text": "(",
                    "value": "(",
                    "valueText": "("
                },
                "condition": {
                    "kind": "NotEqualsExpression",
                    "fullStart": 732,
                    "fullEnd": 742,
                    "start": 732,
                    "end": 742,
                    "fullWidth": 10,
                    "width": 10,
                    "left": {
                        "kind": "ElementAccessExpression",
                        "fullStart": 732,
                        "fullEnd": 737,
                        "start": 732,
                        "end": 736,
                        "fullWidth": 5,
                        "width": 4,
                        "expression": {
                            "kind": "IdentifierName",
                            "fullStart": 732,
                            "fullEnd": 733,
                            "start": 732,
                            "end": 733,
                            "fullWidth": 1,
                            "width": 1,
                            "text": "x",
                            "value": "x",
                            "valueText": "x"
                        },
                        "openBracketToken": {
                            "kind": "OpenBracketToken",
                            "fullStart": 733,
                            "fullEnd": 734,
                            "start": 733,
                            "end": 734,
                            "fullWidth": 1,
                            "width": 1,
                            "text": "[",
                            "value": "[",
                            "valueText": "["
                        },
                        "argumentExpression": {
                            "kind": "NumericLiteral",
                            "fullStart": 734,
                            "fullEnd": 735,
                            "start": 734,
                            "end": 735,
                            "fullWidth": 1,
                            "width": 1,
                            "text": "0",
                            "value": 0,
                            "valueText": "0"
                        },
                        "closeBracketToken": {
                            "kind": "CloseBracketToken",
                            "fullStart": 735,
                            "fullEnd": 737,
                            "start": 735,
                            "end": 736,
                            "fullWidth": 2,
                            "width": 1,
                            "text": "]",
                            "value": "]",
                            "valueText": "]",
                            "hasTrailingTrivia": true,
                            "trailingTrivia": [
                                {
                                    "kind": "WhitespaceTrivia",
                                    "text": " "
                                }
                            ]
                        }
                    },
                    "operatorToken": {
                        "kind": "ExclamationEqualsEqualsToken",
                        "fullStart": 737,
                        "fullEnd": 741,
                        "start": 737,
                        "end": 740,
                        "fullWidth": 4,
                        "width": 3,
                        "text": "!==",
                        "value": "!==",
                        "valueText": "!==",
                        "hasTrailingTrivia": true,
                        "trailingTrivia": [
                            {
                                "kind": "WhitespaceTrivia",
                                "text": " "
                            }
                        ]
                    },
                    "right": {
                        "kind": "NumericLiteral",
                        "fullStart": 741,
                        "fullEnd": 742,
                        "start": 741,
                        "end": 742,
                        "fullWidth": 1,
                        "width": 1,
                        "text": "1",
                        "value": 1,
                        "valueText": "1"
                    }
                },
                "closeParenToken": {
                    "kind": "CloseParenToken",
                    "fullStart": 742,
                    "fullEnd": 744,
                    "start": 742,
                    "end": 743,
                    "fullWidth": 2,
                    "width": 1,
                    "text": ")",
                    "value": ")",
                    "valueText": ")",
                    "hasTrailingTrivia": true,
                    "trailingTrivia": [
                        {
                            "kind": "WhitespaceTrivia",
                            "text": " "
                        }
                    ]
                },
                "statement": {
                    "kind": "Block",
                    "fullStart": 744,
                    "fullEnd": 853,
                    "start": 744,
                    "end": 848,
                    "fullWidth": 109,
                    "width": 104,
                    "openBraceToken": {
                        "kind": "OpenBraceToken",
                        "fullStart": 744,
                        "fullEnd": 746,
                        "start": 744,
                        "end": 745,
                        "fullWidth": 2,
                        "width": 1,
                        "text": "{",
                        "value": "{",
                        "valueText": "{",
                        "hasTrailingTrivia": true,
                        "hasTrailingNewLine": true,
                        "trailingTrivia": [
                            {
                                "kind": "NewLineTrivia",
                                "text": "\n"
                            }
                        ]
                    },
                    "statements": [
                        {
                            "kind": "ExpressionStatement",
                            "fullStart": 746,
                            "fullEnd": 847,
                            "start": 748,
                            "end": 846,
                            "fullWidth": 101,
                            "width": 98,
                            "expression": {
                                "kind": "InvocationExpression",
                                "fullStart": 746,
                                "fullEnd": 845,
                                "start": 748,
                                "end": 845,
                                "fullWidth": 99,
                                "width": 97,
                                "expression": {
                                    "kind": "IdentifierName",
                                    "fullStart": 746,
                                    "fullEnd": 754,
                                    "start": 748,
                                    "end": 754,
                                    "fullWidth": 8,
                                    "width": 6,
                                    "text": "$ERROR",
                                    "value": "$ERROR",
                                    "valueText": "$ERROR",
                                    "hasLeadingTrivia": true,
                                    "leadingTrivia": [
                                        {
                                            "kind": "WhitespaceTrivia",
                                            "text": "  "
                                        }
                                    ]
                                },
                                "argumentList": {
                                    "kind": "ArgumentList",
                                    "fullStart": 754,
                                    "fullEnd": 845,
                                    "start": 754,
                                    "end": 845,
                                    "fullWidth": 91,
                                    "width": 91,
                                    "openParenToken": {
                                        "kind": "OpenParenToken",
                                        "fullStart": 754,
                                        "fullEnd": 755,
                                        "start": 754,
                                        "end": 755,
                                        "fullWidth": 1,
                                        "width": 1,
                                        "text": "(",
                                        "value": "(",
                                        "valueText": "("
                                    },
                                    "arguments": [
                                        {
                                            "kind": "AddExpression",
                                            "fullStart": 755,
                                            "fullEnd": 844,
                                            "start": 755,
                                            "end": 844,
                                            "fullWidth": 89,
                                            "width": 89,
                                            "left": {
                                                "kind": "StringLiteral",
                                                "fullStart": 755,
                                                "fullEnd": 836,
                                                "start": 755,
                                                "end": 835,
                                                "fullWidth": 81,
                                                "width": 80,
                                                "text": "'#2: var x = new Array(2); x[1] = 1;  x.sort(myComparefn); x[0] === 1. Actual: '",
                                                "value": "#2: var x = new Array(2); x[1] = 1;  x.sort(myComparefn); x[0] === 1. Actual: ",
                                                "valueText": "#2: var x = new Array(2); x[1] = 1;  x.sort(myComparefn); x[0] === 1. Actual: ",
                                                "hasTrailingTrivia": true,
                                                "trailingTrivia": [
                                                    {
                                                        "kind": "WhitespaceTrivia",
                                                        "text": " "
                                                    }
                                                ]
                                            },
                                            "operatorToken": {
                                                "kind": "PlusToken",
                                                "fullStart": 836,
                                                "fullEnd": 838,
                                                "start": 836,
                                                "end": 837,
                                                "fullWidth": 2,
                                                "width": 1,
                                                "text": "+",
                                                "value": "+",
                                                "valueText": "+",
                                                "hasTrailingTrivia": true,
                                                "trailingTrivia": [
                                                    {
                                                        "kind": "WhitespaceTrivia",
                                                        "text": " "
                                                    }
                                                ]
                                            },
                                            "right": {
                                                "kind": "ParenthesizedExpression",
                                                "fullStart": 838,
                                                "fullEnd": 844,
                                                "start": 838,
                                                "end": 844,
                                                "fullWidth": 6,
                                                "width": 6,
                                                "openParenToken": {
                                                    "kind": "OpenParenToken",
                                                    "fullStart": 838,
                                                    "fullEnd": 839,
                                                    "start": 838,
                                                    "end": 839,
                                                    "fullWidth": 1,
                                                    "width": 1,
                                                    "text": "(",
                                                    "value": "(",
                                                    "valueText": "("
                                                },
                                                "expression": {
                                                    "kind": "ElementAccessExpression",
                                                    "fullStart": 839,
                                                    "fullEnd": 843,
                                                    "start": 839,
                                                    "end": 843,
                                                    "fullWidth": 4,
                                                    "width": 4,
                                                    "expression": {
                                                        "kind": "IdentifierName",
                                                        "fullStart": 839,
                                                        "fullEnd": 840,
                                                        "start": 839,
                                                        "end": 840,
                                                        "fullWidth": 1,
                                                        "width": 1,
                                                        "text": "x",
                                                        "value": "x",
                                                        "valueText": "x"
                                                    },
                                                    "openBracketToken": {
                                                        "kind": "OpenBracketToken",
                                                        "fullStart": 840,
                                                        "fullEnd": 841,
                                                        "start": 840,
                                                        "end": 841,
                                                        "fullWidth": 1,
                                                        "width": 1,
                                                        "text": "[",
                                                        "value": "[",
                                                        "valueText": "["
                                                    },
                                                    "argumentExpression": {
                                                        "kind": "NumericLiteral",
                                                        "fullStart": 841,
                                                        "fullEnd": 842,
                                                        "start": 841,
                                                        "end": 842,
                                                        "fullWidth": 1,
                                                        "width": 1,
                                                        "text": "0",
                                                        "value": 0,
                                                        "valueText": "0"
                                                    },
                                                    "closeBracketToken": {
                                                        "kind": "CloseBracketToken",
                                                        "fullStart": 842,
                                                        "fullEnd": 843,
                                                        "start": 842,
                                                        "end": 843,
                                                        "fullWidth": 1,
                                                        "width": 1,
                                                        "text": "]",
                                                        "value": "]",
                                                        "valueText": "]"
                                                    }
                                                },
                                                "closeParenToken": {
                                                    "kind": "CloseParenToken",
                                                    "fullStart": 843,
                                                    "fullEnd": 844,
                                                    "start": 843,
                                                    "end": 844,
                                                    "fullWidth": 1,
                                                    "width": 1,
                                                    "text": ")",
                                                    "value": ")",
                                                    "valueText": ")"
                                                }
                                            }
                                        }
                                    ],
                                    "closeParenToken": {
                                        "kind": "CloseParenToken",
                                        "fullStart": 844,
                                        "fullEnd": 845,
                                        "start": 844,
                                        "end": 845,
                                        "fullWidth": 1,
                                        "width": 1,
                                        "text": ")",
                                        "value": ")",
                                        "valueText": ")"
                                    }
                                }
                            },
                            "semicolonToken": {
                                "kind": "SemicolonToken",
                                "fullStart": 845,
                                "fullEnd": 847,
                                "start": 845,
                                "end": 846,
                                "fullWidth": 2,
                                "width": 1,
                                "text": ";",
                                "value": ";",
                                "valueText": ";",
                                "hasTrailingTrivia": true,
                                "hasTrailingNewLine": true,
                                "trailingTrivia": [
                                    {
                                        "kind": "NewLineTrivia",
                                        "text": "\n"
                                    }
                                ]
                            }
                        }
                    ],
                    "closeBraceToken": {
                        "kind": "CloseBraceToken",
                        "fullStart": 847,
                        "fullEnd": 853,
                        "start": 847,
                        "end": 848,
                        "fullWidth": 6,
                        "width": 1,
                        "text": "}",
                        "value": "}",
                        "valueText": "}",
                        "hasTrailingTrivia": true,
                        "hasTrailingNewLine": true,
                        "trailingTrivia": [
                            {
                                "kind": "WhitespaceTrivia",
                                "text": "    "
                            },
                            {
                                "kind": "NewLineTrivia",
                                "text": "\n"
                            }
                        ]
                    }
                }
            },
            {
                "kind": "IfStatement",
                "fullStart": 853,
                "fullEnd": 1001,
                "start": 864,
                "end": 1000,
                "fullWidth": 148,
                "width": 136,
                "ifKeyword": {
                    "kind": "IfKeyword",
                    "fullStart": 853,
                    "fullEnd": 867,
                    "start": 864,
                    "end": 866,
                    "fullWidth": 14,
                    "width": 2,
                    "text": "if",
                    "value": "if",
                    "valueText": "if",
                    "hasLeadingTrivia": true,
                    "hasLeadingComment": true,
                    "hasLeadingNewLine": true,
                    "hasTrailingTrivia": true,
                    "leadingTrivia": [
                        {
                            "kind": "NewLineTrivia",
                            "text": "\n"
                        },
                        {
                            "kind": "SingleLineCommentTrivia",
                            "text": "//CHECK#3"
                        },
                        {
                            "kind": "NewLineTrivia",
                            "text": "\n"
                        }
                    ],
                    "trailingTrivia": [
                        {
                            "kind": "WhitespaceTrivia",
                            "text": " "
                        }
                    ]
                },
                "openParenToken": {
                    "kind": "OpenParenToken",
                    "fullStart": 867,
                    "fullEnd": 868,
                    "start": 867,
                    "end": 868,
                    "fullWidth": 1,
                    "width": 1,
                    "text": "(",
                    "value": "(",
                    "valueText": "("
                },
                "condition": {
                    "kind": "NotEqualsExpression",
                    "fullStart": 868,
                    "fullEnd": 886,
                    "start": 868,
                    "end": 886,
                    "fullWidth": 18,
                    "width": 18,
                    "left": {
                        "kind": "ElementAccessExpression",
                        "fullStart": 868,
                        "fullEnd": 873,
                        "start": 868,
                        "end": 872,
                        "fullWidth": 5,
                        "width": 4,
                        "expression": {
                            "kind": "IdentifierName",
                            "fullStart": 868,
                            "fullEnd": 869,
                            "start": 868,
                            "end": 869,
                            "fullWidth": 1,
                            "width": 1,
                            "text": "x",
                            "value": "x",
                            "valueText": "x"
                        },
                        "openBracketToken": {
                            "kind": "OpenBracketToken",
                            "fullStart": 869,
                            "fullEnd": 870,
                            "start": 869,
                            "end": 870,
                            "fullWidth": 1,
                            "width": 1,
                            "text": "[",
                            "value": "[",
                            "valueText": "["
                        },
                        "argumentExpression": {
                            "kind": "NumericLiteral",
                            "fullStart": 870,
                            "fullEnd": 871,
                            "start": 870,
                            "end": 871,
                            "fullWidth": 1,
                            "width": 1,
                            "text": "1",
                            "value": 1,
                            "valueText": "1"
                        },
                        "closeBracketToken": {
                            "kind": "CloseBracketToken",
                            "fullStart": 871,
                            "fullEnd": 873,
                            "start": 871,
                            "end": 872,
                            "fullWidth": 2,
                            "width": 1,
                            "text": "]",
                            "value": "]",
                            "valueText": "]",
                            "hasTrailingTrivia": true,
                            "trailingTrivia": [
                                {
                                    "kind": "WhitespaceTrivia",
                                    "text": " "
                                }
                            ]
                        }
                    },
                    "operatorToken": {
                        "kind": "ExclamationEqualsEqualsToken",
                        "fullStart": 873,
                        "fullEnd": 877,
                        "start": 873,
                        "end": 876,
                        "fullWidth": 4,
                        "width": 3,
                        "text": "!==",
                        "value": "!==",
                        "valueText": "!==",
                        "hasTrailingTrivia": true,
                        "trailingTrivia": [
                            {
                                "kind": "WhitespaceTrivia",
                                "text": " "
                            }
                        ]
                    },
                    "right": {
                        "kind": "IdentifierName",
                        "fullStart": 877,
                        "fullEnd": 886,
                        "start": 877,
                        "end": 886,
                        "fullWidth": 9,
                        "width": 9,
                        "text": "undefined",
                        "value": "undefined",
                        "valueText": "undefined"
                    }
                },
                "closeParenToken": {
                    "kind": "CloseParenToken",
                    "fullStart": 886,
                    "fullEnd": 888,
                    "start": 886,
                    "end": 887,
                    "fullWidth": 2,
                    "width": 1,
                    "text": ")",
                    "value": ")",
                    "valueText": ")",
                    "hasTrailingTrivia": true,
                    "trailingTrivia": [
                        {
                            "kind": "WhitespaceTrivia",
                            "text": " "
                        }
                    ]
                },
                "statement": {
                    "kind": "Block",
                    "fullStart": 888,
                    "fullEnd": 1001,
                    "start": 888,
                    "end": 1000,
                    "fullWidth": 113,
                    "width": 112,
                    "openBraceToken": {
                        "kind": "OpenBraceToken",
                        "fullStart": 888,
                        "fullEnd": 890,
                        "start": 888,
                        "end": 889,
                        "fullWidth": 2,
                        "width": 1,
                        "text": "{",
                        "value": "{",
                        "valueText": "{",
                        "hasTrailingTrivia": true,
                        "hasTrailingNewLine": true,
                        "trailingTrivia": [
                            {
                                "kind": "NewLineTrivia",
                                "text": "\n"
                            }
                        ]
                    },
                    "statements": [
                        {
                            "kind": "ExpressionStatement",
                            "fullStart": 890,
                            "fullEnd": 999,
                            "start": 892,
                            "end": 998,
                            "fullWidth": 109,
                            "width": 106,
                            "expression": {
                                "kind": "InvocationExpression",
                                "fullStart": 890,
                                "fullEnd": 997,
                                "start": 892,
                                "end": 997,
                                "fullWidth": 107,
                                "width": 105,
                                "expression": {
                                    "kind": "IdentifierName",
                                    "fullStart": 890,
                                    "fullEnd": 898,
                                    "start": 892,
                                    "end": 898,
                                    "fullWidth": 8,
                                    "width": 6,
                                    "text": "$ERROR",
                                    "value": "$ERROR",
                                    "valueText": "$ERROR",
                                    "hasLeadingTrivia": true,
                                    "leadingTrivia": [
                                        {
                                            "kind": "WhitespaceTrivia",
                                            "text": "  "
                                        }
                                    ]
                                },
                                "argumentList": {
                                    "kind": "ArgumentList",
                                    "fullStart": 898,
                                    "fullEnd": 997,
                                    "start": 898,
                                    "end": 997,
                                    "fullWidth": 99,
                                    "width": 99,
                                    "openParenToken": {
                                        "kind": "OpenParenToken",
                                        "fullStart": 898,
                                        "fullEnd": 899,
                                        "start": 898,
                                        "end": 899,
                                        "fullWidth": 1,
                                        "width": 1,
                                        "text": "(",
                                        "value": "(",
                                        "valueText": "("
                                    },
                                    "arguments": [
                                        {
                                            "kind": "AddExpression",
                                            "fullStart": 899,
                                            "fullEnd": 996,
                                            "start": 899,
                                            "end": 996,
                                            "fullWidth": 97,
                                            "width": 97,
                                            "left": {
                                                "kind": "StringLiteral",
                                                "fullStart": 899,
                                                "fullEnd": 988,
                                                "start": 899,
                                                "end": 987,
                                                "fullWidth": 89,
                                                "width": 88,
                                                "text": "'#3: var x = new Array(2); x[1] = 1;  x.sort(myComparefn); x[1] === undefined. Actual: '",
                                                "value": "#3: var x = new Array(2); x[1] = 1;  x.sort(myComparefn); x[1] === undefined. Actual: ",
                                                "valueText": "#3: var x = new Array(2); x[1] = 1;  x.sort(myComparefn); x[1] === undefined. Actual: ",
                                                "hasTrailingTrivia": true,
                                                "trailingTrivia": [
                                                    {
                                                        "kind": "WhitespaceTrivia",
                                                        "text": " "
                                                    }
                                                ]
                                            },
                                            "operatorToken": {
                                                "kind": "PlusToken",
                                                "fullStart": 988,
                                                "fullEnd": 990,
                                                "start": 988,
                                                "end": 989,
                                                "fullWidth": 2,
                                                "width": 1,
                                                "text": "+",
                                                "value": "+",
                                                "valueText": "+",
                                                "hasTrailingTrivia": true,
                                                "trailingTrivia": [
                                                    {
                                                        "kind": "WhitespaceTrivia",
                                                        "text": " "
                                                    }
                                                ]
                                            },
                                            "right": {
                                                "kind": "ParenthesizedExpression",
                                                "fullStart": 990,
                                                "fullEnd": 996,
                                                "start": 990,
                                                "end": 996,
                                                "fullWidth": 6,
                                                "width": 6,
                                                "openParenToken": {
                                                    "kind": "OpenParenToken",
                                                    "fullStart": 990,
                                                    "fullEnd": 991,
                                                    "start": 990,
                                                    "end": 991,
                                                    "fullWidth": 1,
                                                    "width": 1,
                                                    "text": "(",
                                                    "value": "(",
                                                    "valueText": "("
                                                },
                                                "expression": {
                                                    "kind": "ElementAccessExpression",
                                                    "fullStart": 991,
                                                    "fullEnd": 995,
                                                    "start": 991,
                                                    "end": 995,
                                                    "fullWidth": 4,
                                                    "width": 4,
                                                    "expression": {
                                                        "kind": "IdentifierName",
                                                        "fullStart": 991,
                                                        "fullEnd": 992,
                                                        "start": 991,
                                                        "end": 992,
                                                        "fullWidth": 1,
                                                        "width": 1,
                                                        "text": "x",
                                                        "value": "x",
                                                        "valueText": "x"
                                                    },
                                                    "openBracketToken": {
                                                        "kind": "OpenBracketToken",
                                                        "fullStart": 992,
                                                        "fullEnd": 993,
                                                        "start": 992,
                                                        "end": 993,
                                                        "fullWidth": 1,
                                                        "width": 1,
                                                        "text": "[",
                                                        "value": "[",
                                                        "valueText": "["
                                                    },
                                                    "argumentExpression": {
                                                        "kind": "NumericLiteral",
                                                        "fullStart": 993,
                                                        "fullEnd": 994,
                                                        "start": 993,
                                                        "end": 994,
                                                        "fullWidth": 1,
                                                        "width": 1,
                                                        "text": "1",
                                                        "value": 1,
                                                        "valueText": "1"
                                                    },
                                                    "closeBracketToken": {
                                                        "kind": "CloseBracketToken",
                                                        "fullStart": 994,
                                                        "fullEnd": 995,
                                                        "start": 994,
                                                        "end": 995,
                                                        "fullWidth": 1,
                                                        "width": 1,
                                                        "text": "]",
                                                        "value": "]",
                                                        "valueText": "]"
                                                    }
                                                },
                                                "closeParenToken": {
                                                    "kind": "CloseParenToken",
                                                    "fullStart": 995,
                                                    "fullEnd": 996,
                                                    "start": 995,
                                                    "end": 996,
                                                    "fullWidth": 1,
                                                    "width": 1,
                                                    "text": ")",
                                                    "value": ")",
                                                    "valueText": ")"
                                                }
                                            }
                                        }
                                    ],
                                    "closeParenToken": {
                                        "kind": "CloseParenToken",
                                        "fullStart": 996,
                                        "fullEnd": 997,
                                        "start": 996,
                                        "end": 997,
                                        "fullWidth": 1,
                                        "width": 1,
                                        "text": ")",
                                        "value": ")",
                                        "valueText": ")"
                                    }
                                }
                            },
                            "semicolonToken": {
                                "kind": "SemicolonToken",
                                "fullStart": 997,
                                "fullEnd": 999,
                                "start": 997,
                                "end": 998,
                                "fullWidth": 2,
                                "width": 1,
                                "text": ";",
                                "value": ";",
                                "valueText": ";",
                                "hasTrailingTrivia": true,
                                "hasTrailingNewLine": true,
                                "trailingTrivia": [
                                    {
                                        "kind": "NewLineTrivia",
                                        "text": "\n"
                                    }
                                ]
                            }
                        }
                    ],
                    "closeBraceToken": {
                        "kind": "CloseBraceToken",
                        "fullStart": 999,
                        "fullEnd": 1001,
                        "start": 999,
                        "end": 1000,
                        "fullWidth": 2,
                        "width": 1,
                        "text": "}",
                        "value": "}",
                        "valueText": "}",
                        "hasTrailingTrivia": true,
                        "hasTrailingNewLine": true,
                        "trailingTrivia": [
                            {
                                "kind": "NewLineTrivia",
                                "text": "\n"
                            }
                        ]
                    }
                }
            },
            {
                "kind": "VariableStatement",
                "fullStart": 1001,
                "fullEnd": 1024,
                "start": 1002,
                "end": 1023,
                "fullWidth": 23,
                "width": 21,
                "modifiers": [],
                "variableDeclaration": {
                    "kind": "VariableDeclaration",
                    "fullStart": 1001,
                    "fullEnd": 1022,
                    "start": 1002,
                    "end": 1022,
                    "fullWidth": 21,
                    "width": 20,
                    "varKeyword": {
                        "kind": "VarKeyword",
                        "fullStart": 1001,
                        "fullEnd": 1006,
                        "start": 1002,
                        "end": 1005,
                        "fullWidth": 5,
                        "width": 3,
                        "text": "var",
                        "value": "var",
                        "valueText": "var",
                        "hasLeadingTrivia": true,
                        "hasLeadingNewLine": true,
                        "hasTrailingTrivia": true,
                        "leadingTrivia": [
                            {
                                "kind": "NewLineTrivia",
                                "text": "\n"
                            }
                        ],
                        "trailingTrivia": [
                            {
                                "kind": "WhitespaceTrivia",
                                "text": " "
                            }
                        ]
                    },
                    "variableDeclarators": [
                        {
                            "kind": "VariableDeclarator",
                            "fullStart": 1006,
                            "fullEnd": 1022,
                            "start": 1006,
                            "end": 1022,
                            "fullWidth": 16,
                            "width": 16,
                            "identifier": {
                                "kind": "IdentifierName",
                                "fullStart": 1006,
                                "fullEnd": 1008,
                                "start": 1006,
                                "end": 1007,
                                "fullWidth": 2,
                                "width": 1,
                                "text": "x",
                                "value": "x",
                                "valueText": "x",
                                "hasTrailingTrivia": true,
                                "trailingTrivia": [
                                    {
                                        "kind": "WhitespaceTrivia",
                                        "text": " "
                                    }
                                ]
                            },
                            "equalsValueClause": {
                                "kind": "EqualsValueClause",
                                "fullStart": 1008,
                                "fullEnd": 1022,
                                "start": 1008,
                                "end": 1022,
                                "fullWidth": 14,
                                "width": 14,
                                "equalsToken": {
                                    "kind": "EqualsToken",
                                    "fullStart": 1008,
                                    "fullEnd": 1010,
                                    "start": 1008,
                                    "end": 1009,
                                    "fullWidth": 2,
                                    "width": 1,
                                    "text": "=",
                                    "value": "=",
                                    "valueText": "=",
                                    "hasTrailingTrivia": true,
                                    "trailingTrivia": [
                                        {
                                            "kind": "WhitespaceTrivia",
                                            "text": " "
                                        }
                                    ]
                                },
                                "value": {
                                    "kind": "ObjectCreationExpression",
                                    "fullStart": 1010,
                                    "fullEnd": 1022,
                                    "start": 1010,
                                    "end": 1022,
                                    "fullWidth": 12,
                                    "width": 12,
                                    "newKeyword": {
                                        "kind": "NewKeyword",
                                        "fullStart": 1010,
                                        "fullEnd": 1014,
                                        "start": 1010,
                                        "end": 1013,
                                        "fullWidth": 4,
                                        "width": 3,
                                        "text": "new",
                                        "value": "new",
                                        "valueText": "new",
                                        "hasTrailingTrivia": true,
                                        "trailingTrivia": [
                                            {
                                                "kind": "WhitespaceTrivia",
                                                "text": " "
                                            }
                                        ]
                                    },
                                    "expression": {
                                        "kind": "IdentifierName",
                                        "fullStart": 1014,
                                        "fullEnd": 1019,
                                        "start": 1014,
                                        "end": 1019,
                                        "fullWidth": 5,
                                        "width": 5,
                                        "text": "Array",
                                        "value": "Array",
                                        "valueText": "Array"
                                    },
                                    "argumentList": {
                                        "kind": "ArgumentList",
                                        "fullStart": 1019,
                                        "fullEnd": 1022,
                                        "start": 1019,
                                        "end": 1022,
                                        "fullWidth": 3,
                                        "width": 3,
                                        "openParenToken": {
                                            "kind": "OpenParenToken",
                                            "fullStart": 1019,
                                            "fullEnd": 1020,
                                            "start": 1019,
                                            "end": 1020,
                                            "fullWidth": 1,
                                            "width": 1,
                                            "text": "(",
                                            "value": "(",
                                            "valueText": "("
                                        },
                                        "arguments": [
                                            {
                                                "kind": "NumericLiteral",
                                                "fullStart": 1020,
                                                "fullEnd": 1021,
                                                "start": 1020,
                                                "end": 1021,
                                                "fullWidth": 1,
                                                "width": 1,
                                                "text": "2",
                                                "value": 2,
                                                "valueText": "2"
                                            }
                                        ],
                                        "closeParenToken": {
                                            "kind": "CloseParenToken",
                                            "fullStart": 1021,
                                            "fullEnd": 1022,
                                            "start": 1021,
                                            "end": 1022,
                                            "fullWidth": 1,
                                            "width": 1,
                                            "text": ")",
                                            "value": ")",
                                            "valueText": ")"
                                        }
                                    }
                                }
                            }
                        }
                    ]
                },
                "semicolonToken": {
                    "kind": "SemicolonToken",
                    "fullStart": 1022,
                    "fullEnd": 1024,
                    "start": 1022,
                    "end": 1023,
                    "fullWidth": 2,
                    "width": 1,
                    "text": ";",
                    "value": ";",
                    "valueText": ";",
                    "hasTrailingTrivia": true,
                    "hasTrailingNewLine": true,
                    "trailingTrivia": [
                        {
                            "kind": "NewLineTrivia",
                            "text": "\n"
                        }
                    ]
                }
            },
            {
                "kind": "ExpressionStatement",
                "fullStart": 1024,
                "fullEnd": 1035,
                "start": 1024,
                "end": 1033,
                "fullWidth": 11,
                "width": 9,
                "expression": {
                    "kind": "AssignmentExpression",
                    "fullStart": 1024,
                    "fullEnd": 1032,
                    "start": 1024,
                    "end": 1032,
                    "fullWidth": 8,
                    "width": 8,
                    "left": {
                        "kind": "ElementAccessExpression",
                        "fullStart": 1024,
                        "fullEnd": 1029,
                        "start": 1024,
                        "end": 1028,
                        "fullWidth": 5,
                        "width": 4,
                        "expression": {
                            "kind": "IdentifierName",
                            "fullStart": 1024,
                            "fullEnd": 1025,
                            "start": 1024,
                            "end": 1025,
                            "fullWidth": 1,
                            "width": 1,
                            "text": "x",
                            "value": "x",
                            "valueText": "x"
                        },
                        "openBracketToken": {
                            "kind": "OpenBracketToken",
                            "fullStart": 1025,
                            "fullEnd": 1026,
                            "start": 1025,
                            "end": 1026,
                            "fullWidth": 1,
                            "width": 1,
                            "text": "[",
                            "value": "[",
                            "valueText": "["
                        },
                        "argumentExpression": {
                            "kind": "NumericLiteral",
                            "fullStart": 1026,
                            "fullEnd": 1027,
                            "start": 1026,
                            "end": 1027,
                            "fullWidth": 1,
                            "width": 1,
                            "text": "0",
                            "value": 0,
                            "valueText": "0"
                        },
                        "closeBracketToken": {
                            "kind": "CloseBracketToken",
                            "fullStart": 1027,
                            "fullEnd": 1029,
                            "start": 1027,
                            "end": 1028,
                            "fullWidth": 2,
                            "width": 1,
                            "text": "]",
                            "value": "]",
                            "valueText": "]",
                            "hasTrailingTrivia": true,
                            "trailingTrivia": [
                                {
                                    "kind": "WhitespaceTrivia",
                                    "text": " "
                                }
                            ]
                        }
                    },
                    "operatorToken": {
                        "kind": "EqualsToken",
                        "fullStart": 1029,
                        "fullEnd": 1031,
                        "start": 1029,
                        "end": 1030,
                        "fullWidth": 2,
                        "width": 1,
                        "text": "=",
                        "value": "=",
                        "valueText": "=",
                        "hasTrailingTrivia": true,
                        "trailingTrivia": [
                            {
                                "kind": "WhitespaceTrivia",
                                "text": " "
                            }
                        ]
                    },
                    "right": {
                        "kind": "NumericLiteral",
                        "fullStart": 1031,
                        "fullEnd": 1032,
                        "start": 1031,
                        "end": 1032,
                        "fullWidth": 1,
                        "width": 1,
                        "text": "1",
                        "value": 1,
                        "valueText": "1"
                    }
                },
                "semicolonToken": {
                    "kind": "SemicolonToken",
                    "fullStart": 1032,
                    "fullEnd": 1035,
                    "start": 1032,
                    "end": 1033,
                    "fullWidth": 3,
                    "width": 1,
                    "text": ";",
                    "value": ";",
                    "valueText": ";",
                    "hasTrailingTrivia": true,
                    "hasTrailingNewLine": true,
                    "trailingTrivia": [
                        {
                            "kind": "WhitespaceTrivia",
                            "text": " "
                        },
                        {
                            "kind": "NewLineTrivia",
                            "text": "\n"
                        }
                    ]
                }
            },
            {
                "kind": "ExpressionStatement",
                "fullStart": 1035,
                "fullEnd": 1056,
                "start": 1035,
                "end": 1055,
                "fullWidth": 21,
                "width": 20,
                "expression": {
                    "kind": "InvocationExpression",
                    "fullStart": 1035,
                    "fullEnd": 1054,
                    "start": 1035,
                    "end": 1054,
                    "fullWidth": 19,
                    "width": 19,
                    "expression": {
                        "kind": "MemberAccessExpression",
                        "fullStart": 1035,
                        "fullEnd": 1041,
                        "start": 1035,
                        "end": 1041,
                        "fullWidth": 6,
                        "width": 6,
                        "expression": {
                            "kind": "IdentifierName",
                            "fullStart": 1035,
                            "fullEnd": 1036,
                            "start": 1035,
                            "end": 1036,
                            "fullWidth": 1,
                            "width": 1,
                            "text": "x",
                            "value": "x",
                            "valueText": "x"
                        },
                        "dotToken": {
                            "kind": "DotToken",
                            "fullStart": 1036,
                            "fullEnd": 1037,
                            "start": 1036,
                            "end": 1037,
                            "fullWidth": 1,
                            "width": 1,
                            "text": ".",
                            "value": ".",
                            "valueText": "."
                        },
                        "name": {
                            "kind": "IdentifierName",
                            "fullStart": 1037,
                            "fullEnd": 1041,
                            "start": 1037,
                            "end": 1041,
                            "fullWidth": 4,
                            "width": 4,
                            "text": "sort",
                            "value": "sort",
                            "valueText": "sort"
                        }
                    },
                    "argumentList": {
                        "kind": "ArgumentList",
                        "fullStart": 1041,
                        "fullEnd": 1054,
                        "start": 1041,
                        "end": 1054,
                        "fullWidth": 13,
                        "width": 13,
                        "openParenToken": {
                            "kind": "OpenParenToken",
                            "fullStart": 1041,
                            "fullEnd": 1042,
                            "start": 1041,
                            "end": 1042,
                            "fullWidth": 1,
                            "width": 1,
                            "text": "(",
                            "value": "(",
                            "valueText": "("
                        },
                        "arguments": [
                            {
                                "kind": "IdentifierName",
                                "fullStart": 1042,
                                "fullEnd": 1053,
                                "start": 1042,
                                "end": 1053,
                                "fullWidth": 11,
                                "width": 11,
                                "text": "myComparefn",
                                "value": "myComparefn",
                                "valueText": "myComparefn"
                            }
                        ],
                        "closeParenToken": {
                            "kind": "CloseParenToken",
                            "fullStart": 1053,
                            "fullEnd": 1054,
                            "start": 1053,
                            "end": 1054,
                            "fullWidth": 1,
                            "width": 1,
                            "text": ")",
                            "value": ")",
                            "valueText": ")"
                        }
                    }
                },
                "semicolonToken": {
                    "kind": "SemicolonToken",
                    "fullStart": 1054,
                    "fullEnd": 1056,
                    "start": 1054,
                    "end": 1055,
                    "fullWidth": 2,
                    "width": 1,
                    "text": ";",
                    "value": ";",
                    "valueText": ";",
                    "hasTrailingTrivia": true,
                    "hasTrailingNewLine": true,
                    "trailingTrivia": [
                        {
                            "kind": "NewLineTrivia",
                            "text": "\n"
                        }
                    ]
                }
            },
            {
                "kind": "IfStatement",
                "fullStart": 1056,
                "fullEnd": 1200,
                "start": 1067,
                "end": 1199,
                "fullWidth": 144,
                "width": 132,
                "ifKeyword": {
                    "kind": "IfKeyword",
                    "fullStart": 1056,
                    "fullEnd": 1070,
                    "start": 1067,
                    "end": 1069,
                    "fullWidth": 14,
                    "width": 2,
                    "text": "if",
                    "value": "if",
                    "valueText": "if",
                    "hasLeadingTrivia": true,
                    "hasLeadingComment": true,
                    "hasLeadingNewLine": true,
                    "hasTrailingTrivia": true,
                    "leadingTrivia": [
                        {
                            "kind": "NewLineTrivia",
                            "text": "\n"
                        },
                        {
                            "kind": "SingleLineCommentTrivia",
                            "text": "//CHECK#4"
                        },
                        {
                            "kind": "NewLineTrivia",
                            "text": "\n"
                        }
                    ],
                    "trailingTrivia": [
                        {
                            "kind": "WhitespaceTrivia",
                            "text": " "
                        }
                    ]
                },
                "openParenToken": {
                    "kind": "OpenParenToken",
                    "fullStart": 1070,
                    "fullEnd": 1071,
                    "start": 1070,
                    "end": 1071,
                    "fullWidth": 1,
                    "width": 1,
                    "text": "(",
                    "value": "(",
                    "valueText": "("
                },
                "condition": {
                    "kind": "NotEqualsExpression",
                    "fullStart": 1071,
                    "fullEnd": 1085,
                    "start": 1071,
                    "end": 1085,
                    "fullWidth": 14,
                    "width": 14,
                    "left": {
                        "kind": "MemberAccessExpression",
                        "fullStart": 1071,
                        "fullEnd": 1080,
                        "start": 1071,
                        "end": 1079,
                        "fullWidth": 9,
                        "width": 8,
                        "expression": {
                            "kind": "IdentifierName",
                            "fullStart": 1071,
                            "fullEnd": 1072,
                            "start": 1071,
                            "end": 1072,
                            "fullWidth": 1,
                            "width": 1,
                            "text": "x",
                            "value": "x",
                            "valueText": "x"
                        },
                        "dotToken": {
                            "kind": "DotToken",
                            "fullStart": 1072,
                            "fullEnd": 1073,
                            "start": 1072,
                            "end": 1073,
                            "fullWidth": 1,
                            "width": 1,
                            "text": ".",
                            "value": ".",
                            "valueText": "."
                        },
                        "name": {
                            "kind": "IdentifierName",
                            "fullStart": 1073,
                            "fullEnd": 1080,
                            "start": 1073,
                            "end": 1079,
                            "fullWidth": 7,
                            "width": 6,
                            "text": "length",
                            "value": "length",
                            "valueText": "length",
                            "hasTrailingTrivia": true,
                            "trailingTrivia": [
                                {
                                    "kind": "WhitespaceTrivia",
                                    "text": " "
                                }
                            ]
                        }
                    },
                    "operatorToken": {
                        "kind": "ExclamationEqualsEqualsToken",
                        "fullStart": 1080,
                        "fullEnd": 1084,
                        "start": 1080,
                        "end": 1083,
                        "fullWidth": 4,
                        "width": 3,
                        "text": "!==",
                        "value": "!==",
                        "valueText": "!==",
                        "hasTrailingTrivia": true,
                        "trailingTrivia": [
                            {
                                "kind": "WhitespaceTrivia",
                                "text": " "
                            }
                        ]
                    },
                    "right": {
                        "kind": "NumericLiteral",
                        "fullStart": 1084,
                        "fullEnd": 1085,
                        "start": 1084,
                        "end": 1085,
                        "fullWidth": 1,
                        "width": 1,
                        "text": "2",
                        "value": 2,
                        "valueText": "2"
                    }
                },
                "closeParenToken": {
                    "kind": "CloseParenToken",
                    "fullStart": 1085,
                    "fullEnd": 1087,
                    "start": 1085,
                    "end": 1086,
                    "fullWidth": 2,
                    "width": 1,
                    "text": ")",
                    "value": ")",
                    "valueText": ")",
                    "hasTrailingTrivia": true,
                    "trailingTrivia": [
                        {
                            "kind": "WhitespaceTrivia",
                            "text": " "
                        }
                    ]
                },
                "statement": {
                    "kind": "Block",
                    "fullStart": 1087,
                    "fullEnd": 1200,
                    "start": 1087,
                    "end": 1199,
                    "fullWidth": 113,
                    "width": 112,
                    "openBraceToken": {
                        "kind": "OpenBraceToken",
                        "fullStart": 1087,
                        "fullEnd": 1089,
                        "start": 1087,
                        "end": 1088,
                        "fullWidth": 2,
                        "width": 1,
                        "text": "{",
                        "value": "{",
                        "valueText": "{",
                        "hasTrailingTrivia": true,
                        "hasTrailingNewLine": true,
                        "trailingTrivia": [
                            {
                                "kind": "NewLineTrivia",
                                "text": "\n"
                            }
                        ]
                    },
                    "statements": [
                        {
                            "kind": "ExpressionStatement",
                            "fullStart": 1089,
                            "fullEnd": 1198,
                            "start": 1091,
                            "end": 1197,
                            "fullWidth": 109,
                            "width": 106,
                            "expression": {
                                "kind": "InvocationExpression",
                                "fullStart": 1089,
                                "fullEnd": 1196,
                                "start": 1091,
                                "end": 1196,
                                "fullWidth": 107,
                                "width": 105,
                                "expression": {
                                    "kind": "IdentifierName",
                                    "fullStart": 1089,
                                    "fullEnd": 1097,
                                    "start": 1091,
                                    "end": 1097,
                                    "fullWidth": 8,
                                    "width": 6,
                                    "text": "$ERROR",
                                    "value": "$ERROR",
                                    "valueText": "$ERROR",
                                    "hasLeadingTrivia": true,
                                    "leadingTrivia": [
                                        {
                                            "kind": "WhitespaceTrivia",
                                            "text": "  "
                                        }
                                    ]
                                },
                                "argumentList": {
                                    "kind": "ArgumentList",
                                    "fullStart": 1097,
                                    "fullEnd": 1196,
                                    "start": 1097,
                                    "end": 1196,
                                    "fullWidth": 99,
                                    "width": 99,
                                    "openParenToken": {
                                        "kind": "OpenParenToken",
                                        "fullStart": 1097,
                                        "fullEnd": 1098,
                                        "start": 1097,
                                        "end": 1098,
                                        "fullWidth": 1,
                                        "width": 1,
                                        "text": "(",
                                        "value": "(",
                                        "valueText": "("
                                    },
                                    "arguments": [
                                        {
                                            "kind": "AddExpression",
                                            "fullStart": 1098,
                                            "fullEnd": 1195,
                                            "start": 1098,
                                            "end": 1195,
                                            "fullWidth": 97,
                                            "width": 97,
                                            "left": {
                                                "kind": "StringLiteral",
                                                "fullStart": 1098,
                                                "fullEnd": 1183,
                                                "start": 1098,
                                                "end": 1182,
                                                "fullWidth": 85,
                                                "width": 84,
                                                "text": "'#4: var x = new Array(2); x[0] = 1;  x.sort(myComparefn); x.length === 2. Actual: '",
                                                "value": "#4: var x = new Array(2); x[0] = 1;  x.sort(myComparefn); x.length === 2. Actual: ",
                                                "valueText": "#4: var x = new Array(2); x[0] = 1;  x.sort(myComparefn); x.length === 2. Actual: ",
                                                "hasTrailingTrivia": true,
                                                "trailingTrivia": [
                                                    {
                                                        "kind": "WhitespaceTrivia",
                                                        "text": " "
                                                    }
                                                ]
                                            },
                                            "operatorToken": {
                                                "kind": "PlusToken",
                                                "fullStart": 1183,
                                                "fullEnd": 1185,
                                                "start": 1183,
                                                "end": 1184,
                                                "fullWidth": 2,
                                                "width": 1,
                                                "text": "+",
                                                "value": "+",
                                                "valueText": "+",
                                                "hasTrailingTrivia": true,
                                                "trailingTrivia": [
                                                    {
                                                        "kind": "WhitespaceTrivia",
                                                        "text": " "
                                                    }
                                                ]
                                            },
                                            "right": {
                                                "kind": "ParenthesizedExpression",
                                                "fullStart": 1185,
                                                "fullEnd": 1195,
                                                "start": 1185,
                                                "end": 1195,
                                                "fullWidth": 10,
                                                "width": 10,
                                                "openParenToken": {
                                                    "kind": "OpenParenToken",
                                                    "fullStart": 1185,
                                                    "fullEnd": 1186,
                                                    "start": 1185,
                                                    "end": 1186,
                                                    "fullWidth": 1,
                                                    "width": 1,
                                                    "text": "(",
                                                    "value": "(",
                                                    "valueText": "("
                                                },
                                                "expression": {
                                                    "kind": "MemberAccessExpression",
                                                    "fullStart": 1186,
                                                    "fullEnd": 1194,
                                                    "start": 1186,
                                                    "end": 1194,
                                                    "fullWidth": 8,
                                                    "width": 8,
                                                    "expression": {
                                                        "kind": "IdentifierName",
                                                        "fullStart": 1186,
                                                        "fullEnd": 1187,
                                                        "start": 1186,
                                                        "end": 1187,
                                                        "fullWidth": 1,
                                                        "width": 1,
                                                        "text": "x",
                                                        "value": "x",
                                                        "valueText": "x"
                                                    },
                                                    "dotToken": {
                                                        "kind": "DotToken",
                                                        "fullStart": 1187,
                                                        "fullEnd": 1188,
                                                        "start": 1187,
                                                        "end": 1188,
                                                        "fullWidth": 1,
                                                        "width": 1,
                                                        "text": ".",
                                                        "value": ".",
                                                        "valueText": "."
                                                    },
                                                    "name": {
                                                        "kind": "IdentifierName",
                                                        "fullStart": 1188,
                                                        "fullEnd": 1194,
                                                        "start": 1188,
                                                        "end": 1194,
                                                        "fullWidth": 6,
                                                        "width": 6,
                                                        "text": "length",
                                                        "value": "length",
                                                        "valueText": "length"
                                                    }
                                                },
                                                "closeParenToken": {
                                                    "kind": "CloseParenToken",
                                                    "fullStart": 1194,
                                                    "fullEnd": 1195,
                                                    "start": 1194,
                                                    "end": 1195,
                                                    "fullWidth": 1,
                                                    "width": 1,
                                                    "text": ")",
                                                    "value": ")",
                                                    "valueText": ")"
                                                }
                                            }
                                        }
                                    ],
                                    "closeParenToken": {
                                        "kind": "CloseParenToken",
                                        "fullStart": 1195,
                                        "fullEnd": 1196,
                                        "start": 1195,
                                        "end": 1196,
                                        "fullWidth": 1,
                                        "width": 1,
                                        "text": ")",
                                        "value": ")",
                                        "valueText": ")"
                                    }
                                }
                            },
                            "semicolonToken": {
                                "kind": "SemicolonToken",
                                "fullStart": 1196,
                                "fullEnd": 1198,
                                "start": 1196,
                                "end": 1197,
                                "fullWidth": 2,
                                "width": 1,
                                "text": ";",
                                "value": ";",
                                "valueText": ";",
                                "hasTrailingTrivia": true,
                                "hasTrailingNewLine": true,
                                "trailingTrivia": [
                                    {
                                        "kind": "NewLineTrivia",
                                        "text": "\n"
                                    }
                                ]
                            }
                        }
                    ],
                    "closeBraceToken": {
                        "kind": "CloseBraceToken",
                        "fullStart": 1198,
                        "fullEnd": 1200,
                        "start": 1198,
                        "end": 1199,
                        "fullWidth": 2,
                        "width": 1,
                        "text": "}",
                        "value": "}",
                        "valueText": "}",
                        "hasTrailingTrivia": true,
                        "hasTrailingNewLine": true,
                        "trailingTrivia": [
                            {
                                "kind": "NewLineTrivia",
                                "text": "\n"
                            }
                        ]
                    }
                }
            },
            {
                "kind": "IfStatement",
                "fullStart": 1200,
                "fullEnd": 1336,
                "start": 1211,
                "end": 1331,
                "fullWidth": 136,
                "width": 120,
                "ifKeyword": {
                    "kind": "IfKeyword",
                    "fullStart": 1200,
                    "fullEnd": 1214,
                    "start": 1211,
                    "end": 1213,
                    "fullWidth": 14,
                    "width": 2,
                    "text": "if",
                    "value": "if",
                    "valueText": "if",
                    "hasLeadingTrivia": true,
                    "hasLeadingComment": true,
                    "hasLeadingNewLine": true,
                    "hasTrailingTrivia": true,
                    "leadingTrivia": [
                        {
                            "kind": "NewLineTrivia",
                            "text": "\n"
                        },
                        {
                            "kind": "SingleLineCommentTrivia",
                            "text": "//CHECK#5"
                        },
                        {
                            "kind": "NewLineTrivia",
                            "text": "\n"
                        }
                    ],
                    "trailingTrivia": [
                        {
                            "kind": "WhitespaceTrivia",
                            "text": " "
                        }
                    ]
                },
                "openParenToken": {
                    "kind": "OpenParenToken",
                    "fullStart": 1214,
                    "fullEnd": 1215,
                    "start": 1214,
                    "end": 1215,
                    "fullWidth": 1,
                    "width": 1,
                    "text": "(",
                    "value": "(",
                    "valueText": "("
                },
                "condition": {
                    "kind": "NotEqualsExpression",
                    "fullStart": 1215,
                    "fullEnd": 1225,
                    "start": 1215,
                    "end": 1225,
                    "fullWidth": 10,
                    "width": 10,
                    "left": {
                        "kind": "ElementAccessExpression",
                        "fullStart": 1215,
                        "fullEnd": 1220,
                        "start": 1215,
                        "end": 1219,
                        "fullWidth": 5,
                        "width": 4,
                        "expression": {
                            "kind": "IdentifierName",
                            "fullStart": 1215,
                            "fullEnd": 1216,
                            "start": 1215,
                            "end": 1216,
                            "fullWidth": 1,
                            "width": 1,
                            "text": "x",
                            "value": "x",
                            "valueText": "x"
                        },
                        "openBracketToken": {
                            "kind": "OpenBracketToken",
                            "fullStart": 1216,
                            "fullEnd": 1217,
                            "start": 1216,
                            "end": 1217,
                            "fullWidth": 1,
                            "width": 1,
                            "text": "[",
                            "value": "[",
                            "valueText": "["
                        },
                        "argumentExpression": {
                            "kind": "NumericLiteral",
                            "fullStart": 1217,
                            "fullEnd": 1218,
                            "start": 1217,
                            "end": 1218,
                            "fullWidth": 1,
                            "width": 1,
                            "text": "0",
                            "value": 0,
                            "valueText": "0"
                        },
                        "closeBracketToken": {
                            "kind": "CloseBracketToken",
                            "fullStart": 1218,
                            "fullEnd": 1220,
                            "start": 1218,
                            "end": 1219,
                            "fullWidth": 2,
                            "width": 1,
                            "text": "]",
                            "value": "]",
                            "valueText": "]",
                            "hasTrailingTrivia": true,
                            "trailingTrivia": [
                                {
                                    "kind": "WhitespaceTrivia",
                                    "text": " "
                                }
                            ]
                        }
                    },
                    "operatorToken": {
                        "kind": "ExclamationEqualsEqualsToken",
                        "fullStart": 1220,
                        "fullEnd": 1224,
                        "start": 1220,
                        "end": 1223,
                        "fullWidth": 4,
                        "width": 3,
                        "text": "!==",
                        "value": "!==",
                        "valueText": "!==",
                        "hasTrailingTrivia": true,
                        "trailingTrivia": [
                            {
                                "kind": "WhitespaceTrivia",
                                "text": " "
                            }
                        ]
                    },
                    "right": {
                        "kind": "NumericLiteral",
                        "fullStart": 1224,
                        "fullEnd": 1225,
                        "start": 1224,
                        "end": 1225,
                        "fullWidth": 1,
                        "width": 1,
                        "text": "1",
                        "value": 1,
                        "valueText": "1"
                    }
                },
                "closeParenToken": {
                    "kind": "CloseParenToken",
                    "fullStart": 1225,
                    "fullEnd": 1227,
                    "start": 1225,
                    "end": 1226,
                    "fullWidth": 2,
                    "width": 1,
                    "text": ")",
                    "value": ")",
                    "valueText": ")",
                    "hasTrailingTrivia": true,
                    "trailingTrivia": [
                        {
                            "kind": "WhitespaceTrivia",
                            "text": " "
                        }
                    ]
                },
                "statement": {
                    "kind": "Block",
                    "fullStart": 1227,
                    "fullEnd": 1336,
                    "start": 1227,
                    "end": 1331,
                    "fullWidth": 109,
                    "width": 104,
                    "openBraceToken": {
                        "kind": "OpenBraceToken",
                        "fullStart": 1227,
                        "fullEnd": 1229,
                        "start": 1227,
                        "end": 1228,
                        "fullWidth": 2,
                        "width": 1,
                        "text": "{",
                        "value": "{",
                        "valueText": "{",
                        "hasTrailingTrivia": true,
                        "hasTrailingNewLine": true,
                        "trailingTrivia": [
                            {
                                "kind": "NewLineTrivia",
                                "text": "\n"
                            }
                        ]
                    },
                    "statements": [
                        {
                            "kind": "ExpressionStatement",
                            "fullStart": 1229,
                            "fullEnd": 1330,
                            "start": 1231,
                            "end": 1329,
                            "fullWidth": 101,
                            "width": 98,
                            "expression": {
                                "kind": "InvocationExpression",
                                "fullStart": 1229,
                                "fullEnd": 1328,
                                "start": 1231,
                                "end": 1328,
                                "fullWidth": 99,
                                "width": 97,
                                "expression": {
                                    "kind": "IdentifierName",
                                    "fullStart": 1229,
                                    "fullEnd": 1237,
                                    "start": 1231,
                                    "end": 1237,
                                    "fullWidth": 8,
                                    "width": 6,
                                    "text": "$ERROR",
                                    "value": "$ERROR",
                                    "valueText": "$ERROR",
                                    "hasLeadingTrivia": true,
                                    "leadingTrivia": [
                                        {
                                            "kind": "WhitespaceTrivia",
                                            "text": "  "
                                        }
                                    ]
                                },
                                "argumentList": {
                                    "kind": "ArgumentList",
                                    "fullStart": 1237,
                                    "fullEnd": 1328,
                                    "start": 1237,
                                    "end": 1328,
                                    "fullWidth": 91,
                                    "width": 91,
                                    "openParenToken": {
                                        "kind": "OpenParenToken",
                                        "fullStart": 1237,
                                        "fullEnd": 1238,
                                        "start": 1237,
                                        "end": 1238,
                                        "fullWidth": 1,
                                        "width": 1,
                                        "text": "(",
                                        "value": "(",
                                        "valueText": "("
                                    },
                                    "arguments": [
                                        {
                                            "kind": "AddExpression",
                                            "fullStart": 1238,
                                            "fullEnd": 1327,
                                            "start": 1238,
                                            "end": 1327,
                                            "fullWidth": 89,
                                            "width": 89,
                                            "left": {
                                                "kind": "StringLiteral",
                                                "fullStart": 1238,
                                                "fullEnd": 1319,
                                                "start": 1238,
                                                "end": 1318,
                                                "fullWidth": 81,
                                                "width": 80,
                                                "text": "'#5: var x = new Array(2); x[0] = 1;  x.sort(myComparefn); x[0] === 1. Actual: '",
                                                "value": "#5: var x = new Array(2); x[0] = 1;  x.sort(myComparefn); x[0] === 1. Actual: ",
                                                "valueText": "#5: var x = new Array(2); x[0] = 1;  x.sort(myComparefn); x[0] === 1. Actual: ",
                                                "hasTrailingTrivia": true,
                                                "trailingTrivia": [
                                                    {
                                                        "kind": "WhitespaceTrivia",
                                                        "text": " "
                                                    }
                                                ]
                                            },
                                            "operatorToken": {
                                                "kind": "PlusToken",
                                                "fullStart": 1319,
                                                "fullEnd": 1321,
                                                "start": 1319,
                                                "end": 1320,
                                                "fullWidth": 2,
                                                "width": 1,
                                                "text": "+",
                                                "value": "+",
                                                "valueText": "+",
                                                "hasTrailingTrivia": true,
                                                "trailingTrivia": [
                                                    {
                                                        "kind": "WhitespaceTrivia",
                                                        "text": " "
                                                    }
                                                ]
                                            },
                                            "right": {
                                                "kind": "ParenthesizedExpression",
                                                "fullStart": 1321,
                                                "fullEnd": 1327,
                                                "start": 1321,
                                                "end": 1327,
                                                "fullWidth": 6,
                                                "width": 6,
                                                "openParenToken": {
                                                    "kind": "OpenParenToken",
                                                    "fullStart": 1321,
                                                    "fullEnd": 1322,
                                                    "start": 1321,
                                                    "end": 1322,
                                                    "fullWidth": 1,
                                                    "width": 1,
                                                    "text": "(",
                                                    "value": "(",
                                                    "valueText": "("
                                                },
                                                "expression": {
                                                    "kind": "ElementAccessExpression",
                                                    "fullStart": 1322,
                                                    "fullEnd": 1326,
                                                    "start": 1322,
                                                    "end": 1326,
                                                    "fullWidth": 4,
                                                    "width": 4,
                                                    "expression": {
                                                        "kind": "IdentifierName",
                                                        "fullStart": 1322,
                                                        "fullEnd": 1323,
                                                        "start": 1322,
                                                        "end": 1323,
                                                        "fullWidth": 1,
                                                        "width": 1,
                                                        "text": "x",
                                                        "value": "x",
                                                        "valueText": "x"
                                                    },
                                                    "openBracketToken": {
                                                        "kind": "OpenBracketToken",
                                                        "fullStart": 1323,
                                                        "fullEnd": 1324,
                                                        "start": 1323,
                                                        "end": 1324,
                                                        "fullWidth": 1,
                                                        "width": 1,
                                                        "text": "[",
                                                        "value": "[",
                                                        "valueText": "["
                                                    },
                                                    "argumentExpression": {
                                                        "kind": "NumericLiteral",
                                                        "fullStart": 1324,
                                                        "fullEnd": 1325,
                                                        "start": 1324,
                                                        "end": 1325,
                                                        "fullWidth": 1,
                                                        "width": 1,
                                                        "text": "0",
                                                        "value": 0,
                                                        "valueText": "0"
                                                    },
                                                    "closeBracketToken": {
                                                        "kind": "CloseBracketToken",
                                                        "fullStart": 1325,
                                                        "fullEnd": 1326,
                                                        "start": 1325,
                                                        "end": 1326,
                                                        "fullWidth": 1,
                                                        "width": 1,
                                                        "text": "]",
                                                        "value": "]",
                                                        "valueText": "]"
                                                    }
                                                },
                                                "closeParenToken": {
                                                    "kind": "CloseParenToken",
                                                    "fullStart": 1326,
                                                    "fullEnd": 1327,
                                                    "start": 1326,
                                                    "end": 1327,
                                                    "fullWidth": 1,
                                                    "width": 1,
                                                    "text": ")",
                                                    "value": ")",
                                                    "valueText": ")"
                                                }
                                            }
                                        }
                                    ],
                                    "closeParenToken": {
                                        "kind": "CloseParenToken",
                                        "fullStart": 1327,
                                        "fullEnd": 1328,
                                        "start": 1327,
                                        "end": 1328,
                                        "fullWidth": 1,
                                        "width": 1,
                                        "text": ")",
                                        "value": ")",
                                        "valueText": ")"
                                    }
                                }
                            },
                            "semicolonToken": {
                                "kind": "SemicolonToken",
                                "fullStart": 1328,
                                "fullEnd": 1330,
                                "start": 1328,
                                "end": 1329,
                                "fullWidth": 2,
                                "width": 1,
                                "text": ";",
                                "value": ";",
                                "valueText": ";",
                                "hasTrailingTrivia": true,
                                "hasTrailingNewLine": true,
                                "trailingTrivia": [
                                    {
                                        "kind": "NewLineTrivia",
                                        "text": "\n"
                                    }
                                ]
                            }
                        }
                    ],
                    "closeBraceToken": {
                        "kind": "CloseBraceToken",
                        "fullStart": 1330,
                        "fullEnd": 1336,
                        "start": 1330,
                        "end": 1331,
                        "fullWidth": 6,
                        "width": 1,
                        "text": "}",
                        "value": "}",
                        "valueText": "}",
                        "hasTrailingTrivia": true,
                        "hasTrailingNewLine": true,
                        "trailingTrivia": [
                            {
                                "kind": "WhitespaceTrivia",
                                "text": "    "
                            },
                            {
                                "kind": "NewLineTrivia",
                                "text": "\n"
                            }
                        ]
                    }
                }
            },
            {
                "kind": "IfStatement",
                "fullStart": 1336,
                "fullEnd": 1486,
                "start": 1347,
                "end": 1483,
                "fullWidth": 150,
                "width": 136,
                "ifKeyword": {
                    "kind": "IfKeyword",
                    "fullStart": 1336,
                    "fullEnd": 1350,
                    "start": 1347,
                    "end": 1349,
                    "fullWidth": 14,
                    "width": 2,
                    "text": "if",
                    "value": "if",
                    "valueText": "if",
                    "hasLeadingTrivia": true,
                    "hasLeadingComment": true,
                    "hasLeadingNewLine": true,
                    "hasTrailingTrivia": true,
                    "leadingTrivia": [
                        {
                            "kind": "NewLineTrivia",
                            "text": "\n"
                        },
                        {
                            "kind": "SingleLineCommentTrivia",
                            "text": "//CHECK#6"
                        },
                        {
                            "kind": "NewLineTrivia",
                            "text": "\n"
                        }
                    ],
                    "trailingTrivia": [
                        {
                            "kind": "WhitespaceTrivia",
                            "text": " "
                        }
                    ]
                },
                "openParenToken": {
                    "kind": "OpenParenToken",
                    "fullStart": 1350,
                    "fullEnd": 1351,
                    "start": 1350,
                    "end": 1351,
                    "fullWidth": 1,
                    "width": 1,
                    "text": "(",
                    "value": "(",
                    "valueText": "("
                },
                "condition": {
                    "kind": "NotEqualsExpression",
                    "fullStart": 1351,
                    "fullEnd": 1369,
                    "start": 1351,
                    "end": 1369,
                    "fullWidth": 18,
                    "width": 18,
                    "left": {
                        "kind": "ElementAccessExpression",
                        "fullStart": 1351,
                        "fullEnd": 1356,
                        "start": 1351,
                        "end": 1355,
                        "fullWidth": 5,
                        "width": 4,
                        "expression": {
                            "kind": "IdentifierName",
                            "fullStart": 1351,
                            "fullEnd": 1352,
                            "start": 1351,
                            "end": 1352,
                            "fullWidth": 1,
                            "width": 1,
                            "text": "x",
                            "value": "x",
                            "valueText": "x"
                        },
                        "openBracketToken": {
                            "kind": "OpenBracketToken",
                            "fullStart": 1352,
                            "fullEnd": 1353,
                            "start": 1352,
                            "end": 1353,
                            "fullWidth": 1,
                            "width": 1,
                            "text": "[",
                            "value": "[",
                            "valueText": "["
                        },
                        "argumentExpression": {
                            "kind": "NumericLiteral",
                            "fullStart": 1353,
                            "fullEnd": 1354,
                            "start": 1353,
                            "end": 1354,
                            "fullWidth": 1,
                            "width": 1,
                            "text": "1",
                            "value": 1,
                            "valueText": "1"
                        },
                        "closeBracketToken": {
                            "kind": "CloseBracketToken",
                            "fullStart": 1354,
                            "fullEnd": 1356,
                            "start": 1354,
                            "end": 1355,
                            "fullWidth": 2,
                            "width": 1,
                            "text": "]",
                            "value": "]",
                            "valueText": "]",
                            "hasTrailingTrivia": true,
                            "trailingTrivia": [
                                {
                                    "kind": "WhitespaceTrivia",
                                    "text": " "
                                }
                            ]
                        }
                    },
                    "operatorToken": {
                        "kind": "ExclamationEqualsEqualsToken",
                        "fullStart": 1356,
                        "fullEnd": 1360,
                        "start": 1356,
                        "end": 1359,
                        "fullWidth": 4,
                        "width": 3,
                        "text": "!==",
                        "value": "!==",
                        "valueText": "!==",
                        "hasTrailingTrivia": true,
                        "trailingTrivia": [
                            {
                                "kind": "WhitespaceTrivia",
                                "text": " "
                            }
                        ]
                    },
                    "right": {
                        "kind": "IdentifierName",
                        "fullStart": 1360,
                        "fullEnd": 1369,
                        "start": 1360,
                        "end": 1369,
                        "fullWidth": 9,
                        "width": 9,
                        "text": "undefined",
                        "value": "undefined",
                        "valueText": "undefined"
                    }
                },
                "closeParenToken": {
                    "kind": "CloseParenToken",
                    "fullStart": 1369,
                    "fullEnd": 1371,
                    "start": 1369,
                    "end": 1370,
                    "fullWidth": 2,
                    "width": 1,
                    "text": ")",
                    "value": ")",
                    "valueText": ")",
                    "hasTrailingTrivia": true,
                    "trailingTrivia": [
                        {
                            "kind": "WhitespaceTrivia",
                            "text": " "
                        }
                    ]
                },
                "statement": {
                    "kind": "Block",
                    "fullStart": 1371,
                    "fullEnd": 1486,
                    "start": 1371,
                    "end": 1483,
                    "fullWidth": 115,
                    "width": 112,
                    "openBraceToken": {
                        "kind": "OpenBraceToken",
                        "fullStart": 1371,
                        "fullEnd": 1373,
                        "start": 1371,
                        "end": 1372,
                        "fullWidth": 2,
                        "width": 1,
                        "text": "{",
                        "value": "{",
                        "valueText": "{",
                        "hasTrailingTrivia": true,
                        "hasTrailingNewLine": true,
                        "trailingTrivia": [
                            {
                                "kind": "NewLineTrivia",
                                "text": "\n"
                            }
                        ]
                    },
                    "statements": [
                        {
                            "kind": "ExpressionStatement",
                            "fullStart": 1373,
                            "fullEnd": 1482,
                            "start": 1375,
                            "end": 1481,
                            "fullWidth": 109,
                            "width": 106,
                            "expression": {
                                "kind": "InvocationExpression",
                                "fullStart": 1373,
                                "fullEnd": 1480,
                                "start": 1375,
                                "end": 1480,
                                "fullWidth": 107,
                                "width": 105,
                                "expression": {
                                    "kind": "IdentifierName",
                                    "fullStart": 1373,
                                    "fullEnd": 1381,
                                    "start": 1375,
                                    "end": 1381,
                                    "fullWidth": 8,
                                    "width": 6,
                                    "text": "$ERROR",
                                    "value": "$ERROR",
                                    "valueText": "$ERROR",
                                    "hasLeadingTrivia": true,
                                    "leadingTrivia": [
                                        {
                                            "kind": "WhitespaceTrivia",
                                            "text": "  "
                                        }
                                    ]
                                },
                                "argumentList": {
                                    "kind": "ArgumentList",
                                    "fullStart": 1381,
                                    "fullEnd": 1480,
                                    "start": 1381,
                                    "end": 1480,
                                    "fullWidth": 99,
                                    "width": 99,
                                    "openParenToken": {
                                        "kind": "OpenParenToken",
                                        "fullStart": 1381,
                                        "fullEnd": 1382,
                                        "start": 1381,
                                        "end": 1382,
                                        "fullWidth": 1,
                                        "width": 1,
                                        "text": "(",
                                        "value": "(",
                                        "valueText": "("
                                    },
                                    "arguments": [
                                        {
                                            "kind": "AddExpression",
                                            "fullStart": 1382,
                                            "fullEnd": 1479,
                                            "start": 1382,
                                            "end": 1479,
                                            "fullWidth": 97,
                                            "width": 97,
                                            "left": {
                                                "kind": "StringLiteral",
                                                "fullStart": 1382,
                                                "fullEnd": 1471,
                                                "start": 1382,
                                                "end": 1470,
                                                "fullWidth": 89,
                                                "width": 88,
                                                "text": "'#6: var x = new Array(2); x[0] = 1;  x.sort(myComparefn); x[1] === undefined. Actual: '",
                                                "value": "#6: var x = new Array(2); x[0] = 1;  x.sort(myComparefn); x[1] === undefined. Actual: ",
                                                "valueText": "#6: var x = new Array(2); x[0] = 1;  x.sort(myComparefn); x[1] === undefined. Actual: ",
                                                "hasTrailingTrivia": true,
                                                "trailingTrivia": [
                                                    {
                                                        "kind": "WhitespaceTrivia",
                                                        "text": " "
                                                    }
                                                ]
                                            },
                                            "operatorToken": {
                                                "kind": "PlusToken",
                                                "fullStart": 1471,
                                                "fullEnd": 1473,
                                                "start": 1471,
                                                "end": 1472,
                                                "fullWidth": 2,
                                                "width": 1,
                                                "text": "+",
                                                "value": "+",
                                                "valueText": "+",
                                                "hasTrailingTrivia": true,
                                                "trailingTrivia": [
                                                    {
                                                        "kind": "WhitespaceTrivia",
                                                        "text": " "
                                                    }
                                                ]
                                            },
                                            "right": {
                                                "kind": "ParenthesizedExpression",
                                                "fullStart": 1473,
                                                "fullEnd": 1479,
                                                "start": 1473,
                                                "end": 1479,
                                                "fullWidth": 6,
                                                "width": 6,
                                                "openParenToken": {
                                                    "kind": "OpenParenToken",
                                                    "fullStart": 1473,
                                                    "fullEnd": 1474,
                                                    "start": 1473,
                                                    "end": 1474,
                                                    "fullWidth": 1,
                                                    "width": 1,
                                                    "text": "(",
                                                    "value": "(",
                                                    "valueText": "("
                                                },
                                                "expression": {
                                                    "kind": "ElementAccessExpression",
                                                    "fullStart": 1474,
                                                    "fullEnd": 1478,
                                                    "start": 1474,
                                                    "end": 1478,
                                                    "fullWidth": 4,
                                                    "width": 4,
                                                    "expression": {
                                                        "kind": "IdentifierName",
                                                        "fullStart": 1474,
                                                        "fullEnd": 1475,
                                                        "start": 1474,
                                                        "end": 1475,
                                                        "fullWidth": 1,
                                                        "width": 1,
                                                        "text": "x",
                                                        "value": "x",
                                                        "valueText": "x"
                                                    },
                                                    "openBracketToken": {
                                                        "kind": "OpenBracketToken",
                                                        "fullStart": 1475,
                                                        "fullEnd": 1476,
                                                        "start": 1475,
                                                        "end": 1476,
                                                        "fullWidth": 1,
                                                        "width": 1,
                                                        "text": "[",
                                                        "value": "[",
                                                        "valueText": "["
                                                    },
                                                    "argumentExpression": {
                                                        "kind": "NumericLiteral",
                                                        "fullStart": 1476,
                                                        "fullEnd": 1477,
                                                        "start": 1476,
                                                        "end": 1477,
                                                        "fullWidth": 1,
                                                        "width": 1,
                                                        "text": "1",
                                                        "value": 1,
                                                        "valueText": "1"
                                                    },
                                                    "closeBracketToken": {
                                                        "kind": "CloseBracketToken",
                                                        "fullStart": 1477,
                                                        "fullEnd": 1478,
                                                        "start": 1477,
                                                        "end": 1478,
                                                        "fullWidth": 1,
                                                        "width": 1,
                                                        "text": "]",
                                                        "value": "]",
                                                        "valueText": "]"
                                                    }
                                                },
                                                "closeParenToken": {
                                                    "kind": "CloseParenToken",
                                                    "fullStart": 1478,
                                                    "fullEnd": 1479,
                                                    "start": 1478,
                                                    "end": 1479,
                                                    "fullWidth": 1,
                                                    "width": 1,
                                                    "text": ")",
                                                    "value": ")",
                                                    "valueText": ")"
                                                }
                                            }
                                        }
                                    ],
                                    "closeParenToken": {
                                        "kind": "CloseParenToken",
                                        "fullStart": 1479,
                                        "fullEnd": 1480,
                                        "start": 1479,
                                        "end": 1480,
                                        "fullWidth": 1,
                                        "width": 1,
                                        "text": ")",
                                        "value": ")",
                                        "valueText": ")"
                                    }
                                }
                            },
                            "semicolonToken": {
                                "kind": "SemicolonToken",
                                "fullStart": 1480,
                                "fullEnd": 1482,
                                "start": 1480,
                                "end": 1481,
                                "fullWidth": 2,
                                "width": 1,
                                "text": ";",
                                "value": ";",
                                "valueText": ";",
                                "hasTrailingTrivia": true,
                                "hasTrailingNewLine": true,
                                "trailingTrivia": [
                                    {
                                        "kind": "NewLineTrivia",
                                        "text": "\n"
                                    }
                                ]
                            }
                        }
                    ],
                    "closeBraceToken": {
                        "kind": "CloseBraceToken",
                        "fullStart": 1482,
                        "fullEnd": 1486,
                        "start": 1482,
                        "end": 1483,
                        "fullWidth": 4,
                        "width": 1,
                        "text": "}",
                        "value": "}",
                        "valueText": "}",
                        "hasTrailingTrivia": true,
                        "hasTrailingNewLine": true,
                        "trailingTrivia": [
                            {
                                "kind": "WhitespaceTrivia",
                                "text": "  "
                            },
                            {
                                "kind": "NewLineTrivia",
                                "text": "\n"
                            }
                        ]
                    }
                }
            }
        ],
        "endOfFileToken": {
            "kind": "EndOfFileToken",
            "fullStart": 1486,
            "fullEnd": 1487,
            "start": 1487,
            "end": 1487,
            "fullWidth": 1,
            "width": 0,
            "text": "",
            "hasLeadingTrivia": true,
            "hasLeadingNewLine": true,
            "leadingTrivia": [
                {
                    "kind": "NewLineTrivia",
                    "text": "\n"
                }
            ]
        }
    },
    "lineMap": {
        "lineStarts": [
            0,
            61,
            132,
            133,
            137,
            189,
            255,
            290,
            293,
            351,
            397,
            401,
            402,
            436,
            471,
            504,
            516,
            518,
            519,
            541,
            552,
            573,
            574,
            584,
            606,
            715,
            717,
            718,
            728,
            746,
            847,
            853,
            854,
            864,
            890,
            999,
            1001,
            1002,
            1024,
            1035,
            1056,
            1057,
            1067,
            1089,
            1198,
            1200,
            1201,
            1211,
            1229,
            1330,
            1336,
            1337,
            1347,
            1373,
            1482,
            1486,
            1487
        ],
        "length": 1487
    }
}<|MERGE_RESOLUTION|>--- conflicted
+++ resolved
@@ -199,11 +199,8 @@
                                                     "start": 429,
                                                     "end": 430,
                                                     "fullWidth": 1,
-<<<<<<< HEAD
                                                     "width": 1,
-=======
                                                     "modifiers": [],
->>>>>>> e3c38734
                                                     "identifier": {
                                                         "kind": "IdentifierName",
                                                         "fullStart": 429,
@@ -236,11 +233,8 @@
                                                     "start": 431,
                                                     "end": 432,
                                                     "fullWidth": 1,
-<<<<<<< HEAD
                                                     "width": 1,
-=======
                                                     "modifiers": [],
->>>>>>> e3c38734
                                                     "identifier": {
                                                         "kind": "IdentifierName",
                                                         "fullStart": 431,
