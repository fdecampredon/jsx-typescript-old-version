{
    "isDeclaration": false,
    "languageVersion": "EcmaScript5",
    "parseOptions": {
        "allowAutomaticSemicolonInsertion": true
    },
    "sourceUnit": {
        "kind": "SourceUnit",
        "fullStart": 0,
        "fullEnd": 1019,
        "start": 297,
        "end": 1019,
        "fullWidth": 1019,
        "width": 722,
        "isIncrementallyUnusable": true,
        "moduleElements": [
            {
                "kind": "VariableStatement",
                "fullStart": 0,
                "fullEnd": 480,
                "start": 297,
                "end": 479,
                "fullWidth": 480,
                "width": 182,
                "modifiers": [],
                "variableDeclaration": {
                    "kind": "VariableDeclaration",
                    "fullStart": 0,
                    "fullEnd": 478,
                    "start": 297,
                    "end": 478,
                    "fullWidth": 478,
                    "width": 181,
                    "varKeyword": {
                        "kind": "VarKeyword",
                        "fullStart": 0,
                        "fullEnd": 301,
                        "start": 297,
                        "end": 300,
                        "fullWidth": 301,
                        "width": 3,
                        "text": "var",
                        "value": "var",
                        "valueText": "var",
                        "hasLeadingTrivia": true,
                        "hasLeadingComment": true,
                        "hasLeadingNewLine": true,
                        "hasTrailingTrivia": true,
                        "leadingTrivia": [
                            {
                                "kind": "SingleLineCommentTrivia",
                                "text": "// Copyright 2009 the Sputnik authors.  All rights reserved."
                            },
                            {
                                "kind": "NewLineTrivia",
                                "text": "\n"
                            },
                            {
                                "kind": "SingleLineCommentTrivia",
                                "text": "// This code is governed by the BSD license found in the LICENSE file."
                            },
                            {
                                "kind": "NewLineTrivia",
                                "text": "\n"
                            },
                            {
                                "kind": "NewLineTrivia",
                                "text": "\n"
                            },
                            {
                                "kind": "MultiLineCommentTrivia",
                                "text": "/**\n * My comparefn is inverse implementation comparefn\n *\n * @path ch15/15.4/15.4.4/15.4.4.11/S15.4.4.11_A2.2_T2.js\n * @description Checking RUSSIAN ALPHABET\n */"
                            },
                            {
                                "kind": "NewLineTrivia",
                                "text": "\n"
                            },
                            {
                                "kind": "NewLineTrivia",
                                "text": "\n"
                            }
                        ],
                        "trailingTrivia": [
                            {
                                "kind": "WhitespaceTrivia",
                                "text": " "
                            }
                        ]
                    },
                    "variableDeclarators": [
                        {
                            "kind": "VariableDeclarator",
                            "fullStart": 301,
                            "fullEnd": 478,
                            "start": 301,
                            "end": 478,
                            "fullWidth": 177,
                            "width": 177,
                            "identifier": {
                                "kind": "IdentifierName",
                                "fullStart": 301,
                                "fullEnd": 311,
                                "start": 301,
                                "end": 310,
                                "fullWidth": 10,
                                "width": 9,
                                "text": "alphabetR",
                                "value": "alphabetR",
                                "valueText": "alphabetR",
                                "hasTrailingTrivia": true,
                                "trailingTrivia": [
                                    {
                                        "kind": "WhitespaceTrivia",
                                        "text": " "
                                    }
                                ]
                            },
                            "equalsValueClause": {
                                "kind": "EqualsValueClause",
                                "fullStart": 311,
                                "fullEnd": 478,
                                "start": 311,
                                "end": 478,
                                "fullWidth": 167,
                                "width": 167,
                                "equalsToken": {
                                    "kind": "EqualsToken",
                                    "fullStart": 311,
                                    "fullEnd": 313,
                                    "start": 311,
                                    "end": 312,
                                    "fullWidth": 2,
                                    "width": 1,
                                    "text": "=",
                                    "value": "=",
                                    "valueText": "=",
                                    "hasTrailingTrivia": true,
                                    "trailingTrivia": [
                                        {
                                            "kind": "WhitespaceTrivia",
                                            "text": " "
                                        }
                                    ]
                                },
                                "value": {
                                    "kind": "ArrayLiteralExpression",
                                    "fullStart": 313,
                                    "fullEnd": 478,
                                    "start": 313,
                                    "end": 478,
                                    "fullWidth": 165,
                                    "width": 165,
                                    "openBracketToken": {
                                        "kind": "OpenBracketToken",
                                        "fullStart": 313,
                                        "fullEnd": 314,
                                        "start": 313,
                                        "end": 314,
                                        "fullWidth": 1,
                                        "width": 1,
                                        "text": "[",
                                        "value": "[",
                                        "valueText": "["
                                    },
                                    "expressions": [
                                        {
                                            "kind": "StringLiteral",
                                            "fullStart": 314,
                                            "fullEnd": 317,
                                            "start": 314,
                                            "end": 317,
                                            "fullWidth": 3,
                                            "width": 3,
                                            "text": "\"ё\"",
                                            "value": "ё",
                                            "valueText": "ё"
                                        },
                                        {
                                            "kind": "CommaToken",
                                            "fullStart": 317,
                                            "fullEnd": 319,
                                            "start": 317,
                                            "end": 318,
                                            "fullWidth": 2,
                                            "width": 1,
                                            "text": ",",
                                            "value": ",",
                                            "valueText": ",",
                                            "hasTrailingTrivia": true,
                                            "trailingTrivia": [
                                                {
                                                    "kind": "WhitespaceTrivia",
                                                    "text": " "
                                                }
                                            ]
                                        },
                                        {
                                            "kind": "StringLiteral",
                                            "fullStart": 319,
                                            "fullEnd": 322,
                                            "start": 319,
                                            "end": 322,
                                            "fullWidth": 3,
                                            "width": 3,
                                            "text": "\"я\"",
                                            "value": "я",
                                            "valueText": "я"
                                        },
                                        {
                                            "kind": "CommaToken",
                                            "fullStart": 322,
                                            "fullEnd": 324,
                                            "start": 322,
                                            "end": 323,
                                            "fullWidth": 2,
                                            "width": 1,
                                            "text": ",",
                                            "value": ",",
                                            "valueText": ",",
                                            "hasTrailingTrivia": true,
                                            "trailingTrivia": [
                                                {
                                                    "kind": "WhitespaceTrivia",
                                                    "text": " "
                                                }
                                            ]
                                        },
                                        {
                                            "kind": "StringLiteral",
                                            "fullStart": 324,
                                            "fullEnd": 327,
                                            "start": 324,
                                            "end": 327,
                                            "fullWidth": 3,
                                            "width": 3,
                                            "text": "\"ю\"",
                                            "value": "ю",
                                            "valueText": "ю"
                                        },
                                        {
                                            "kind": "CommaToken",
                                            "fullStart": 327,
                                            "fullEnd": 329,
                                            "start": 327,
                                            "end": 328,
                                            "fullWidth": 2,
                                            "width": 1,
                                            "text": ",",
                                            "value": ",",
                                            "valueText": ",",
                                            "hasTrailingTrivia": true,
                                            "trailingTrivia": [
                                                {
                                                    "kind": "WhitespaceTrivia",
                                                    "text": " "
                                                }
                                            ]
                                        },
                                        {
                                            "kind": "StringLiteral",
                                            "fullStart": 329,
                                            "fullEnd": 332,
                                            "start": 329,
                                            "end": 332,
                                            "fullWidth": 3,
                                            "width": 3,
                                            "text": "\"э\"",
                                            "value": "э",
                                            "valueText": "э"
                                        },
                                        {
                                            "kind": "CommaToken",
                                            "fullStart": 332,
                                            "fullEnd": 334,
                                            "start": 332,
                                            "end": 333,
                                            "fullWidth": 2,
                                            "width": 1,
                                            "text": ",",
                                            "value": ",",
                                            "valueText": ",",
                                            "hasTrailingTrivia": true,
                                            "trailingTrivia": [
                                                {
                                                    "kind": "WhitespaceTrivia",
                                                    "text": " "
                                                }
                                            ]
                                        },
                                        {
                                            "kind": "StringLiteral",
                                            "fullStart": 334,
                                            "fullEnd": 337,
                                            "start": 334,
                                            "end": 337,
                                            "fullWidth": 3,
                                            "width": 3,
                                            "text": "\"ь\"",
                                            "value": "ь",
                                            "valueText": "ь"
                                        },
                                        {
                                            "kind": "CommaToken",
                                            "fullStart": 337,
                                            "fullEnd": 339,
                                            "start": 337,
                                            "end": 338,
                                            "fullWidth": 2,
                                            "width": 1,
                                            "text": ",",
                                            "value": ",",
                                            "valueText": ",",
                                            "hasTrailingTrivia": true,
                                            "trailingTrivia": [
                                                {
                                                    "kind": "WhitespaceTrivia",
                                                    "text": " "
                                                }
                                            ]
                                        },
                                        {
                                            "kind": "StringLiteral",
                                            "fullStart": 339,
                                            "fullEnd": 342,
                                            "start": 339,
                                            "end": 342,
                                            "fullWidth": 3,
                                            "width": 3,
                                            "text": "\"ы\"",
                                            "value": "ы",
                                            "valueText": "ы"
                                        },
                                        {
                                            "kind": "CommaToken",
                                            "fullStart": 342,
                                            "fullEnd": 344,
                                            "start": 342,
                                            "end": 343,
                                            "fullWidth": 2,
                                            "width": 1,
                                            "text": ",",
                                            "value": ",",
                                            "valueText": ",",
                                            "hasTrailingTrivia": true,
                                            "trailingTrivia": [
                                                {
                                                    "kind": "WhitespaceTrivia",
                                                    "text": " "
                                                }
                                            ]
                                        },
                                        {
                                            "kind": "StringLiteral",
                                            "fullStart": 344,
                                            "fullEnd": 347,
                                            "start": 344,
                                            "end": 347,
                                            "fullWidth": 3,
                                            "width": 3,
                                            "text": "\"ъ\"",
                                            "value": "ъ",
                                            "valueText": "ъ"
                                        },
                                        {
                                            "kind": "CommaToken",
                                            "fullStart": 347,
                                            "fullEnd": 349,
                                            "start": 347,
                                            "end": 348,
                                            "fullWidth": 2,
                                            "width": 1,
                                            "text": ",",
                                            "value": ",",
                                            "valueText": ",",
                                            "hasTrailingTrivia": true,
                                            "trailingTrivia": [
                                                {
                                                    "kind": "WhitespaceTrivia",
                                                    "text": " "
                                                }
                                            ]
                                        },
                                        {
                                            "kind": "StringLiteral",
                                            "fullStart": 349,
                                            "fullEnd": 352,
                                            "start": 349,
                                            "end": 352,
                                            "fullWidth": 3,
                                            "width": 3,
                                            "text": "\"щ\"",
                                            "value": "щ",
                                            "valueText": "щ"
                                        },
                                        {
                                            "kind": "CommaToken",
                                            "fullStart": 352,
                                            "fullEnd": 354,
                                            "start": 352,
                                            "end": 353,
                                            "fullWidth": 2,
                                            "width": 1,
                                            "text": ",",
                                            "value": ",",
                                            "valueText": ",",
                                            "hasTrailingTrivia": true,
                                            "trailingTrivia": [
                                                {
                                                    "kind": "WhitespaceTrivia",
                                                    "text": " "
                                                }
                                            ]
                                        },
                                        {
                                            "kind": "StringLiteral",
                                            "fullStart": 354,
                                            "fullEnd": 357,
                                            "start": 354,
                                            "end": 357,
                                            "fullWidth": 3,
                                            "width": 3,
                                            "text": "\"ш\"",
                                            "value": "ш",
                                            "valueText": "ш"
                                        },
                                        {
                                            "kind": "CommaToken",
                                            "fullStart": 357,
                                            "fullEnd": 359,
                                            "start": 357,
                                            "end": 358,
                                            "fullWidth": 2,
                                            "width": 1,
                                            "text": ",",
                                            "value": ",",
                                            "valueText": ",",
                                            "hasTrailingTrivia": true,
                                            "trailingTrivia": [
                                                {
                                                    "kind": "WhitespaceTrivia",
                                                    "text": " "
                                                }
                                            ]
                                        },
                                        {
                                            "kind": "StringLiteral",
                                            "fullStart": 359,
                                            "fullEnd": 362,
                                            "start": 359,
                                            "end": 362,
                                            "fullWidth": 3,
                                            "width": 3,
                                            "text": "\"ч\"",
                                            "value": "ч",
                                            "valueText": "ч"
                                        },
                                        {
                                            "kind": "CommaToken",
                                            "fullStart": 362,
                                            "fullEnd": 364,
                                            "start": 362,
                                            "end": 363,
                                            "fullWidth": 2,
                                            "width": 1,
                                            "text": ",",
                                            "value": ",",
                                            "valueText": ",",
                                            "hasTrailingTrivia": true,
                                            "trailingTrivia": [
                                                {
                                                    "kind": "WhitespaceTrivia",
                                                    "text": " "
                                                }
                                            ]
                                        },
                                        {
                                            "kind": "StringLiteral",
                                            "fullStart": 364,
                                            "fullEnd": 367,
                                            "start": 364,
                                            "end": 367,
                                            "fullWidth": 3,
                                            "width": 3,
                                            "text": "\"ц\"",
                                            "value": "ц",
                                            "valueText": "ц"
                                        },
                                        {
                                            "kind": "CommaToken",
                                            "fullStart": 367,
                                            "fullEnd": 369,
                                            "start": 367,
                                            "end": 368,
                                            "fullWidth": 2,
                                            "width": 1,
                                            "text": ",",
                                            "value": ",",
                                            "valueText": ",",
                                            "hasTrailingTrivia": true,
                                            "trailingTrivia": [
                                                {
                                                    "kind": "WhitespaceTrivia",
                                                    "text": " "
                                                }
                                            ]
                                        },
                                        {
                                            "kind": "StringLiteral",
                                            "fullStart": 369,
                                            "fullEnd": 372,
                                            "start": 369,
                                            "end": 372,
                                            "fullWidth": 3,
                                            "width": 3,
                                            "text": "\"х\"",
                                            "value": "х",
                                            "valueText": "х"
                                        },
                                        {
                                            "kind": "CommaToken",
                                            "fullStart": 372,
                                            "fullEnd": 374,
                                            "start": 372,
                                            "end": 373,
                                            "fullWidth": 2,
                                            "width": 1,
                                            "text": ",",
                                            "value": ",",
                                            "valueText": ",",
                                            "hasTrailingTrivia": true,
                                            "trailingTrivia": [
                                                {
                                                    "kind": "WhitespaceTrivia",
                                                    "text": " "
                                                }
                                            ]
                                        },
                                        {
                                            "kind": "StringLiteral",
                                            "fullStart": 374,
                                            "fullEnd": 377,
                                            "start": 374,
                                            "end": 377,
                                            "fullWidth": 3,
                                            "width": 3,
                                            "text": "\"ф\"",
                                            "value": "ф",
                                            "valueText": "ф"
                                        },
                                        {
                                            "kind": "CommaToken",
                                            "fullStart": 377,
                                            "fullEnd": 379,
                                            "start": 377,
                                            "end": 378,
                                            "fullWidth": 2,
                                            "width": 1,
                                            "text": ",",
                                            "value": ",",
                                            "valueText": ",",
                                            "hasTrailingTrivia": true,
                                            "trailingTrivia": [
                                                {
                                                    "kind": "WhitespaceTrivia",
                                                    "text": " "
                                                }
                                            ]
                                        },
                                        {
                                            "kind": "StringLiteral",
                                            "fullStart": 379,
                                            "fullEnd": 382,
                                            "start": 379,
                                            "end": 382,
                                            "fullWidth": 3,
                                            "width": 3,
                                            "text": "\"у\"",
                                            "value": "у",
                                            "valueText": "у"
                                        },
                                        {
                                            "kind": "CommaToken",
                                            "fullStart": 382,
                                            "fullEnd": 384,
                                            "start": 382,
                                            "end": 383,
                                            "fullWidth": 2,
                                            "width": 1,
                                            "text": ",",
                                            "value": ",",
                                            "valueText": ",",
                                            "hasTrailingTrivia": true,
                                            "trailingTrivia": [
                                                {
                                                    "kind": "WhitespaceTrivia",
                                                    "text": " "
                                                }
                                            ]
                                        },
                                        {
                                            "kind": "StringLiteral",
                                            "fullStart": 384,
                                            "fullEnd": 387,
                                            "start": 384,
                                            "end": 387,
                                            "fullWidth": 3,
                                            "width": 3,
                                            "text": "\"т\"",
                                            "value": "т",
                                            "valueText": "т"
                                        },
                                        {
                                            "kind": "CommaToken",
                                            "fullStart": 387,
                                            "fullEnd": 389,
                                            "start": 387,
                                            "end": 388,
                                            "fullWidth": 2,
                                            "width": 1,
                                            "text": ",",
                                            "value": ",",
                                            "valueText": ",",
                                            "hasTrailingTrivia": true,
                                            "trailingTrivia": [
                                                {
                                                    "kind": "WhitespaceTrivia",
                                                    "text": " "
                                                }
                                            ]
                                        },
                                        {
                                            "kind": "StringLiteral",
                                            "fullStart": 389,
                                            "fullEnd": 392,
                                            "start": 389,
                                            "end": 392,
                                            "fullWidth": 3,
                                            "width": 3,
                                            "text": "\"с\"",
                                            "value": "с",
                                            "valueText": "с"
                                        },
                                        {
                                            "kind": "CommaToken",
                                            "fullStart": 392,
                                            "fullEnd": 394,
                                            "start": 392,
                                            "end": 393,
                                            "fullWidth": 2,
                                            "width": 1,
                                            "text": ",",
                                            "value": ",",
                                            "valueText": ",",
                                            "hasTrailingTrivia": true,
                                            "trailingTrivia": [
                                                {
                                                    "kind": "WhitespaceTrivia",
                                                    "text": " "
                                                }
                                            ]
                                        },
                                        {
                                            "kind": "StringLiteral",
                                            "fullStart": 394,
                                            "fullEnd": 397,
                                            "start": 394,
                                            "end": 397,
                                            "fullWidth": 3,
                                            "width": 3,
                                            "text": "\"р\"",
                                            "value": "р",
                                            "valueText": "р"
                                        },
                                        {
                                            "kind": "CommaToken",
                                            "fullStart": 397,
                                            "fullEnd": 399,
                                            "start": 397,
                                            "end": 398,
                                            "fullWidth": 2,
                                            "width": 1,
                                            "text": ",",
                                            "value": ",",
                                            "valueText": ",",
                                            "hasTrailingTrivia": true,
                                            "trailingTrivia": [
                                                {
                                                    "kind": "WhitespaceTrivia",
                                                    "text": " "
                                                }
                                            ]
                                        },
                                        {
                                            "kind": "StringLiteral",
                                            "fullStart": 399,
                                            "fullEnd": 402,
                                            "start": 399,
                                            "end": 402,
                                            "fullWidth": 3,
                                            "width": 3,
                                            "text": "\"П\"",
                                            "value": "П",
                                            "valueText": "П"
                                        },
                                        {
                                            "kind": "CommaToken",
                                            "fullStart": 402,
                                            "fullEnd": 404,
                                            "start": 402,
                                            "end": 403,
                                            "fullWidth": 2,
                                            "width": 1,
                                            "text": ",",
                                            "value": ",",
                                            "valueText": ",",
                                            "hasTrailingTrivia": true,
                                            "trailingTrivia": [
                                                {
                                                    "kind": "WhitespaceTrivia",
                                                    "text": " "
                                                }
                                            ]
                                        },
                                        {
                                            "kind": "StringLiteral",
                                            "fullStart": 404,
                                            "fullEnd": 407,
                                            "start": 404,
                                            "end": 407,
                                            "fullWidth": 3,
                                            "width": 3,
                                            "text": "\"О\"",
                                            "value": "О",
                                            "valueText": "О"
                                        },
                                        {
                                            "kind": "CommaToken",
                                            "fullStart": 407,
                                            "fullEnd": 409,
                                            "start": 407,
                                            "end": 408,
                                            "fullWidth": 2,
                                            "width": 1,
                                            "text": ",",
                                            "value": ",",
                                            "valueText": ",",
                                            "hasTrailingTrivia": true,
                                            "trailingTrivia": [
                                                {
                                                    "kind": "WhitespaceTrivia",
                                                    "text": " "
                                                }
                                            ]
                                        },
                                        {
                                            "kind": "StringLiteral",
                                            "fullStart": 409,
                                            "fullEnd": 412,
                                            "start": 409,
                                            "end": 412,
                                            "fullWidth": 3,
                                            "width": 3,
                                            "text": "\"Н\"",
                                            "value": "Н",
                                            "valueText": "Н"
                                        },
                                        {
                                            "kind": "CommaToken",
                                            "fullStart": 412,
                                            "fullEnd": 414,
                                            "start": 412,
                                            "end": 413,
                                            "fullWidth": 2,
                                            "width": 1,
                                            "text": ",",
                                            "value": ",",
                                            "valueText": ",",
                                            "hasTrailingTrivia": true,
                                            "trailingTrivia": [
                                                {
                                                    "kind": "WhitespaceTrivia",
                                                    "text": " "
                                                }
                                            ]
                                        },
                                        {
                                            "kind": "StringLiteral",
                                            "fullStart": 414,
                                            "fullEnd": 417,
                                            "start": 414,
                                            "end": 417,
                                            "fullWidth": 3,
                                            "width": 3,
                                            "text": "\"М\"",
                                            "value": "М",
                                            "valueText": "М"
                                        },
                                        {
                                            "kind": "CommaToken",
                                            "fullStart": 417,
                                            "fullEnd": 419,
                                            "start": 417,
                                            "end": 418,
                                            "fullWidth": 2,
                                            "width": 1,
                                            "text": ",",
                                            "value": ",",
                                            "valueText": ",",
                                            "hasTrailingTrivia": true,
                                            "trailingTrivia": [
                                                {
                                                    "kind": "WhitespaceTrivia",
                                                    "text": " "
                                                }
                                            ]
                                        },
                                        {
                                            "kind": "StringLiteral",
                                            "fullStart": 419,
                                            "fullEnd": 422,
                                            "start": 419,
                                            "end": 422,
                                            "fullWidth": 3,
                                            "width": 3,
                                            "text": "\"Л\"",
                                            "value": "Л",
                                            "valueText": "Л"
                                        },
                                        {
                                            "kind": "CommaToken",
                                            "fullStart": 422,
                                            "fullEnd": 424,
                                            "start": 422,
                                            "end": 423,
                                            "fullWidth": 2,
                                            "width": 1,
                                            "text": ",",
                                            "value": ",",
                                            "valueText": ",",
                                            "hasTrailingTrivia": true,
                                            "trailingTrivia": [
                                                {
                                                    "kind": "WhitespaceTrivia",
                                                    "text": " "
                                                }
                                            ]
                                        },
                                        {
                                            "kind": "StringLiteral",
                                            "fullStart": 424,
                                            "fullEnd": 427,
                                            "start": 424,
                                            "end": 427,
                                            "fullWidth": 3,
                                            "width": 3,
                                            "text": "\"К\"",
                                            "value": "К",
                                            "valueText": "К"
                                        },
                                        {
                                            "kind": "CommaToken",
                                            "fullStart": 427,
                                            "fullEnd": 429,
                                            "start": 427,
                                            "end": 428,
                                            "fullWidth": 2,
                                            "width": 1,
                                            "text": ",",
                                            "value": ",",
                                            "valueText": ",",
                                            "hasTrailingTrivia": true,
                                            "trailingTrivia": [
                                                {
                                                    "kind": "WhitespaceTrivia",
                                                    "text": " "
                                                }
                                            ]
                                        },
                                        {
                                            "kind": "StringLiteral",
                                            "fullStart": 429,
                                            "fullEnd": 432,
                                            "start": 429,
                                            "end": 432,
                                            "fullWidth": 3,
                                            "width": 3,
                                            "text": "\"Й\"",
                                            "value": "Й",
                                            "valueText": "Й"
                                        },
                                        {
                                            "kind": "CommaToken",
                                            "fullStart": 432,
                                            "fullEnd": 434,
                                            "start": 432,
                                            "end": 433,
                                            "fullWidth": 2,
                                            "width": 1,
                                            "text": ",",
                                            "value": ",",
                                            "valueText": ",",
                                            "hasTrailingTrivia": true,
                                            "trailingTrivia": [
                                                {
                                                    "kind": "WhitespaceTrivia",
                                                    "text": " "
                                                }
                                            ]
                                        },
                                        {
                                            "kind": "StringLiteral",
                                            "fullStart": 434,
                                            "fullEnd": 437,
                                            "start": 434,
                                            "end": 437,
                                            "fullWidth": 3,
                                            "width": 3,
                                            "text": "\"И\"",
                                            "value": "И",
                                            "valueText": "И"
                                        },
                                        {
                                            "kind": "CommaToken",
                                            "fullStart": 437,
                                            "fullEnd": 439,
                                            "start": 437,
                                            "end": 438,
                                            "fullWidth": 2,
                                            "width": 1,
                                            "text": ",",
                                            "value": ",",
                                            "valueText": ",",
                                            "hasTrailingTrivia": true,
                                            "trailingTrivia": [
                                                {
                                                    "kind": "WhitespaceTrivia",
                                                    "text": " "
                                                }
                                            ]
                                        },
                                        {
                                            "kind": "StringLiteral",
                                            "fullStart": 439,
                                            "fullEnd": 442,
                                            "start": 439,
                                            "end": 442,
                                            "fullWidth": 3,
                                            "width": 3,
                                            "text": "\"З\"",
                                            "value": "З",
                                            "valueText": "З"
                                        },
                                        {
                                            "kind": "CommaToken",
                                            "fullStart": 442,
                                            "fullEnd": 444,
                                            "start": 442,
                                            "end": 443,
                                            "fullWidth": 2,
                                            "width": 1,
                                            "text": ",",
                                            "value": ",",
                                            "valueText": ",",
                                            "hasTrailingTrivia": true,
                                            "trailingTrivia": [
                                                {
                                                    "kind": "WhitespaceTrivia",
                                                    "text": " "
                                                }
                                            ]
                                        },
                                        {
                                            "kind": "StringLiteral",
                                            "fullStart": 444,
                                            "fullEnd": 447,
                                            "start": 444,
                                            "end": 447,
                                            "fullWidth": 3,
                                            "width": 3,
                                            "text": "\"Ж\"",
                                            "value": "Ж",
                                            "valueText": "Ж"
                                        },
                                        {
                                            "kind": "CommaToken",
                                            "fullStart": 447,
                                            "fullEnd": 449,
                                            "start": 447,
                                            "end": 448,
                                            "fullWidth": 2,
                                            "width": 1,
                                            "text": ",",
                                            "value": ",",
                                            "valueText": ",",
                                            "hasTrailingTrivia": true,
                                            "trailingTrivia": [
                                                {
                                                    "kind": "WhitespaceTrivia",
                                                    "text": " "
                                                }
                                            ]
                                        },
                                        {
                                            "kind": "StringLiteral",
                                            "fullStart": 449,
                                            "fullEnd": 452,
                                            "start": 449,
                                            "end": 452,
                                            "fullWidth": 3,
                                            "width": 3,
                                            "text": "\"Е\"",
                                            "value": "Е",
                                            "valueText": "Е"
                                        },
                                        {
                                            "kind": "CommaToken",
                                            "fullStart": 452,
                                            "fullEnd": 454,
                                            "start": 452,
                                            "end": 453,
                                            "fullWidth": 2,
                                            "width": 1,
                                            "text": ",",
                                            "value": ",",
                                            "valueText": ",",
                                            "hasTrailingTrivia": true,
                                            "trailingTrivia": [
                                                {
                                                    "kind": "WhitespaceTrivia",
                                                    "text": " "
                                                }
                                            ]
                                        },
                                        {
                                            "kind": "StringLiteral",
                                            "fullStart": 454,
                                            "fullEnd": 457,
                                            "start": 454,
                                            "end": 457,
                                            "fullWidth": 3,
                                            "width": 3,
                                            "text": "\"Д\"",
                                            "value": "Д",
                                            "valueText": "Д"
                                        },
                                        {
                                            "kind": "CommaToken",
                                            "fullStart": 457,
                                            "fullEnd": 459,
                                            "start": 457,
                                            "end": 458,
                                            "fullWidth": 2,
                                            "width": 1,
                                            "text": ",",
                                            "value": ",",
                                            "valueText": ",",
                                            "hasTrailingTrivia": true,
                                            "trailingTrivia": [
                                                {
                                                    "kind": "WhitespaceTrivia",
                                                    "text": " "
                                                }
                                            ]
                                        },
                                        {
                                            "kind": "StringLiteral",
                                            "fullStart": 459,
                                            "fullEnd": 462,
                                            "start": 459,
                                            "end": 462,
                                            "fullWidth": 3,
                                            "width": 3,
                                            "text": "\"Г\"",
                                            "value": "Г",
                                            "valueText": "Г"
                                        },
                                        {
                                            "kind": "CommaToken",
                                            "fullStart": 462,
                                            "fullEnd": 464,
                                            "start": 462,
                                            "end": 463,
                                            "fullWidth": 2,
                                            "width": 1,
                                            "text": ",",
                                            "value": ",",
                                            "valueText": ",",
                                            "hasTrailingTrivia": true,
                                            "trailingTrivia": [
                                                {
                                                    "kind": "WhitespaceTrivia",
                                                    "text": " "
                                                }
                                            ]
                                        },
                                        {
                                            "kind": "StringLiteral",
                                            "fullStart": 464,
                                            "fullEnd": 467,
                                            "start": 464,
                                            "end": 467,
                                            "fullWidth": 3,
                                            "width": 3,
                                            "text": "\"В\"",
                                            "value": "В",
                                            "valueText": "В"
                                        },
                                        {
                                            "kind": "CommaToken",
                                            "fullStart": 467,
                                            "fullEnd": 469,
                                            "start": 467,
                                            "end": 468,
                                            "fullWidth": 2,
                                            "width": 1,
                                            "text": ",",
                                            "value": ",",
                                            "valueText": ",",
                                            "hasTrailingTrivia": true,
                                            "trailingTrivia": [
                                                {
                                                    "kind": "WhitespaceTrivia",
                                                    "text": " "
                                                }
                                            ]
                                        },
                                        {
                                            "kind": "StringLiteral",
                                            "fullStart": 469,
                                            "fullEnd": 472,
                                            "start": 469,
                                            "end": 472,
                                            "fullWidth": 3,
                                            "width": 3,
                                            "text": "\"Б\"",
                                            "value": "Б",
                                            "valueText": "Б"
                                        },
                                        {
                                            "kind": "CommaToken",
                                            "fullStart": 472,
                                            "fullEnd": 474,
                                            "start": 472,
                                            "end": 473,
                                            "fullWidth": 2,
                                            "width": 1,
                                            "text": ",",
                                            "value": ",",
                                            "valueText": ",",
                                            "hasTrailingTrivia": true,
                                            "trailingTrivia": [
                                                {
                                                    "kind": "WhitespaceTrivia",
                                                    "text": " "
                                                }
                                            ]
                                        },
                                        {
                                            "kind": "StringLiteral",
                                            "fullStart": 474,
                                            "fullEnd": 477,
                                            "start": 474,
                                            "end": 477,
                                            "fullWidth": 3,
                                            "width": 3,
                                            "text": "\"А\"",
                                            "value": "А",
                                            "valueText": "А"
                                        }
                                    ],
                                    "closeBracketToken": {
                                        "kind": "CloseBracketToken",
                                        "fullStart": 477,
                                        "fullEnd": 478,
                                        "start": 477,
                                        "end": 478,
                                        "fullWidth": 1,
                                        "width": 1,
                                        "text": "]",
                                        "value": "]",
                                        "valueText": "]"
                                    }
                                }
                            }
                        }
                    ]
                },
                "semicolonToken": {
                    "kind": "SemicolonToken",
                    "fullStart": 478,
                    "fullEnd": 480,
                    "start": 478,
                    "end": 479,
                    "fullWidth": 2,
                    "width": 1,
                    "text": ";",
                    "value": ";",
                    "valueText": ";",
                    "hasTrailingTrivia": true,
                    "hasTrailingNewLine": true,
                    "trailingTrivia": [
                        {
                            "kind": "NewLineTrivia",
                            "text": "\n"
                        }
                    ]
                }
            },
            {
                "kind": "VariableStatement",
                "fullStart": 480,
                "fullEnd": 663,
                "start": 480,
                "end": 662,
                "fullWidth": 183,
                "width": 182,
                "modifiers": [],
                "variableDeclaration": {
                    "kind": "VariableDeclaration",
                    "fullStart": 480,
                    "fullEnd": 661,
                    "start": 480,
                    "end": 661,
                    "fullWidth": 181,
                    "width": 181,
                    "varKeyword": {
                        "kind": "VarKeyword",
                        "fullStart": 480,
                        "fullEnd": 485,
                        "start": 480,
                        "end": 483,
                        "fullWidth": 5,
                        "width": 3,
                        "text": "var",
                        "value": "var",
                        "valueText": "var",
                        "hasTrailingTrivia": true,
                        "trailingTrivia": [
                            {
                                "kind": "WhitespaceTrivia",
                                "text": "  "
                            }
                        ]
                    },
                    "variableDeclarators": [
                        {
                            "kind": "VariableDeclarator",
                            "fullStart": 485,
                            "fullEnd": 661,
                            "start": 485,
                            "end": 661,
                            "fullWidth": 176,
                            "width": 176,
                            "identifier": {
                                "kind": "IdentifierName",
                                "fullStart": 485,
                                "fullEnd": 494,
                                "start": 485,
                                "end": 493,
                                "fullWidth": 9,
                                "width": 8,
                                "text": "alphabet",
                                "value": "alphabet",
                                "valueText": "alphabet",
                                "hasTrailingTrivia": true,
                                "trailingTrivia": [
                                    {
                                        "kind": "WhitespaceTrivia",
                                        "text": " "
                                    }
                                ]
                            },
                            "equalsValueClause": {
                                "kind": "EqualsValueClause",
                                "fullStart": 494,
                                "fullEnd": 661,
                                "start": 494,
                                "end": 661,
                                "fullWidth": 167,
                                "width": 167,
                                "equalsToken": {
                                    "kind": "EqualsToken",
                                    "fullStart": 494,
                                    "fullEnd": 496,
                                    "start": 494,
                                    "end": 495,
                                    "fullWidth": 2,
                                    "width": 1,
                                    "text": "=",
                                    "value": "=",
                                    "valueText": "=",
                                    "hasTrailingTrivia": true,
                                    "trailingTrivia": [
                                        {
                                            "kind": "WhitespaceTrivia",
                                            "text": " "
                                        }
                                    ]
                                },
                                "value": {
                                    "kind": "ArrayLiteralExpression",
                                    "fullStart": 496,
                                    "fullEnd": 661,
                                    "start": 496,
                                    "end": 661,
                                    "fullWidth": 165,
                                    "width": 165,
                                    "openBracketToken": {
                                        "kind": "OpenBracketToken",
                                        "fullStart": 496,
                                        "fullEnd": 497,
                                        "start": 496,
                                        "end": 497,
                                        "fullWidth": 1,
                                        "width": 1,
                                        "text": "[",
                                        "value": "[",
                                        "valueText": "["
                                    },
                                    "expressions": [
                                        {
                                            "kind": "StringLiteral",
                                            "fullStart": 497,
                                            "fullEnd": 500,
                                            "start": 497,
                                            "end": 500,
                                            "fullWidth": 3,
                                            "width": 3,
                                            "text": "\"А\"",
                                            "value": "А",
                                            "valueText": "А"
                                        },
                                        {
                                            "kind": "CommaToken",
                                            "fullStart": 500,
                                            "fullEnd": 502,
                                            "start": 500,
                                            "end": 501,
                                            "fullWidth": 2,
                                            "width": 1,
                                            "text": ",",
                                            "value": ",",
                                            "valueText": ",",
                                            "hasTrailingTrivia": true,
                                            "trailingTrivia": [
                                                {
                                                    "kind": "WhitespaceTrivia",
                                                    "text": " "
                                                }
                                            ]
                                        },
                                        {
                                            "kind": "StringLiteral",
                                            "fullStart": 502,
                                            "fullEnd": 505,
                                            "start": 502,
                                            "end": 505,
                                            "fullWidth": 3,
                                            "width": 3,
                                            "text": "\"Б\"",
                                            "value": "Б",
                                            "valueText": "Б"
                                        },
                                        {
                                            "kind": "CommaToken",
                                            "fullStart": 505,
                                            "fullEnd": 507,
                                            "start": 505,
                                            "end": 506,
                                            "fullWidth": 2,
                                            "width": 1,
                                            "text": ",",
                                            "value": ",",
                                            "valueText": ",",
                                            "hasTrailingTrivia": true,
                                            "trailingTrivia": [
                                                {
                                                    "kind": "WhitespaceTrivia",
                                                    "text": " "
                                                }
                                            ]
                                        },
                                        {
                                            "kind": "StringLiteral",
                                            "fullStart": 507,
                                            "fullEnd": 510,
                                            "start": 507,
                                            "end": 510,
                                            "fullWidth": 3,
                                            "width": 3,
                                            "text": "\"В\"",
                                            "value": "В",
                                            "valueText": "В"
                                        },
                                        {
                                            "kind": "CommaToken",
                                            "fullStart": 510,
                                            "fullEnd": 512,
                                            "start": 510,
                                            "end": 511,
                                            "fullWidth": 2,
                                            "width": 1,
                                            "text": ",",
                                            "value": ",",
                                            "valueText": ",",
                                            "hasTrailingTrivia": true,
                                            "trailingTrivia": [
                                                {
                                                    "kind": "WhitespaceTrivia",
                                                    "text": " "
                                                }
                                            ]
                                        },
                                        {
                                            "kind": "StringLiteral",
                                            "fullStart": 512,
                                            "fullEnd": 515,
                                            "start": 512,
                                            "end": 515,
                                            "fullWidth": 3,
                                            "width": 3,
                                            "text": "\"Г\"",
                                            "value": "Г",
                                            "valueText": "Г"
                                        },
                                        {
                                            "kind": "CommaToken",
                                            "fullStart": 515,
                                            "fullEnd": 517,
                                            "start": 515,
                                            "end": 516,
                                            "fullWidth": 2,
                                            "width": 1,
                                            "text": ",",
                                            "value": ",",
                                            "valueText": ",",
                                            "hasTrailingTrivia": true,
                                            "trailingTrivia": [
                                                {
                                                    "kind": "WhitespaceTrivia",
                                                    "text": " "
                                                }
                                            ]
                                        },
                                        {
                                            "kind": "StringLiteral",
                                            "fullStart": 517,
                                            "fullEnd": 520,
                                            "start": 517,
                                            "end": 520,
                                            "fullWidth": 3,
                                            "width": 3,
                                            "text": "\"Д\"",
                                            "value": "Д",
                                            "valueText": "Д"
                                        },
                                        {
                                            "kind": "CommaToken",
                                            "fullStart": 520,
                                            "fullEnd": 522,
                                            "start": 520,
                                            "end": 521,
                                            "fullWidth": 2,
                                            "width": 1,
                                            "text": ",",
                                            "value": ",",
                                            "valueText": ",",
                                            "hasTrailingTrivia": true,
                                            "trailingTrivia": [
                                                {
                                                    "kind": "WhitespaceTrivia",
                                                    "text": " "
                                                }
                                            ]
                                        },
                                        {
                                            "kind": "StringLiteral",
                                            "fullStart": 522,
                                            "fullEnd": 525,
                                            "start": 522,
                                            "end": 525,
                                            "fullWidth": 3,
                                            "width": 3,
                                            "text": "\"Е\"",
                                            "value": "Е",
                                            "valueText": "Е"
                                        },
                                        {
                                            "kind": "CommaToken",
                                            "fullStart": 525,
                                            "fullEnd": 527,
                                            "start": 525,
                                            "end": 526,
                                            "fullWidth": 2,
                                            "width": 1,
                                            "text": ",",
                                            "value": ",",
                                            "valueText": ",",
                                            "hasTrailingTrivia": true,
                                            "trailingTrivia": [
                                                {
                                                    "kind": "WhitespaceTrivia",
                                                    "text": " "
                                                }
                                            ]
                                        },
                                        {
                                            "kind": "StringLiteral",
                                            "fullStart": 527,
                                            "fullEnd": 530,
                                            "start": 527,
                                            "end": 530,
                                            "fullWidth": 3,
                                            "width": 3,
                                            "text": "\"Ж\"",
                                            "value": "Ж",
                                            "valueText": "Ж"
                                        },
                                        {
                                            "kind": "CommaToken",
                                            "fullStart": 530,
                                            "fullEnd": 532,
                                            "start": 530,
                                            "end": 531,
                                            "fullWidth": 2,
                                            "width": 1,
                                            "text": ",",
                                            "value": ",",
                                            "valueText": ",",
                                            "hasTrailingTrivia": true,
                                            "trailingTrivia": [
                                                {
                                                    "kind": "WhitespaceTrivia",
                                                    "text": " "
                                                }
                                            ]
                                        },
                                        {
                                            "kind": "StringLiteral",
                                            "fullStart": 532,
                                            "fullEnd": 535,
                                            "start": 532,
                                            "end": 535,
                                            "fullWidth": 3,
                                            "width": 3,
                                            "text": "\"З\"",
                                            "value": "З",
                                            "valueText": "З"
                                        },
                                        {
                                            "kind": "CommaToken",
                                            "fullStart": 535,
                                            "fullEnd": 537,
                                            "start": 535,
                                            "end": 536,
                                            "fullWidth": 2,
                                            "width": 1,
                                            "text": ",",
                                            "value": ",",
                                            "valueText": ",",
                                            "hasTrailingTrivia": true,
                                            "trailingTrivia": [
                                                {
                                                    "kind": "WhitespaceTrivia",
                                                    "text": " "
                                                }
                                            ]
                                        },
                                        {
                                            "kind": "StringLiteral",
                                            "fullStart": 537,
                                            "fullEnd": 540,
                                            "start": 537,
                                            "end": 540,
                                            "fullWidth": 3,
                                            "width": 3,
                                            "text": "\"И\"",
                                            "value": "И",
                                            "valueText": "И"
                                        },
                                        {
                                            "kind": "CommaToken",
                                            "fullStart": 540,
                                            "fullEnd": 542,
                                            "start": 540,
                                            "end": 541,
                                            "fullWidth": 2,
                                            "width": 1,
                                            "text": ",",
                                            "value": ",",
                                            "valueText": ",",
                                            "hasTrailingTrivia": true,
                                            "trailingTrivia": [
                                                {
                                                    "kind": "WhitespaceTrivia",
                                                    "text": " "
                                                }
                                            ]
                                        },
                                        {
                                            "kind": "StringLiteral",
                                            "fullStart": 542,
                                            "fullEnd": 545,
                                            "start": 542,
                                            "end": 545,
                                            "fullWidth": 3,
                                            "width": 3,
                                            "text": "\"Й\"",
                                            "value": "Й",
                                            "valueText": "Й"
                                        },
                                        {
                                            "kind": "CommaToken",
                                            "fullStart": 545,
                                            "fullEnd": 547,
                                            "start": 545,
                                            "end": 546,
                                            "fullWidth": 2,
                                            "width": 1,
                                            "text": ",",
                                            "value": ",",
                                            "valueText": ",",
                                            "hasTrailingTrivia": true,
                                            "trailingTrivia": [
                                                {
                                                    "kind": "WhitespaceTrivia",
                                                    "text": " "
                                                }
                                            ]
                                        },
                                        {
                                            "kind": "StringLiteral",
                                            "fullStart": 547,
                                            "fullEnd": 550,
                                            "start": 547,
                                            "end": 550,
                                            "fullWidth": 3,
                                            "width": 3,
                                            "text": "\"К\"",
                                            "value": "К",
                                            "valueText": "К"
                                        },
                                        {
                                            "kind": "CommaToken",
                                            "fullStart": 550,
                                            "fullEnd": 552,
                                            "start": 550,
                                            "end": 551,
                                            "fullWidth": 2,
                                            "width": 1,
                                            "text": ",",
                                            "value": ",",
                                            "valueText": ",",
                                            "hasTrailingTrivia": true,
                                            "trailingTrivia": [
                                                {
                                                    "kind": "WhitespaceTrivia",
                                                    "text": " "
                                                }
                                            ]
                                        },
                                        {
                                            "kind": "StringLiteral",
                                            "fullStart": 552,
                                            "fullEnd": 555,
                                            "start": 552,
                                            "end": 555,
                                            "fullWidth": 3,
                                            "width": 3,
                                            "text": "\"Л\"",
                                            "value": "Л",
                                            "valueText": "Л"
                                        },
                                        {
                                            "kind": "CommaToken",
                                            "fullStart": 555,
                                            "fullEnd": 557,
                                            "start": 555,
                                            "end": 556,
                                            "fullWidth": 2,
                                            "width": 1,
                                            "text": ",",
                                            "value": ",",
                                            "valueText": ",",
                                            "hasTrailingTrivia": true,
                                            "trailingTrivia": [
                                                {
                                                    "kind": "WhitespaceTrivia",
                                                    "text": " "
                                                }
                                            ]
                                        },
                                        {
                                            "kind": "StringLiteral",
                                            "fullStart": 557,
                                            "fullEnd": 560,
                                            "start": 557,
                                            "end": 560,
                                            "fullWidth": 3,
                                            "width": 3,
                                            "text": "\"М\"",
                                            "value": "М",
                                            "valueText": "М"
                                        },
                                        {
                                            "kind": "CommaToken",
                                            "fullStart": 560,
                                            "fullEnd": 562,
                                            "start": 560,
                                            "end": 561,
                                            "fullWidth": 2,
                                            "width": 1,
                                            "text": ",",
                                            "value": ",",
                                            "valueText": ",",
                                            "hasTrailingTrivia": true,
                                            "trailingTrivia": [
                                                {
                                                    "kind": "WhitespaceTrivia",
                                                    "text": " "
                                                }
                                            ]
                                        },
                                        {
                                            "kind": "StringLiteral",
                                            "fullStart": 562,
                                            "fullEnd": 565,
                                            "start": 562,
                                            "end": 565,
                                            "fullWidth": 3,
                                            "width": 3,
                                            "text": "\"Н\"",
                                            "value": "Н",
                                            "valueText": "Н"
                                        },
                                        {
                                            "kind": "CommaToken",
                                            "fullStart": 565,
                                            "fullEnd": 567,
                                            "start": 565,
                                            "end": 566,
                                            "fullWidth": 2,
                                            "width": 1,
                                            "text": ",",
                                            "value": ",",
                                            "valueText": ",",
                                            "hasTrailingTrivia": true,
                                            "trailingTrivia": [
                                                {
                                                    "kind": "WhitespaceTrivia",
                                                    "text": " "
                                                }
                                            ]
                                        },
                                        {
                                            "kind": "StringLiteral",
                                            "fullStart": 567,
                                            "fullEnd": 570,
                                            "start": 567,
                                            "end": 570,
                                            "fullWidth": 3,
                                            "width": 3,
                                            "text": "\"О\"",
                                            "value": "О",
                                            "valueText": "О"
                                        },
                                        {
                                            "kind": "CommaToken",
                                            "fullStart": 570,
                                            "fullEnd": 572,
                                            "start": 570,
                                            "end": 571,
                                            "fullWidth": 2,
                                            "width": 1,
                                            "text": ",",
                                            "value": ",",
                                            "valueText": ",",
                                            "hasTrailingTrivia": true,
                                            "trailingTrivia": [
                                                {
                                                    "kind": "WhitespaceTrivia",
                                                    "text": " "
                                                }
                                            ]
                                        },
                                        {
                                            "kind": "StringLiteral",
                                            "fullStart": 572,
                                            "fullEnd": 575,
                                            "start": 572,
                                            "end": 575,
                                            "fullWidth": 3,
                                            "width": 3,
                                            "text": "\"П\"",
                                            "value": "П",
                                            "valueText": "П"
                                        },
                                        {
                                            "kind": "CommaToken",
                                            "fullStart": 575,
                                            "fullEnd": 577,
                                            "start": 575,
                                            "end": 576,
                                            "fullWidth": 2,
                                            "width": 1,
                                            "text": ",",
                                            "value": ",",
                                            "valueText": ",",
                                            "hasTrailingTrivia": true,
                                            "trailingTrivia": [
                                                {
                                                    "kind": "WhitespaceTrivia",
                                                    "text": " "
                                                }
                                            ]
                                        },
                                        {
                                            "kind": "StringLiteral",
                                            "fullStart": 577,
                                            "fullEnd": 580,
                                            "start": 577,
                                            "end": 580,
                                            "fullWidth": 3,
                                            "width": 3,
                                            "text": "\"р\"",
                                            "value": "р",
                                            "valueText": "р"
                                        },
                                        {
                                            "kind": "CommaToken",
                                            "fullStart": 580,
                                            "fullEnd": 582,
                                            "start": 580,
                                            "end": 581,
                                            "fullWidth": 2,
                                            "width": 1,
                                            "text": ",",
                                            "value": ",",
                                            "valueText": ",",
                                            "hasTrailingTrivia": true,
                                            "trailingTrivia": [
                                                {
                                                    "kind": "WhitespaceTrivia",
                                                    "text": " "
                                                }
                                            ]
                                        },
                                        {
                                            "kind": "StringLiteral",
                                            "fullStart": 582,
                                            "fullEnd": 585,
                                            "start": 582,
                                            "end": 585,
                                            "fullWidth": 3,
                                            "width": 3,
                                            "text": "\"с\"",
                                            "value": "с",
                                            "valueText": "с"
                                        },
                                        {
                                            "kind": "CommaToken",
                                            "fullStart": 585,
                                            "fullEnd": 587,
                                            "start": 585,
                                            "end": 586,
                                            "fullWidth": 2,
                                            "width": 1,
                                            "text": ",",
                                            "value": ",",
                                            "valueText": ",",
                                            "hasTrailingTrivia": true,
                                            "trailingTrivia": [
                                                {
                                                    "kind": "WhitespaceTrivia",
                                                    "text": " "
                                                }
                                            ]
                                        },
                                        {
                                            "kind": "StringLiteral",
                                            "fullStart": 587,
                                            "fullEnd": 590,
                                            "start": 587,
                                            "end": 590,
                                            "fullWidth": 3,
                                            "width": 3,
                                            "text": "\"т\"",
                                            "value": "т",
                                            "valueText": "т"
                                        },
                                        {
                                            "kind": "CommaToken",
                                            "fullStart": 590,
                                            "fullEnd": 592,
                                            "start": 590,
                                            "end": 591,
                                            "fullWidth": 2,
                                            "width": 1,
                                            "text": ",",
                                            "value": ",",
                                            "valueText": ",",
                                            "hasTrailingTrivia": true,
                                            "trailingTrivia": [
                                                {
                                                    "kind": "WhitespaceTrivia",
                                                    "text": " "
                                                }
                                            ]
                                        },
                                        {
                                            "kind": "StringLiteral",
                                            "fullStart": 592,
                                            "fullEnd": 595,
                                            "start": 592,
                                            "end": 595,
                                            "fullWidth": 3,
                                            "width": 3,
                                            "text": "\"у\"",
                                            "value": "у",
                                            "valueText": "у"
                                        },
                                        {
                                            "kind": "CommaToken",
                                            "fullStart": 595,
                                            "fullEnd": 597,
                                            "start": 595,
                                            "end": 596,
                                            "fullWidth": 2,
                                            "width": 1,
                                            "text": ",",
                                            "value": ",",
                                            "valueText": ",",
                                            "hasTrailingTrivia": true,
                                            "trailingTrivia": [
                                                {
                                                    "kind": "WhitespaceTrivia",
                                                    "text": " "
                                                }
                                            ]
                                        },
                                        {
                                            "kind": "StringLiteral",
                                            "fullStart": 597,
                                            "fullEnd": 600,
                                            "start": 597,
                                            "end": 600,
                                            "fullWidth": 3,
                                            "width": 3,
                                            "text": "\"ф\"",
                                            "value": "ф",
                                            "valueText": "ф"
                                        },
                                        {
                                            "kind": "CommaToken",
                                            "fullStart": 600,
                                            "fullEnd": 602,
                                            "start": 600,
                                            "end": 601,
                                            "fullWidth": 2,
                                            "width": 1,
                                            "text": ",",
                                            "value": ",",
                                            "valueText": ",",
                                            "hasTrailingTrivia": true,
                                            "trailingTrivia": [
                                                {
                                                    "kind": "WhitespaceTrivia",
                                                    "text": " "
                                                }
                                            ]
                                        },
                                        {
                                            "kind": "StringLiteral",
                                            "fullStart": 602,
                                            "fullEnd": 605,
                                            "start": 602,
                                            "end": 605,
                                            "fullWidth": 3,
                                            "width": 3,
                                            "text": "\"х\"",
                                            "value": "х",
                                            "valueText": "х"
                                        },
                                        {
                                            "kind": "CommaToken",
                                            "fullStart": 605,
                                            "fullEnd": 607,
                                            "start": 605,
                                            "end": 606,
                                            "fullWidth": 2,
                                            "width": 1,
                                            "text": ",",
                                            "value": ",",
                                            "valueText": ",",
                                            "hasTrailingTrivia": true,
                                            "trailingTrivia": [
                                                {
                                                    "kind": "WhitespaceTrivia",
                                                    "text": " "
                                                }
                                            ]
                                        },
                                        {
                                            "kind": "StringLiteral",
                                            "fullStart": 607,
                                            "fullEnd": 610,
                                            "start": 607,
                                            "end": 610,
                                            "fullWidth": 3,
                                            "width": 3,
                                            "text": "\"ц\"",
                                            "value": "ц",
                                            "valueText": "ц"
                                        },
                                        {
                                            "kind": "CommaToken",
                                            "fullStart": 610,
                                            "fullEnd": 612,
                                            "start": 610,
                                            "end": 611,
                                            "fullWidth": 2,
                                            "width": 1,
                                            "text": ",",
                                            "value": ",",
                                            "valueText": ",",
                                            "hasTrailingTrivia": true,
                                            "trailingTrivia": [
                                                {
                                                    "kind": "WhitespaceTrivia",
                                                    "text": " "
                                                }
                                            ]
                                        },
                                        {
                                            "kind": "StringLiteral",
                                            "fullStart": 612,
                                            "fullEnd": 615,
                                            "start": 612,
                                            "end": 615,
                                            "fullWidth": 3,
                                            "width": 3,
                                            "text": "\"ч\"",
                                            "value": "ч",
                                            "valueText": "ч"
                                        },
                                        {
                                            "kind": "CommaToken",
                                            "fullStart": 615,
                                            "fullEnd": 617,
                                            "start": 615,
                                            "end": 616,
                                            "fullWidth": 2,
                                            "width": 1,
                                            "text": ",",
                                            "value": ",",
                                            "valueText": ",",
                                            "hasTrailingTrivia": true,
                                            "trailingTrivia": [
                                                {
                                                    "kind": "WhitespaceTrivia",
                                                    "text": " "
                                                }
                                            ]
                                        },
                                        {
                                            "kind": "StringLiteral",
                                            "fullStart": 617,
                                            "fullEnd": 620,
                                            "start": 617,
                                            "end": 620,
                                            "fullWidth": 3,
                                            "width": 3,
                                            "text": "\"ш\"",
                                            "value": "ш",
                                            "valueText": "ш"
                                        },
                                        {
                                            "kind": "CommaToken",
                                            "fullStart": 620,
                                            "fullEnd": 622,
                                            "start": 620,
                                            "end": 621,
                                            "fullWidth": 2,
                                            "width": 1,
                                            "text": ",",
                                            "value": ",",
                                            "valueText": ",",
                                            "hasTrailingTrivia": true,
                                            "trailingTrivia": [
                                                {
                                                    "kind": "WhitespaceTrivia",
                                                    "text": " "
                                                }
                                            ]
                                        },
                                        {
                                            "kind": "StringLiteral",
                                            "fullStart": 622,
                                            "fullEnd": 625,
                                            "start": 622,
                                            "end": 625,
                                            "fullWidth": 3,
                                            "width": 3,
                                            "text": "\"щ\"",
                                            "value": "щ",
                                            "valueText": "щ"
                                        },
                                        {
                                            "kind": "CommaToken",
                                            "fullStart": 625,
                                            "fullEnd": 627,
                                            "start": 625,
                                            "end": 626,
                                            "fullWidth": 2,
                                            "width": 1,
                                            "text": ",",
                                            "value": ",",
                                            "valueText": ",",
                                            "hasTrailingTrivia": true,
                                            "trailingTrivia": [
                                                {
                                                    "kind": "WhitespaceTrivia",
                                                    "text": " "
                                                }
                                            ]
                                        },
                                        {
                                            "kind": "StringLiteral",
                                            "fullStart": 627,
                                            "fullEnd": 630,
                                            "start": 627,
                                            "end": 630,
                                            "fullWidth": 3,
                                            "width": 3,
                                            "text": "\"ъ\"",
                                            "value": "ъ",
                                            "valueText": "ъ"
                                        },
                                        {
                                            "kind": "CommaToken",
                                            "fullStart": 630,
                                            "fullEnd": 632,
                                            "start": 630,
                                            "end": 631,
                                            "fullWidth": 2,
                                            "width": 1,
                                            "text": ",",
                                            "value": ",",
                                            "valueText": ",",
                                            "hasTrailingTrivia": true,
                                            "trailingTrivia": [
                                                {
                                                    "kind": "WhitespaceTrivia",
                                                    "text": " "
                                                }
                                            ]
                                        },
                                        {
                                            "kind": "StringLiteral",
                                            "fullStart": 632,
                                            "fullEnd": 635,
                                            "start": 632,
                                            "end": 635,
                                            "fullWidth": 3,
                                            "width": 3,
                                            "text": "\"ы\"",
                                            "value": "ы",
                                            "valueText": "ы"
                                        },
                                        {
                                            "kind": "CommaToken",
                                            "fullStart": 635,
                                            "fullEnd": 637,
                                            "start": 635,
                                            "end": 636,
                                            "fullWidth": 2,
                                            "width": 1,
                                            "text": ",",
                                            "value": ",",
                                            "valueText": ",",
                                            "hasTrailingTrivia": true,
                                            "trailingTrivia": [
                                                {
                                                    "kind": "WhitespaceTrivia",
                                                    "text": " "
                                                }
                                            ]
                                        },
                                        {
                                            "kind": "StringLiteral",
                                            "fullStart": 637,
                                            "fullEnd": 640,
                                            "start": 637,
                                            "end": 640,
                                            "fullWidth": 3,
                                            "width": 3,
                                            "text": "\"ь\"",
                                            "value": "ь",
                                            "valueText": "ь"
                                        },
                                        {
                                            "kind": "CommaToken",
                                            "fullStart": 640,
                                            "fullEnd": 642,
                                            "start": 640,
                                            "end": 641,
                                            "fullWidth": 2,
                                            "width": 1,
                                            "text": ",",
                                            "value": ",",
                                            "valueText": ",",
                                            "hasTrailingTrivia": true,
                                            "trailingTrivia": [
                                                {
                                                    "kind": "WhitespaceTrivia",
                                                    "text": " "
                                                }
                                            ]
                                        },
                                        {
                                            "kind": "StringLiteral",
                                            "fullStart": 642,
                                            "fullEnd": 645,
                                            "start": 642,
                                            "end": 645,
                                            "fullWidth": 3,
                                            "width": 3,
                                            "text": "\"э\"",
                                            "value": "э",
                                            "valueText": "э"
                                        },
                                        {
                                            "kind": "CommaToken",
                                            "fullStart": 645,
                                            "fullEnd": 647,
                                            "start": 645,
                                            "end": 646,
                                            "fullWidth": 2,
                                            "width": 1,
                                            "text": ",",
                                            "value": ",",
                                            "valueText": ",",
                                            "hasTrailingTrivia": true,
                                            "trailingTrivia": [
                                                {
                                                    "kind": "WhitespaceTrivia",
                                                    "text": " "
                                                }
                                            ]
                                        },
                                        {
                                            "kind": "StringLiteral",
                                            "fullStart": 647,
                                            "fullEnd": 650,
                                            "start": 647,
                                            "end": 650,
                                            "fullWidth": 3,
                                            "width": 3,
                                            "text": "\"ю\"",
                                            "value": "ю",
                                            "valueText": "ю"
                                        },
                                        {
                                            "kind": "CommaToken",
                                            "fullStart": 650,
                                            "fullEnd": 652,
                                            "start": 650,
                                            "end": 651,
                                            "fullWidth": 2,
                                            "width": 1,
                                            "text": ",",
                                            "value": ",",
                                            "valueText": ",",
                                            "hasTrailingTrivia": true,
                                            "trailingTrivia": [
                                                {
                                                    "kind": "WhitespaceTrivia",
                                                    "text": " "
                                                }
                                            ]
                                        },
                                        {
                                            "kind": "StringLiteral",
                                            "fullStart": 652,
                                            "fullEnd": 655,
                                            "start": 652,
                                            "end": 655,
                                            "fullWidth": 3,
                                            "width": 3,
                                            "text": "\"я\"",
                                            "value": "я",
                                            "valueText": "я"
                                        },
                                        {
                                            "kind": "CommaToken",
                                            "fullStart": 655,
                                            "fullEnd": 657,
                                            "start": 655,
                                            "end": 656,
                                            "fullWidth": 2,
                                            "width": 1,
                                            "text": ",",
                                            "value": ",",
                                            "valueText": ",",
                                            "hasTrailingTrivia": true,
                                            "trailingTrivia": [
                                                {
                                                    "kind": "WhitespaceTrivia",
                                                    "text": " "
                                                }
                                            ]
                                        },
                                        {
                                            "kind": "StringLiteral",
                                            "fullStart": 657,
                                            "fullEnd": 660,
                                            "start": 657,
                                            "end": 660,
                                            "fullWidth": 3,
                                            "width": 3,
                                            "text": "\"ё\"",
                                            "value": "ё",
                                            "valueText": "ё"
                                        }
                                    ],
                                    "closeBracketToken": {
                                        "kind": "CloseBracketToken",
                                        "fullStart": 660,
                                        "fullEnd": 661,
                                        "start": 660,
                                        "end": 661,
                                        "fullWidth": 1,
                                        "width": 1,
                                        "text": "]",
                                        "value": "]",
                                        "valueText": "]"
                                    }
                                }
                            }
                        }
                    ]
                },
                "semicolonToken": {
                    "kind": "SemicolonToken",
                    "fullStart": 661,
                    "fullEnd": 663,
                    "start": 661,
                    "end": 662,
                    "fullWidth": 2,
                    "width": 1,
                    "text": ";",
                    "value": ";",
                    "valueText": ";",
                    "hasTrailingTrivia": true,
                    "hasTrailingNewLine": true,
                    "trailingTrivia": [
                        {
                            "kind": "NewLineTrivia",
                            "text": "\n"
                        }
                    ]
                }
            },
            {
                "kind": "VariableStatement",
                "fullStart": 663,
                "fullEnd": 809,
                "start": 664,
                "end": 808,
                "fullWidth": 146,
                "width": 144,
                "isIncrementallyUnusable": true,
                "modifiers": [],
                "variableDeclaration": {
                    "kind": "VariableDeclaration",
                    "fullStart": 663,
                    "fullEnd": 809,
                    "start": 664,
                    "end": 808,
                    "fullWidth": 146,
                    "width": 144,
                    "isIncrementallyUnusable": true,
                    "varKeyword": {
                        "kind": "VarKeyword",
                        "fullStart": 663,
                        "fullEnd": 668,
                        "start": 664,
                        "end": 667,
                        "fullWidth": 5,
                        "width": 3,
                        "text": "var",
                        "value": "var",
                        "valueText": "var",
                        "hasLeadingTrivia": true,
                        "hasLeadingNewLine": true,
                        "hasTrailingTrivia": true,
                        "leadingTrivia": [
                            {
                                "kind": "NewLineTrivia",
                                "text": "\n"
                            }
                        ],
                        "trailingTrivia": [
                            {
                                "kind": "WhitespaceTrivia",
                                "text": " "
                            }
                        ]
                    },
                    "variableDeclarators": [
                        {
                            "kind": "VariableDeclarator",
                            "fullStart": 668,
                            "fullEnd": 809,
                            "start": 668,
                            "end": 808,
                            "fullWidth": 141,
                            "width": 140,
                            "isIncrementallyUnusable": true,
                            "identifier": {
                                "kind": "IdentifierName",
                                "fullStart": 668,
                                "fullEnd": 680,
                                "start": 668,
                                "end": 679,
                                "fullWidth": 12,
                                "width": 11,
                                "text": "myComparefn",
                                "value": "myComparefn",
                                "valueText": "myComparefn",
                                "hasTrailingTrivia": true,
                                "trailingTrivia": [
                                    {
                                        "kind": "WhitespaceTrivia",
                                        "text": " "
                                    }
                                ]
                            },
                            "equalsValueClause": {
                                "kind": "EqualsValueClause",
                                "fullStart": 680,
                                "fullEnd": 809,
                                "start": 680,
                                "end": 808,
                                "fullWidth": 129,
                                "width": 128,
                                "isIncrementallyUnusable": true,
                                "equalsToken": {
                                    "kind": "EqualsToken",
                                    "fullStart": 680,
                                    "fullEnd": 682,
                                    "start": 680,
                                    "end": 681,
                                    "fullWidth": 2,
                                    "width": 1,
                                    "text": "=",
                                    "value": "=",
                                    "valueText": "=",
                                    "hasTrailingTrivia": true,
                                    "trailingTrivia": [
                                        {
                                            "kind": "WhitespaceTrivia",
                                            "text": " "
                                        }
                                    ]
                                },
                                "value": {
                                    "kind": "FunctionExpression",
                                    "fullStart": 682,
                                    "fullEnd": 809,
                                    "start": 682,
                                    "end": 808,
                                    "fullWidth": 127,
                                    "width": 126,
                                    "isIncrementallyUnusable": true,
                                    "functionKeyword": {
                                        "kind": "FunctionKeyword",
                                        "fullStart": 682,
                                        "fullEnd": 690,
                                        "start": 682,
                                        "end": 690,
                                        "fullWidth": 8,
                                        "width": 8,
                                        "text": "function",
                                        "value": "function",
                                        "valueText": "function"
                                    },
                                    "callSignature": {
                                        "kind": "CallSignature",
                                        "fullStart": 690,
                                        "fullEnd": 696,
                                        "start": 690,
                                        "end": 695,
                                        "fullWidth": 6,
                                        "width": 5,
                                        "parameterList": {
                                            "kind": "ParameterList",
                                            "fullStart": 690,
                                            "fullEnd": 696,
                                            "start": 690,
                                            "end": 695,
                                            "fullWidth": 6,
                                            "width": 5,
                                            "openParenToken": {
                                                "kind": "OpenParenToken",
                                                "fullStart": 690,
                                                "fullEnd": 691,
                                                "start": 690,
                                                "end": 691,
                                                "fullWidth": 1,
                                                "width": 1,
                                                "text": "(",
                                                "value": "(",
                                                "valueText": "("
                                            },
                                            "parameters": [
                                                {
                                                    "kind": "Parameter",
                                                    "fullStart": 691,
                                                    "fullEnd": 692,
                                                    "start": 691,
                                                    "end": 692,
                                                    "fullWidth": 1,
<<<<<<< HEAD
                                                    "width": 1,
=======
                                                    "modifiers": [],
>>>>>>> e3c38734
                                                    "identifier": {
                                                        "kind": "IdentifierName",
                                                        "fullStart": 691,
                                                        "fullEnd": 692,
                                                        "start": 691,
                                                        "end": 692,
                                                        "fullWidth": 1,
                                                        "width": 1,
                                                        "text": "x",
                                                        "value": "x",
                                                        "valueText": "x"
                                                    }
                                                },
                                                {
                                                    "kind": "CommaToken",
                                                    "fullStart": 692,
                                                    "fullEnd": 693,
                                                    "start": 692,
                                                    "end": 693,
                                                    "fullWidth": 1,
                                                    "width": 1,
                                                    "text": ",",
                                                    "value": ",",
                                                    "valueText": ","
                                                },
                                                {
                                                    "kind": "Parameter",
                                                    "fullStart": 693,
                                                    "fullEnd": 694,
                                                    "start": 693,
                                                    "end": 694,
                                                    "fullWidth": 1,
<<<<<<< HEAD
                                                    "width": 1,
=======
                                                    "modifiers": [],
>>>>>>> e3c38734
                                                    "identifier": {
                                                        "kind": "IdentifierName",
                                                        "fullStart": 693,
                                                        "fullEnd": 694,
                                                        "start": 693,
                                                        "end": 694,
                                                        "fullWidth": 1,
                                                        "width": 1,
                                                        "text": "y",
                                                        "value": "y",
                                                        "valueText": "y"
                                                    }
                                                }
                                            ],
                                            "closeParenToken": {
                                                "kind": "CloseParenToken",
                                                "fullStart": 694,
                                                "fullEnd": 696,
                                                "start": 694,
                                                "end": 695,
                                                "fullWidth": 2,
                                                "width": 1,
                                                "text": ")",
                                                "value": ")",
                                                "valueText": ")",
                                                "hasTrailingTrivia": true,
                                                "trailingTrivia": [
                                                    {
                                                        "kind": "WhitespaceTrivia",
                                                        "text": " "
                                                    }
                                                ]
                                            }
                                        }
                                    },
                                    "block": {
                                        "kind": "Block",
                                        "fullStart": 696,
                                        "fullEnd": 809,
                                        "start": 696,
                                        "end": 808,
                                        "fullWidth": 113,
                                        "width": 112,
                                        "isIncrementallyUnusable": true,
                                        "openBraceToken": {
                                            "kind": "OpenBraceToken",
                                            "fullStart": 696,
                                            "fullEnd": 698,
                                            "start": 696,
                                            "end": 697,
                                            "fullWidth": 2,
                                            "width": 1,
                                            "text": "{",
                                            "value": "{",
                                            "valueText": "{",
                                            "hasTrailingTrivia": true,
                                            "hasTrailingNewLine": true,
                                            "trailingTrivia": [
                                                {
                                                    "kind": "NewLineTrivia",
                                                    "text": "\n"
                                                }
                                            ]
                                        },
                                        "statements": [
                                            {
                                                "kind": "VariableStatement",
                                                "fullStart": 698,
                                                "fullEnd": 720,
                                                "start": 700,
                                                "end": 719,
                                                "fullWidth": 22,
                                                "width": 19,
                                                "modifiers": [],
                                                "variableDeclaration": {
                                                    "kind": "VariableDeclaration",
                                                    "fullStart": 698,
                                                    "fullEnd": 718,
                                                    "start": 700,
                                                    "end": 718,
                                                    "fullWidth": 20,
                                                    "width": 18,
                                                    "varKeyword": {
                                                        "kind": "VarKeyword",
                                                        "fullStart": 698,
                                                        "fullEnd": 704,
                                                        "start": 700,
                                                        "end": 703,
                                                        "fullWidth": 6,
                                                        "width": 3,
                                                        "text": "var",
                                                        "value": "var",
                                                        "valueText": "var",
                                                        "hasLeadingTrivia": true,
                                                        "hasTrailingTrivia": true,
                                                        "leadingTrivia": [
                                                            {
                                                                "kind": "WhitespaceTrivia",
                                                                "text": "  "
                                                            }
                                                        ],
                                                        "trailingTrivia": [
                                                            {
                                                                "kind": "WhitespaceTrivia",
                                                                "text": " "
                                                            }
                                                        ]
                                                    },
                                                    "variableDeclarators": [
                                                        {
                                                            "kind": "VariableDeclarator",
                                                            "fullStart": 704,
                                                            "fullEnd": 718,
                                                            "start": 704,
                                                            "end": 718,
                                                            "fullWidth": 14,
                                                            "width": 14,
                                                            "identifier": {
                                                                "kind": "IdentifierName",
                                                                "fullStart": 704,
                                                                "fullEnd": 707,
                                                                "start": 704,
                                                                "end": 706,
                                                                "fullWidth": 3,
                                                                "width": 2,
                                                                "text": "xS",
                                                                "value": "xS",
                                                                "valueText": "xS",
                                                                "hasTrailingTrivia": true,
                                                                "trailingTrivia": [
                                                                    {
                                                                        "kind": "WhitespaceTrivia",
                                                                        "text": " "
                                                                    }
                                                                ]
                                                            },
                                                            "equalsValueClause": {
                                                                "kind": "EqualsValueClause",
                                                                "fullStart": 707,
                                                                "fullEnd": 718,
                                                                "start": 707,
                                                                "end": 718,
                                                                "fullWidth": 11,
                                                                "width": 11,
                                                                "equalsToken": {
                                                                    "kind": "EqualsToken",
                                                                    "fullStart": 707,
                                                                    "fullEnd": 709,
                                                                    "start": 707,
                                                                    "end": 708,
                                                                    "fullWidth": 2,
                                                                    "width": 1,
                                                                    "text": "=",
                                                                    "value": "=",
                                                                    "valueText": "=",
                                                                    "hasTrailingTrivia": true,
                                                                    "trailingTrivia": [
                                                                        {
                                                                            "kind": "WhitespaceTrivia",
                                                                            "text": " "
                                                                        }
                                                                    ]
                                                                },
                                                                "value": {
                                                                    "kind": "InvocationExpression",
                                                                    "fullStart": 709,
                                                                    "fullEnd": 718,
                                                                    "start": 709,
                                                                    "end": 718,
                                                                    "fullWidth": 9,
                                                                    "width": 9,
                                                                    "expression": {
                                                                        "kind": "IdentifierName",
                                                                        "fullStart": 709,
                                                                        "fullEnd": 715,
                                                                        "start": 709,
                                                                        "end": 715,
                                                                        "fullWidth": 6,
                                                                        "width": 6,
                                                                        "text": "String",
                                                                        "value": "String",
                                                                        "valueText": "String"
                                                                    },
                                                                    "argumentList": {
                                                                        "kind": "ArgumentList",
                                                                        "fullStart": 715,
                                                                        "fullEnd": 718,
                                                                        "start": 715,
                                                                        "end": 718,
                                                                        "fullWidth": 3,
                                                                        "width": 3,
                                                                        "openParenToken": {
                                                                            "kind": "OpenParenToken",
                                                                            "fullStart": 715,
                                                                            "fullEnd": 716,
                                                                            "start": 715,
                                                                            "end": 716,
                                                                            "fullWidth": 1,
                                                                            "width": 1,
                                                                            "text": "(",
                                                                            "value": "(",
                                                                            "valueText": "("
                                                                        },
                                                                        "arguments": [
                                                                            {
                                                                                "kind": "IdentifierName",
                                                                                "fullStart": 716,
                                                                                "fullEnd": 717,
                                                                                "start": 716,
                                                                                "end": 717,
                                                                                "fullWidth": 1,
                                                                                "width": 1,
                                                                                "text": "x",
                                                                                "value": "x",
                                                                                "valueText": "x"
                                                                            }
                                                                        ],
                                                                        "closeParenToken": {
                                                                            "kind": "CloseParenToken",
                                                                            "fullStart": 717,
                                                                            "fullEnd": 718,
                                                                            "start": 717,
                                                                            "end": 718,
                                                                            "fullWidth": 1,
                                                                            "width": 1,
                                                                            "text": ")",
                                                                            "value": ")",
                                                                            "valueText": ")"
                                                                        }
                                                                    }
                                                                }
                                                            }
                                                        }
                                                    ]
                                                },
                                                "semicolonToken": {
                                                    "kind": "SemicolonToken",
                                                    "fullStart": 718,
                                                    "fullEnd": 720,
                                                    "start": 718,
                                                    "end": 719,
                                                    "fullWidth": 2,
                                                    "width": 1,
                                                    "text": ";",
                                                    "value": ";",
                                                    "valueText": ";",
                                                    "hasTrailingTrivia": true,
                                                    "hasTrailingNewLine": true,
                                                    "trailingTrivia": [
                                                        {
                                                            "kind": "NewLineTrivia",
                                                            "text": "\n"
                                                        }
                                                    ]
                                                }
                                            },
                                            {
                                                "kind": "VariableStatement",
                                                "fullStart": 720,
                                                "fullEnd": 742,
                                                "start": 722,
                                                "end": 741,
                                                "fullWidth": 22,
                                                "width": 19,
                                                "modifiers": [],
                                                "variableDeclaration": {
                                                    "kind": "VariableDeclaration",
                                                    "fullStart": 720,
                                                    "fullEnd": 740,
                                                    "start": 722,
                                                    "end": 740,
                                                    "fullWidth": 20,
                                                    "width": 18,
                                                    "varKeyword": {
                                                        "kind": "VarKeyword",
                                                        "fullStart": 720,
                                                        "fullEnd": 726,
                                                        "start": 722,
                                                        "end": 725,
                                                        "fullWidth": 6,
                                                        "width": 3,
                                                        "text": "var",
                                                        "value": "var",
                                                        "valueText": "var",
                                                        "hasLeadingTrivia": true,
                                                        "hasTrailingTrivia": true,
                                                        "leadingTrivia": [
                                                            {
                                                                "kind": "WhitespaceTrivia",
                                                                "text": "  "
                                                            }
                                                        ],
                                                        "trailingTrivia": [
                                                            {
                                                                "kind": "WhitespaceTrivia",
                                                                "text": " "
                                                            }
                                                        ]
                                                    },
                                                    "variableDeclarators": [
                                                        {
                                                            "kind": "VariableDeclarator",
                                                            "fullStart": 726,
                                                            "fullEnd": 740,
                                                            "start": 726,
                                                            "end": 740,
                                                            "fullWidth": 14,
                                                            "width": 14,
                                                            "identifier": {
                                                                "kind": "IdentifierName",
                                                                "fullStart": 726,
                                                                "fullEnd": 729,
                                                                "start": 726,
                                                                "end": 728,
                                                                "fullWidth": 3,
                                                                "width": 2,
                                                                "text": "yS",
                                                                "value": "yS",
                                                                "valueText": "yS",
                                                                "hasTrailingTrivia": true,
                                                                "trailingTrivia": [
                                                                    {
                                                                        "kind": "WhitespaceTrivia",
                                                                        "text": " "
                                                                    }
                                                                ]
                                                            },
                                                            "equalsValueClause": {
                                                                "kind": "EqualsValueClause",
                                                                "fullStart": 729,
                                                                "fullEnd": 740,
                                                                "start": 729,
                                                                "end": 740,
                                                                "fullWidth": 11,
                                                                "width": 11,
                                                                "equalsToken": {
                                                                    "kind": "EqualsToken",
                                                                    "fullStart": 729,
                                                                    "fullEnd": 731,
                                                                    "start": 729,
                                                                    "end": 730,
                                                                    "fullWidth": 2,
                                                                    "width": 1,
                                                                    "text": "=",
                                                                    "value": "=",
                                                                    "valueText": "=",
                                                                    "hasTrailingTrivia": true,
                                                                    "trailingTrivia": [
                                                                        {
                                                                            "kind": "WhitespaceTrivia",
                                                                            "text": " "
                                                                        }
                                                                    ]
                                                                },
                                                                "value": {
                                                                    "kind": "InvocationExpression",
                                                                    "fullStart": 731,
                                                                    "fullEnd": 740,
                                                                    "start": 731,
                                                                    "end": 740,
                                                                    "fullWidth": 9,
                                                                    "width": 9,
                                                                    "expression": {
                                                                        "kind": "IdentifierName",
                                                                        "fullStart": 731,
                                                                        "fullEnd": 737,
                                                                        "start": 731,
                                                                        "end": 737,
                                                                        "fullWidth": 6,
                                                                        "width": 6,
                                                                        "text": "String",
                                                                        "value": "String",
                                                                        "valueText": "String"
                                                                    },
                                                                    "argumentList": {
                                                                        "kind": "ArgumentList",
                                                                        "fullStart": 737,
                                                                        "fullEnd": 740,
                                                                        "start": 737,
                                                                        "end": 740,
                                                                        "fullWidth": 3,
                                                                        "width": 3,
                                                                        "openParenToken": {
                                                                            "kind": "OpenParenToken",
                                                                            "fullStart": 737,
                                                                            "fullEnd": 738,
                                                                            "start": 737,
                                                                            "end": 738,
                                                                            "fullWidth": 1,
                                                                            "width": 1,
                                                                            "text": "(",
                                                                            "value": "(",
                                                                            "valueText": "("
                                                                        },
                                                                        "arguments": [
                                                                            {
                                                                                "kind": "IdentifierName",
                                                                                "fullStart": 738,
                                                                                "fullEnd": 739,
                                                                                "start": 738,
                                                                                "end": 739,
                                                                                "fullWidth": 1,
                                                                                "width": 1,
                                                                                "text": "y",
                                                                                "value": "y",
                                                                                "valueText": "y"
                                                                            }
                                                                        ],
                                                                        "closeParenToken": {
                                                                            "kind": "CloseParenToken",
                                                                            "fullStart": 739,
                                                                            "fullEnd": 740,
                                                                            "start": 739,
                                                                            "end": 740,
                                                                            "fullWidth": 1,
                                                                            "width": 1,
                                                                            "text": ")",
                                                                            "value": ")",
                                                                            "valueText": ")"
                                                                        }
                                                                    }
                                                                }
                                                            }
                                                        }
                                                    ]
                                                },
                                                "semicolonToken": {
                                                    "kind": "SemicolonToken",
                                                    "fullStart": 740,
                                                    "fullEnd": 742,
                                                    "start": 740,
                                                    "end": 741,
                                                    "fullWidth": 2,
                                                    "width": 1,
                                                    "text": ";",
                                                    "value": ";",
                                                    "valueText": ";",
                                                    "hasTrailingTrivia": true,
                                                    "hasTrailingNewLine": true,
                                                    "trailingTrivia": [
                                                        {
                                                            "kind": "NewLineTrivia",
                                                            "text": "\n"
                                                        }
                                                    ]
                                                }
                                            },
                                            {
                                                "kind": "IfStatement",
                                                "fullStart": 742,
                                                "fullEnd": 766,
                                                "start": 744,
                                                "end": 765,
                                                "fullWidth": 24,
                                                "width": 21,
                                                "isIncrementallyUnusable": true,
                                                "ifKeyword": {
                                                    "kind": "IfKeyword",
                                                    "fullStart": 742,
                                                    "fullEnd": 747,
                                                    "start": 744,
                                                    "end": 746,
                                                    "fullWidth": 5,
                                                    "width": 2,
                                                    "text": "if",
                                                    "value": "if",
                                                    "valueText": "if",
                                                    "hasLeadingTrivia": true,
                                                    "hasTrailingTrivia": true,
                                                    "leadingTrivia": [
                                                        {
                                                            "kind": "WhitespaceTrivia",
                                                            "text": "  "
                                                        }
                                                    ],
                                                    "trailingTrivia": [
                                                        {
                                                            "kind": "WhitespaceTrivia",
                                                            "text": " "
                                                        }
                                                    ]
                                                },
                                                "openParenToken": {
                                                    "kind": "OpenParenToken",
                                                    "fullStart": 747,
                                                    "fullEnd": 748,
                                                    "start": 747,
                                                    "end": 748,
                                                    "fullWidth": 1,
                                                    "width": 1,
                                                    "text": "(",
                                                    "value": "(",
                                                    "valueText": "("
                                                },
                                                "condition": {
                                                    "kind": "LessThanExpression",
                                                    "fullStart": 748,
                                                    "fullEnd": 755,
                                                    "start": 748,
                                                    "end": 755,
                                                    "fullWidth": 7,
                                                    "width": 7,
                                                    "left": {
                                                        "kind": "IdentifierName",
                                                        "fullStart": 748,
                                                        "fullEnd": 751,
                                                        "start": 748,
                                                        "end": 750,
                                                        "fullWidth": 3,
                                                        "width": 2,
                                                        "text": "xS",
                                                        "value": "xS",
                                                        "valueText": "xS",
                                                        "hasTrailingTrivia": true,
                                                        "trailingTrivia": [
                                                            {
                                                                "kind": "WhitespaceTrivia",
                                                                "text": " "
                                                            }
                                                        ]
                                                    },
                                                    "operatorToken": {
                                                        "kind": "LessThanToken",
                                                        "fullStart": 751,
                                                        "fullEnd": 753,
                                                        "start": 751,
                                                        "end": 752,
                                                        "fullWidth": 2,
                                                        "width": 1,
                                                        "text": "<",
                                                        "value": "<",
                                                        "valueText": "<",
                                                        "hasTrailingTrivia": true,
                                                        "trailingTrivia": [
                                                            {
                                                                "kind": "WhitespaceTrivia",
                                                                "text": " "
                                                            }
                                                        ]
                                                    },
                                                    "right": {
                                                        "kind": "IdentifierName",
                                                        "fullStart": 753,
                                                        "fullEnd": 755,
                                                        "start": 753,
                                                        "end": 755,
                                                        "fullWidth": 2,
                                                        "width": 2,
                                                        "text": "yS",
                                                        "value": "yS",
                                                        "valueText": "yS"
                                                    }
                                                },
                                                "closeParenToken": {
                                                    "kind": "CloseParenToken",
                                                    "fullStart": 755,
                                                    "fullEnd": 757,
                                                    "start": 755,
                                                    "end": 756,
                                                    "fullWidth": 2,
                                                    "width": 1,
                                                    "text": ")",
                                                    "value": ")",
                                                    "valueText": ")",
                                                    "hasTrailingTrivia": true,
                                                    "trailingTrivia": [
                                                        {
                                                            "kind": "WhitespaceTrivia",
                                                            "text": " "
                                                        }
                                                    ]
                                                },
                                                "statement": {
                                                    "kind": "ReturnStatement",
                                                    "fullStart": 757,
                                                    "fullEnd": 766,
                                                    "start": 757,
                                                    "end": 765,
                                                    "fullWidth": 9,
                                                    "width": 8,
                                                    "isIncrementallyUnusable": true,
                                                    "returnKeyword": {
                                                        "kind": "ReturnKeyword",
                                                        "fullStart": 757,
                                                        "fullEnd": 764,
                                                        "start": 757,
                                                        "end": 763,
                                                        "fullWidth": 7,
                                                        "width": 6,
                                                        "text": "return",
                                                        "value": "return",
                                                        "valueText": "return",
                                                        "hasTrailingTrivia": true,
                                                        "trailingTrivia": [
                                                            {
                                                                "kind": "WhitespaceTrivia",
                                                                "text": " "
                                                            }
                                                        ]
                                                    },
                                                    "expression": {
                                                        "kind": "NumericLiteral",
                                                        "fullStart": 764,
                                                        "fullEnd": 766,
                                                        "start": 764,
                                                        "end": 765,
                                                        "fullWidth": 2,
                                                        "width": 1,
                                                        "text": "1",
                                                        "value": 1,
                                                        "valueText": "1",
                                                        "hasTrailingTrivia": true,
                                                        "hasTrailingNewLine": true,
                                                        "trailingTrivia": [
                                                            {
                                                                "kind": "NewLineTrivia",
                                                                "text": "\n"
                                                            }
                                                        ]
                                                    },
                                                    "semicolonToken": {
                                                        "kind": "SemicolonToken",
                                                        "fullStart": -1,
                                                        "fullEnd": -1,
                                                        "start": -1,
                                                        "end": -1,
                                                        "fullWidth": 0,
                                                        "width": 0,
                                                        "text": ""
                                                    }
                                                }
                                            },
                                            {
                                                "kind": "IfStatement",
                                                "fullStart": 766,
                                                "fullEnd": 795,
                                                "start": 768,
                                                "end": 791,
                                                "fullWidth": 29,
                                                "width": 23,
                                                "ifKeyword": {
                                                    "kind": "IfKeyword",
                                                    "fullStart": 766,
                                                    "fullEnd": 771,
                                                    "start": 768,
                                                    "end": 770,
                                                    "fullWidth": 5,
                                                    "width": 2,
                                                    "text": "if",
                                                    "value": "if",
                                                    "valueText": "if",
                                                    "hasLeadingTrivia": true,
                                                    "hasTrailingTrivia": true,
                                                    "leadingTrivia": [
                                                        {
                                                            "kind": "WhitespaceTrivia",
                                                            "text": "  "
                                                        }
                                                    ],
                                                    "trailingTrivia": [
                                                        {
                                                            "kind": "WhitespaceTrivia",
                                                            "text": " "
                                                        }
                                                    ]
                                                },
                                                "openParenToken": {
                                                    "kind": "OpenParenToken",
                                                    "fullStart": 771,
                                                    "fullEnd": 772,
                                                    "start": 771,
                                                    "end": 772,
                                                    "fullWidth": 1,
                                                    "width": 1,
                                                    "text": "(",
                                                    "value": "(",
                                                    "valueText": "("
                                                },
                                                "condition": {
                                                    "kind": "GreaterThanExpression",
                                                    "fullStart": 772,
                                                    "fullEnd": 779,
                                                    "start": 772,
                                                    "end": 779,
                                                    "fullWidth": 7,
                                                    "width": 7,
                                                    "left": {
                                                        "kind": "IdentifierName",
                                                        "fullStart": 772,
                                                        "fullEnd": 775,
                                                        "start": 772,
                                                        "end": 774,
                                                        "fullWidth": 3,
                                                        "width": 2,
                                                        "text": "xS",
                                                        "value": "xS",
                                                        "valueText": "xS",
                                                        "hasTrailingTrivia": true,
                                                        "trailingTrivia": [
                                                            {
                                                                "kind": "WhitespaceTrivia",
                                                                "text": " "
                                                            }
                                                        ]
                                                    },
                                                    "operatorToken": {
                                                        "kind": "GreaterThanToken",
                                                        "fullStart": 775,
                                                        "fullEnd": 777,
                                                        "start": 775,
                                                        "end": 776,
                                                        "fullWidth": 2,
                                                        "width": 1,
                                                        "text": ">",
                                                        "value": ">",
                                                        "valueText": ">",
                                                        "hasTrailingTrivia": true,
                                                        "trailingTrivia": [
                                                            {
                                                                "kind": "WhitespaceTrivia",
                                                                "text": " "
                                                            }
                                                        ]
                                                    },
                                                    "right": {
                                                        "kind": "IdentifierName",
                                                        "fullStart": 777,
                                                        "fullEnd": 779,
                                                        "start": 777,
                                                        "end": 779,
                                                        "fullWidth": 2,
                                                        "width": 2,
                                                        "text": "yS",
                                                        "value": "yS",
                                                        "valueText": "yS"
                                                    }
                                                },
                                                "closeParenToken": {
                                                    "kind": "CloseParenToken",
                                                    "fullStart": 779,
                                                    "fullEnd": 781,
                                                    "start": 779,
                                                    "end": 780,
                                                    "fullWidth": 2,
                                                    "width": 1,
                                                    "text": ")",
                                                    "value": ")",
                                                    "valueText": ")",
                                                    "hasTrailingTrivia": true,
                                                    "trailingTrivia": [
                                                        {
                                                            "kind": "WhitespaceTrivia",
                                                            "text": " "
                                                        }
                                                    ]
                                                },
                                                "statement": {
                                                    "kind": "ReturnStatement",
                                                    "fullStart": 781,
                                                    "fullEnd": 795,
                                                    "start": 781,
                                                    "end": 791,
                                                    "fullWidth": 14,
                                                    "width": 10,
                                                    "returnKeyword": {
                                                        "kind": "ReturnKeyword",
                                                        "fullStart": 781,
                                                        "fullEnd": 788,
                                                        "start": 781,
                                                        "end": 787,
                                                        "fullWidth": 7,
                                                        "width": 6,
                                                        "text": "return",
                                                        "value": "return",
                                                        "valueText": "return",
                                                        "hasTrailingTrivia": true,
                                                        "trailingTrivia": [
                                                            {
                                                                "kind": "WhitespaceTrivia",
                                                                "text": " "
                                                            }
                                                        ]
                                                    },
                                                    "expression": {
                                                        "kind": "NegateExpression",
                                                        "fullStart": 788,
                                                        "fullEnd": 790,
                                                        "start": 788,
                                                        "end": 790,
                                                        "fullWidth": 2,
                                                        "width": 2,
                                                        "operatorToken": {
                                                            "kind": "MinusToken",
                                                            "fullStart": 788,
                                                            "fullEnd": 789,
                                                            "start": 788,
                                                            "end": 789,
                                                            "fullWidth": 1,
                                                            "width": 1,
                                                            "text": "-",
                                                            "value": "-",
                                                            "valueText": "-"
                                                        },
                                                        "operand": {
                                                            "kind": "NumericLiteral",
                                                            "fullStart": 789,
                                                            "fullEnd": 790,
                                                            "start": 789,
                                                            "end": 790,
                                                            "fullWidth": 1,
                                                            "width": 1,
                                                            "text": "1",
                                                            "value": 1,
                                                            "valueText": "1"
                                                        }
                                                    },
                                                    "semicolonToken": {
                                                        "kind": "SemicolonToken",
                                                        "fullStart": 790,
                                                        "fullEnd": 795,
                                                        "start": 790,
                                                        "end": 791,
                                                        "fullWidth": 5,
                                                        "width": 1,
                                                        "text": ";",
                                                        "value": ";",
                                                        "valueText": ";",
                                                        "hasTrailingTrivia": true,
                                                        "hasTrailingNewLine": true,
                                                        "trailingTrivia": [
                                                            {
                                                                "kind": "WhitespaceTrivia",
                                                                "text": "   "
                                                            },
                                                            {
                                                                "kind": "NewLineTrivia",
                                                                "text": "\n"
                                                            }
                                                        ]
                                                    }
                                                }
                                            },
                                            {
                                                "kind": "ReturnStatement",
                                                "fullStart": 795,
                                                "fullEnd": 807,
                                                "start": 797,
                                                "end": 806,
                                                "fullWidth": 12,
                                                "width": 9,
                                                "returnKeyword": {
                                                    "kind": "ReturnKeyword",
                                                    "fullStart": 795,
                                                    "fullEnd": 804,
                                                    "start": 797,
                                                    "end": 803,
                                                    "fullWidth": 9,
                                                    "width": 6,
                                                    "text": "return",
                                                    "value": "return",
                                                    "valueText": "return",
                                                    "hasLeadingTrivia": true,
                                                    "hasTrailingTrivia": true,
                                                    "leadingTrivia": [
                                                        {
                                                            "kind": "WhitespaceTrivia",
                                                            "text": "  "
                                                        }
                                                    ],
                                                    "trailingTrivia": [
                                                        {
                                                            "kind": "WhitespaceTrivia",
                                                            "text": " "
                                                        }
                                                    ]
                                                },
                                                "expression": {
                                                    "kind": "NumericLiteral",
                                                    "fullStart": 804,
                                                    "fullEnd": 805,
                                                    "start": 804,
                                                    "end": 805,
                                                    "fullWidth": 1,
                                                    "width": 1,
                                                    "text": "0",
                                                    "value": 0,
                                                    "valueText": "0"
                                                },
                                                "semicolonToken": {
                                                    "kind": "SemicolonToken",
                                                    "fullStart": 805,
                                                    "fullEnd": 807,
                                                    "start": 805,
                                                    "end": 806,
                                                    "fullWidth": 2,
                                                    "width": 1,
                                                    "text": ";",
                                                    "value": ";",
                                                    "valueText": ";",
                                                    "hasTrailingTrivia": true,
                                                    "hasTrailingNewLine": true,
                                                    "trailingTrivia": [
                                                        {
                                                            "kind": "NewLineTrivia",
                                                            "text": "\n"
                                                        }
                                                    ]
                                                }
                                            }
                                        ],
                                        "closeBraceToken": {
                                            "kind": "CloseBraceToken",
                                            "fullStart": 807,
                                            "fullEnd": 809,
                                            "start": 807,
                                            "end": 808,
                                            "fullWidth": 2,
                                            "width": 1,
                                            "text": "}",
                                            "value": "}",
                                            "valueText": "}",
                                            "hasTrailingTrivia": true,
                                            "hasTrailingNewLine": true,
                                            "trailingTrivia": [
                                                {
                                                    "kind": "NewLineTrivia",
                                                    "text": "\n"
                                                }
                                            ]
                                        }
                                    }
                                }
                            }
                        }
                    ]
                },
                "semicolonToken": {
                    "kind": "SemicolonToken",
                    "fullStart": -1,
                    "fullEnd": -1,
                    "start": -1,
                    "end": -1,
                    "fullWidth": 0,
                    "width": 0,
                    "text": ""
                }
            },
            {
                "kind": "ExpressionStatement",
                "fullStart": 809,
                "fullEnd": 848,
                "start": 820,
                "end": 847,
                "fullWidth": 39,
                "width": 27,
                "expression": {
                    "kind": "InvocationExpression",
                    "fullStart": 809,
                    "fullEnd": 846,
                    "start": 820,
                    "end": 846,
                    "fullWidth": 37,
                    "width": 26,
                    "expression": {
                        "kind": "MemberAccessExpression",
                        "fullStart": 809,
                        "fullEnd": 833,
                        "start": 820,
                        "end": 833,
                        "fullWidth": 24,
                        "width": 13,
                        "expression": {
                            "kind": "IdentifierName",
                            "fullStart": 809,
                            "fullEnd": 828,
                            "start": 820,
                            "end": 828,
                            "fullWidth": 19,
                            "width": 8,
                            "text": "alphabet",
                            "value": "alphabet",
                            "valueText": "alphabet",
                            "hasLeadingTrivia": true,
                            "hasLeadingComment": true,
                            "hasLeadingNewLine": true,
                            "leadingTrivia": [
                                {
                                    "kind": "NewLineTrivia",
                                    "text": "\n"
                                },
                                {
                                    "kind": "SingleLineCommentTrivia",
                                    "text": "//CHECK#1"
                                },
                                {
                                    "kind": "NewLineTrivia",
                                    "text": "\n"
                                }
                            ]
                        },
                        "dotToken": {
                            "kind": "DotToken",
                            "fullStart": 828,
                            "fullEnd": 829,
                            "start": 828,
                            "end": 829,
                            "fullWidth": 1,
                            "width": 1,
                            "text": ".",
                            "value": ".",
                            "valueText": "."
                        },
                        "name": {
                            "kind": "IdentifierName",
                            "fullStart": 829,
                            "fullEnd": 833,
                            "start": 829,
                            "end": 833,
                            "fullWidth": 4,
                            "width": 4,
                            "text": "sort",
                            "value": "sort",
                            "valueText": "sort"
                        }
                    },
                    "argumentList": {
                        "kind": "ArgumentList",
                        "fullStart": 833,
                        "fullEnd": 846,
                        "start": 833,
                        "end": 846,
                        "fullWidth": 13,
                        "width": 13,
                        "openParenToken": {
                            "kind": "OpenParenToken",
                            "fullStart": 833,
                            "fullEnd": 834,
                            "start": 833,
                            "end": 834,
                            "fullWidth": 1,
                            "width": 1,
                            "text": "(",
                            "value": "(",
                            "valueText": "("
                        },
                        "arguments": [
                            {
                                "kind": "IdentifierName",
                                "fullStart": 834,
                                "fullEnd": 845,
                                "start": 834,
                                "end": 845,
                                "fullWidth": 11,
                                "width": 11,
                                "text": "myComparefn",
                                "value": "myComparefn",
                                "valueText": "myComparefn"
                            }
                        ],
                        "closeParenToken": {
                            "kind": "CloseParenToken",
                            "fullStart": 845,
                            "fullEnd": 846,
                            "start": 845,
                            "end": 846,
                            "fullWidth": 1,
                            "width": 1,
                            "text": ")",
                            "value": ")",
                            "valueText": ")"
                        }
                    }
                },
                "semicolonToken": {
                    "kind": "SemicolonToken",
                    "fullStart": 846,
                    "fullEnd": 848,
                    "start": 846,
                    "end": 847,
                    "fullWidth": 2,
                    "width": 1,
                    "text": ";",
                    "value": ";",
                    "valueText": ";",
                    "hasTrailingTrivia": true,
                    "hasTrailingNewLine": true,
                    "trailingTrivia": [
                        {
                            "kind": "NewLineTrivia",
                            "text": "\n"
                        }
                    ]
                }
            },
            {
                "kind": "VariableStatement",
                "fullStart": 848,
                "fullEnd": 867,
                "start": 848,
                "end": 866,
                "fullWidth": 19,
                "width": 18,
                "modifiers": [],
                "variableDeclaration": {
                    "kind": "VariableDeclaration",
                    "fullStart": 848,
                    "fullEnd": 865,
                    "start": 848,
                    "end": 865,
                    "fullWidth": 17,
                    "width": 17,
                    "varKeyword": {
                        "kind": "VarKeyword",
                        "fullStart": 848,
                        "fullEnd": 852,
                        "start": 848,
                        "end": 851,
                        "fullWidth": 4,
                        "width": 3,
                        "text": "var",
                        "value": "var",
                        "valueText": "var",
                        "hasTrailingTrivia": true,
                        "trailingTrivia": [
                            {
                                "kind": "WhitespaceTrivia",
                                "text": " "
                            }
                        ]
                    },
                    "variableDeclarators": [
                        {
                            "kind": "VariableDeclarator",
                            "fullStart": 852,
                            "fullEnd": 865,
                            "start": 852,
                            "end": 865,
                            "fullWidth": 13,
                            "width": 13,
                            "identifier": {
                                "kind": "IdentifierName",
                                "fullStart": 852,
                                "fullEnd": 859,
                                "start": 852,
                                "end": 858,
                                "fullWidth": 7,
                                "width": 6,
                                "text": "result",
                                "value": "result",
                                "valueText": "result",
                                "hasTrailingTrivia": true,
                                "trailingTrivia": [
                                    {
                                        "kind": "WhitespaceTrivia",
                                        "text": " "
                                    }
                                ]
                            },
                            "equalsValueClause": {
                                "kind": "EqualsValueClause",
                                "fullStart": 859,
                                "fullEnd": 865,
                                "start": 859,
                                "end": 865,
                                "fullWidth": 6,
                                "width": 6,
                                "equalsToken": {
                                    "kind": "EqualsToken",
                                    "fullStart": 859,
                                    "fullEnd": 861,
                                    "start": 859,
                                    "end": 860,
                                    "fullWidth": 2,
                                    "width": 1,
                                    "text": "=",
                                    "value": "=",
                                    "valueText": "=",
                                    "hasTrailingTrivia": true,
                                    "trailingTrivia": [
                                        {
                                            "kind": "WhitespaceTrivia",
                                            "text": " "
                                        }
                                    ]
                                },
                                "value": {
                                    "kind": "TrueKeyword",
                                    "fullStart": 861,
                                    "fullEnd": 865,
                                    "start": 861,
                                    "end": 865,
                                    "fullWidth": 4,
                                    "width": 4,
                                    "text": "true",
                                    "value": true,
                                    "valueText": "true"
                                }
                            }
                        }
                    ]
                },
                "semicolonToken": {
                    "kind": "SemicolonToken",
                    "fullStart": 865,
                    "fullEnd": 867,
                    "start": 865,
                    "end": 866,
                    "fullWidth": 2,
                    "width": 1,
                    "text": ";",
                    "value": ";",
                    "valueText": ";",
                    "hasTrailingTrivia": true,
                    "hasTrailingNewLine": true,
                    "trailingTrivia": [
                        {
                            "kind": "NewLineTrivia",
                            "text": "\n"
                        }
                    ]
                }
            },
            {
                "kind": "ForStatement",
                "fullStart": 867,
                "fullEnd": 952,
                "start": 867,
                "end": 951,
                "fullWidth": 85,
                "width": 84,
                "forKeyword": {
                    "kind": "ForKeyword",
                    "fullStart": 867,
                    "fullEnd": 871,
                    "start": 867,
                    "end": 870,
                    "fullWidth": 4,
                    "width": 3,
                    "text": "for",
                    "value": "for",
                    "valueText": "for",
                    "hasTrailingTrivia": true,
                    "trailingTrivia": [
                        {
                            "kind": "WhitespaceTrivia",
                            "text": " "
                        }
                    ]
                },
                "openParenToken": {
                    "kind": "OpenParenToken",
                    "fullStart": 871,
                    "fullEnd": 872,
                    "start": 871,
                    "end": 872,
                    "fullWidth": 1,
                    "width": 1,
                    "text": "(",
                    "value": "(",
                    "valueText": "("
                },
                "variableDeclaration": {
                    "kind": "VariableDeclaration",
                    "fullStart": 872,
                    "fullEnd": 881,
                    "start": 872,
                    "end": 881,
                    "fullWidth": 9,
                    "width": 9,
                    "varKeyword": {
                        "kind": "VarKeyword",
                        "fullStart": 872,
                        "fullEnd": 876,
                        "start": 872,
                        "end": 875,
                        "fullWidth": 4,
                        "width": 3,
                        "text": "var",
                        "value": "var",
                        "valueText": "var",
                        "hasTrailingTrivia": true,
                        "trailingTrivia": [
                            {
                                "kind": "WhitespaceTrivia",
                                "text": " "
                            }
                        ]
                    },
                    "variableDeclarators": [
                        {
                            "kind": "VariableDeclarator",
                            "fullStart": 876,
                            "fullEnd": 881,
                            "start": 876,
                            "end": 881,
                            "fullWidth": 5,
                            "width": 5,
                            "identifier": {
                                "kind": "IdentifierName",
                                "fullStart": 876,
                                "fullEnd": 878,
                                "start": 876,
                                "end": 877,
                                "fullWidth": 2,
                                "width": 1,
                                "text": "i",
                                "value": "i",
                                "valueText": "i",
                                "hasTrailingTrivia": true,
                                "trailingTrivia": [
                                    {
                                        "kind": "WhitespaceTrivia",
                                        "text": " "
                                    }
                                ]
                            },
                            "equalsValueClause": {
                                "kind": "EqualsValueClause",
                                "fullStart": 878,
                                "fullEnd": 881,
                                "start": 878,
                                "end": 881,
                                "fullWidth": 3,
                                "width": 3,
                                "equalsToken": {
                                    "kind": "EqualsToken",
                                    "fullStart": 878,
                                    "fullEnd": 880,
                                    "start": 878,
                                    "end": 879,
                                    "fullWidth": 2,
                                    "width": 1,
                                    "text": "=",
                                    "value": "=",
                                    "valueText": "=",
                                    "hasTrailingTrivia": true,
                                    "trailingTrivia": [
                                        {
                                            "kind": "WhitespaceTrivia",
                                            "text": " "
                                        }
                                    ]
                                },
                                "value": {
                                    "kind": "NumericLiteral",
                                    "fullStart": 880,
                                    "fullEnd": 881,
                                    "start": 880,
                                    "end": 881,
                                    "fullWidth": 1,
                                    "width": 1,
                                    "text": "0",
                                    "value": 0,
                                    "valueText": "0"
                                }
                            }
                        }
                    ]
                },
                "firstSemicolonToken": {
                    "kind": "SemicolonToken",
                    "fullStart": 881,
                    "fullEnd": 883,
                    "start": 881,
                    "end": 882,
                    "fullWidth": 2,
                    "width": 1,
                    "text": ";",
                    "value": ";",
                    "valueText": ";",
                    "hasTrailingTrivia": true,
                    "trailingTrivia": [
                        {
                            "kind": "WhitespaceTrivia",
                            "text": " "
                        }
                    ]
                },
                "condition": {
                    "kind": "LessThanExpression",
                    "fullStart": 883,
                    "fullEnd": 889,
                    "start": 883,
                    "end": 889,
                    "fullWidth": 6,
                    "width": 6,
                    "left": {
                        "kind": "IdentifierName",
                        "fullStart": 883,
                        "fullEnd": 885,
                        "start": 883,
                        "end": 884,
                        "fullWidth": 2,
                        "width": 1,
                        "text": "i",
                        "value": "i",
                        "valueText": "i",
                        "hasTrailingTrivia": true,
                        "trailingTrivia": [
                            {
                                "kind": "WhitespaceTrivia",
                                "text": " "
                            }
                        ]
                    },
                    "operatorToken": {
                        "kind": "LessThanToken",
                        "fullStart": 885,
                        "fullEnd": 887,
                        "start": 885,
                        "end": 886,
                        "fullWidth": 2,
                        "width": 1,
                        "text": "<",
                        "value": "<",
                        "valueText": "<",
                        "hasTrailingTrivia": true,
                        "trailingTrivia": [
                            {
                                "kind": "WhitespaceTrivia",
                                "text": " "
                            }
                        ]
                    },
                    "right": {
                        "kind": "NumericLiteral",
                        "fullStart": 887,
                        "fullEnd": 889,
                        "start": 887,
                        "end": 889,
                        "fullWidth": 2,
                        "width": 2,
                        "text": "26",
                        "value": 26,
                        "valueText": "26"
                    }
                },
                "secondSemicolonToken": {
                    "kind": "SemicolonToken",
                    "fullStart": 889,
                    "fullEnd": 891,
                    "start": 889,
                    "end": 890,
                    "fullWidth": 2,
                    "width": 1,
                    "text": ";",
                    "value": ";",
                    "valueText": ";",
                    "hasTrailingTrivia": true,
                    "trailingTrivia": [
                        {
                            "kind": "WhitespaceTrivia",
                            "text": " "
                        }
                    ]
                },
                "incrementor": {
                    "kind": "PostIncrementExpression",
                    "fullStart": 891,
                    "fullEnd": 894,
                    "start": 891,
                    "end": 894,
                    "fullWidth": 3,
                    "width": 3,
                    "operand": {
                        "kind": "IdentifierName",
                        "fullStart": 891,
                        "fullEnd": 892,
                        "start": 891,
                        "end": 892,
                        "fullWidth": 1,
                        "width": 1,
                        "text": "i",
                        "value": "i",
                        "valueText": "i"
                    },
                    "operatorToken": {
                        "kind": "PlusPlusToken",
                        "fullStart": 892,
                        "fullEnd": 894,
                        "start": 892,
                        "end": 894,
                        "fullWidth": 2,
                        "width": 2,
                        "text": "++",
                        "value": "++",
                        "valueText": "++"
                    }
                },
                "closeParenToken": {
                    "kind": "CloseParenToken",
                    "fullStart": 894,
                    "fullEnd": 896,
                    "start": 894,
                    "end": 895,
                    "fullWidth": 2,
                    "width": 1,
                    "text": ")",
                    "value": ")",
                    "valueText": ")",
                    "hasTrailingTrivia": true,
                    "trailingTrivia": [
                        {
                            "kind": "WhitespaceTrivia",
                            "text": " "
                        }
                    ]
                },
                "statement": {
                    "kind": "Block",
                    "fullStart": 896,
                    "fullEnd": 952,
                    "start": 896,
                    "end": 951,
                    "fullWidth": 56,
                    "width": 55,
                    "openBraceToken": {
                        "kind": "OpenBraceToken",
                        "fullStart": 896,
                        "fullEnd": 898,
                        "start": 896,
                        "end": 897,
                        "fullWidth": 2,
                        "width": 1,
                        "text": "{",
                        "value": "{",
                        "valueText": "{",
                        "hasTrailingTrivia": true,
                        "hasTrailingNewLine": true,
                        "trailingTrivia": [
                            {
                                "kind": "NewLineTrivia",
                                "text": "\n"
                            }
                        ]
                    },
                    "statements": [
                        {
                            "kind": "IfStatement",
                            "fullStart": 898,
                            "fullEnd": 950,
                            "start": 900,
                            "end": 949,
                            "fullWidth": 52,
                            "width": 49,
                            "ifKeyword": {
                                "kind": "IfKeyword",
                                "fullStart": 898,
                                "fullEnd": 903,
                                "start": 900,
                                "end": 902,
                                "fullWidth": 5,
                                "width": 2,
                                "text": "if",
                                "value": "if",
                                "valueText": "if",
                                "hasLeadingTrivia": true,
                                "hasTrailingTrivia": true,
                                "leadingTrivia": [
                                    {
                                        "kind": "WhitespaceTrivia",
                                        "text": "  "
                                    }
                                ],
                                "trailingTrivia": [
                                    {
                                        "kind": "WhitespaceTrivia",
                                        "text": " "
                                    }
                                ]
                            },
                            "openParenToken": {
                                "kind": "OpenParenToken",
                                "fullStart": 903,
                                "fullEnd": 904,
                                "start": 903,
                                "end": 904,
                                "fullWidth": 1,
                                "width": 1,
                                "text": "(",
                                "value": "(",
                                "valueText": "("
                            },
                            "condition": {
                                "kind": "NotEqualsExpression",
                                "fullStart": 904,
                                "fullEnd": 932,
                                "start": 904,
                                "end": 932,
                                "fullWidth": 28,
                                "width": 28,
                                "left": {
                                    "kind": "ElementAccessExpression",
                                    "fullStart": 904,
                                    "fullEnd": 917,
                                    "start": 904,
                                    "end": 916,
                                    "fullWidth": 13,
                                    "width": 12,
                                    "expression": {
                                        "kind": "IdentifierName",
                                        "fullStart": 904,
                                        "fullEnd": 913,
                                        "start": 904,
                                        "end": 913,
                                        "fullWidth": 9,
                                        "width": 9,
                                        "text": "alphabetR",
                                        "value": "alphabetR",
                                        "valueText": "alphabetR"
                                    },
                                    "openBracketToken": {
                                        "kind": "OpenBracketToken",
                                        "fullStart": 913,
                                        "fullEnd": 914,
                                        "start": 913,
                                        "end": 914,
                                        "fullWidth": 1,
                                        "width": 1,
                                        "text": "[",
                                        "value": "[",
                                        "valueText": "["
                                    },
                                    "argumentExpression": {
                                        "kind": "IdentifierName",
                                        "fullStart": 914,
                                        "fullEnd": 915,
                                        "start": 914,
                                        "end": 915,
                                        "fullWidth": 1,
                                        "width": 1,
                                        "text": "i",
                                        "value": "i",
                                        "valueText": "i"
                                    },
                                    "closeBracketToken": {
                                        "kind": "CloseBracketToken",
                                        "fullStart": 915,
                                        "fullEnd": 917,
                                        "start": 915,
                                        "end": 916,
                                        "fullWidth": 2,
                                        "width": 1,
                                        "text": "]",
                                        "value": "]",
                                        "valueText": "]",
                                        "hasTrailingTrivia": true,
                                        "trailingTrivia": [
                                            {
                                                "kind": "WhitespaceTrivia",
                                                "text": " "
                                            }
                                        ]
                                    }
                                },
                                "operatorToken": {
                                    "kind": "ExclamationEqualsEqualsToken",
                                    "fullStart": 917,
                                    "fullEnd": 921,
                                    "start": 917,
                                    "end": 920,
                                    "fullWidth": 4,
                                    "width": 3,
                                    "text": "!==",
                                    "value": "!==",
                                    "valueText": "!==",
                                    "hasTrailingTrivia": true,
                                    "trailingTrivia": [
                                        {
                                            "kind": "WhitespaceTrivia",
                                            "text": " "
                                        }
                                    ]
                                },
                                "right": {
                                    "kind": "ElementAccessExpression",
                                    "fullStart": 921,
                                    "fullEnd": 932,
                                    "start": 921,
                                    "end": 932,
                                    "fullWidth": 11,
                                    "width": 11,
                                    "expression": {
                                        "kind": "IdentifierName",
                                        "fullStart": 921,
                                        "fullEnd": 929,
                                        "start": 921,
                                        "end": 929,
                                        "fullWidth": 8,
                                        "width": 8,
                                        "text": "alphabet",
                                        "value": "alphabet",
                                        "valueText": "alphabet"
                                    },
                                    "openBracketToken": {
                                        "kind": "OpenBracketToken",
                                        "fullStart": 929,
                                        "fullEnd": 930,
                                        "start": 929,
                                        "end": 930,
                                        "fullWidth": 1,
                                        "width": 1,
                                        "text": "[",
                                        "value": "[",
                                        "valueText": "["
                                    },
                                    "argumentExpression": {
                                        "kind": "IdentifierName",
                                        "fullStart": 930,
                                        "fullEnd": 931,
                                        "start": 930,
                                        "end": 931,
                                        "fullWidth": 1,
                                        "width": 1,
                                        "text": "i",
                                        "value": "i",
                                        "valueText": "i"
                                    },
                                    "closeBracketToken": {
                                        "kind": "CloseBracketToken",
                                        "fullStart": 931,
                                        "fullEnd": 932,
                                        "start": 931,
                                        "end": 932,
                                        "fullWidth": 1,
                                        "width": 1,
                                        "text": "]",
                                        "value": "]",
                                        "valueText": "]"
                                    }
                                }
                            },
                            "closeParenToken": {
                                "kind": "CloseParenToken",
                                "fullStart": 932,
                                "fullEnd": 934,
                                "start": 932,
                                "end": 933,
                                "fullWidth": 2,
                                "width": 1,
                                "text": ")",
                                "value": ")",
                                "valueText": ")",
                                "hasTrailingTrivia": true,
                                "trailingTrivia": [
                                    {
                                        "kind": "WhitespaceTrivia",
                                        "text": " "
                                    }
                                ]
                            },
                            "statement": {
                                "kind": "ExpressionStatement",
                                "fullStart": 934,
                                "fullEnd": 950,
                                "start": 934,
                                "end": 949,
                                "fullWidth": 16,
                                "width": 15,
                                "expression": {
                                    "kind": "AssignmentExpression",
                                    "fullStart": 934,
                                    "fullEnd": 948,
                                    "start": 934,
                                    "end": 948,
                                    "fullWidth": 14,
                                    "width": 14,
                                    "left": {
                                        "kind": "IdentifierName",
                                        "fullStart": 934,
                                        "fullEnd": 941,
                                        "start": 934,
                                        "end": 940,
                                        "fullWidth": 7,
                                        "width": 6,
                                        "text": "result",
                                        "value": "result",
                                        "valueText": "result",
                                        "hasTrailingTrivia": true,
                                        "trailingTrivia": [
                                            {
                                                "kind": "WhitespaceTrivia",
                                                "text": " "
                                            }
                                        ]
                                    },
                                    "operatorToken": {
                                        "kind": "EqualsToken",
                                        "fullStart": 941,
                                        "fullEnd": 943,
                                        "start": 941,
                                        "end": 942,
                                        "fullWidth": 2,
                                        "width": 1,
                                        "text": "=",
                                        "value": "=",
                                        "valueText": "=",
                                        "hasTrailingTrivia": true,
                                        "trailingTrivia": [
                                            {
                                                "kind": "WhitespaceTrivia",
                                                "text": " "
                                            }
                                        ]
                                    },
                                    "right": {
                                        "kind": "FalseKeyword",
                                        "fullStart": 943,
                                        "fullEnd": 948,
                                        "start": 943,
                                        "end": 948,
                                        "fullWidth": 5,
                                        "width": 5,
                                        "text": "false",
                                        "value": false,
                                        "valueText": "false"
                                    }
                                },
                                "semicolonToken": {
                                    "kind": "SemicolonToken",
                                    "fullStart": 948,
                                    "fullEnd": 950,
                                    "start": 948,
                                    "end": 949,
                                    "fullWidth": 2,
                                    "width": 1,
                                    "text": ";",
                                    "value": ";",
                                    "valueText": ";",
                                    "hasTrailingTrivia": true,
                                    "hasTrailingNewLine": true,
                                    "trailingTrivia": [
                                        {
                                            "kind": "NewLineTrivia",
                                            "text": "\n"
                                        }
                                    ]
                                }
                            }
                        }
                    ],
                    "closeBraceToken": {
                        "kind": "CloseBraceToken",
                        "fullStart": 950,
                        "fullEnd": 952,
                        "start": 950,
                        "end": 951,
                        "fullWidth": 2,
                        "width": 1,
                        "text": "}",
                        "value": "}",
                        "valueText": "}",
                        "hasTrailingTrivia": true,
                        "hasTrailingNewLine": true,
                        "trailingTrivia": [
                            {
                                "kind": "NewLineTrivia",
                                "text": "\n"
                            }
                        ]
                    }
                }
            },
            {
                "kind": "IfStatement",
                "fullStart": 952,
                "fullEnd": 1018,
                "start": 953,
                "end": 1017,
                "fullWidth": 66,
                "width": 64,
                "ifKeyword": {
                    "kind": "IfKeyword",
                    "fullStart": 952,
                    "fullEnd": 956,
                    "start": 953,
                    "end": 955,
                    "fullWidth": 4,
                    "width": 2,
                    "text": "if",
                    "value": "if",
                    "valueText": "if",
                    "hasLeadingTrivia": true,
                    "hasLeadingNewLine": true,
                    "hasTrailingTrivia": true,
                    "leadingTrivia": [
                        {
                            "kind": "NewLineTrivia",
                            "text": "\n"
                        }
                    ],
                    "trailingTrivia": [
                        {
                            "kind": "WhitespaceTrivia",
                            "text": " "
                        }
                    ]
                },
                "openParenToken": {
                    "kind": "OpenParenToken",
                    "fullStart": 956,
                    "fullEnd": 957,
                    "start": 956,
                    "end": 957,
                    "fullWidth": 1,
                    "width": 1,
                    "text": "(",
                    "value": "(",
                    "valueText": "("
                },
                "condition": {
                    "kind": "NotEqualsExpression",
                    "fullStart": 957,
                    "fullEnd": 972,
                    "start": 957,
                    "end": 972,
                    "fullWidth": 15,
                    "width": 15,
                    "left": {
                        "kind": "IdentifierName",
                        "fullStart": 957,
                        "fullEnd": 964,
                        "start": 957,
                        "end": 963,
                        "fullWidth": 7,
                        "width": 6,
                        "text": "result",
                        "value": "result",
                        "valueText": "result",
                        "hasTrailingTrivia": true,
                        "trailingTrivia": [
                            {
                                "kind": "WhitespaceTrivia",
                                "text": " "
                            }
                        ]
                    },
                    "operatorToken": {
                        "kind": "ExclamationEqualsEqualsToken",
                        "fullStart": 964,
                        "fullEnd": 968,
                        "start": 964,
                        "end": 967,
                        "fullWidth": 4,
                        "width": 3,
                        "text": "!==",
                        "value": "!==",
                        "valueText": "!==",
                        "hasTrailingTrivia": true,
                        "trailingTrivia": [
                            {
                                "kind": "WhitespaceTrivia",
                                "text": " "
                            }
                        ]
                    },
                    "right": {
                        "kind": "TrueKeyword",
                        "fullStart": 968,
                        "fullEnd": 972,
                        "start": 968,
                        "end": 972,
                        "fullWidth": 4,
                        "width": 4,
                        "text": "true",
                        "value": true,
                        "valueText": "true"
                    }
                },
                "closeParenToken": {
                    "kind": "CloseParenToken",
                    "fullStart": 972,
                    "fullEnd": 974,
                    "start": 972,
                    "end": 973,
                    "fullWidth": 2,
                    "width": 1,
                    "text": ")",
                    "value": ")",
                    "valueText": ")",
                    "hasTrailingTrivia": true,
                    "trailingTrivia": [
                        {
                            "kind": "WhitespaceTrivia",
                            "text": " "
                        }
                    ]
                },
                "statement": {
                    "kind": "Block",
                    "fullStart": 974,
                    "fullEnd": 1018,
                    "start": 974,
                    "end": 1017,
                    "fullWidth": 44,
                    "width": 43,
                    "openBraceToken": {
                        "kind": "OpenBraceToken",
                        "fullStart": 974,
                        "fullEnd": 976,
                        "start": 974,
                        "end": 975,
                        "fullWidth": 2,
                        "width": 1,
                        "text": "{",
                        "value": "{",
                        "valueText": "{",
                        "hasTrailingTrivia": true,
                        "hasTrailingNewLine": true,
                        "trailingTrivia": [
                            {
                                "kind": "NewLineTrivia",
                                "text": "\n"
                            }
                        ]
                    },
                    "statements": [
                        {
                            "kind": "ExpressionStatement",
                            "fullStart": 976,
                            "fullEnd": 1016,
                            "start": 978,
                            "end": 1015,
                            "fullWidth": 40,
                            "width": 37,
                            "expression": {
                                "kind": "InvocationExpression",
                                "fullStart": 976,
                                "fullEnd": 1014,
                                "start": 978,
                                "end": 1014,
                                "fullWidth": 38,
                                "width": 36,
                                "expression": {
                                    "kind": "IdentifierName",
                                    "fullStart": 976,
                                    "fullEnd": 984,
                                    "start": 978,
                                    "end": 984,
                                    "fullWidth": 8,
                                    "width": 6,
                                    "text": "$ERROR",
                                    "value": "$ERROR",
                                    "valueText": "$ERROR",
                                    "hasLeadingTrivia": true,
                                    "leadingTrivia": [
                                        {
                                            "kind": "WhitespaceTrivia",
                                            "text": "  "
                                        }
                                    ]
                                },
                                "argumentList": {
                                    "kind": "ArgumentList",
                                    "fullStart": 984,
                                    "fullEnd": 1014,
                                    "start": 984,
                                    "end": 1014,
                                    "fullWidth": 30,
                                    "width": 30,
                                    "openParenToken": {
                                        "kind": "OpenParenToken",
                                        "fullStart": 984,
                                        "fullEnd": 985,
                                        "start": 984,
                                        "end": 985,
                                        "fullWidth": 1,
                                        "width": 1,
                                        "text": "(",
                                        "value": "(",
                                        "valueText": "("
                                    },
                                    "arguments": [
                                        {
                                            "kind": "StringLiteral",
                                            "fullStart": 985,
                                            "fullEnd": 1013,
                                            "start": 985,
                                            "end": 1013,
                                            "fullWidth": 28,
                                            "width": 28,
                                            "text": "'#1: CHECK RUSSIAN ALPHABET'",
                                            "value": "#1: CHECK RUSSIAN ALPHABET",
                                            "valueText": "#1: CHECK RUSSIAN ALPHABET"
                                        }
                                    ],
                                    "closeParenToken": {
                                        "kind": "CloseParenToken",
                                        "fullStart": 1013,
                                        "fullEnd": 1014,
                                        "start": 1013,
                                        "end": 1014,
                                        "fullWidth": 1,
                                        "width": 1,
                                        "text": ")",
                                        "value": ")",
                                        "valueText": ")"
                                    }
                                }
                            },
                            "semicolonToken": {
                                "kind": "SemicolonToken",
                                "fullStart": 1014,
                                "fullEnd": 1016,
                                "start": 1014,
                                "end": 1015,
                                "fullWidth": 2,
                                "width": 1,
                                "text": ";",
                                "value": ";",
                                "valueText": ";",
                                "hasTrailingTrivia": true,
                                "hasTrailingNewLine": true,
                                "trailingTrivia": [
                                    {
                                        "kind": "NewLineTrivia",
                                        "text": "\n"
                                    }
                                ]
                            }
                        }
                    ],
                    "closeBraceToken": {
                        "kind": "CloseBraceToken",
                        "fullStart": 1016,
                        "fullEnd": 1018,
                        "start": 1016,
                        "end": 1017,
                        "fullWidth": 2,
                        "width": 1,
                        "text": "}",
                        "value": "}",
                        "valueText": "}",
                        "hasTrailingTrivia": true,
                        "hasTrailingNewLine": true,
                        "trailingTrivia": [
                            {
                                "kind": "NewLineTrivia",
                                "text": "\n"
                            }
                        ]
                    }
                }
            }
        ],
        "endOfFileToken": {
            "kind": "EndOfFileToken",
            "fullStart": 1018,
            "fullEnd": 1019,
            "start": 1019,
            "end": 1019,
            "fullWidth": 1,
            "width": 0,
            "text": "",
            "hasLeadingTrivia": true,
            "hasLeadingNewLine": true,
            "leadingTrivia": [
                {
                    "kind": "NewLineTrivia",
                    "text": "\n"
                }
            ]
        }
    },
    "lineMap": {
        "lineStarts": [
            0,
            61,
            132,
            133,
            137,
            189,
            192,
            250,
            292,
            296,
            297,
            480,
            663,
            664,
            698,
            720,
            742,
            766,
            795,
            807,
            809,
            810,
            820,
            848,
            867,
            898,
            950,
            952,
            953,
            976,
            1016,
            1018,
            1019
        ],
        "length": 1019
    }
}<|MERGE_RESOLUTION|>--- conflicted
+++ resolved
@@ -2521,11 +2521,8 @@
                                                     "start": 691,
                                                     "end": 692,
                                                     "fullWidth": 1,
-<<<<<<< HEAD
                                                     "width": 1,
-=======
                                                     "modifiers": [],
->>>>>>> e3c38734
                                                     "identifier": {
                                                         "kind": "IdentifierName",
                                                         "fullStart": 691,
@@ -2558,11 +2555,8 @@
                                                     "start": 693,
                                                     "end": 694,
                                                     "fullWidth": 1,
-<<<<<<< HEAD
                                                     "width": 1,
-=======
                                                     "modifiers": [],
->>>>>>> e3c38734
                                                     "identifier": {
                                                         "kind": "IdentifierName",
                                                         "fullStart": 693,
