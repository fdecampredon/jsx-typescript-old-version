{
    "isDeclaration": false,
    "languageVersion": "EcmaScript5",
    "parseOptions": {
        "allowAutomaticSemicolonInsertion": true
    },
    "sourceUnit": {
        "kind": "SourceUnit",
        "fullStart": 0,
        "fullEnd": 1434,
        "start": 349,
        "end": 1434,
        "fullWidth": 1434,
        "width": 1085,
        "isIncrementallyUnusable": true,
        "moduleElements": [
            {
                "kind": "VariableStatement",
                "fullStart": 0,
                "fullEnd": 465,
                "start": 349,
                "end": 464,
                "fullWidth": 465,
                "width": 115,
                "isIncrementallyUnusable": true,
                "modifiers": [],
                "variableDeclaration": {
                    "kind": "VariableDeclaration",
                    "fullStart": 0,
                    "fullEnd": 465,
                    "start": 349,
                    "end": 464,
                    "fullWidth": 465,
                    "width": 115,
                    "varKeyword": {
                        "kind": "VarKeyword",
                        "fullStart": 0,
                        "fullEnd": 353,
                        "start": 349,
                        "end": 352,
                        "fullWidth": 353,
                        "width": 3,
                        "text": "var",
                        "value": "var",
                        "valueText": "var",
                        "hasLeadingTrivia": true,
                        "hasLeadingComment": true,
                        "hasLeadingNewLine": true,
                        "hasTrailingTrivia": true,
                        "leadingTrivia": [
                            {
                                "kind": "SingleLineCommentTrivia",
                                "text": "// Copyright 2009 the Sputnik authors.  All rights reserved."
                            },
                            {
                                "kind": "NewLineTrivia",
                                "text": "\n"
                            },
                            {
                                "kind": "SingleLineCommentTrivia",
                                "text": "// This code is governed by the BSD license found in the LICENSE file."
                            },
                            {
                                "kind": "NewLineTrivia",
                                "text": "\n"
                            },
                            {
                                "kind": "NewLineTrivia",
                                "text": "\n"
                            },
                            {
                                "kind": "MultiLineCommentTrivia",
                                "text": "/**\n * If [[Get]] ToString(j) is undefined, return 1.\n * If [[]Get] ToString(k) is undefined, return -1\n *\n * @path ch15/15.4/15.4.4/15.4.4.11/S15.4.4.11_A1.4_T2.js\n * @description If comparefn is not undefined\n */"
                            },
                            {
                                "kind": "NewLineTrivia",
                                "text": "\n"
                            },
                            {
                                "kind": "NewLineTrivia",
                                "text": "\n"
                            }
                        ],
                        "trailingTrivia": [
                            {
                                "kind": "WhitespaceTrivia",
                                "text": " "
                            }
                        ]
                    },
                    "variableDeclarators": [
                        {
                            "kind": "VariableDeclarator",
                            "fullStart": 353,
                            "fullEnd": 465,
                            "start": 353,
                            "end": 464,
                            "fullWidth": 112,
                            "width": 111,
                            "identifier": {
                                "kind": "IdentifierName",
                                "fullStart": 353,
                                "fullEnd": 365,
                                "start": 353,
                                "end": 364,
                                "fullWidth": 12,
                                "width": 11,
                                "text": "myComparefn",
                                "value": "myComparefn",
                                "valueText": "myComparefn",
                                "hasTrailingTrivia": true,
                                "trailingTrivia": [
                                    {
                                        "kind": "WhitespaceTrivia",
                                        "text": " "
                                    }
                                ]
                            },
                            "equalsValueClause": {
                                "kind": "EqualsValueClause",
                                "fullStart": 365,
                                "fullEnd": 465,
                                "start": 365,
                                "end": 464,
                                "fullWidth": 100,
                                "width": 99,
                                "equalsToken": {
                                    "kind": "EqualsToken",
                                    "fullStart": 365,
                                    "fullEnd": 367,
                                    "start": 365,
                                    "end": 366,
                                    "fullWidth": 2,
                                    "width": 1,
                                    "text": "=",
                                    "value": "=",
                                    "valueText": "=",
                                    "hasTrailingTrivia": true,
                                    "trailingTrivia": [
                                        {
                                            "kind": "WhitespaceTrivia",
                                            "text": " "
                                        }
                                    ]
                                },
                                "value": {
                                    "kind": "FunctionExpression",
                                    "fullStart": 367,
                                    "fullEnd": 465,
                                    "start": 367,
                                    "end": 464,
                                    "fullWidth": 98,
                                    "width": 97,
                                    "functionKeyword": {
                                        "kind": "FunctionKeyword",
                                        "fullStart": 367,
                                        "fullEnd": 375,
                                        "start": 367,
                                        "end": 375,
                                        "fullWidth": 8,
                                        "width": 8,
                                        "text": "function",
                                        "value": "function",
                                        "valueText": "function"
                                    },
                                    "callSignature": {
                                        "kind": "CallSignature",
                                        "fullStart": 375,
                                        "fullEnd": 381,
                                        "start": 375,
                                        "end": 380,
                                        "fullWidth": 6,
                                        "width": 5,
                                        "parameterList": {
                                            "kind": "ParameterList",
                                            "fullStart": 375,
                                            "fullEnd": 381,
                                            "start": 375,
                                            "end": 380,
                                            "fullWidth": 6,
                                            "width": 5,
                                            "openParenToken": {
                                                "kind": "OpenParenToken",
                                                "fullStart": 375,
                                                "fullEnd": 376,
                                                "start": 375,
                                                "end": 376,
                                                "fullWidth": 1,
                                                "width": 1,
                                                "text": "(",
                                                "value": "(",
                                                "valueText": "("
                                            },
                                            "parameters": [
                                                {
                                                    "kind": "Parameter",
                                                    "fullStart": 376,
                                                    "fullEnd": 377,
                                                    "start": 376,
                                                    "end": 377,
                                                    "fullWidth": 1,
<<<<<<< HEAD
                                                    "width": 1,
=======
                                                    "modifiers": [],
>>>>>>> e3c38734
                                                    "identifier": {
                                                        "kind": "IdentifierName",
                                                        "fullStart": 376,
                                                        "fullEnd": 377,
                                                        "start": 376,
                                                        "end": 377,
                                                        "fullWidth": 1,
                                                        "width": 1,
                                                        "text": "x",
                                                        "value": "x",
                                                        "valueText": "x"
                                                    }
                                                },
                                                {
                                                    "kind": "CommaToken",
                                                    "fullStart": 377,
                                                    "fullEnd": 378,
                                                    "start": 377,
                                                    "end": 378,
                                                    "fullWidth": 1,
                                                    "width": 1,
                                                    "text": ",",
                                                    "value": ",",
                                                    "valueText": ","
                                                },
                                                {
                                                    "kind": "Parameter",
                                                    "fullStart": 378,
                                                    "fullEnd": 379,
                                                    "start": 378,
                                                    "end": 379,
                                                    "fullWidth": 1,
<<<<<<< HEAD
                                                    "width": 1,
=======
                                                    "modifiers": [],
>>>>>>> e3c38734
                                                    "identifier": {
                                                        "kind": "IdentifierName",
                                                        "fullStart": 378,
                                                        "fullEnd": 379,
                                                        "start": 378,
                                                        "end": 379,
                                                        "fullWidth": 1,
                                                        "width": 1,
                                                        "text": "y",
                                                        "value": "y",
                                                        "valueText": "y"
                                                    }
                                                }
                                            ],
                                            "closeParenToken": {
                                                "kind": "CloseParenToken",
                                                "fullStart": 379,
                                                "fullEnd": 381,
                                                "start": 379,
                                                "end": 380,
                                                "fullWidth": 2,
                                                "width": 1,
                                                "text": ")",
                                                "value": ")",
                                                "valueText": ")",
                                                "hasTrailingTrivia": true,
                                                "trailingTrivia": [
                                                    {
                                                        "kind": "WhitespaceTrivia",
                                                        "text": " "
                                                    }
                                                ]
                                            }
                                        }
                                    },
                                    "block": {
                                        "kind": "Block",
                                        "fullStart": 381,
                                        "fullEnd": 465,
                                        "start": 381,
                                        "end": 464,
                                        "fullWidth": 84,
                                        "width": 83,
                                        "openBraceToken": {
                                            "kind": "OpenBraceToken",
                                            "fullStart": 381,
                                            "fullEnd": 383,
                                            "start": 381,
                                            "end": 382,
                                            "fullWidth": 2,
                                            "width": 1,
                                            "text": "{",
                                            "value": "{",
                                            "valueText": "{",
                                            "hasTrailingTrivia": true,
                                            "hasTrailingNewLine": true,
                                            "trailingTrivia": [
                                                {
                                                    "kind": "NewLineTrivia",
                                                    "text": "\n"
                                                }
                                            ]
                                        },
                                        "statements": [
                                            {
                                                "kind": "IfStatement",
                                                "fullStart": 383,
                                                "fullEnd": 418,
                                                "start": 385,
                                                "end": 416,
                                                "fullWidth": 35,
                                                "width": 31,
                                                "ifKeyword": {
                                                    "kind": "IfKeyword",
                                                    "fullStart": 383,
                                                    "fullEnd": 388,
                                                    "start": 385,
                                                    "end": 387,
                                                    "fullWidth": 5,
                                                    "width": 2,
                                                    "text": "if",
                                                    "value": "if",
                                                    "valueText": "if",
                                                    "hasLeadingTrivia": true,
                                                    "hasTrailingTrivia": true,
                                                    "leadingTrivia": [
                                                        {
                                                            "kind": "WhitespaceTrivia",
                                                            "text": "  "
                                                        }
                                                    ],
                                                    "trailingTrivia": [
                                                        {
                                                            "kind": "WhitespaceTrivia",
                                                            "text": " "
                                                        }
                                                    ]
                                                },
                                                "openParenToken": {
                                                    "kind": "OpenParenToken",
                                                    "fullStart": 388,
                                                    "fullEnd": 389,
                                                    "start": 388,
                                                    "end": 389,
                                                    "fullWidth": 1,
                                                    "width": 1,
                                                    "text": "(",
                                                    "value": "(",
                                                    "valueText": "("
                                                },
                                                "condition": {
                                                    "kind": "EqualsExpression",
                                                    "fullStart": 389,
                                                    "fullEnd": 404,
                                                    "start": 389,
                                                    "end": 404,
                                                    "fullWidth": 15,
                                                    "width": 15,
                                                    "left": {
                                                        "kind": "IdentifierName",
                                                        "fullStart": 389,
                                                        "fullEnd": 391,
                                                        "start": 389,
                                                        "end": 390,
                                                        "fullWidth": 2,
                                                        "width": 1,
                                                        "text": "x",
                                                        "value": "x",
                                                        "valueText": "x",
                                                        "hasTrailingTrivia": true,
                                                        "trailingTrivia": [
                                                            {
                                                                "kind": "WhitespaceTrivia",
                                                                "text": " "
                                                            }
                                                        ]
                                                    },
                                                    "operatorToken": {
                                                        "kind": "EqualsEqualsEqualsToken",
                                                        "fullStart": 391,
                                                        "fullEnd": 395,
                                                        "start": 391,
                                                        "end": 394,
                                                        "fullWidth": 4,
                                                        "width": 3,
                                                        "text": "===",
                                                        "value": "===",
                                                        "valueText": "===",
                                                        "hasTrailingTrivia": true,
                                                        "trailingTrivia": [
                                                            {
                                                                "kind": "WhitespaceTrivia",
                                                                "text": " "
                                                            }
                                                        ]
                                                    },
                                                    "right": {
                                                        "kind": "IdentifierName",
                                                        "fullStart": 395,
                                                        "fullEnd": 404,
                                                        "start": 395,
                                                        "end": 404,
                                                        "fullWidth": 9,
                                                        "width": 9,
                                                        "text": "undefined",
                                                        "value": "undefined",
                                                        "valueText": "undefined"
                                                    }
                                                },
                                                "closeParenToken": {
                                                    "kind": "CloseParenToken",
                                                    "fullStart": 404,
                                                    "fullEnd": 406,
                                                    "start": 404,
                                                    "end": 405,
                                                    "fullWidth": 2,
                                                    "width": 1,
                                                    "text": ")",
                                                    "value": ")",
                                                    "valueText": ")",
                                                    "hasTrailingTrivia": true,
                                                    "trailingTrivia": [
                                                        {
                                                            "kind": "WhitespaceTrivia",
                                                            "text": " "
                                                        }
                                                    ]
                                                },
                                                "statement": {
                                                    "kind": "ReturnStatement",
                                                    "fullStart": 406,
                                                    "fullEnd": 418,
                                                    "start": 406,
                                                    "end": 416,
                                                    "fullWidth": 12,
                                                    "width": 10,
                                                    "returnKeyword": {
                                                        "kind": "ReturnKeyword",
                                                        "fullStart": 406,
                                                        "fullEnd": 413,
                                                        "start": 406,
                                                        "end": 412,
                                                        "fullWidth": 7,
                                                        "width": 6,
                                                        "text": "return",
                                                        "value": "return",
                                                        "valueText": "return",
                                                        "hasTrailingTrivia": true,
                                                        "trailingTrivia": [
                                                            {
                                                                "kind": "WhitespaceTrivia",
                                                                "text": " "
                                                            }
                                                        ]
                                                    },
                                                    "expression": {
                                                        "kind": "NegateExpression",
                                                        "fullStart": 413,
                                                        "fullEnd": 415,
                                                        "start": 413,
                                                        "end": 415,
                                                        "fullWidth": 2,
                                                        "width": 2,
                                                        "operatorToken": {
                                                            "kind": "MinusToken",
                                                            "fullStart": 413,
                                                            "fullEnd": 414,
                                                            "start": 413,
                                                            "end": 414,
                                                            "fullWidth": 1,
                                                            "width": 1,
                                                            "text": "-",
                                                            "value": "-",
                                                            "valueText": "-"
                                                        },
                                                        "operand": {
                                                            "kind": "NumericLiteral",
                                                            "fullStart": 414,
                                                            "fullEnd": 415,
                                                            "start": 414,
                                                            "end": 415,
                                                            "fullWidth": 1,
                                                            "width": 1,
                                                            "text": "1",
                                                            "value": 1,
                                                            "valueText": "1"
                                                        }
                                                    },
                                                    "semicolonToken": {
                                                        "kind": "SemicolonToken",
                                                        "fullStart": 415,
                                                        "fullEnd": 418,
                                                        "start": 415,
                                                        "end": 416,
                                                        "fullWidth": 3,
                                                        "width": 1,
                                                        "text": ";",
                                                        "value": ";",
                                                        "valueText": ";",
                                                        "hasTrailingTrivia": true,
                                                        "hasTrailingNewLine": true,
                                                        "trailingTrivia": [
                                                            {
                                                                "kind": "WhitespaceTrivia",
                                                                "text": " "
                                                            },
                                                            {
                                                                "kind": "NewLineTrivia",
                                                                "text": "\n"
                                                            }
                                                        ]
                                                    }
                                                }
                                            },
                                            {
                                                "kind": "IfStatement",
                                                "fullStart": 418,
                                                "fullEnd": 451,
                                                "start": 420,
                                                "end": 450,
                                                "fullWidth": 33,
                                                "width": 30,
                                                "ifKeyword": {
                                                    "kind": "IfKeyword",
                                                    "fullStart": 418,
                                                    "fullEnd": 423,
                                                    "start": 420,
                                                    "end": 422,
                                                    "fullWidth": 5,
                                                    "width": 2,
                                                    "text": "if",
                                                    "value": "if",
                                                    "valueText": "if",
                                                    "hasLeadingTrivia": true,
                                                    "hasTrailingTrivia": true,
                                                    "leadingTrivia": [
                                                        {
                                                            "kind": "WhitespaceTrivia",
                                                            "text": "  "
                                                        }
                                                    ],
                                                    "trailingTrivia": [
                                                        {
                                                            "kind": "WhitespaceTrivia",
                                                            "text": " "
                                                        }
                                                    ]
                                                },
                                                "openParenToken": {
                                                    "kind": "OpenParenToken",
                                                    "fullStart": 423,
                                                    "fullEnd": 424,
                                                    "start": 423,
                                                    "end": 424,
                                                    "fullWidth": 1,
                                                    "width": 1,
                                                    "text": "(",
                                                    "value": "(",
                                                    "valueText": "("
                                                },
                                                "condition": {
                                                    "kind": "EqualsExpression",
                                                    "fullStart": 424,
                                                    "fullEnd": 439,
                                                    "start": 424,
                                                    "end": 439,
                                                    "fullWidth": 15,
                                                    "width": 15,
                                                    "left": {
                                                        "kind": "IdentifierName",
                                                        "fullStart": 424,
                                                        "fullEnd": 426,
                                                        "start": 424,
                                                        "end": 425,
                                                        "fullWidth": 2,
                                                        "width": 1,
                                                        "text": "y",
                                                        "value": "y",
                                                        "valueText": "y",
                                                        "hasTrailingTrivia": true,
                                                        "trailingTrivia": [
                                                            {
                                                                "kind": "WhitespaceTrivia",
                                                                "text": " "
                                                            }
                                                        ]
                                                    },
                                                    "operatorToken": {
                                                        "kind": "EqualsEqualsEqualsToken",
                                                        "fullStart": 426,
                                                        "fullEnd": 430,
                                                        "start": 426,
                                                        "end": 429,
                                                        "fullWidth": 4,
                                                        "width": 3,
                                                        "text": "===",
                                                        "value": "===",
                                                        "valueText": "===",
                                                        "hasTrailingTrivia": true,
                                                        "trailingTrivia": [
                                                            {
                                                                "kind": "WhitespaceTrivia",
                                                                "text": " "
                                                            }
                                                        ]
                                                    },
                                                    "right": {
                                                        "kind": "IdentifierName",
                                                        "fullStart": 430,
                                                        "fullEnd": 439,
                                                        "start": 430,
                                                        "end": 439,
                                                        "fullWidth": 9,
                                                        "width": 9,
                                                        "text": "undefined",
                                                        "value": "undefined",
                                                        "valueText": "undefined"
                                                    }
                                                },
                                                "closeParenToken": {
                                                    "kind": "CloseParenToken",
                                                    "fullStart": 439,
                                                    "fullEnd": 441,
                                                    "start": 439,
                                                    "end": 440,
                                                    "fullWidth": 2,
                                                    "width": 1,
                                                    "text": ")",
                                                    "value": ")",
                                                    "valueText": ")",
                                                    "hasTrailingTrivia": true,
                                                    "trailingTrivia": [
                                                        {
                                                            "kind": "WhitespaceTrivia",
                                                            "text": " "
                                                        }
                                                    ]
                                                },
                                                "statement": {
                                                    "kind": "ReturnStatement",
                                                    "fullStart": 441,
                                                    "fullEnd": 451,
                                                    "start": 441,
                                                    "end": 450,
                                                    "fullWidth": 10,
                                                    "width": 9,
                                                    "returnKeyword": {
                                                        "kind": "ReturnKeyword",
                                                        "fullStart": 441,
                                                        "fullEnd": 448,
                                                        "start": 441,
                                                        "end": 447,
                                                        "fullWidth": 7,
                                                        "width": 6,
                                                        "text": "return",
                                                        "value": "return",
                                                        "valueText": "return",
                                                        "hasTrailingTrivia": true,
                                                        "trailingTrivia": [
                                                            {
                                                                "kind": "WhitespaceTrivia",
                                                                "text": " "
                                                            }
                                                        ]
                                                    },
                                                    "expression": {
                                                        "kind": "NumericLiteral",
                                                        "fullStart": 448,
                                                        "fullEnd": 449,
                                                        "start": 448,
                                                        "end": 449,
                                                        "fullWidth": 1,
                                                        "width": 1,
                                                        "text": "1",
                                                        "value": 1,
                                                        "valueText": "1"
                                                    },
                                                    "semicolonToken": {
                                                        "kind": "SemicolonToken",
                                                        "fullStart": 449,
                                                        "fullEnd": 451,
                                                        "start": 449,
                                                        "end": 450,
                                                        "fullWidth": 2,
                                                        "width": 1,
                                                        "text": ";",
                                                        "value": ";",
                                                        "valueText": ";",
                                                        "hasTrailingTrivia": true,
                                                        "hasTrailingNewLine": true,
                                                        "trailingTrivia": [
                                                            {
                                                                "kind": "NewLineTrivia",
                                                                "text": "\n"
                                                            }
                                                        ]
                                                    }
                                                }
                                            },
                                            {
                                                "kind": "ReturnStatement",
                                                "fullStart": 451,
                                                "fullEnd": 463,
                                                "start": 453,
                                                "end": 462,
                                                "fullWidth": 12,
                                                "width": 9,
                                                "returnKeyword": {
                                                    "kind": "ReturnKeyword",
                                                    "fullStart": 451,
                                                    "fullEnd": 460,
                                                    "start": 453,
                                                    "end": 459,
                                                    "fullWidth": 9,
                                                    "width": 6,
                                                    "text": "return",
                                                    "value": "return",
                                                    "valueText": "return",
                                                    "hasLeadingTrivia": true,
                                                    "hasTrailingTrivia": true,
                                                    "leadingTrivia": [
                                                        {
                                                            "kind": "WhitespaceTrivia",
                                                            "text": "  "
                                                        }
                                                    ],
                                                    "trailingTrivia": [
                                                        {
                                                            "kind": "WhitespaceTrivia",
                                                            "text": " "
                                                        }
                                                    ]
                                                },
                                                "expression": {
                                                    "kind": "NumericLiteral",
                                                    "fullStart": 460,
                                                    "fullEnd": 461,
                                                    "start": 460,
                                                    "end": 461,
                                                    "fullWidth": 1,
                                                    "width": 1,
                                                    "text": "0",
                                                    "value": 0,
                                                    "valueText": "0"
                                                },
                                                "semicolonToken": {
                                                    "kind": "SemicolonToken",
                                                    "fullStart": 461,
                                                    "fullEnd": 463,
                                                    "start": 461,
                                                    "end": 462,
                                                    "fullWidth": 2,
                                                    "width": 1,
                                                    "text": ";",
                                                    "value": ";",
                                                    "valueText": ";",
                                                    "hasTrailingTrivia": true,
                                                    "hasTrailingNewLine": true,
                                                    "trailingTrivia": [
                                                        {
                                                            "kind": "NewLineTrivia",
                                                            "text": "\n"
                                                        }
                                                    ]
                                                }
                                            }
                                        ],
                                        "closeBraceToken": {
                                            "kind": "CloseBraceToken",
                                            "fullStart": 463,
                                            "fullEnd": 465,
                                            "start": 463,
                                            "end": 464,
                                            "fullWidth": 2,
                                            "width": 1,
                                            "text": "}",
                                            "value": "}",
                                            "valueText": "}",
                                            "hasTrailingTrivia": true,
                                            "hasTrailingNewLine": true,
                                            "trailingTrivia": [
                                                {
                                                    "kind": "NewLineTrivia",
                                                    "text": "\n"
                                                }
                                            ]
                                        }
                                    }
                                }
                            }
                        }
                    ]
                },
                "semicolonToken": {
                    "kind": "SemicolonToken",
                    "fullStart": -1,
                    "fullEnd": -1,
                    "start": -1,
                    "end": -1,
                    "fullWidth": 0,
                    "width": 0,
                    "text": ""
                }
            },
            {
                "kind": "VariableStatement",
                "fullStart": 465,
                "fullEnd": 499,
                "start": 466,
                "end": 498,
                "fullWidth": 34,
                "width": 32,
                "modifiers": [],
                "variableDeclaration": {
                    "kind": "VariableDeclaration",
                    "fullStart": 465,
                    "fullEnd": 497,
                    "start": 466,
                    "end": 497,
                    "fullWidth": 32,
                    "width": 31,
                    "varKeyword": {
                        "kind": "VarKeyword",
                        "fullStart": 465,
                        "fullEnd": 470,
                        "start": 466,
                        "end": 469,
                        "fullWidth": 5,
                        "width": 3,
                        "text": "var",
                        "value": "var",
                        "valueText": "var",
                        "hasLeadingTrivia": true,
                        "hasLeadingNewLine": true,
                        "hasTrailingTrivia": true,
                        "leadingTrivia": [
                            {
                                "kind": "NewLineTrivia",
                                "text": "\n"
                            }
                        ],
                        "trailingTrivia": [
                            {
                                "kind": "WhitespaceTrivia",
                                "text": " "
                            }
                        ]
                    },
                    "variableDeclarators": [
                        {
                            "kind": "VariableDeclarator",
                            "fullStart": 470,
                            "fullEnd": 497,
                            "start": 470,
                            "end": 497,
                            "fullWidth": 27,
                            "width": 27,
                            "identifier": {
                                "kind": "IdentifierName",
                                "fullStart": 470,
                                "fullEnd": 472,
                                "start": 470,
                                "end": 471,
                                "fullWidth": 2,
                                "width": 1,
                                "text": "x",
                                "value": "x",
                                "valueText": "x",
                                "hasTrailingTrivia": true,
                                "trailingTrivia": [
                                    {
                                        "kind": "WhitespaceTrivia",
                                        "text": " "
                                    }
                                ]
                            },
                            "equalsValueClause": {
                                "kind": "EqualsValueClause",
                                "fullStart": 472,
                                "fullEnd": 497,
                                "start": 472,
                                "end": 497,
                                "fullWidth": 25,
                                "width": 25,
                                "equalsToken": {
                                    "kind": "EqualsToken",
                                    "fullStart": 472,
                                    "fullEnd": 474,
                                    "start": 472,
                                    "end": 473,
                                    "fullWidth": 2,
                                    "width": 1,
                                    "text": "=",
                                    "value": "=",
                                    "valueText": "=",
                                    "hasTrailingTrivia": true,
                                    "trailingTrivia": [
                                        {
                                            "kind": "WhitespaceTrivia",
                                            "text": " "
                                        }
                                    ]
                                },
                                "value": {
                                    "kind": "ObjectCreationExpression",
                                    "fullStart": 474,
                                    "fullEnd": 497,
                                    "start": 474,
                                    "end": 497,
                                    "fullWidth": 23,
                                    "width": 23,
                                    "newKeyword": {
                                        "kind": "NewKeyword",
                                        "fullStart": 474,
                                        "fullEnd": 478,
                                        "start": 474,
                                        "end": 477,
                                        "fullWidth": 4,
                                        "width": 3,
                                        "text": "new",
                                        "value": "new",
                                        "valueText": "new",
                                        "hasTrailingTrivia": true,
                                        "trailingTrivia": [
                                            {
                                                "kind": "WhitespaceTrivia",
                                                "text": " "
                                            }
                                        ]
                                    },
                                    "expression": {
                                        "kind": "IdentifierName",
                                        "fullStart": 478,
                                        "fullEnd": 483,
                                        "start": 478,
                                        "end": 483,
                                        "fullWidth": 5,
                                        "width": 5,
                                        "text": "Array",
                                        "value": "Array",
                                        "valueText": "Array"
                                    },
                                    "argumentList": {
                                        "kind": "ArgumentList",
                                        "fullStart": 483,
                                        "fullEnd": 497,
                                        "start": 483,
                                        "end": 497,
                                        "fullWidth": 14,
                                        "width": 14,
                                        "openParenToken": {
                                            "kind": "OpenParenToken",
                                            "fullStart": 483,
                                            "fullEnd": 484,
                                            "start": 483,
                                            "end": 484,
                                            "fullWidth": 1,
                                            "width": 1,
                                            "text": "(",
                                            "value": "(",
                                            "valueText": "("
                                        },
                                        "arguments": [
                                            {
                                                "kind": "IdentifierName",
                                                "fullStart": 484,
                                                "fullEnd": 493,
                                                "start": 484,
                                                "end": 493,
                                                "fullWidth": 9,
                                                "width": 9,
                                                "text": "undefined",
                                                "value": "undefined",
                                                "valueText": "undefined"
                                            },
                                            {
                                                "kind": "CommaToken",
                                                "fullStart": 493,
                                                "fullEnd": 495,
                                                "start": 493,
                                                "end": 494,
                                                "fullWidth": 2,
                                                "width": 1,
                                                "text": ",",
                                                "value": ",",
                                                "valueText": ",",
                                                "hasTrailingTrivia": true,
                                                "trailingTrivia": [
                                                    {
                                                        "kind": "WhitespaceTrivia",
                                                        "text": " "
                                                    }
                                                ]
                                            },
                                            {
                                                "kind": "NumericLiteral",
                                                "fullStart": 495,
                                                "fullEnd": 496,
                                                "start": 495,
                                                "end": 496,
                                                "fullWidth": 1,
                                                "width": 1,
                                                "text": "1",
                                                "value": 1,
                                                "valueText": "1"
                                            }
                                        ],
                                        "closeParenToken": {
                                            "kind": "CloseParenToken",
                                            "fullStart": 496,
                                            "fullEnd": 497,
                                            "start": 496,
                                            "end": 497,
                                            "fullWidth": 1,
                                            "width": 1,
                                            "text": ")",
                                            "value": ")",
                                            "valueText": ")"
                                        }
                                    }
                                }
                            }
                        }
                    ]
                },
                "semicolonToken": {
                    "kind": "SemicolonToken",
                    "fullStart": 497,
                    "fullEnd": 499,
                    "start": 497,
                    "end": 498,
                    "fullWidth": 2,
                    "width": 1,
                    "text": ";",
                    "value": ";",
                    "valueText": ";",
                    "hasTrailingTrivia": true,
                    "hasTrailingNewLine": true,
                    "trailingTrivia": [
                        {
                            "kind": "NewLineTrivia",
                            "text": "\n"
                        }
                    ]
                }
            },
            {
                "kind": "ExpressionStatement",
                "fullStart": 499,
                "fullEnd": 520,
                "start": 499,
                "end": 519,
                "fullWidth": 21,
                "width": 20,
                "expression": {
                    "kind": "InvocationExpression",
                    "fullStart": 499,
                    "fullEnd": 518,
                    "start": 499,
                    "end": 518,
                    "fullWidth": 19,
                    "width": 19,
                    "expression": {
                        "kind": "MemberAccessExpression",
                        "fullStart": 499,
                        "fullEnd": 505,
                        "start": 499,
                        "end": 505,
                        "fullWidth": 6,
                        "width": 6,
                        "expression": {
                            "kind": "IdentifierName",
                            "fullStart": 499,
                            "fullEnd": 500,
                            "start": 499,
                            "end": 500,
                            "fullWidth": 1,
                            "width": 1,
                            "text": "x",
                            "value": "x",
                            "valueText": "x"
                        },
                        "dotToken": {
                            "kind": "DotToken",
                            "fullStart": 500,
                            "fullEnd": 501,
                            "start": 500,
                            "end": 501,
                            "fullWidth": 1,
                            "width": 1,
                            "text": ".",
                            "value": ".",
                            "valueText": "."
                        },
                        "name": {
                            "kind": "IdentifierName",
                            "fullStart": 501,
                            "fullEnd": 505,
                            "start": 501,
                            "end": 505,
                            "fullWidth": 4,
                            "width": 4,
                            "text": "sort",
                            "value": "sort",
                            "valueText": "sort"
                        }
                    },
                    "argumentList": {
                        "kind": "ArgumentList",
                        "fullStart": 505,
                        "fullEnd": 518,
                        "start": 505,
                        "end": 518,
                        "fullWidth": 13,
                        "width": 13,
                        "openParenToken": {
                            "kind": "OpenParenToken",
                            "fullStart": 505,
                            "fullEnd": 506,
                            "start": 505,
                            "end": 506,
                            "fullWidth": 1,
                            "width": 1,
                            "text": "(",
                            "value": "(",
                            "valueText": "("
                        },
                        "arguments": [
                            {
                                "kind": "IdentifierName",
                                "fullStart": 506,
                                "fullEnd": 517,
                                "start": 506,
                                "end": 517,
                                "fullWidth": 11,
                                "width": 11,
                                "text": "myComparefn",
                                "value": "myComparefn",
                                "valueText": "myComparefn"
                            }
                        ],
                        "closeParenToken": {
                            "kind": "CloseParenToken",
                            "fullStart": 517,
                            "fullEnd": 518,
                            "start": 517,
                            "end": 518,
                            "fullWidth": 1,
                            "width": 1,
                            "text": ")",
                            "value": ")",
                            "valueText": ")"
                        }
                    }
                },
                "semicolonToken": {
                    "kind": "SemicolonToken",
                    "fullStart": 518,
                    "fullEnd": 520,
                    "start": 518,
                    "end": 519,
                    "fullWidth": 2,
                    "width": 1,
                    "text": ";",
                    "value": ";",
                    "valueText": ";",
                    "hasTrailingTrivia": true,
                    "hasTrailingNewLine": true,
                    "trailingTrivia": [
                        {
                            "kind": "NewLineTrivia",
                            "text": "\n"
                        }
                    ]
                }
            },
            {
                "kind": "IfStatement",
                "fullStart": 520,
                "fullEnd": 664,
                "start": 531,
                "end": 663,
                "fullWidth": 144,
                "width": 132,
                "ifKeyword": {
                    "kind": "IfKeyword",
                    "fullStart": 520,
                    "fullEnd": 534,
                    "start": 531,
                    "end": 533,
                    "fullWidth": 14,
                    "width": 2,
                    "text": "if",
                    "value": "if",
                    "valueText": "if",
                    "hasLeadingTrivia": true,
                    "hasLeadingComment": true,
                    "hasLeadingNewLine": true,
                    "hasTrailingTrivia": true,
                    "leadingTrivia": [
                        {
                            "kind": "NewLineTrivia",
                            "text": "\n"
                        },
                        {
                            "kind": "SingleLineCommentTrivia",
                            "text": "//CHECK#1"
                        },
                        {
                            "kind": "NewLineTrivia",
                            "text": "\n"
                        }
                    ],
                    "trailingTrivia": [
                        {
                            "kind": "WhitespaceTrivia",
                            "text": " "
                        }
                    ]
                },
                "openParenToken": {
                    "kind": "OpenParenToken",
                    "fullStart": 534,
                    "fullEnd": 535,
                    "start": 534,
                    "end": 535,
                    "fullWidth": 1,
                    "width": 1,
                    "text": "(",
                    "value": "(",
                    "valueText": "("
                },
                "condition": {
                    "kind": "NotEqualsExpression",
                    "fullStart": 535,
                    "fullEnd": 549,
                    "start": 535,
                    "end": 549,
                    "fullWidth": 14,
                    "width": 14,
                    "left": {
                        "kind": "MemberAccessExpression",
                        "fullStart": 535,
                        "fullEnd": 544,
                        "start": 535,
                        "end": 543,
                        "fullWidth": 9,
                        "width": 8,
                        "expression": {
                            "kind": "IdentifierName",
                            "fullStart": 535,
                            "fullEnd": 536,
                            "start": 535,
                            "end": 536,
                            "fullWidth": 1,
                            "width": 1,
                            "text": "x",
                            "value": "x",
                            "valueText": "x"
                        },
                        "dotToken": {
                            "kind": "DotToken",
                            "fullStart": 536,
                            "fullEnd": 537,
                            "start": 536,
                            "end": 537,
                            "fullWidth": 1,
                            "width": 1,
                            "text": ".",
                            "value": ".",
                            "valueText": "."
                        },
                        "name": {
                            "kind": "IdentifierName",
                            "fullStart": 537,
                            "fullEnd": 544,
                            "start": 537,
                            "end": 543,
                            "fullWidth": 7,
                            "width": 6,
                            "text": "length",
                            "value": "length",
                            "valueText": "length",
                            "hasTrailingTrivia": true,
                            "trailingTrivia": [
                                {
                                    "kind": "WhitespaceTrivia",
                                    "text": " "
                                }
                            ]
                        }
                    },
                    "operatorToken": {
                        "kind": "ExclamationEqualsEqualsToken",
                        "fullStart": 544,
                        "fullEnd": 548,
                        "start": 544,
                        "end": 547,
                        "fullWidth": 4,
                        "width": 3,
                        "text": "!==",
                        "value": "!==",
                        "valueText": "!==",
                        "hasTrailingTrivia": true,
                        "trailingTrivia": [
                            {
                                "kind": "WhitespaceTrivia",
                                "text": " "
                            }
                        ]
                    },
                    "right": {
                        "kind": "NumericLiteral",
                        "fullStart": 548,
                        "fullEnd": 549,
                        "start": 548,
                        "end": 549,
                        "fullWidth": 1,
                        "width": 1,
                        "text": "2",
                        "value": 2,
                        "valueText": "2"
                    }
                },
                "closeParenToken": {
                    "kind": "CloseParenToken",
                    "fullStart": 549,
                    "fullEnd": 551,
                    "start": 549,
                    "end": 550,
                    "fullWidth": 2,
                    "width": 1,
                    "text": ")",
                    "value": ")",
                    "valueText": ")",
                    "hasTrailingTrivia": true,
                    "trailingTrivia": [
                        {
                            "kind": "WhitespaceTrivia",
                            "text": " "
                        }
                    ]
                },
                "statement": {
                    "kind": "Block",
                    "fullStart": 551,
                    "fullEnd": 664,
                    "start": 551,
                    "end": 663,
                    "fullWidth": 113,
                    "width": 112,
                    "openBraceToken": {
                        "kind": "OpenBraceToken",
                        "fullStart": 551,
                        "fullEnd": 553,
                        "start": 551,
                        "end": 552,
                        "fullWidth": 2,
                        "width": 1,
                        "text": "{",
                        "value": "{",
                        "valueText": "{",
                        "hasTrailingTrivia": true,
                        "hasTrailingNewLine": true,
                        "trailingTrivia": [
                            {
                                "kind": "NewLineTrivia",
                                "text": "\n"
                            }
                        ]
                    },
                    "statements": [
                        {
                            "kind": "ExpressionStatement",
                            "fullStart": 553,
                            "fullEnd": 662,
                            "start": 555,
                            "end": 661,
                            "fullWidth": 109,
                            "width": 106,
                            "expression": {
                                "kind": "InvocationExpression",
                                "fullStart": 553,
                                "fullEnd": 660,
                                "start": 555,
                                "end": 660,
                                "fullWidth": 107,
                                "width": 105,
                                "expression": {
                                    "kind": "IdentifierName",
                                    "fullStart": 553,
                                    "fullEnd": 561,
                                    "start": 555,
                                    "end": 561,
                                    "fullWidth": 8,
                                    "width": 6,
                                    "text": "$ERROR",
                                    "value": "$ERROR",
                                    "valueText": "$ERROR",
                                    "hasLeadingTrivia": true,
                                    "leadingTrivia": [
                                        {
                                            "kind": "WhitespaceTrivia",
                                            "text": "  "
                                        }
                                    ]
                                },
                                "argumentList": {
                                    "kind": "ArgumentList",
                                    "fullStart": 561,
                                    "fullEnd": 660,
                                    "start": 561,
                                    "end": 660,
                                    "fullWidth": 99,
                                    "width": 99,
                                    "openParenToken": {
                                        "kind": "OpenParenToken",
                                        "fullStart": 561,
                                        "fullEnd": 562,
                                        "start": 561,
                                        "end": 562,
                                        "fullWidth": 1,
                                        "width": 1,
                                        "text": "(",
                                        "value": "(",
                                        "valueText": "("
                                    },
                                    "arguments": [
                                        {
                                            "kind": "AddExpression",
                                            "fullStart": 562,
                                            "fullEnd": 659,
                                            "start": 562,
                                            "end": 659,
                                            "fullWidth": 97,
                                            "width": 97,
                                            "left": {
                                                "kind": "StringLiteral",
                                                "fullStart": 562,
                                                "fullEnd": 647,
                                                "start": 562,
                                                "end": 646,
                                                "fullWidth": 85,
                                                "width": 84,
                                                "text": "'#1: var x = new Array(undefined, 1); x.sort(myComparefn); x.length === 2. Actual: '",
                                                "value": "#1: var x = new Array(undefined, 1); x.sort(myComparefn); x.length === 2. Actual: ",
                                                "valueText": "#1: var x = new Array(undefined, 1); x.sort(myComparefn); x.length === 2. Actual: ",
                                                "hasTrailingTrivia": true,
                                                "trailingTrivia": [
                                                    {
                                                        "kind": "WhitespaceTrivia",
                                                        "text": " "
                                                    }
                                                ]
                                            },
                                            "operatorToken": {
                                                "kind": "PlusToken",
                                                "fullStart": 647,
                                                "fullEnd": 649,
                                                "start": 647,
                                                "end": 648,
                                                "fullWidth": 2,
                                                "width": 1,
                                                "text": "+",
                                                "value": "+",
                                                "valueText": "+",
                                                "hasTrailingTrivia": true,
                                                "trailingTrivia": [
                                                    {
                                                        "kind": "WhitespaceTrivia",
                                                        "text": " "
                                                    }
                                                ]
                                            },
                                            "right": {
                                                "kind": "ParenthesizedExpression",
                                                "fullStart": 649,
                                                "fullEnd": 659,
                                                "start": 649,
                                                "end": 659,
                                                "fullWidth": 10,
                                                "width": 10,
                                                "openParenToken": {
                                                    "kind": "OpenParenToken",
                                                    "fullStart": 649,
                                                    "fullEnd": 650,
                                                    "start": 649,
                                                    "end": 650,
                                                    "fullWidth": 1,
                                                    "width": 1,
                                                    "text": "(",
                                                    "value": "(",
                                                    "valueText": "("
                                                },
                                                "expression": {
                                                    "kind": "MemberAccessExpression",
                                                    "fullStart": 650,
                                                    "fullEnd": 658,
                                                    "start": 650,
                                                    "end": 658,
                                                    "fullWidth": 8,
                                                    "width": 8,
                                                    "expression": {
                                                        "kind": "IdentifierName",
                                                        "fullStart": 650,
                                                        "fullEnd": 651,
                                                        "start": 650,
                                                        "end": 651,
                                                        "fullWidth": 1,
                                                        "width": 1,
                                                        "text": "x",
                                                        "value": "x",
                                                        "valueText": "x"
                                                    },
                                                    "dotToken": {
                                                        "kind": "DotToken",
                                                        "fullStart": 651,
                                                        "fullEnd": 652,
                                                        "start": 651,
                                                        "end": 652,
                                                        "fullWidth": 1,
                                                        "width": 1,
                                                        "text": ".",
                                                        "value": ".",
                                                        "valueText": "."
                                                    },
                                                    "name": {
                                                        "kind": "IdentifierName",
                                                        "fullStart": 652,
                                                        "fullEnd": 658,
                                                        "start": 652,
                                                        "end": 658,
                                                        "fullWidth": 6,
                                                        "width": 6,
                                                        "text": "length",
                                                        "value": "length",
                                                        "valueText": "length"
                                                    }
                                                },
                                                "closeParenToken": {
                                                    "kind": "CloseParenToken",
                                                    "fullStart": 658,
                                                    "fullEnd": 659,
                                                    "start": 658,
                                                    "end": 659,
                                                    "fullWidth": 1,
                                                    "width": 1,
                                                    "text": ")",
                                                    "value": ")",
                                                    "valueText": ")"
                                                }
                                            }
                                        }
                                    ],
                                    "closeParenToken": {
                                        "kind": "CloseParenToken",
                                        "fullStart": 659,
                                        "fullEnd": 660,
                                        "start": 659,
                                        "end": 660,
                                        "fullWidth": 1,
                                        "width": 1,
                                        "text": ")",
                                        "value": ")",
                                        "valueText": ")"
                                    }
                                }
                            },
                            "semicolonToken": {
                                "kind": "SemicolonToken",
                                "fullStart": 660,
                                "fullEnd": 662,
                                "start": 660,
                                "end": 661,
                                "fullWidth": 2,
                                "width": 1,
                                "text": ";",
                                "value": ";",
                                "valueText": ";",
                                "hasTrailingTrivia": true,
                                "hasTrailingNewLine": true,
                                "trailingTrivia": [
                                    {
                                        "kind": "NewLineTrivia",
                                        "text": "\n"
                                    }
                                ]
                            }
                        }
                    ],
                    "closeBraceToken": {
                        "kind": "CloseBraceToken",
                        "fullStart": 662,
                        "fullEnd": 664,
                        "start": 662,
                        "end": 663,
                        "fullWidth": 2,
                        "width": 1,
                        "text": "}",
                        "value": "}",
                        "valueText": "}",
                        "hasTrailingTrivia": true,
                        "hasTrailingNewLine": true,
                        "trailingTrivia": [
                            {
                                "kind": "NewLineTrivia",
                                "text": "\n"
                            }
                        ]
                    }
                }
            },
            {
                "kind": "IfStatement",
                "fullStart": 664,
                "fullEnd": 800,
                "start": 675,
                "end": 795,
                "fullWidth": 136,
                "width": 120,
                "ifKeyword": {
                    "kind": "IfKeyword",
                    "fullStart": 664,
                    "fullEnd": 678,
                    "start": 675,
                    "end": 677,
                    "fullWidth": 14,
                    "width": 2,
                    "text": "if",
                    "value": "if",
                    "valueText": "if",
                    "hasLeadingTrivia": true,
                    "hasLeadingComment": true,
                    "hasLeadingNewLine": true,
                    "hasTrailingTrivia": true,
                    "leadingTrivia": [
                        {
                            "kind": "NewLineTrivia",
                            "text": "\n"
                        },
                        {
                            "kind": "SingleLineCommentTrivia",
                            "text": "//CHECK#2"
                        },
                        {
                            "kind": "NewLineTrivia",
                            "text": "\n"
                        }
                    ],
                    "trailingTrivia": [
                        {
                            "kind": "WhitespaceTrivia",
                            "text": " "
                        }
                    ]
                },
                "openParenToken": {
                    "kind": "OpenParenToken",
                    "fullStart": 678,
                    "fullEnd": 679,
                    "start": 678,
                    "end": 679,
                    "fullWidth": 1,
                    "width": 1,
                    "text": "(",
                    "value": "(",
                    "valueText": "("
                },
                "condition": {
                    "kind": "NotEqualsExpression",
                    "fullStart": 679,
                    "fullEnd": 689,
                    "start": 679,
                    "end": 689,
                    "fullWidth": 10,
                    "width": 10,
                    "left": {
                        "kind": "ElementAccessExpression",
                        "fullStart": 679,
                        "fullEnd": 684,
                        "start": 679,
                        "end": 683,
                        "fullWidth": 5,
                        "width": 4,
                        "expression": {
                            "kind": "IdentifierName",
                            "fullStart": 679,
                            "fullEnd": 680,
                            "start": 679,
                            "end": 680,
                            "fullWidth": 1,
                            "width": 1,
                            "text": "x",
                            "value": "x",
                            "valueText": "x"
                        },
                        "openBracketToken": {
                            "kind": "OpenBracketToken",
                            "fullStart": 680,
                            "fullEnd": 681,
                            "start": 680,
                            "end": 681,
                            "fullWidth": 1,
                            "width": 1,
                            "text": "[",
                            "value": "[",
                            "valueText": "["
                        },
                        "argumentExpression": {
                            "kind": "NumericLiteral",
                            "fullStart": 681,
                            "fullEnd": 682,
                            "start": 681,
                            "end": 682,
                            "fullWidth": 1,
                            "width": 1,
                            "text": "0",
                            "value": 0,
                            "valueText": "0"
                        },
                        "closeBracketToken": {
                            "kind": "CloseBracketToken",
                            "fullStart": 682,
                            "fullEnd": 684,
                            "start": 682,
                            "end": 683,
                            "fullWidth": 2,
                            "width": 1,
                            "text": "]",
                            "value": "]",
                            "valueText": "]",
                            "hasTrailingTrivia": true,
                            "trailingTrivia": [
                                {
                                    "kind": "WhitespaceTrivia",
                                    "text": " "
                                }
                            ]
                        }
                    },
                    "operatorToken": {
                        "kind": "ExclamationEqualsEqualsToken",
                        "fullStart": 684,
                        "fullEnd": 688,
                        "start": 684,
                        "end": 687,
                        "fullWidth": 4,
                        "width": 3,
                        "text": "!==",
                        "value": "!==",
                        "valueText": "!==",
                        "hasTrailingTrivia": true,
                        "trailingTrivia": [
                            {
                                "kind": "WhitespaceTrivia",
                                "text": " "
                            }
                        ]
                    },
                    "right": {
                        "kind": "NumericLiteral",
                        "fullStart": 688,
                        "fullEnd": 689,
                        "start": 688,
                        "end": 689,
                        "fullWidth": 1,
                        "width": 1,
                        "text": "1",
                        "value": 1,
                        "valueText": "1"
                    }
                },
                "closeParenToken": {
                    "kind": "CloseParenToken",
                    "fullStart": 689,
                    "fullEnd": 691,
                    "start": 689,
                    "end": 690,
                    "fullWidth": 2,
                    "width": 1,
                    "text": ")",
                    "value": ")",
                    "valueText": ")",
                    "hasTrailingTrivia": true,
                    "trailingTrivia": [
                        {
                            "kind": "WhitespaceTrivia",
                            "text": " "
                        }
                    ]
                },
                "statement": {
                    "kind": "Block",
                    "fullStart": 691,
                    "fullEnd": 800,
                    "start": 691,
                    "end": 795,
                    "fullWidth": 109,
                    "width": 104,
                    "openBraceToken": {
                        "kind": "OpenBraceToken",
                        "fullStart": 691,
                        "fullEnd": 693,
                        "start": 691,
                        "end": 692,
                        "fullWidth": 2,
                        "width": 1,
                        "text": "{",
                        "value": "{",
                        "valueText": "{",
                        "hasTrailingTrivia": true,
                        "hasTrailingNewLine": true,
                        "trailingTrivia": [
                            {
                                "kind": "NewLineTrivia",
                                "text": "\n"
                            }
                        ]
                    },
                    "statements": [
                        {
                            "kind": "ExpressionStatement",
                            "fullStart": 693,
                            "fullEnd": 794,
                            "start": 695,
                            "end": 793,
                            "fullWidth": 101,
                            "width": 98,
                            "expression": {
                                "kind": "InvocationExpression",
                                "fullStart": 693,
                                "fullEnd": 792,
                                "start": 695,
                                "end": 792,
                                "fullWidth": 99,
                                "width": 97,
                                "expression": {
                                    "kind": "IdentifierName",
                                    "fullStart": 693,
                                    "fullEnd": 701,
                                    "start": 695,
                                    "end": 701,
                                    "fullWidth": 8,
                                    "width": 6,
                                    "text": "$ERROR",
                                    "value": "$ERROR",
                                    "valueText": "$ERROR",
                                    "hasLeadingTrivia": true,
                                    "leadingTrivia": [
                                        {
                                            "kind": "WhitespaceTrivia",
                                            "text": "  "
                                        }
                                    ]
                                },
                                "argumentList": {
                                    "kind": "ArgumentList",
                                    "fullStart": 701,
                                    "fullEnd": 792,
                                    "start": 701,
                                    "end": 792,
                                    "fullWidth": 91,
                                    "width": 91,
                                    "openParenToken": {
                                        "kind": "OpenParenToken",
                                        "fullStart": 701,
                                        "fullEnd": 702,
                                        "start": 701,
                                        "end": 702,
                                        "fullWidth": 1,
                                        "width": 1,
                                        "text": "(",
                                        "value": "(",
                                        "valueText": "("
                                    },
                                    "arguments": [
                                        {
                                            "kind": "AddExpression",
                                            "fullStart": 702,
                                            "fullEnd": 791,
                                            "start": 702,
                                            "end": 791,
                                            "fullWidth": 89,
                                            "width": 89,
                                            "left": {
                                                "kind": "StringLiteral",
                                                "fullStart": 702,
                                                "fullEnd": 783,
                                                "start": 702,
                                                "end": 782,
                                                "fullWidth": 81,
                                                "width": 80,
                                                "text": "'#2: var x = new Array(undefined, 1); x.sort(myComparefn); x[0] === 1. Actual: '",
                                                "value": "#2: var x = new Array(undefined, 1); x.sort(myComparefn); x[0] === 1. Actual: ",
                                                "valueText": "#2: var x = new Array(undefined, 1); x.sort(myComparefn); x[0] === 1. Actual: ",
                                                "hasTrailingTrivia": true,
                                                "trailingTrivia": [
                                                    {
                                                        "kind": "WhitespaceTrivia",
                                                        "text": " "
                                                    }
                                                ]
                                            },
                                            "operatorToken": {
                                                "kind": "PlusToken",
                                                "fullStart": 783,
                                                "fullEnd": 785,
                                                "start": 783,
                                                "end": 784,
                                                "fullWidth": 2,
                                                "width": 1,
                                                "text": "+",
                                                "value": "+",
                                                "valueText": "+",
                                                "hasTrailingTrivia": true,
                                                "trailingTrivia": [
                                                    {
                                                        "kind": "WhitespaceTrivia",
                                                        "text": " "
                                                    }
                                                ]
                                            },
                                            "right": {
                                                "kind": "ParenthesizedExpression",
                                                "fullStart": 785,
                                                "fullEnd": 791,
                                                "start": 785,
                                                "end": 791,
                                                "fullWidth": 6,
                                                "width": 6,
                                                "openParenToken": {
                                                    "kind": "OpenParenToken",
                                                    "fullStart": 785,
                                                    "fullEnd": 786,
                                                    "start": 785,
                                                    "end": 786,
                                                    "fullWidth": 1,
                                                    "width": 1,
                                                    "text": "(",
                                                    "value": "(",
                                                    "valueText": "("
                                                },
                                                "expression": {
                                                    "kind": "ElementAccessExpression",
                                                    "fullStart": 786,
                                                    "fullEnd": 790,
                                                    "start": 786,
                                                    "end": 790,
                                                    "fullWidth": 4,
                                                    "width": 4,
                                                    "expression": {
                                                        "kind": "IdentifierName",
                                                        "fullStart": 786,
                                                        "fullEnd": 787,
                                                        "start": 786,
                                                        "end": 787,
                                                        "fullWidth": 1,
                                                        "width": 1,
                                                        "text": "x",
                                                        "value": "x",
                                                        "valueText": "x"
                                                    },
                                                    "openBracketToken": {
                                                        "kind": "OpenBracketToken",
                                                        "fullStart": 787,
                                                        "fullEnd": 788,
                                                        "start": 787,
                                                        "end": 788,
                                                        "fullWidth": 1,
                                                        "width": 1,
                                                        "text": "[",
                                                        "value": "[",
                                                        "valueText": "["
                                                    },
                                                    "argumentExpression": {
                                                        "kind": "NumericLiteral",
                                                        "fullStart": 788,
                                                        "fullEnd": 789,
                                                        "start": 788,
                                                        "end": 789,
                                                        "fullWidth": 1,
                                                        "width": 1,
                                                        "text": "0",
                                                        "value": 0,
                                                        "valueText": "0"
                                                    },
                                                    "closeBracketToken": {
                                                        "kind": "CloseBracketToken",
                                                        "fullStart": 789,
                                                        "fullEnd": 790,
                                                        "start": 789,
                                                        "end": 790,
                                                        "fullWidth": 1,
                                                        "width": 1,
                                                        "text": "]",
                                                        "value": "]",
                                                        "valueText": "]"
                                                    }
                                                },
                                                "closeParenToken": {
                                                    "kind": "CloseParenToken",
                                                    "fullStart": 790,
                                                    "fullEnd": 791,
                                                    "start": 790,
                                                    "end": 791,
                                                    "fullWidth": 1,
                                                    "width": 1,
                                                    "text": ")",
                                                    "value": ")",
                                                    "valueText": ")"
                                                }
                                            }
                                        }
                                    ],
                                    "closeParenToken": {
                                        "kind": "CloseParenToken",
                                        "fullStart": 791,
                                        "fullEnd": 792,
                                        "start": 791,
                                        "end": 792,
                                        "fullWidth": 1,
                                        "width": 1,
                                        "text": ")",
                                        "value": ")",
                                        "valueText": ")"
                                    }
                                }
                            },
                            "semicolonToken": {
                                "kind": "SemicolonToken",
                                "fullStart": 792,
                                "fullEnd": 794,
                                "start": 792,
                                "end": 793,
                                "fullWidth": 2,
                                "width": 1,
                                "text": ";",
                                "value": ";",
                                "valueText": ";",
                                "hasTrailingTrivia": true,
                                "hasTrailingNewLine": true,
                                "trailingTrivia": [
                                    {
                                        "kind": "NewLineTrivia",
                                        "text": "\n"
                                    }
                                ]
                            }
                        }
                    ],
                    "closeBraceToken": {
                        "kind": "CloseBraceToken",
                        "fullStart": 794,
                        "fullEnd": 800,
                        "start": 794,
                        "end": 795,
                        "fullWidth": 6,
                        "width": 1,
                        "text": "}",
                        "value": "}",
                        "valueText": "}",
                        "hasTrailingTrivia": true,
                        "hasTrailingNewLine": true,
                        "trailingTrivia": [
                            {
                                "kind": "WhitespaceTrivia",
                                "text": "    "
                            },
                            {
                                "kind": "NewLineTrivia",
                                "text": "\n"
                            }
                        ]
                    }
                }
            },
            {
                "kind": "IfStatement",
                "fullStart": 800,
                "fullEnd": 948,
                "start": 811,
                "end": 947,
                "fullWidth": 148,
                "width": 136,
                "ifKeyword": {
                    "kind": "IfKeyword",
                    "fullStart": 800,
                    "fullEnd": 814,
                    "start": 811,
                    "end": 813,
                    "fullWidth": 14,
                    "width": 2,
                    "text": "if",
                    "value": "if",
                    "valueText": "if",
                    "hasLeadingTrivia": true,
                    "hasLeadingComment": true,
                    "hasLeadingNewLine": true,
                    "hasTrailingTrivia": true,
                    "leadingTrivia": [
                        {
                            "kind": "NewLineTrivia",
                            "text": "\n"
                        },
                        {
                            "kind": "SingleLineCommentTrivia",
                            "text": "//CHECK#3"
                        },
                        {
                            "kind": "NewLineTrivia",
                            "text": "\n"
                        }
                    ],
                    "trailingTrivia": [
                        {
                            "kind": "WhitespaceTrivia",
                            "text": " "
                        }
                    ]
                },
                "openParenToken": {
                    "kind": "OpenParenToken",
                    "fullStart": 814,
                    "fullEnd": 815,
                    "start": 814,
                    "end": 815,
                    "fullWidth": 1,
                    "width": 1,
                    "text": "(",
                    "value": "(",
                    "valueText": "("
                },
                "condition": {
                    "kind": "NotEqualsExpression",
                    "fullStart": 815,
                    "fullEnd": 833,
                    "start": 815,
                    "end": 833,
                    "fullWidth": 18,
                    "width": 18,
                    "left": {
                        "kind": "ElementAccessExpression",
                        "fullStart": 815,
                        "fullEnd": 820,
                        "start": 815,
                        "end": 819,
                        "fullWidth": 5,
                        "width": 4,
                        "expression": {
                            "kind": "IdentifierName",
                            "fullStart": 815,
                            "fullEnd": 816,
                            "start": 815,
                            "end": 816,
                            "fullWidth": 1,
                            "width": 1,
                            "text": "x",
                            "value": "x",
                            "valueText": "x"
                        },
                        "openBracketToken": {
                            "kind": "OpenBracketToken",
                            "fullStart": 816,
                            "fullEnd": 817,
                            "start": 816,
                            "end": 817,
                            "fullWidth": 1,
                            "width": 1,
                            "text": "[",
                            "value": "[",
                            "valueText": "["
                        },
                        "argumentExpression": {
                            "kind": "NumericLiteral",
                            "fullStart": 817,
                            "fullEnd": 818,
                            "start": 817,
                            "end": 818,
                            "fullWidth": 1,
                            "width": 1,
                            "text": "1",
                            "value": 1,
                            "valueText": "1"
                        },
                        "closeBracketToken": {
                            "kind": "CloseBracketToken",
                            "fullStart": 818,
                            "fullEnd": 820,
                            "start": 818,
                            "end": 819,
                            "fullWidth": 2,
                            "width": 1,
                            "text": "]",
                            "value": "]",
                            "valueText": "]",
                            "hasTrailingTrivia": true,
                            "trailingTrivia": [
                                {
                                    "kind": "WhitespaceTrivia",
                                    "text": " "
                                }
                            ]
                        }
                    },
                    "operatorToken": {
                        "kind": "ExclamationEqualsEqualsToken",
                        "fullStart": 820,
                        "fullEnd": 824,
                        "start": 820,
                        "end": 823,
                        "fullWidth": 4,
                        "width": 3,
                        "text": "!==",
                        "value": "!==",
                        "valueText": "!==",
                        "hasTrailingTrivia": true,
                        "trailingTrivia": [
                            {
                                "kind": "WhitespaceTrivia",
                                "text": " "
                            }
                        ]
                    },
                    "right": {
                        "kind": "IdentifierName",
                        "fullStart": 824,
                        "fullEnd": 833,
                        "start": 824,
                        "end": 833,
                        "fullWidth": 9,
                        "width": 9,
                        "text": "undefined",
                        "value": "undefined",
                        "valueText": "undefined"
                    }
                },
                "closeParenToken": {
                    "kind": "CloseParenToken",
                    "fullStart": 833,
                    "fullEnd": 835,
                    "start": 833,
                    "end": 834,
                    "fullWidth": 2,
                    "width": 1,
                    "text": ")",
                    "value": ")",
                    "valueText": ")",
                    "hasTrailingTrivia": true,
                    "trailingTrivia": [
                        {
                            "kind": "WhitespaceTrivia",
                            "text": " "
                        }
                    ]
                },
                "statement": {
                    "kind": "Block",
                    "fullStart": 835,
                    "fullEnd": 948,
                    "start": 835,
                    "end": 947,
                    "fullWidth": 113,
                    "width": 112,
                    "openBraceToken": {
                        "kind": "OpenBraceToken",
                        "fullStart": 835,
                        "fullEnd": 837,
                        "start": 835,
                        "end": 836,
                        "fullWidth": 2,
                        "width": 1,
                        "text": "{",
                        "value": "{",
                        "valueText": "{",
                        "hasTrailingTrivia": true,
                        "hasTrailingNewLine": true,
                        "trailingTrivia": [
                            {
                                "kind": "NewLineTrivia",
                                "text": "\n"
                            }
                        ]
                    },
                    "statements": [
                        {
                            "kind": "ExpressionStatement",
                            "fullStart": 837,
                            "fullEnd": 946,
                            "start": 839,
                            "end": 945,
                            "fullWidth": 109,
                            "width": 106,
                            "expression": {
                                "kind": "InvocationExpression",
                                "fullStart": 837,
                                "fullEnd": 944,
                                "start": 839,
                                "end": 944,
                                "fullWidth": 107,
                                "width": 105,
                                "expression": {
                                    "kind": "IdentifierName",
                                    "fullStart": 837,
                                    "fullEnd": 845,
                                    "start": 839,
                                    "end": 845,
                                    "fullWidth": 8,
                                    "width": 6,
                                    "text": "$ERROR",
                                    "value": "$ERROR",
                                    "valueText": "$ERROR",
                                    "hasLeadingTrivia": true,
                                    "leadingTrivia": [
                                        {
                                            "kind": "WhitespaceTrivia",
                                            "text": "  "
                                        }
                                    ]
                                },
                                "argumentList": {
                                    "kind": "ArgumentList",
                                    "fullStart": 845,
                                    "fullEnd": 944,
                                    "start": 845,
                                    "end": 944,
                                    "fullWidth": 99,
                                    "width": 99,
                                    "openParenToken": {
                                        "kind": "OpenParenToken",
                                        "fullStart": 845,
                                        "fullEnd": 846,
                                        "start": 845,
                                        "end": 846,
                                        "fullWidth": 1,
                                        "width": 1,
                                        "text": "(",
                                        "value": "(",
                                        "valueText": "("
                                    },
                                    "arguments": [
                                        {
                                            "kind": "AddExpression",
                                            "fullStart": 846,
                                            "fullEnd": 943,
                                            "start": 846,
                                            "end": 943,
                                            "fullWidth": 97,
                                            "width": 97,
                                            "left": {
                                                "kind": "StringLiteral",
                                                "fullStart": 846,
                                                "fullEnd": 935,
                                                "start": 846,
                                                "end": 934,
                                                "fullWidth": 89,
                                                "width": 88,
                                                "text": "'#3: var x = new Array(undefined, 1); x.sort(myComparefn); x[1] === undefined. Actual: '",
                                                "value": "#3: var x = new Array(undefined, 1); x.sort(myComparefn); x[1] === undefined. Actual: ",
                                                "valueText": "#3: var x = new Array(undefined, 1); x.sort(myComparefn); x[1] === undefined. Actual: ",
                                                "hasTrailingTrivia": true,
                                                "trailingTrivia": [
                                                    {
                                                        "kind": "WhitespaceTrivia",
                                                        "text": " "
                                                    }
                                                ]
                                            },
                                            "operatorToken": {
                                                "kind": "PlusToken",
                                                "fullStart": 935,
                                                "fullEnd": 937,
                                                "start": 935,
                                                "end": 936,
                                                "fullWidth": 2,
                                                "width": 1,
                                                "text": "+",
                                                "value": "+",
                                                "valueText": "+",
                                                "hasTrailingTrivia": true,
                                                "trailingTrivia": [
                                                    {
                                                        "kind": "WhitespaceTrivia",
                                                        "text": " "
                                                    }
                                                ]
                                            },
                                            "right": {
                                                "kind": "ParenthesizedExpression",
                                                "fullStart": 937,
                                                "fullEnd": 943,
                                                "start": 937,
                                                "end": 943,
                                                "fullWidth": 6,
                                                "width": 6,
                                                "openParenToken": {
                                                    "kind": "OpenParenToken",
                                                    "fullStart": 937,
                                                    "fullEnd": 938,
                                                    "start": 937,
                                                    "end": 938,
                                                    "fullWidth": 1,
                                                    "width": 1,
                                                    "text": "(",
                                                    "value": "(",
                                                    "valueText": "("
                                                },
                                                "expression": {
                                                    "kind": "ElementAccessExpression",
                                                    "fullStart": 938,
                                                    "fullEnd": 942,
                                                    "start": 938,
                                                    "end": 942,
                                                    "fullWidth": 4,
                                                    "width": 4,
                                                    "expression": {
                                                        "kind": "IdentifierName",
                                                        "fullStart": 938,
                                                        "fullEnd": 939,
                                                        "start": 938,
                                                        "end": 939,
                                                        "fullWidth": 1,
                                                        "width": 1,
                                                        "text": "x",
                                                        "value": "x",
                                                        "valueText": "x"
                                                    },
                                                    "openBracketToken": {
                                                        "kind": "OpenBracketToken",
                                                        "fullStart": 939,
                                                        "fullEnd": 940,
                                                        "start": 939,
                                                        "end": 940,
                                                        "fullWidth": 1,
                                                        "width": 1,
                                                        "text": "[",
                                                        "value": "[",
                                                        "valueText": "["
                                                    },
                                                    "argumentExpression": {
                                                        "kind": "NumericLiteral",
                                                        "fullStart": 940,
                                                        "fullEnd": 941,
                                                        "start": 940,
                                                        "end": 941,
                                                        "fullWidth": 1,
                                                        "width": 1,
                                                        "text": "1",
                                                        "value": 1,
                                                        "valueText": "1"
                                                    },
                                                    "closeBracketToken": {
                                                        "kind": "CloseBracketToken",
                                                        "fullStart": 941,
                                                        "fullEnd": 942,
                                                        "start": 941,
                                                        "end": 942,
                                                        "fullWidth": 1,
                                                        "width": 1,
                                                        "text": "]",
                                                        "value": "]",
                                                        "valueText": "]"
                                                    }
                                                },
                                                "closeParenToken": {
                                                    "kind": "CloseParenToken",
                                                    "fullStart": 942,
                                                    "fullEnd": 943,
                                                    "start": 942,
                                                    "end": 943,
                                                    "fullWidth": 1,
                                                    "width": 1,
                                                    "text": ")",
                                                    "value": ")",
                                                    "valueText": ")"
                                                }
                                            }
                                        }
                                    ],
                                    "closeParenToken": {
                                        "kind": "CloseParenToken",
                                        "fullStart": 943,
                                        "fullEnd": 944,
                                        "start": 943,
                                        "end": 944,
                                        "fullWidth": 1,
                                        "width": 1,
                                        "text": ")",
                                        "value": ")",
                                        "valueText": ")"
                                    }
                                }
                            },
                            "semicolonToken": {
                                "kind": "SemicolonToken",
                                "fullStart": 944,
                                "fullEnd": 946,
                                "start": 944,
                                "end": 945,
                                "fullWidth": 2,
                                "width": 1,
                                "text": ";",
                                "value": ";",
                                "valueText": ";",
                                "hasTrailingTrivia": true,
                                "hasTrailingNewLine": true,
                                "trailingTrivia": [
                                    {
                                        "kind": "NewLineTrivia",
                                        "text": "\n"
                                    }
                                ]
                            }
                        }
                    ],
                    "closeBraceToken": {
                        "kind": "CloseBraceToken",
                        "fullStart": 946,
                        "fullEnd": 948,
                        "start": 946,
                        "end": 947,
                        "fullWidth": 2,
                        "width": 1,
                        "text": "}",
                        "value": "}",
                        "valueText": "}",
                        "hasTrailingTrivia": true,
                        "hasTrailingNewLine": true,
                        "trailingTrivia": [
                            {
                                "kind": "NewLineTrivia",
                                "text": "\n"
                            }
                        ]
                    }
                }
            },
            {
                "kind": "VariableStatement",
                "fullStart": 948,
                "fullEnd": 982,
                "start": 949,
                "end": 981,
                "fullWidth": 34,
                "width": 32,
                "modifiers": [],
                "variableDeclaration": {
                    "kind": "VariableDeclaration",
                    "fullStart": 948,
                    "fullEnd": 980,
                    "start": 949,
                    "end": 980,
                    "fullWidth": 32,
                    "width": 31,
                    "varKeyword": {
                        "kind": "VarKeyword",
                        "fullStart": 948,
                        "fullEnd": 953,
                        "start": 949,
                        "end": 952,
                        "fullWidth": 5,
                        "width": 3,
                        "text": "var",
                        "value": "var",
                        "valueText": "var",
                        "hasLeadingTrivia": true,
                        "hasLeadingNewLine": true,
                        "hasTrailingTrivia": true,
                        "leadingTrivia": [
                            {
                                "kind": "NewLineTrivia",
                                "text": "\n"
                            }
                        ],
                        "trailingTrivia": [
                            {
                                "kind": "WhitespaceTrivia",
                                "text": " "
                            }
                        ]
                    },
                    "variableDeclarators": [
                        {
                            "kind": "VariableDeclarator",
                            "fullStart": 953,
                            "fullEnd": 980,
                            "start": 953,
                            "end": 980,
                            "fullWidth": 27,
                            "width": 27,
                            "identifier": {
                                "kind": "IdentifierName",
                                "fullStart": 953,
                                "fullEnd": 955,
                                "start": 953,
                                "end": 954,
                                "fullWidth": 2,
                                "width": 1,
                                "text": "x",
                                "value": "x",
                                "valueText": "x",
                                "hasTrailingTrivia": true,
                                "trailingTrivia": [
                                    {
                                        "kind": "WhitespaceTrivia",
                                        "text": " "
                                    }
                                ]
                            },
                            "equalsValueClause": {
                                "kind": "EqualsValueClause",
                                "fullStart": 955,
                                "fullEnd": 980,
                                "start": 955,
                                "end": 980,
                                "fullWidth": 25,
                                "width": 25,
                                "equalsToken": {
                                    "kind": "EqualsToken",
                                    "fullStart": 955,
                                    "fullEnd": 957,
                                    "start": 955,
                                    "end": 956,
                                    "fullWidth": 2,
                                    "width": 1,
                                    "text": "=",
                                    "value": "=",
                                    "valueText": "=",
                                    "hasTrailingTrivia": true,
                                    "trailingTrivia": [
                                        {
                                            "kind": "WhitespaceTrivia",
                                            "text": " "
                                        }
                                    ]
                                },
                                "value": {
                                    "kind": "ObjectCreationExpression",
                                    "fullStart": 957,
                                    "fullEnd": 980,
                                    "start": 957,
                                    "end": 980,
                                    "fullWidth": 23,
                                    "width": 23,
                                    "newKeyword": {
                                        "kind": "NewKeyword",
                                        "fullStart": 957,
                                        "fullEnd": 961,
                                        "start": 957,
                                        "end": 960,
                                        "fullWidth": 4,
                                        "width": 3,
                                        "text": "new",
                                        "value": "new",
                                        "valueText": "new",
                                        "hasTrailingTrivia": true,
                                        "trailingTrivia": [
                                            {
                                                "kind": "WhitespaceTrivia",
                                                "text": " "
                                            }
                                        ]
                                    },
                                    "expression": {
                                        "kind": "IdentifierName",
                                        "fullStart": 961,
                                        "fullEnd": 966,
                                        "start": 961,
                                        "end": 966,
                                        "fullWidth": 5,
                                        "width": 5,
                                        "text": "Array",
                                        "value": "Array",
                                        "valueText": "Array"
                                    },
                                    "argumentList": {
                                        "kind": "ArgumentList",
                                        "fullStart": 966,
                                        "fullEnd": 980,
                                        "start": 966,
                                        "end": 980,
                                        "fullWidth": 14,
                                        "width": 14,
                                        "openParenToken": {
                                            "kind": "OpenParenToken",
                                            "fullStart": 966,
                                            "fullEnd": 967,
                                            "start": 966,
                                            "end": 967,
                                            "fullWidth": 1,
                                            "width": 1,
                                            "text": "(",
                                            "value": "(",
                                            "valueText": "("
                                        },
                                        "arguments": [
                                            {
                                                "kind": "NumericLiteral",
                                                "fullStart": 967,
                                                "fullEnd": 968,
                                                "start": 967,
                                                "end": 968,
                                                "fullWidth": 1,
                                                "width": 1,
                                                "text": "1",
                                                "value": 1,
                                                "valueText": "1"
                                            },
                                            {
                                                "kind": "CommaToken",
                                                "fullStart": 968,
                                                "fullEnd": 970,
                                                "start": 968,
                                                "end": 969,
                                                "fullWidth": 2,
                                                "width": 1,
                                                "text": ",",
                                                "value": ",",
                                                "valueText": ",",
                                                "hasTrailingTrivia": true,
                                                "trailingTrivia": [
                                                    {
                                                        "kind": "WhitespaceTrivia",
                                                        "text": " "
                                                    }
                                                ]
                                            },
                                            {
                                                "kind": "IdentifierName",
                                                "fullStart": 970,
                                                "fullEnd": 979,
                                                "start": 970,
                                                "end": 979,
                                                "fullWidth": 9,
                                                "width": 9,
                                                "text": "undefined",
                                                "value": "undefined",
                                                "valueText": "undefined"
                                            }
                                        ],
                                        "closeParenToken": {
                                            "kind": "CloseParenToken",
                                            "fullStart": 979,
                                            "fullEnd": 980,
                                            "start": 979,
                                            "end": 980,
                                            "fullWidth": 1,
                                            "width": 1,
                                            "text": ")",
                                            "value": ")",
                                            "valueText": ")"
                                        }
                                    }
                                }
                            }
                        }
                    ]
                },
                "semicolonToken": {
                    "kind": "SemicolonToken",
                    "fullStart": 980,
                    "fullEnd": 982,
                    "start": 980,
                    "end": 981,
                    "fullWidth": 2,
                    "width": 1,
                    "text": ";",
                    "value": ";",
                    "valueText": ";",
                    "hasTrailingTrivia": true,
                    "hasTrailingNewLine": true,
                    "trailingTrivia": [
                        {
                            "kind": "NewLineTrivia",
                            "text": "\n"
                        }
                    ]
                }
            },
            {
                "kind": "ExpressionStatement",
                "fullStart": 982,
                "fullEnd": 1003,
                "start": 982,
                "end": 1002,
                "fullWidth": 21,
                "width": 20,
                "expression": {
                    "kind": "InvocationExpression",
                    "fullStart": 982,
                    "fullEnd": 1001,
                    "start": 982,
                    "end": 1001,
                    "fullWidth": 19,
                    "width": 19,
                    "expression": {
                        "kind": "MemberAccessExpression",
                        "fullStart": 982,
                        "fullEnd": 988,
                        "start": 982,
                        "end": 988,
                        "fullWidth": 6,
                        "width": 6,
                        "expression": {
                            "kind": "IdentifierName",
                            "fullStart": 982,
                            "fullEnd": 983,
                            "start": 982,
                            "end": 983,
                            "fullWidth": 1,
                            "width": 1,
                            "text": "x",
                            "value": "x",
                            "valueText": "x"
                        },
                        "dotToken": {
                            "kind": "DotToken",
                            "fullStart": 983,
                            "fullEnd": 984,
                            "start": 983,
                            "end": 984,
                            "fullWidth": 1,
                            "width": 1,
                            "text": ".",
                            "value": ".",
                            "valueText": "."
                        },
                        "name": {
                            "kind": "IdentifierName",
                            "fullStart": 984,
                            "fullEnd": 988,
                            "start": 984,
                            "end": 988,
                            "fullWidth": 4,
                            "width": 4,
                            "text": "sort",
                            "value": "sort",
                            "valueText": "sort"
                        }
                    },
                    "argumentList": {
                        "kind": "ArgumentList",
                        "fullStart": 988,
                        "fullEnd": 1001,
                        "start": 988,
                        "end": 1001,
                        "fullWidth": 13,
                        "width": 13,
                        "openParenToken": {
                            "kind": "OpenParenToken",
                            "fullStart": 988,
                            "fullEnd": 989,
                            "start": 988,
                            "end": 989,
                            "fullWidth": 1,
                            "width": 1,
                            "text": "(",
                            "value": "(",
                            "valueText": "("
                        },
                        "arguments": [
                            {
                                "kind": "IdentifierName",
                                "fullStart": 989,
                                "fullEnd": 1000,
                                "start": 989,
                                "end": 1000,
                                "fullWidth": 11,
                                "width": 11,
                                "text": "myComparefn",
                                "value": "myComparefn",
                                "valueText": "myComparefn"
                            }
                        ],
                        "closeParenToken": {
                            "kind": "CloseParenToken",
                            "fullStart": 1000,
                            "fullEnd": 1001,
                            "start": 1000,
                            "end": 1001,
                            "fullWidth": 1,
                            "width": 1,
                            "text": ")",
                            "value": ")",
                            "valueText": ")"
                        }
                    }
                },
                "semicolonToken": {
                    "kind": "SemicolonToken",
                    "fullStart": 1001,
                    "fullEnd": 1003,
                    "start": 1001,
                    "end": 1002,
                    "fullWidth": 2,
                    "width": 1,
                    "text": ";",
                    "value": ";",
                    "valueText": ";",
                    "hasTrailingTrivia": true,
                    "hasTrailingNewLine": true,
                    "trailingTrivia": [
                        {
                            "kind": "NewLineTrivia",
                            "text": "\n"
                        }
                    ]
                }
            },
            {
                "kind": "IfStatement",
                "fullStart": 1003,
                "fullEnd": 1147,
                "start": 1014,
                "end": 1146,
                "fullWidth": 144,
                "width": 132,
                "ifKeyword": {
                    "kind": "IfKeyword",
                    "fullStart": 1003,
                    "fullEnd": 1017,
                    "start": 1014,
                    "end": 1016,
                    "fullWidth": 14,
                    "width": 2,
                    "text": "if",
                    "value": "if",
                    "valueText": "if",
                    "hasLeadingTrivia": true,
                    "hasLeadingComment": true,
                    "hasLeadingNewLine": true,
                    "hasTrailingTrivia": true,
                    "leadingTrivia": [
                        {
                            "kind": "NewLineTrivia",
                            "text": "\n"
                        },
                        {
                            "kind": "SingleLineCommentTrivia",
                            "text": "//CHECK#4"
                        },
                        {
                            "kind": "NewLineTrivia",
                            "text": "\n"
                        }
                    ],
                    "trailingTrivia": [
                        {
                            "kind": "WhitespaceTrivia",
                            "text": " "
                        }
                    ]
                },
                "openParenToken": {
                    "kind": "OpenParenToken",
                    "fullStart": 1017,
                    "fullEnd": 1018,
                    "start": 1017,
                    "end": 1018,
                    "fullWidth": 1,
                    "width": 1,
                    "text": "(",
                    "value": "(",
                    "valueText": "("
                },
                "condition": {
                    "kind": "NotEqualsExpression",
                    "fullStart": 1018,
                    "fullEnd": 1032,
                    "start": 1018,
                    "end": 1032,
                    "fullWidth": 14,
                    "width": 14,
                    "left": {
                        "kind": "MemberAccessExpression",
                        "fullStart": 1018,
                        "fullEnd": 1027,
                        "start": 1018,
                        "end": 1026,
                        "fullWidth": 9,
                        "width": 8,
                        "expression": {
                            "kind": "IdentifierName",
                            "fullStart": 1018,
                            "fullEnd": 1019,
                            "start": 1018,
                            "end": 1019,
                            "fullWidth": 1,
                            "width": 1,
                            "text": "x",
                            "value": "x",
                            "valueText": "x"
                        },
                        "dotToken": {
                            "kind": "DotToken",
                            "fullStart": 1019,
                            "fullEnd": 1020,
                            "start": 1019,
                            "end": 1020,
                            "fullWidth": 1,
                            "width": 1,
                            "text": ".",
                            "value": ".",
                            "valueText": "."
                        },
                        "name": {
                            "kind": "IdentifierName",
                            "fullStart": 1020,
                            "fullEnd": 1027,
                            "start": 1020,
                            "end": 1026,
                            "fullWidth": 7,
                            "width": 6,
                            "text": "length",
                            "value": "length",
                            "valueText": "length",
                            "hasTrailingTrivia": true,
                            "trailingTrivia": [
                                {
                                    "kind": "WhitespaceTrivia",
                                    "text": " "
                                }
                            ]
                        }
                    },
                    "operatorToken": {
                        "kind": "ExclamationEqualsEqualsToken",
                        "fullStart": 1027,
                        "fullEnd": 1031,
                        "start": 1027,
                        "end": 1030,
                        "fullWidth": 4,
                        "width": 3,
                        "text": "!==",
                        "value": "!==",
                        "valueText": "!==",
                        "hasTrailingTrivia": true,
                        "trailingTrivia": [
                            {
                                "kind": "WhitespaceTrivia",
                                "text": " "
                            }
                        ]
                    },
                    "right": {
                        "kind": "NumericLiteral",
                        "fullStart": 1031,
                        "fullEnd": 1032,
                        "start": 1031,
                        "end": 1032,
                        "fullWidth": 1,
                        "width": 1,
                        "text": "2",
                        "value": 2,
                        "valueText": "2"
                    }
                },
                "closeParenToken": {
                    "kind": "CloseParenToken",
                    "fullStart": 1032,
                    "fullEnd": 1034,
                    "start": 1032,
                    "end": 1033,
                    "fullWidth": 2,
                    "width": 1,
                    "text": ")",
                    "value": ")",
                    "valueText": ")",
                    "hasTrailingTrivia": true,
                    "trailingTrivia": [
                        {
                            "kind": "WhitespaceTrivia",
                            "text": " "
                        }
                    ]
                },
                "statement": {
                    "kind": "Block",
                    "fullStart": 1034,
                    "fullEnd": 1147,
                    "start": 1034,
                    "end": 1146,
                    "fullWidth": 113,
                    "width": 112,
                    "openBraceToken": {
                        "kind": "OpenBraceToken",
                        "fullStart": 1034,
                        "fullEnd": 1036,
                        "start": 1034,
                        "end": 1035,
                        "fullWidth": 2,
                        "width": 1,
                        "text": "{",
                        "value": "{",
                        "valueText": "{",
                        "hasTrailingTrivia": true,
                        "hasTrailingNewLine": true,
                        "trailingTrivia": [
                            {
                                "kind": "NewLineTrivia",
                                "text": "\n"
                            }
                        ]
                    },
                    "statements": [
                        {
                            "kind": "ExpressionStatement",
                            "fullStart": 1036,
                            "fullEnd": 1145,
                            "start": 1038,
                            "end": 1144,
                            "fullWidth": 109,
                            "width": 106,
                            "expression": {
                                "kind": "InvocationExpression",
                                "fullStart": 1036,
                                "fullEnd": 1143,
                                "start": 1038,
                                "end": 1143,
                                "fullWidth": 107,
                                "width": 105,
                                "expression": {
                                    "kind": "IdentifierName",
                                    "fullStart": 1036,
                                    "fullEnd": 1044,
                                    "start": 1038,
                                    "end": 1044,
                                    "fullWidth": 8,
                                    "width": 6,
                                    "text": "$ERROR",
                                    "value": "$ERROR",
                                    "valueText": "$ERROR",
                                    "hasLeadingTrivia": true,
                                    "leadingTrivia": [
                                        {
                                            "kind": "WhitespaceTrivia",
                                            "text": "  "
                                        }
                                    ]
                                },
                                "argumentList": {
                                    "kind": "ArgumentList",
                                    "fullStart": 1044,
                                    "fullEnd": 1143,
                                    "start": 1044,
                                    "end": 1143,
                                    "fullWidth": 99,
                                    "width": 99,
                                    "openParenToken": {
                                        "kind": "OpenParenToken",
                                        "fullStart": 1044,
                                        "fullEnd": 1045,
                                        "start": 1044,
                                        "end": 1045,
                                        "fullWidth": 1,
                                        "width": 1,
                                        "text": "(",
                                        "value": "(",
                                        "valueText": "("
                                    },
                                    "arguments": [
                                        {
                                            "kind": "AddExpression",
                                            "fullStart": 1045,
                                            "fullEnd": 1142,
                                            "start": 1045,
                                            "end": 1142,
                                            "fullWidth": 97,
                                            "width": 97,
                                            "left": {
                                                "kind": "StringLiteral",
                                                "fullStart": 1045,
                                                "fullEnd": 1130,
                                                "start": 1045,
                                                "end": 1129,
                                                "fullWidth": 85,
                                                "width": 84,
                                                "text": "'#4: var x = new Array(1, undefined); x.sort(myComparefn); x.length === 2. Actual: '",
                                                "value": "#4: var x = new Array(1, undefined); x.sort(myComparefn); x.length === 2. Actual: ",
                                                "valueText": "#4: var x = new Array(1, undefined); x.sort(myComparefn); x.length === 2. Actual: ",
                                                "hasTrailingTrivia": true,
                                                "trailingTrivia": [
                                                    {
                                                        "kind": "WhitespaceTrivia",
                                                        "text": " "
                                                    }
                                                ]
                                            },
                                            "operatorToken": {
                                                "kind": "PlusToken",
                                                "fullStart": 1130,
                                                "fullEnd": 1132,
                                                "start": 1130,
                                                "end": 1131,
                                                "fullWidth": 2,
                                                "width": 1,
                                                "text": "+",
                                                "value": "+",
                                                "valueText": "+",
                                                "hasTrailingTrivia": true,
                                                "trailingTrivia": [
                                                    {
                                                        "kind": "WhitespaceTrivia",
                                                        "text": " "
                                                    }
                                                ]
                                            },
                                            "right": {
                                                "kind": "ParenthesizedExpression",
                                                "fullStart": 1132,
                                                "fullEnd": 1142,
                                                "start": 1132,
                                                "end": 1142,
                                                "fullWidth": 10,
                                                "width": 10,
                                                "openParenToken": {
                                                    "kind": "OpenParenToken",
                                                    "fullStart": 1132,
                                                    "fullEnd": 1133,
                                                    "start": 1132,
                                                    "end": 1133,
                                                    "fullWidth": 1,
                                                    "width": 1,
                                                    "text": "(",
                                                    "value": "(",
                                                    "valueText": "("
                                                },
                                                "expression": {
                                                    "kind": "MemberAccessExpression",
                                                    "fullStart": 1133,
                                                    "fullEnd": 1141,
                                                    "start": 1133,
                                                    "end": 1141,
                                                    "fullWidth": 8,
                                                    "width": 8,
                                                    "expression": {
                                                        "kind": "IdentifierName",
                                                        "fullStart": 1133,
                                                        "fullEnd": 1134,
                                                        "start": 1133,
                                                        "end": 1134,
                                                        "fullWidth": 1,
                                                        "width": 1,
                                                        "text": "x",
                                                        "value": "x",
                                                        "valueText": "x"
                                                    },
                                                    "dotToken": {
                                                        "kind": "DotToken",
                                                        "fullStart": 1134,
                                                        "fullEnd": 1135,
                                                        "start": 1134,
                                                        "end": 1135,
                                                        "fullWidth": 1,
                                                        "width": 1,
                                                        "text": ".",
                                                        "value": ".",
                                                        "valueText": "."
                                                    },
                                                    "name": {
                                                        "kind": "IdentifierName",
                                                        "fullStart": 1135,
                                                        "fullEnd": 1141,
                                                        "start": 1135,
                                                        "end": 1141,
                                                        "fullWidth": 6,
                                                        "width": 6,
                                                        "text": "length",
                                                        "value": "length",
                                                        "valueText": "length"
                                                    }
                                                },
                                                "closeParenToken": {
                                                    "kind": "CloseParenToken",
                                                    "fullStart": 1141,
                                                    "fullEnd": 1142,
                                                    "start": 1141,
                                                    "end": 1142,
                                                    "fullWidth": 1,
                                                    "width": 1,
                                                    "text": ")",
                                                    "value": ")",
                                                    "valueText": ")"
                                                }
                                            }
                                        }
                                    ],
                                    "closeParenToken": {
                                        "kind": "CloseParenToken",
                                        "fullStart": 1142,
                                        "fullEnd": 1143,
                                        "start": 1142,
                                        "end": 1143,
                                        "fullWidth": 1,
                                        "width": 1,
                                        "text": ")",
                                        "value": ")",
                                        "valueText": ")"
                                    }
                                }
                            },
                            "semicolonToken": {
                                "kind": "SemicolonToken",
                                "fullStart": 1143,
                                "fullEnd": 1145,
                                "start": 1143,
                                "end": 1144,
                                "fullWidth": 2,
                                "width": 1,
                                "text": ";",
                                "value": ";",
                                "valueText": ";",
                                "hasTrailingTrivia": true,
                                "hasTrailingNewLine": true,
                                "trailingTrivia": [
                                    {
                                        "kind": "NewLineTrivia",
                                        "text": "\n"
                                    }
                                ]
                            }
                        }
                    ],
                    "closeBraceToken": {
                        "kind": "CloseBraceToken",
                        "fullStart": 1145,
                        "fullEnd": 1147,
                        "start": 1145,
                        "end": 1146,
                        "fullWidth": 2,
                        "width": 1,
                        "text": "}",
                        "value": "}",
                        "valueText": "}",
                        "hasTrailingTrivia": true,
                        "hasTrailingNewLine": true,
                        "trailingTrivia": [
                            {
                                "kind": "NewLineTrivia",
                                "text": "\n"
                            }
                        ]
                    }
                }
            },
            {
                "kind": "IfStatement",
                "fullStart": 1147,
                "fullEnd": 1283,
                "start": 1158,
                "end": 1278,
                "fullWidth": 136,
                "width": 120,
                "ifKeyword": {
                    "kind": "IfKeyword",
                    "fullStart": 1147,
                    "fullEnd": 1161,
                    "start": 1158,
                    "end": 1160,
                    "fullWidth": 14,
                    "width": 2,
                    "text": "if",
                    "value": "if",
                    "valueText": "if",
                    "hasLeadingTrivia": true,
                    "hasLeadingComment": true,
                    "hasLeadingNewLine": true,
                    "hasTrailingTrivia": true,
                    "leadingTrivia": [
                        {
                            "kind": "NewLineTrivia",
                            "text": "\n"
                        },
                        {
                            "kind": "SingleLineCommentTrivia",
                            "text": "//CHECK#5"
                        },
                        {
                            "kind": "NewLineTrivia",
                            "text": "\n"
                        }
                    ],
                    "trailingTrivia": [
                        {
                            "kind": "WhitespaceTrivia",
                            "text": " "
                        }
                    ]
                },
                "openParenToken": {
                    "kind": "OpenParenToken",
                    "fullStart": 1161,
                    "fullEnd": 1162,
                    "start": 1161,
                    "end": 1162,
                    "fullWidth": 1,
                    "width": 1,
                    "text": "(",
                    "value": "(",
                    "valueText": "("
                },
                "condition": {
                    "kind": "NotEqualsExpression",
                    "fullStart": 1162,
                    "fullEnd": 1172,
                    "start": 1162,
                    "end": 1172,
                    "fullWidth": 10,
                    "width": 10,
                    "left": {
                        "kind": "ElementAccessExpression",
                        "fullStart": 1162,
                        "fullEnd": 1167,
                        "start": 1162,
                        "end": 1166,
                        "fullWidth": 5,
                        "width": 4,
                        "expression": {
                            "kind": "IdentifierName",
                            "fullStart": 1162,
                            "fullEnd": 1163,
                            "start": 1162,
                            "end": 1163,
                            "fullWidth": 1,
                            "width": 1,
                            "text": "x",
                            "value": "x",
                            "valueText": "x"
                        },
                        "openBracketToken": {
                            "kind": "OpenBracketToken",
                            "fullStart": 1163,
                            "fullEnd": 1164,
                            "start": 1163,
                            "end": 1164,
                            "fullWidth": 1,
                            "width": 1,
                            "text": "[",
                            "value": "[",
                            "valueText": "["
                        },
                        "argumentExpression": {
                            "kind": "NumericLiteral",
                            "fullStart": 1164,
                            "fullEnd": 1165,
                            "start": 1164,
                            "end": 1165,
                            "fullWidth": 1,
                            "width": 1,
                            "text": "0",
                            "value": 0,
                            "valueText": "0"
                        },
                        "closeBracketToken": {
                            "kind": "CloseBracketToken",
                            "fullStart": 1165,
                            "fullEnd": 1167,
                            "start": 1165,
                            "end": 1166,
                            "fullWidth": 2,
                            "width": 1,
                            "text": "]",
                            "value": "]",
                            "valueText": "]",
                            "hasTrailingTrivia": true,
                            "trailingTrivia": [
                                {
                                    "kind": "WhitespaceTrivia",
                                    "text": " "
                                }
                            ]
                        }
                    },
                    "operatorToken": {
                        "kind": "ExclamationEqualsEqualsToken",
                        "fullStart": 1167,
                        "fullEnd": 1171,
                        "start": 1167,
                        "end": 1170,
                        "fullWidth": 4,
                        "width": 3,
                        "text": "!==",
                        "value": "!==",
                        "valueText": "!==",
                        "hasTrailingTrivia": true,
                        "trailingTrivia": [
                            {
                                "kind": "WhitespaceTrivia",
                                "text": " "
                            }
                        ]
                    },
                    "right": {
                        "kind": "NumericLiteral",
                        "fullStart": 1171,
                        "fullEnd": 1172,
                        "start": 1171,
                        "end": 1172,
                        "fullWidth": 1,
                        "width": 1,
                        "text": "1",
                        "value": 1,
                        "valueText": "1"
                    }
                },
                "closeParenToken": {
                    "kind": "CloseParenToken",
                    "fullStart": 1172,
                    "fullEnd": 1174,
                    "start": 1172,
                    "end": 1173,
                    "fullWidth": 2,
                    "width": 1,
                    "text": ")",
                    "value": ")",
                    "valueText": ")",
                    "hasTrailingTrivia": true,
                    "trailingTrivia": [
                        {
                            "kind": "WhitespaceTrivia",
                            "text": " "
                        }
                    ]
                },
                "statement": {
                    "kind": "Block",
                    "fullStart": 1174,
                    "fullEnd": 1283,
                    "start": 1174,
                    "end": 1278,
                    "fullWidth": 109,
                    "width": 104,
                    "openBraceToken": {
                        "kind": "OpenBraceToken",
                        "fullStart": 1174,
                        "fullEnd": 1176,
                        "start": 1174,
                        "end": 1175,
                        "fullWidth": 2,
                        "width": 1,
                        "text": "{",
                        "value": "{",
                        "valueText": "{",
                        "hasTrailingTrivia": true,
                        "hasTrailingNewLine": true,
                        "trailingTrivia": [
                            {
                                "kind": "NewLineTrivia",
                                "text": "\n"
                            }
                        ]
                    },
                    "statements": [
                        {
                            "kind": "ExpressionStatement",
                            "fullStart": 1176,
                            "fullEnd": 1277,
                            "start": 1178,
                            "end": 1276,
                            "fullWidth": 101,
                            "width": 98,
                            "expression": {
                                "kind": "InvocationExpression",
                                "fullStart": 1176,
                                "fullEnd": 1275,
                                "start": 1178,
                                "end": 1275,
                                "fullWidth": 99,
                                "width": 97,
                                "expression": {
                                    "kind": "IdentifierName",
                                    "fullStart": 1176,
                                    "fullEnd": 1184,
                                    "start": 1178,
                                    "end": 1184,
                                    "fullWidth": 8,
                                    "width": 6,
                                    "text": "$ERROR",
                                    "value": "$ERROR",
                                    "valueText": "$ERROR",
                                    "hasLeadingTrivia": true,
                                    "leadingTrivia": [
                                        {
                                            "kind": "WhitespaceTrivia",
                                            "text": "  "
                                        }
                                    ]
                                },
                                "argumentList": {
                                    "kind": "ArgumentList",
                                    "fullStart": 1184,
                                    "fullEnd": 1275,
                                    "start": 1184,
                                    "end": 1275,
                                    "fullWidth": 91,
                                    "width": 91,
                                    "openParenToken": {
                                        "kind": "OpenParenToken",
                                        "fullStart": 1184,
                                        "fullEnd": 1185,
                                        "start": 1184,
                                        "end": 1185,
                                        "fullWidth": 1,
                                        "width": 1,
                                        "text": "(",
                                        "value": "(",
                                        "valueText": "("
                                    },
                                    "arguments": [
                                        {
                                            "kind": "AddExpression",
                                            "fullStart": 1185,
                                            "fullEnd": 1274,
                                            "start": 1185,
                                            "end": 1274,
                                            "fullWidth": 89,
                                            "width": 89,
                                            "left": {
                                                "kind": "StringLiteral",
                                                "fullStart": 1185,
                                                "fullEnd": 1266,
                                                "start": 1185,
                                                "end": 1265,
                                                "fullWidth": 81,
                                                "width": 80,
                                                "text": "'#5: var x = new Array(1, undefined); x.sort(myComparefn); x[0] === 1. Actual: '",
                                                "value": "#5: var x = new Array(1, undefined); x.sort(myComparefn); x[0] === 1. Actual: ",
                                                "valueText": "#5: var x = new Array(1, undefined); x.sort(myComparefn); x[0] === 1. Actual: ",
                                                "hasTrailingTrivia": true,
                                                "trailingTrivia": [
                                                    {
                                                        "kind": "WhitespaceTrivia",
                                                        "text": " "
                                                    }
                                                ]
                                            },
                                            "operatorToken": {
                                                "kind": "PlusToken",
                                                "fullStart": 1266,
                                                "fullEnd": 1268,
                                                "start": 1266,
                                                "end": 1267,
                                                "fullWidth": 2,
                                                "width": 1,
                                                "text": "+",
                                                "value": "+",
                                                "valueText": "+",
                                                "hasTrailingTrivia": true,
                                                "trailingTrivia": [
                                                    {
                                                        "kind": "WhitespaceTrivia",
                                                        "text": " "
                                                    }
                                                ]
                                            },
                                            "right": {
                                                "kind": "ParenthesizedExpression",
                                                "fullStart": 1268,
                                                "fullEnd": 1274,
                                                "start": 1268,
                                                "end": 1274,
                                                "fullWidth": 6,
                                                "width": 6,
                                                "openParenToken": {
                                                    "kind": "OpenParenToken",
                                                    "fullStart": 1268,
                                                    "fullEnd": 1269,
                                                    "start": 1268,
                                                    "end": 1269,
                                                    "fullWidth": 1,
                                                    "width": 1,
                                                    "text": "(",
                                                    "value": "(",
                                                    "valueText": "("
                                                },
                                                "expression": {
                                                    "kind": "ElementAccessExpression",
                                                    "fullStart": 1269,
                                                    "fullEnd": 1273,
                                                    "start": 1269,
                                                    "end": 1273,
                                                    "fullWidth": 4,
                                                    "width": 4,
                                                    "expression": {
                                                        "kind": "IdentifierName",
                                                        "fullStart": 1269,
                                                        "fullEnd": 1270,
                                                        "start": 1269,
                                                        "end": 1270,
                                                        "fullWidth": 1,
                                                        "width": 1,
                                                        "text": "x",
                                                        "value": "x",
                                                        "valueText": "x"
                                                    },
                                                    "openBracketToken": {
                                                        "kind": "OpenBracketToken",
                                                        "fullStart": 1270,
                                                        "fullEnd": 1271,
                                                        "start": 1270,
                                                        "end": 1271,
                                                        "fullWidth": 1,
                                                        "width": 1,
                                                        "text": "[",
                                                        "value": "[",
                                                        "valueText": "["
                                                    },
                                                    "argumentExpression": {
                                                        "kind": "NumericLiteral",
                                                        "fullStart": 1271,
                                                        "fullEnd": 1272,
                                                        "start": 1271,
                                                        "end": 1272,
                                                        "fullWidth": 1,
                                                        "width": 1,
                                                        "text": "0",
                                                        "value": 0,
                                                        "valueText": "0"
                                                    },
                                                    "closeBracketToken": {
                                                        "kind": "CloseBracketToken",
                                                        "fullStart": 1272,
                                                        "fullEnd": 1273,
                                                        "start": 1272,
                                                        "end": 1273,
                                                        "fullWidth": 1,
                                                        "width": 1,
                                                        "text": "]",
                                                        "value": "]",
                                                        "valueText": "]"
                                                    }
                                                },
                                                "closeParenToken": {
                                                    "kind": "CloseParenToken",
                                                    "fullStart": 1273,
                                                    "fullEnd": 1274,
                                                    "start": 1273,
                                                    "end": 1274,
                                                    "fullWidth": 1,
                                                    "width": 1,
                                                    "text": ")",
                                                    "value": ")",
                                                    "valueText": ")"
                                                }
                                            }
                                        }
                                    ],
                                    "closeParenToken": {
                                        "kind": "CloseParenToken",
                                        "fullStart": 1274,
                                        "fullEnd": 1275,
                                        "start": 1274,
                                        "end": 1275,
                                        "fullWidth": 1,
                                        "width": 1,
                                        "text": ")",
                                        "value": ")",
                                        "valueText": ")"
                                    }
                                }
                            },
                            "semicolonToken": {
                                "kind": "SemicolonToken",
                                "fullStart": 1275,
                                "fullEnd": 1277,
                                "start": 1275,
                                "end": 1276,
                                "fullWidth": 2,
                                "width": 1,
                                "text": ";",
                                "value": ";",
                                "valueText": ";",
                                "hasTrailingTrivia": true,
                                "hasTrailingNewLine": true,
                                "trailingTrivia": [
                                    {
                                        "kind": "NewLineTrivia",
                                        "text": "\n"
                                    }
                                ]
                            }
                        }
                    ],
                    "closeBraceToken": {
                        "kind": "CloseBraceToken",
                        "fullStart": 1277,
                        "fullEnd": 1283,
                        "start": 1277,
                        "end": 1278,
                        "fullWidth": 6,
                        "width": 1,
                        "text": "}",
                        "value": "}",
                        "valueText": "}",
                        "hasTrailingTrivia": true,
                        "hasTrailingNewLine": true,
                        "trailingTrivia": [
                            {
                                "kind": "WhitespaceTrivia",
                                "text": "    "
                            },
                            {
                                "kind": "NewLineTrivia",
                                "text": "\n"
                            }
                        ]
                    }
                }
            },
            {
                "kind": "IfStatement",
                "fullStart": 1283,
                "fullEnd": 1433,
                "start": 1294,
                "end": 1430,
                "fullWidth": 150,
                "width": 136,
                "ifKeyword": {
                    "kind": "IfKeyword",
                    "fullStart": 1283,
                    "fullEnd": 1297,
                    "start": 1294,
                    "end": 1296,
                    "fullWidth": 14,
                    "width": 2,
                    "text": "if",
                    "value": "if",
                    "valueText": "if",
                    "hasLeadingTrivia": true,
                    "hasLeadingComment": true,
                    "hasLeadingNewLine": true,
                    "hasTrailingTrivia": true,
                    "leadingTrivia": [
                        {
                            "kind": "NewLineTrivia",
                            "text": "\n"
                        },
                        {
                            "kind": "SingleLineCommentTrivia",
                            "text": "//CHECK#6"
                        },
                        {
                            "kind": "NewLineTrivia",
                            "text": "\n"
                        }
                    ],
                    "trailingTrivia": [
                        {
                            "kind": "WhitespaceTrivia",
                            "text": " "
                        }
                    ]
                },
                "openParenToken": {
                    "kind": "OpenParenToken",
                    "fullStart": 1297,
                    "fullEnd": 1298,
                    "start": 1297,
                    "end": 1298,
                    "fullWidth": 1,
                    "width": 1,
                    "text": "(",
                    "value": "(",
                    "valueText": "("
                },
                "condition": {
                    "kind": "NotEqualsExpression",
                    "fullStart": 1298,
                    "fullEnd": 1316,
                    "start": 1298,
                    "end": 1316,
                    "fullWidth": 18,
                    "width": 18,
                    "left": {
                        "kind": "ElementAccessExpression",
                        "fullStart": 1298,
                        "fullEnd": 1303,
                        "start": 1298,
                        "end": 1302,
                        "fullWidth": 5,
                        "width": 4,
                        "expression": {
                            "kind": "IdentifierName",
                            "fullStart": 1298,
                            "fullEnd": 1299,
                            "start": 1298,
                            "end": 1299,
                            "fullWidth": 1,
                            "width": 1,
                            "text": "x",
                            "value": "x",
                            "valueText": "x"
                        },
                        "openBracketToken": {
                            "kind": "OpenBracketToken",
                            "fullStart": 1299,
                            "fullEnd": 1300,
                            "start": 1299,
                            "end": 1300,
                            "fullWidth": 1,
                            "width": 1,
                            "text": "[",
                            "value": "[",
                            "valueText": "["
                        },
                        "argumentExpression": {
                            "kind": "NumericLiteral",
                            "fullStart": 1300,
                            "fullEnd": 1301,
                            "start": 1300,
                            "end": 1301,
                            "fullWidth": 1,
                            "width": 1,
                            "text": "1",
                            "value": 1,
                            "valueText": "1"
                        },
                        "closeBracketToken": {
                            "kind": "CloseBracketToken",
                            "fullStart": 1301,
                            "fullEnd": 1303,
                            "start": 1301,
                            "end": 1302,
                            "fullWidth": 2,
                            "width": 1,
                            "text": "]",
                            "value": "]",
                            "valueText": "]",
                            "hasTrailingTrivia": true,
                            "trailingTrivia": [
                                {
                                    "kind": "WhitespaceTrivia",
                                    "text": " "
                                }
                            ]
                        }
                    },
                    "operatorToken": {
                        "kind": "ExclamationEqualsEqualsToken",
                        "fullStart": 1303,
                        "fullEnd": 1307,
                        "start": 1303,
                        "end": 1306,
                        "fullWidth": 4,
                        "width": 3,
                        "text": "!==",
                        "value": "!==",
                        "valueText": "!==",
                        "hasTrailingTrivia": true,
                        "trailingTrivia": [
                            {
                                "kind": "WhitespaceTrivia",
                                "text": " "
                            }
                        ]
                    },
                    "right": {
                        "kind": "IdentifierName",
                        "fullStart": 1307,
                        "fullEnd": 1316,
                        "start": 1307,
                        "end": 1316,
                        "fullWidth": 9,
                        "width": 9,
                        "text": "undefined",
                        "value": "undefined",
                        "valueText": "undefined"
                    }
                },
                "closeParenToken": {
                    "kind": "CloseParenToken",
                    "fullStart": 1316,
                    "fullEnd": 1318,
                    "start": 1316,
                    "end": 1317,
                    "fullWidth": 2,
                    "width": 1,
                    "text": ")",
                    "value": ")",
                    "valueText": ")",
                    "hasTrailingTrivia": true,
                    "trailingTrivia": [
                        {
                            "kind": "WhitespaceTrivia",
                            "text": " "
                        }
                    ]
                },
                "statement": {
                    "kind": "Block",
                    "fullStart": 1318,
                    "fullEnd": 1433,
                    "start": 1318,
                    "end": 1430,
                    "fullWidth": 115,
                    "width": 112,
                    "openBraceToken": {
                        "kind": "OpenBraceToken",
                        "fullStart": 1318,
                        "fullEnd": 1320,
                        "start": 1318,
                        "end": 1319,
                        "fullWidth": 2,
                        "width": 1,
                        "text": "{",
                        "value": "{",
                        "valueText": "{",
                        "hasTrailingTrivia": true,
                        "hasTrailingNewLine": true,
                        "trailingTrivia": [
                            {
                                "kind": "NewLineTrivia",
                                "text": "\n"
                            }
                        ]
                    },
                    "statements": [
                        {
                            "kind": "ExpressionStatement",
                            "fullStart": 1320,
                            "fullEnd": 1429,
                            "start": 1322,
                            "end": 1428,
                            "fullWidth": 109,
                            "width": 106,
                            "expression": {
                                "kind": "InvocationExpression",
                                "fullStart": 1320,
                                "fullEnd": 1427,
                                "start": 1322,
                                "end": 1427,
                                "fullWidth": 107,
                                "width": 105,
                                "expression": {
                                    "kind": "IdentifierName",
                                    "fullStart": 1320,
                                    "fullEnd": 1328,
                                    "start": 1322,
                                    "end": 1328,
                                    "fullWidth": 8,
                                    "width": 6,
                                    "text": "$ERROR",
                                    "value": "$ERROR",
                                    "valueText": "$ERROR",
                                    "hasLeadingTrivia": true,
                                    "leadingTrivia": [
                                        {
                                            "kind": "WhitespaceTrivia",
                                            "text": "  "
                                        }
                                    ]
                                },
                                "argumentList": {
                                    "kind": "ArgumentList",
                                    "fullStart": 1328,
                                    "fullEnd": 1427,
                                    "start": 1328,
                                    "end": 1427,
                                    "fullWidth": 99,
                                    "width": 99,
                                    "openParenToken": {
                                        "kind": "OpenParenToken",
                                        "fullStart": 1328,
                                        "fullEnd": 1329,
                                        "start": 1328,
                                        "end": 1329,
                                        "fullWidth": 1,
                                        "width": 1,
                                        "text": "(",
                                        "value": "(",
                                        "valueText": "("
                                    },
                                    "arguments": [
                                        {
                                            "kind": "AddExpression",
                                            "fullStart": 1329,
                                            "fullEnd": 1426,
                                            "start": 1329,
                                            "end": 1426,
                                            "fullWidth": 97,
                                            "width": 97,
                                            "left": {
                                                "kind": "StringLiteral",
                                                "fullStart": 1329,
                                                "fullEnd": 1418,
                                                "start": 1329,
                                                "end": 1417,
                                                "fullWidth": 89,
                                                "width": 88,
                                                "text": "'#6: var x = new Array(1, undefined); x.sort(myComparefn); x[1] === undefined. Actual: '",
                                                "value": "#6: var x = new Array(1, undefined); x.sort(myComparefn); x[1] === undefined. Actual: ",
                                                "valueText": "#6: var x = new Array(1, undefined); x.sort(myComparefn); x[1] === undefined. Actual: ",
                                                "hasTrailingTrivia": true,
                                                "trailingTrivia": [
                                                    {
                                                        "kind": "WhitespaceTrivia",
                                                        "text": " "
                                                    }
                                                ]
                                            },
                                            "operatorToken": {
                                                "kind": "PlusToken",
                                                "fullStart": 1418,
                                                "fullEnd": 1420,
                                                "start": 1418,
                                                "end": 1419,
                                                "fullWidth": 2,
                                                "width": 1,
                                                "text": "+",
                                                "value": "+",
                                                "valueText": "+",
                                                "hasTrailingTrivia": true,
                                                "trailingTrivia": [
                                                    {
                                                        "kind": "WhitespaceTrivia",
                                                        "text": " "
                                                    }
                                                ]
                                            },
                                            "right": {
                                                "kind": "ParenthesizedExpression",
                                                "fullStart": 1420,
                                                "fullEnd": 1426,
                                                "start": 1420,
                                                "end": 1426,
                                                "fullWidth": 6,
                                                "width": 6,
                                                "openParenToken": {
                                                    "kind": "OpenParenToken",
                                                    "fullStart": 1420,
                                                    "fullEnd": 1421,
                                                    "start": 1420,
                                                    "end": 1421,
                                                    "fullWidth": 1,
                                                    "width": 1,
                                                    "text": "(",
                                                    "value": "(",
                                                    "valueText": "("
                                                },
                                                "expression": {
                                                    "kind": "ElementAccessExpression",
                                                    "fullStart": 1421,
                                                    "fullEnd": 1425,
                                                    "start": 1421,
                                                    "end": 1425,
                                                    "fullWidth": 4,
                                                    "width": 4,
                                                    "expression": {
                                                        "kind": "IdentifierName",
                                                        "fullStart": 1421,
                                                        "fullEnd": 1422,
                                                        "start": 1421,
                                                        "end": 1422,
                                                        "fullWidth": 1,
                                                        "width": 1,
                                                        "text": "x",
                                                        "value": "x",
                                                        "valueText": "x"
                                                    },
                                                    "openBracketToken": {
                                                        "kind": "OpenBracketToken",
                                                        "fullStart": 1422,
                                                        "fullEnd": 1423,
                                                        "start": 1422,
                                                        "end": 1423,
                                                        "fullWidth": 1,
                                                        "width": 1,
                                                        "text": "[",
                                                        "value": "[",
                                                        "valueText": "["
                                                    },
                                                    "argumentExpression": {
                                                        "kind": "NumericLiteral",
                                                        "fullStart": 1423,
                                                        "fullEnd": 1424,
                                                        "start": 1423,
                                                        "end": 1424,
                                                        "fullWidth": 1,
                                                        "width": 1,
                                                        "text": "1",
                                                        "value": 1,
                                                        "valueText": "1"
                                                    },
                                                    "closeBracketToken": {
                                                        "kind": "CloseBracketToken",
                                                        "fullStart": 1424,
                                                        "fullEnd": 1425,
                                                        "start": 1424,
                                                        "end": 1425,
                                                        "fullWidth": 1,
                                                        "width": 1,
                                                        "text": "]",
                                                        "value": "]",
                                                        "valueText": "]"
                                                    }
                                                },
                                                "closeParenToken": {
                                                    "kind": "CloseParenToken",
                                                    "fullStart": 1425,
                                                    "fullEnd": 1426,
                                                    "start": 1425,
                                                    "end": 1426,
                                                    "fullWidth": 1,
                                                    "width": 1,
                                                    "text": ")",
                                                    "value": ")",
                                                    "valueText": ")"
                                                }
                                            }
                                        }
                                    ],
                                    "closeParenToken": {
                                        "kind": "CloseParenToken",
                                        "fullStart": 1426,
                                        "fullEnd": 1427,
                                        "start": 1426,
                                        "end": 1427,
                                        "fullWidth": 1,
                                        "width": 1,
                                        "text": ")",
                                        "value": ")",
                                        "valueText": ")"
                                    }
                                }
                            },
                            "semicolonToken": {
                                "kind": "SemicolonToken",
                                "fullStart": 1427,
                                "fullEnd": 1429,
                                "start": 1427,
                                "end": 1428,
                                "fullWidth": 2,
                                "width": 1,
                                "text": ";",
                                "value": ";",
                                "valueText": ";",
                                "hasTrailingTrivia": true,
                                "hasTrailingNewLine": true,
                                "trailingTrivia": [
                                    {
                                        "kind": "NewLineTrivia",
                                        "text": "\n"
                                    }
                                ]
                            }
                        }
                    ],
                    "closeBraceToken": {
                        "kind": "CloseBraceToken",
                        "fullStart": 1429,
                        "fullEnd": 1433,
                        "start": 1429,
                        "end": 1430,
                        "fullWidth": 4,
                        "width": 1,
                        "text": "}",
                        "value": "}",
                        "valueText": "}",
                        "hasTrailingTrivia": true,
                        "hasTrailingNewLine": true,
                        "trailingTrivia": [
                            {
                                "kind": "WhitespaceTrivia",
                                "text": "  "
                            },
                            {
                                "kind": "NewLineTrivia",
                                "text": "\n"
                            }
                        ]
                    }
                }
            }
        ],
        "endOfFileToken": {
            "kind": "EndOfFileToken",
            "fullStart": 1433,
            "fullEnd": 1434,
            "start": 1434,
            "end": 1434,
            "fullWidth": 1,
            "width": 0,
            "text": "",
            "hasLeadingTrivia": true,
            "hasLeadingNewLine": true,
            "leadingTrivia": [
                {
                    "kind": "NewLineTrivia",
                    "text": "\n"
                }
            ]
        }
    },
    "lineMap": {
        "lineStarts": [
            0,
            61,
            132,
            133,
            137,
            187,
            237,
            240,
            298,
            344,
            348,
            349,
            383,
            418,
            451,
            463,
            465,
            466,
            499,
            520,
            521,
            531,
            553,
            662,
            664,
            665,
            675,
            693,
            794,
            800,
            801,
            811,
            837,
            946,
            948,
            949,
            982,
            1003,
            1004,
            1014,
            1036,
            1145,
            1147,
            1148,
            1158,
            1176,
            1277,
            1283,
            1284,
            1294,
            1320,
            1429,
            1433,
            1434
        ],
        "length": 1434
    }
}<|MERGE_RESOLUTION|>--- conflicted
+++ resolved
@@ -199,11 +199,8 @@
                                                     "start": 376,
                                                     "end": 377,
                                                     "fullWidth": 1,
-<<<<<<< HEAD
                                                     "width": 1,
-=======
                                                     "modifiers": [],
->>>>>>> e3c38734
                                                     "identifier": {
                                                         "kind": "IdentifierName",
                                                         "fullStart": 376,
@@ -236,11 +233,8 @@
                                                     "start": 378,
                                                     "end": 379,
                                                     "fullWidth": 1,
-<<<<<<< HEAD
                                                     "width": 1,
-=======
                                                     "modifiers": [],
->>>>>>> e3c38734
                                                     "identifier": {
                                                         "kind": "IdentifierName",
                                                         "fullStart": 378,
