--- conflicted
+++ resolved
@@ -96,12 +96,8 @@
                             "start": 353,
                             "end": 464,
                             "fullWidth": 112,
-<<<<<<< HEAD
                             "width": 111,
-                            "identifier": {
-=======
                             "propertyName": {
->>>>>>> 85e84683
                                 "kind": "IdentifierName",
                                 "fullStart": 353,
                                 "fullEnd": 365,
@@ -855,12 +851,8 @@
                             "start": 470,
                             "end": 497,
                             "fullWidth": 27,
-<<<<<<< HEAD
                             "width": 27,
-                            "identifier": {
-=======
                             "propertyName": {
->>>>>>> 85e84683
                                 "kind": "IdentifierName",
                                 "fullStart": 470,
                                 "fullEnd": 472,
@@ -2591,12 +2583,8 @@
                             "start": 953,
                             "end": 980,
                             "fullWidth": 27,
-<<<<<<< HEAD
                             "width": 27,
-                            "identifier": {
-=======
                             "propertyName": {
->>>>>>> 85e84683
                                 "kind": "IdentifierName",
                                 "fullStart": 953,
                                 "fullEnd": 955,
