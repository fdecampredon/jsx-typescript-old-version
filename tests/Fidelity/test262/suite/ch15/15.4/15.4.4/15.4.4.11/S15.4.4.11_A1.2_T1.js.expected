{
    "isDeclaration": false,
    "languageVersion": "EcmaScript5",
    "parseOptions": {
        "allowAutomaticSemicolonInsertion": true
    },
    "sourceUnit": {
        "kind": "SourceUnit",
        "fullStart": 0,
        "fullEnd": 1304,
        "start": 424,
        "end": 1304,
        "fullWidth": 1304,
        "width": 880,
        "moduleElements": [
            {
                "kind": "VariableStatement",
                "fullStart": 0,
                "fullEnd": 446,
                "start": 424,
                "end": 445,
                "fullWidth": 446,
                "width": 21,
                "modifiers": [],
                "variableDeclaration": {
                    "kind": "VariableDeclaration",
                    "fullStart": 0,
                    "fullEnd": 444,
                    "start": 424,
                    "end": 444,
                    "fullWidth": 444,
                    "width": 20,
                    "varKeyword": {
                        "kind": "VarKeyword",
                        "fullStart": 0,
                        "fullEnd": 428,
                        "start": 424,
                        "end": 427,
                        "fullWidth": 428,
                        "width": 3,
                        "text": "var",
                        "value": "var",
                        "valueText": "var",
                        "hasLeadingTrivia": true,
                        "hasLeadingComment": true,
                        "hasLeadingNewLine": true,
                        "hasTrailingTrivia": true,
                        "leadingTrivia": [
                            {
                                "kind": "SingleLineCommentTrivia",
                                "text": "// Copyright 2009 the Sputnik authors.  All rights reserved."
                            },
                            {
                                "kind": "NewLineTrivia",
                                "text": "\n"
                            },
                            {
                                "kind": "SingleLineCommentTrivia",
                                "text": "// This code is governed by the BSD license found in the LICENSE file."
                            },
                            {
                                "kind": "NewLineTrivia",
                                "text": "\n"
                            },
                            {
                                "kind": "NewLineTrivia",
                                "text": "\n"
                            },
                            {
                                "kind": "MultiLineCommentTrivia",
                                "text": "/**\n * If this object does not have a property named by\n * ToString(j), return 1. If this object does not have a property\n * named by ToString(k), return -1\n *\n * @path ch15/15.4/15.4.4/15.4.4.11/S15.4.4.11_A1.2_T1.js\n * @description If comparefn is undefined, use SortCompare operator\n */"
                            },
                            {
                                "kind": "NewLineTrivia",
                                "text": "\n"
                            },
                            {
                                "kind": "NewLineTrivia",
                                "text": "\n"
                            }
                        ],
                        "trailingTrivia": [
                            {
                                "kind": "WhitespaceTrivia",
                                "text": " "
                            }
                        ]
                    },
                    "variableDeclarators": [
                        {
                            "kind": "VariableDeclarator",
                            "fullStart": 428,
                            "fullEnd": 444,
                            "start": 428,
                            "end": 444,
                            "fullWidth": 16,
<<<<<<< HEAD
                            "width": 16,
                            "identifier": {
=======
                            "propertyName": {
>>>>>>> 85e84683
                                "kind": "IdentifierName",
                                "fullStart": 428,
                                "fullEnd": 430,
                                "start": 428,
                                "end": 429,
                                "fullWidth": 2,
                                "width": 1,
                                "text": "x",
                                "value": "x",
                                "valueText": "x",
                                "hasTrailingTrivia": true,
                                "trailingTrivia": [
                                    {
                                        "kind": "WhitespaceTrivia",
                                        "text": " "
                                    }
                                ]
                            },
                            "equalsValueClause": {
                                "kind": "EqualsValueClause",
                                "fullStart": 430,
                                "fullEnd": 444,
                                "start": 430,
                                "end": 444,
                                "fullWidth": 14,
                                "width": 14,
                                "equalsToken": {
                                    "kind": "EqualsToken",
                                    "fullStart": 430,
                                    "fullEnd": 432,
                                    "start": 430,
                                    "end": 431,
                                    "fullWidth": 2,
                                    "width": 1,
                                    "text": "=",
                                    "value": "=",
                                    "valueText": "=",
                                    "hasTrailingTrivia": true,
                                    "trailingTrivia": [
                                        {
                                            "kind": "WhitespaceTrivia",
                                            "text": " "
                                        }
                                    ]
                                },
                                "value": {
                                    "kind": "ObjectCreationExpression",
                                    "fullStart": 432,
                                    "fullEnd": 444,
                                    "start": 432,
                                    "end": 444,
                                    "fullWidth": 12,
                                    "width": 12,
                                    "newKeyword": {
                                        "kind": "NewKeyword",
                                        "fullStart": 432,
                                        "fullEnd": 436,
                                        "start": 432,
                                        "end": 435,
                                        "fullWidth": 4,
                                        "width": 3,
                                        "text": "new",
                                        "value": "new",
                                        "valueText": "new",
                                        "hasTrailingTrivia": true,
                                        "trailingTrivia": [
                                            {
                                                "kind": "WhitespaceTrivia",
                                                "text": " "
                                            }
                                        ]
                                    },
                                    "expression": {
                                        "kind": "IdentifierName",
                                        "fullStart": 436,
                                        "fullEnd": 441,
                                        "start": 436,
                                        "end": 441,
                                        "fullWidth": 5,
                                        "width": 5,
                                        "text": "Array",
                                        "value": "Array",
                                        "valueText": "Array"
                                    },
                                    "argumentList": {
                                        "kind": "ArgumentList",
                                        "fullStart": 441,
                                        "fullEnd": 444,
                                        "start": 441,
                                        "end": 444,
                                        "fullWidth": 3,
                                        "width": 3,
                                        "openParenToken": {
                                            "kind": "OpenParenToken",
                                            "fullStart": 441,
                                            "fullEnd": 442,
                                            "start": 441,
                                            "end": 442,
                                            "fullWidth": 1,
                                            "width": 1,
                                            "text": "(",
                                            "value": "(",
                                            "valueText": "("
                                        },
                                        "arguments": [
                                            {
                                                "kind": "NumericLiteral",
                                                "fullStart": 442,
                                                "fullEnd": 443,
                                                "start": 442,
                                                "end": 443,
                                                "fullWidth": 1,
                                                "width": 1,
                                                "text": "2",
                                                "value": 2,
                                                "valueText": "2"
                                            }
                                        ],
                                        "closeParenToken": {
                                            "kind": "CloseParenToken",
                                            "fullStart": 443,
                                            "fullEnd": 444,
                                            "start": 443,
                                            "end": 444,
                                            "fullWidth": 1,
                                            "width": 1,
                                            "text": ")",
                                            "value": ")",
                                            "valueText": ")"
                                        }
                                    }
                                }
                            }
                        }
                    ]
                },
                "semicolonToken": {
                    "kind": "SemicolonToken",
                    "fullStart": 444,
                    "fullEnd": 446,
                    "start": 444,
                    "end": 445,
                    "fullWidth": 2,
                    "width": 1,
                    "text": ";",
                    "value": ";",
                    "valueText": ";",
                    "hasTrailingTrivia": true,
                    "hasTrailingNewLine": true,
                    "trailingTrivia": [
                        {
                            "kind": "NewLineTrivia",
                            "text": "\n"
                        }
                    ]
                }
            },
            {
                "kind": "ExpressionStatement",
                "fullStart": 446,
                "fullEnd": 457,
                "start": 446,
                "end": 455,
                "fullWidth": 11,
                "width": 9,
                "expression": {
                    "kind": "AssignmentExpression",
                    "fullStart": 446,
                    "fullEnd": 454,
                    "start": 446,
                    "end": 454,
                    "fullWidth": 8,
                    "width": 8,
                    "left": {
                        "kind": "ElementAccessExpression",
                        "fullStart": 446,
                        "fullEnd": 451,
                        "start": 446,
                        "end": 450,
                        "fullWidth": 5,
                        "width": 4,
                        "expression": {
                            "kind": "IdentifierName",
                            "fullStart": 446,
                            "fullEnd": 447,
                            "start": 446,
                            "end": 447,
                            "fullWidth": 1,
                            "width": 1,
                            "text": "x",
                            "value": "x",
                            "valueText": "x"
                        },
                        "openBracketToken": {
                            "kind": "OpenBracketToken",
                            "fullStart": 447,
                            "fullEnd": 448,
                            "start": 447,
                            "end": 448,
                            "fullWidth": 1,
                            "width": 1,
                            "text": "[",
                            "value": "[",
                            "valueText": "["
                        },
                        "argumentExpression": {
                            "kind": "NumericLiteral",
                            "fullStart": 448,
                            "fullEnd": 449,
                            "start": 448,
                            "end": 449,
                            "fullWidth": 1,
                            "width": 1,
                            "text": "1",
                            "value": 1,
                            "valueText": "1"
                        },
                        "closeBracketToken": {
                            "kind": "CloseBracketToken",
                            "fullStart": 449,
                            "fullEnd": 451,
                            "start": 449,
                            "end": 450,
                            "fullWidth": 2,
                            "width": 1,
                            "text": "]",
                            "value": "]",
                            "valueText": "]",
                            "hasTrailingTrivia": true,
                            "trailingTrivia": [
                                {
                                    "kind": "WhitespaceTrivia",
                                    "text": " "
                                }
                            ]
                        }
                    },
                    "operatorToken": {
                        "kind": "EqualsToken",
                        "fullStart": 451,
                        "fullEnd": 453,
                        "start": 451,
                        "end": 452,
                        "fullWidth": 2,
                        "width": 1,
                        "text": "=",
                        "value": "=",
                        "valueText": "=",
                        "hasTrailingTrivia": true,
                        "trailingTrivia": [
                            {
                                "kind": "WhitespaceTrivia",
                                "text": " "
                            }
                        ]
                    },
                    "right": {
                        "kind": "NumericLiteral",
                        "fullStart": 453,
                        "fullEnd": 454,
                        "start": 453,
                        "end": 454,
                        "fullWidth": 1,
                        "width": 1,
                        "text": "1",
                        "value": 1,
                        "valueText": "1"
                    }
                },
                "semicolonToken": {
                    "kind": "SemicolonToken",
                    "fullStart": 454,
                    "fullEnd": 457,
                    "start": 454,
                    "end": 455,
                    "fullWidth": 3,
                    "width": 1,
                    "text": ";",
                    "value": ";",
                    "valueText": ";",
                    "hasTrailingTrivia": true,
                    "hasTrailingNewLine": true,
                    "trailingTrivia": [
                        {
                            "kind": "WhitespaceTrivia",
                            "text": " "
                        },
                        {
                            "kind": "NewLineTrivia",
                            "text": "\n"
                        }
                    ]
                }
            },
            {
                "kind": "ExpressionStatement",
                "fullStart": 457,
                "fullEnd": 467,
                "start": 457,
                "end": 466,
                "fullWidth": 10,
                "width": 9,
                "expression": {
                    "kind": "InvocationExpression",
                    "fullStart": 457,
                    "fullEnd": 465,
                    "start": 457,
                    "end": 465,
                    "fullWidth": 8,
                    "width": 8,
                    "expression": {
                        "kind": "MemberAccessExpression",
                        "fullStart": 457,
                        "fullEnd": 463,
                        "start": 457,
                        "end": 463,
                        "fullWidth": 6,
                        "width": 6,
                        "expression": {
                            "kind": "IdentifierName",
                            "fullStart": 457,
                            "fullEnd": 458,
                            "start": 457,
                            "end": 458,
                            "fullWidth": 1,
                            "width": 1,
                            "text": "x",
                            "value": "x",
                            "valueText": "x"
                        },
                        "dotToken": {
                            "kind": "DotToken",
                            "fullStart": 458,
                            "fullEnd": 459,
                            "start": 458,
                            "end": 459,
                            "fullWidth": 1,
                            "width": 1,
                            "text": ".",
                            "value": ".",
                            "valueText": "."
                        },
                        "name": {
                            "kind": "IdentifierName",
                            "fullStart": 459,
                            "fullEnd": 463,
                            "start": 459,
                            "end": 463,
                            "fullWidth": 4,
                            "width": 4,
                            "text": "sort",
                            "value": "sort",
                            "valueText": "sort"
                        }
                    },
                    "argumentList": {
                        "kind": "ArgumentList",
                        "fullStart": 463,
                        "fullEnd": 465,
                        "start": 463,
                        "end": 465,
                        "fullWidth": 2,
                        "width": 2,
                        "openParenToken": {
                            "kind": "OpenParenToken",
                            "fullStart": 463,
                            "fullEnd": 464,
                            "start": 463,
                            "end": 464,
                            "fullWidth": 1,
                            "width": 1,
                            "text": "(",
                            "value": "(",
                            "valueText": "("
                        },
                        "arguments": [],
                        "closeParenToken": {
                            "kind": "CloseParenToken",
                            "fullStart": 464,
                            "fullEnd": 465,
                            "start": 464,
                            "end": 465,
                            "fullWidth": 1,
                            "width": 1,
                            "text": ")",
                            "value": ")",
                            "valueText": ")"
                        }
                    }
                },
                "semicolonToken": {
                    "kind": "SemicolonToken",
                    "fullStart": 465,
                    "fullEnd": 467,
                    "start": 465,
                    "end": 466,
                    "fullWidth": 2,
                    "width": 1,
                    "text": ";",
                    "value": ";",
                    "valueText": ";",
                    "hasTrailingTrivia": true,
                    "hasTrailingNewLine": true,
                    "trailingTrivia": [
                        {
                            "kind": "NewLineTrivia",
                            "text": "\n"
                        }
                    ]
                }
            },
            {
                "kind": "IfStatement",
                "fullStart": 467,
                "fullEnd": 600,
                "start": 478,
                "end": 599,
                "fullWidth": 133,
                "width": 121,
                "ifKeyword": {
                    "kind": "IfKeyword",
                    "fullStart": 467,
                    "fullEnd": 481,
                    "start": 478,
                    "end": 480,
                    "fullWidth": 14,
                    "width": 2,
                    "text": "if",
                    "value": "if",
                    "valueText": "if",
                    "hasLeadingTrivia": true,
                    "hasLeadingComment": true,
                    "hasLeadingNewLine": true,
                    "hasTrailingTrivia": true,
                    "leadingTrivia": [
                        {
                            "kind": "NewLineTrivia",
                            "text": "\n"
                        },
                        {
                            "kind": "SingleLineCommentTrivia",
                            "text": "//CHECK#1"
                        },
                        {
                            "kind": "NewLineTrivia",
                            "text": "\n"
                        }
                    ],
                    "trailingTrivia": [
                        {
                            "kind": "WhitespaceTrivia",
                            "text": " "
                        }
                    ]
                },
                "openParenToken": {
                    "kind": "OpenParenToken",
                    "fullStart": 481,
                    "fullEnd": 482,
                    "start": 481,
                    "end": 482,
                    "fullWidth": 1,
                    "width": 1,
                    "text": "(",
                    "value": "(",
                    "valueText": "("
                },
                "condition": {
                    "kind": "NotEqualsExpression",
                    "fullStart": 482,
                    "fullEnd": 496,
                    "start": 482,
                    "end": 496,
                    "fullWidth": 14,
                    "width": 14,
                    "left": {
                        "kind": "MemberAccessExpression",
                        "fullStart": 482,
                        "fullEnd": 491,
                        "start": 482,
                        "end": 490,
                        "fullWidth": 9,
                        "width": 8,
                        "expression": {
                            "kind": "IdentifierName",
                            "fullStart": 482,
                            "fullEnd": 483,
                            "start": 482,
                            "end": 483,
                            "fullWidth": 1,
                            "width": 1,
                            "text": "x",
                            "value": "x",
                            "valueText": "x"
                        },
                        "dotToken": {
                            "kind": "DotToken",
                            "fullStart": 483,
                            "fullEnd": 484,
                            "start": 483,
                            "end": 484,
                            "fullWidth": 1,
                            "width": 1,
                            "text": ".",
                            "value": ".",
                            "valueText": "."
                        },
                        "name": {
                            "kind": "IdentifierName",
                            "fullStart": 484,
                            "fullEnd": 491,
                            "start": 484,
                            "end": 490,
                            "fullWidth": 7,
                            "width": 6,
                            "text": "length",
                            "value": "length",
                            "valueText": "length",
                            "hasTrailingTrivia": true,
                            "trailingTrivia": [
                                {
                                    "kind": "WhitespaceTrivia",
                                    "text": " "
                                }
                            ]
                        }
                    },
                    "operatorToken": {
                        "kind": "ExclamationEqualsEqualsToken",
                        "fullStart": 491,
                        "fullEnd": 495,
                        "start": 491,
                        "end": 494,
                        "fullWidth": 4,
                        "width": 3,
                        "text": "!==",
                        "value": "!==",
                        "valueText": "!==",
                        "hasTrailingTrivia": true,
                        "trailingTrivia": [
                            {
                                "kind": "WhitespaceTrivia",
                                "text": " "
                            }
                        ]
                    },
                    "right": {
                        "kind": "NumericLiteral",
                        "fullStart": 495,
                        "fullEnd": 496,
                        "start": 495,
                        "end": 496,
                        "fullWidth": 1,
                        "width": 1,
                        "text": "2",
                        "value": 2,
                        "valueText": "2"
                    }
                },
                "closeParenToken": {
                    "kind": "CloseParenToken",
                    "fullStart": 496,
                    "fullEnd": 498,
                    "start": 496,
                    "end": 497,
                    "fullWidth": 2,
                    "width": 1,
                    "text": ")",
                    "value": ")",
                    "valueText": ")",
                    "hasTrailingTrivia": true,
                    "trailingTrivia": [
                        {
                            "kind": "WhitespaceTrivia",
                            "text": " "
                        }
                    ]
                },
                "statement": {
                    "kind": "Block",
                    "fullStart": 498,
                    "fullEnd": 600,
                    "start": 498,
                    "end": 599,
                    "fullWidth": 102,
                    "width": 101,
                    "openBraceToken": {
                        "kind": "OpenBraceToken",
                        "fullStart": 498,
                        "fullEnd": 500,
                        "start": 498,
                        "end": 499,
                        "fullWidth": 2,
                        "width": 1,
                        "text": "{",
                        "value": "{",
                        "valueText": "{",
                        "hasTrailingTrivia": true,
                        "hasTrailingNewLine": true,
                        "trailingTrivia": [
                            {
                                "kind": "NewLineTrivia",
                                "text": "\n"
                            }
                        ]
                    },
                    "statements": [
                        {
                            "kind": "ExpressionStatement",
                            "fullStart": 500,
                            "fullEnd": 598,
                            "start": 502,
                            "end": 597,
                            "fullWidth": 98,
                            "width": 95,
                            "expression": {
                                "kind": "InvocationExpression",
                                "fullStart": 500,
                                "fullEnd": 596,
                                "start": 502,
                                "end": 596,
                                "fullWidth": 96,
                                "width": 94,
                                "expression": {
                                    "kind": "IdentifierName",
                                    "fullStart": 500,
                                    "fullEnd": 508,
                                    "start": 502,
                                    "end": 508,
                                    "fullWidth": 8,
                                    "width": 6,
                                    "text": "$ERROR",
                                    "value": "$ERROR",
                                    "valueText": "$ERROR",
                                    "hasLeadingTrivia": true,
                                    "leadingTrivia": [
                                        {
                                            "kind": "WhitespaceTrivia",
                                            "text": "  "
                                        }
                                    ]
                                },
                                "argumentList": {
                                    "kind": "ArgumentList",
                                    "fullStart": 508,
                                    "fullEnd": 596,
                                    "start": 508,
                                    "end": 596,
                                    "fullWidth": 88,
                                    "width": 88,
                                    "openParenToken": {
                                        "kind": "OpenParenToken",
                                        "fullStart": 508,
                                        "fullEnd": 509,
                                        "start": 508,
                                        "end": 509,
                                        "fullWidth": 1,
                                        "width": 1,
                                        "text": "(",
                                        "value": "(",
                                        "valueText": "("
                                    },
                                    "arguments": [
                                        {
                                            "kind": "AddExpression",
                                            "fullStart": 509,
                                            "fullEnd": 595,
                                            "start": 509,
                                            "end": 595,
                                            "fullWidth": 86,
                                            "width": 86,
                                            "left": {
                                                "kind": "StringLiteral",
                                                "fullStart": 509,
                                                "fullEnd": 583,
                                                "start": 509,
                                                "end": 582,
                                                "fullWidth": 74,
                                                "width": 73,
                                                "text": "'#1: var x = new Array(2); x[1] = 1;  x.sort(); x.length === 2. Actual: '",
                                                "value": "#1: var x = new Array(2); x[1] = 1;  x.sort(); x.length === 2. Actual: ",
                                                "valueText": "#1: var x = new Array(2); x[1] = 1;  x.sort(); x.length === 2. Actual: ",
                                                "hasTrailingTrivia": true,
                                                "trailingTrivia": [
                                                    {
                                                        "kind": "WhitespaceTrivia",
                                                        "text": " "
                                                    }
                                                ]
                                            },
                                            "operatorToken": {
                                                "kind": "PlusToken",
                                                "fullStart": 583,
                                                "fullEnd": 585,
                                                "start": 583,
                                                "end": 584,
                                                "fullWidth": 2,
                                                "width": 1,
                                                "text": "+",
                                                "value": "+",
                                                "valueText": "+",
                                                "hasTrailingTrivia": true,
                                                "trailingTrivia": [
                                                    {
                                                        "kind": "WhitespaceTrivia",
                                                        "text": " "
                                                    }
                                                ]
                                            },
                                            "right": {
                                                "kind": "ParenthesizedExpression",
                                                "fullStart": 585,
                                                "fullEnd": 595,
                                                "start": 585,
                                                "end": 595,
                                                "fullWidth": 10,
                                                "width": 10,
                                                "openParenToken": {
                                                    "kind": "OpenParenToken",
                                                    "fullStart": 585,
                                                    "fullEnd": 586,
                                                    "start": 585,
                                                    "end": 586,
                                                    "fullWidth": 1,
                                                    "width": 1,
                                                    "text": "(",
                                                    "value": "(",
                                                    "valueText": "("
                                                },
                                                "expression": {
                                                    "kind": "MemberAccessExpression",
                                                    "fullStart": 586,
                                                    "fullEnd": 594,
                                                    "start": 586,
                                                    "end": 594,
                                                    "fullWidth": 8,
                                                    "width": 8,
                                                    "expression": {
                                                        "kind": "IdentifierName",
                                                        "fullStart": 586,
                                                        "fullEnd": 587,
                                                        "start": 586,
                                                        "end": 587,
                                                        "fullWidth": 1,
                                                        "width": 1,
                                                        "text": "x",
                                                        "value": "x",
                                                        "valueText": "x"
                                                    },
                                                    "dotToken": {
                                                        "kind": "DotToken",
                                                        "fullStart": 587,
                                                        "fullEnd": 588,
                                                        "start": 587,
                                                        "end": 588,
                                                        "fullWidth": 1,
                                                        "width": 1,
                                                        "text": ".",
                                                        "value": ".",
                                                        "valueText": "."
                                                    },
                                                    "name": {
                                                        "kind": "IdentifierName",
                                                        "fullStart": 588,
                                                        "fullEnd": 594,
                                                        "start": 588,
                                                        "end": 594,
                                                        "fullWidth": 6,
                                                        "width": 6,
                                                        "text": "length",
                                                        "value": "length",
                                                        "valueText": "length"
                                                    }
                                                },
                                                "closeParenToken": {
                                                    "kind": "CloseParenToken",
                                                    "fullStart": 594,
                                                    "fullEnd": 595,
                                                    "start": 594,
                                                    "end": 595,
                                                    "fullWidth": 1,
                                                    "width": 1,
                                                    "text": ")",
                                                    "value": ")",
                                                    "valueText": ")"
                                                }
                                            }
                                        }
                                    ],
                                    "closeParenToken": {
                                        "kind": "CloseParenToken",
                                        "fullStart": 595,
                                        "fullEnd": 596,
                                        "start": 595,
                                        "end": 596,
                                        "fullWidth": 1,
                                        "width": 1,
                                        "text": ")",
                                        "value": ")",
                                        "valueText": ")"
                                    }
                                }
                            },
                            "semicolonToken": {
                                "kind": "SemicolonToken",
                                "fullStart": 596,
                                "fullEnd": 598,
                                "start": 596,
                                "end": 597,
                                "fullWidth": 2,
                                "width": 1,
                                "text": ";",
                                "value": ";",
                                "valueText": ";",
                                "hasTrailingTrivia": true,
                                "hasTrailingNewLine": true,
                                "trailingTrivia": [
                                    {
                                        "kind": "NewLineTrivia",
                                        "text": "\n"
                                    }
                                ]
                            }
                        }
                    ],
                    "closeBraceToken": {
                        "kind": "CloseBraceToken",
                        "fullStart": 598,
                        "fullEnd": 600,
                        "start": 598,
                        "end": 599,
                        "fullWidth": 2,
                        "width": 1,
                        "text": "}",
                        "value": "}",
                        "valueText": "}",
                        "hasTrailingTrivia": true,
                        "hasTrailingNewLine": true,
                        "trailingTrivia": [
                            {
                                "kind": "NewLineTrivia",
                                "text": "\n"
                            }
                        ]
                    }
                }
            },
            {
                "kind": "IfStatement",
                "fullStart": 600,
                "fullEnd": 725,
                "start": 611,
                "end": 720,
                "fullWidth": 125,
                "width": 109,
                "ifKeyword": {
                    "kind": "IfKeyword",
                    "fullStart": 600,
                    "fullEnd": 614,
                    "start": 611,
                    "end": 613,
                    "fullWidth": 14,
                    "width": 2,
                    "text": "if",
                    "value": "if",
                    "valueText": "if",
                    "hasLeadingTrivia": true,
                    "hasLeadingComment": true,
                    "hasLeadingNewLine": true,
                    "hasTrailingTrivia": true,
                    "leadingTrivia": [
                        {
                            "kind": "NewLineTrivia",
                            "text": "\n"
                        },
                        {
                            "kind": "SingleLineCommentTrivia",
                            "text": "//CHECK#2"
                        },
                        {
                            "kind": "NewLineTrivia",
                            "text": "\n"
                        }
                    ],
                    "trailingTrivia": [
                        {
                            "kind": "WhitespaceTrivia",
                            "text": " "
                        }
                    ]
                },
                "openParenToken": {
                    "kind": "OpenParenToken",
                    "fullStart": 614,
                    "fullEnd": 615,
                    "start": 614,
                    "end": 615,
                    "fullWidth": 1,
                    "width": 1,
                    "text": "(",
                    "value": "(",
                    "valueText": "("
                },
                "condition": {
                    "kind": "NotEqualsExpression",
                    "fullStart": 615,
                    "fullEnd": 625,
                    "start": 615,
                    "end": 625,
                    "fullWidth": 10,
                    "width": 10,
                    "left": {
                        "kind": "ElementAccessExpression",
                        "fullStart": 615,
                        "fullEnd": 620,
                        "start": 615,
                        "end": 619,
                        "fullWidth": 5,
                        "width": 4,
                        "expression": {
                            "kind": "IdentifierName",
                            "fullStart": 615,
                            "fullEnd": 616,
                            "start": 615,
                            "end": 616,
                            "fullWidth": 1,
                            "width": 1,
                            "text": "x",
                            "value": "x",
                            "valueText": "x"
                        },
                        "openBracketToken": {
                            "kind": "OpenBracketToken",
                            "fullStart": 616,
                            "fullEnd": 617,
                            "start": 616,
                            "end": 617,
                            "fullWidth": 1,
                            "width": 1,
                            "text": "[",
                            "value": "[",
                            "valueText": "["
                        },
                        "argumentExpression": {
                            "kind": "NumericLiteral",
                            "fullStart": 617,
                            "fullEnd": 618,
                            "start": 617,
                            "end": 618,
                            "fullWidth": 1,
                            "width": 1,
                            "text": "0",
                            "value": 0,
                            "valueText": "0"
                        },
                        "closeBracketToken": {
                            "kind": "CloseBracketToken",
                            "fullStart": 618,
                            "fullEnd": 620,
                            "start": 618,
                            "end": 619,
                            "fullWidth": 2,
                            "width": 1,
                            "text": "]",
                            "value": "]",
                            "valueText": "]",
                            "hasTrailingTrivia": true,
                            "trailingTrivia": [
                                {
                                    "kind": "WhitespaceTrivia",
                                    "text": " "
                                }
                            ]
                        }
                    },
                    "operatorToken": {
                        "kind": "ExclamationEqualsEqualsToken",
                        "fullStart": 620,
                        "fullEnd": 624,
                        "start": 620,
                        "end": 623,
                        "fullWidth": 4,
                        "width": 3,
                        "text": "!==",
                        "value": "!==",
                        "valueText": "!==",
                        "hasTrailingTrivia": true,
                        "trailingTrivia": [
                            {
                                "kind": "WhitespaceTrivia",
                                "text": " "
                            }
                        ]
                    },
                    "right": {
                        "kind": "NumericLiteral",
                        "fullStart": 624,
                        "fullEnd": 625,
                        "start": 624,
                        "end": 625,
                        "fullWidth": 1,
                        "width": 1,
                        "text": "1",
                        "value": 1,
                        "valueText": "1"
                    }
                },
                "closeParenToken": {
                    "kind": "CloseParenToken",
                    "fullStart": 625,
                    "fullEnd": 627,
                    "start": 625,
                    "end": 626,
                    "fullWidth": 2,
                    "width": 1,
                    "text": ")",
                    "value": ")",
                    "valueText": ")",
                    "hasTrailingTrivia": true,
                    "trailingTrivia": [
                        {
                            "kind": "WhitespaceTrivia",
                            "text": " "
                        }
                    ]
                },
                "statement": {
                    "kind": "Block",
                    "fullStart": 627,
                    "fullEnd": 725,
                    "start": 627,
                    "end": 720,
                    "fullWidth": 98,
                    "width": 93,
                    "openBraceToken": {
                        "kind": "OpenBraceToken",
                        "fullStart": 627,
                        "fullEnd": 629,
                        "start": 627,
                        "end": 628,
                        "fullWidth": 2,
                        "width": 1,
                        "text": "{",
                        "value": "{",
                        "valueText": "{",
                        "hasTrailingTrivia": true,
                        "hasTrailingNewLine": true,
                        "trailingTrivia": [
                            {
                                "kind": "NewLineTrivia",
                                "text": "\n"
                            }
                        ]
                    },
                    "statements": [
                        {
                            "kind": "ExpressionStatement",
                            "fullStart": 629,
                            "fullEnd": 719,
                            "start": 631,
                            "end": 718,
                            "fullWidth": 90,
                            "width": 87,
                            "expression": {
                                "kind": "InvocationExpression",
                                "fullStart": 629,
                                "fullEnd": 717,
                                "start": 631,
                                "end": 717,
                                "fullWidth": 88,
                                "width": 86,
                                "expression": {
                                    "kind": "IdentifierName",
                                    "fullStart": 629,
                                    "fullEnd": 637,
                                    "start": 631,
                                    "end": 637,
                                    "fullWidth": 8,
                                    "width": 6,
                                    "text": "$ERROR",
                                    "value": "$ERROR",
                                    "valueText": "$ERROR",
                                    "hasLeadingTrivia": true,
                                    "leadingTrivia": [
                                        {
                                            "kind": "WhitespaceTrivia",
                                            "text": "  "
                                        }
                                    ]
                                },
                                "argumentList": {
                                    "kind": "ArgumentList",
                                    "fullStart": 637,
                                    "fullEnd": 717,
                                    "start": 637,
                                    "end": 717,
                                    "fullWidth": 80,
                                    "width": 80,
                                    "openParenToken": {
                                        "kind": "OpenParenToken",
                                        "fullStart": 637,
                                        "fullEnd": 638,
                                        "start": 637,
                                        "end": 638,
                                        "fullWidth": 1,
                                        "width": 1,
                                        "text": "(",
                                        "value": "(",
                                        "valueText": "("
                                    },
                                    "arguments": [
                                        {
                                            "kind": "AddExpression",
                                            "fullStart": 638,
                                            "fullEnd": 716,
                                            "start": 638,
                                            "end": 716,
                                            "fullWidth": 78,
                                            "width": 78,
                                            "left": {
                                                "kind": "StringLiteral",
                                                "fullStart": 638,
                                                "fullEnd": 708,
                                                "start": 638,
                                                "end": 707,
                                                "fullWidth": 70,
                                                "width": 69,
                                                "text": "'#2: var x = new Array(2); x[1] = 1;  x.sort(); x[0] === 1. Actual: '",
                                                "value": "#2: var x = new Array(2); x[1] = 1;  x.sort(); x[0] === 1. Actual: ",
                                                "valueText": "#2: var x = new Array(2); x[1] = 1;  x.sort(); x[0] === 1. Actual: ",
                                                "hasTrailingTrivia": true,
                                                "trailingTrivia": [
                                                    {
                                                        "kind": "WhitespaceTrivia",
                                                        "text": " "
                                                    }
                                                ]
                                            },
                                            "operatorToken": {
                                                "kind": "PlusToken",
                                                "fullStart": 708,
                                                "fullEnd": 710,
                                                "start": 708,
                                                "end": 709,
                                                "fullWidth": 2,
                                                "width": 1,
                                                "text": "+",
                                                "value": "+",
                                                "valueText": "+",
                                                "hasTrailingTrivia": true,
                                                "trailingTrivia": [
                                                    {
                                                        "kind": "WhitespaceTrivia",
                                                        "text": " "
                                                    }
                                                ]
                                            },
                                            "right": {
                                                "kind": "ParenthesizedExpression",
                                                "fullStart": 710,
                                                "fullEnd": 716,
                                                "start": 710,
                                                "end": 716,
                                                "fullWidth": 6,
                                                "width": 6,
                                                "openParenToken": {
                                                    "kind": "OpenParenToken",
                                                    "fullStart": 710,
                                                    "fullEnd": 711,
                                                    "start": 710,
                                                    "end": 711,
                                                    "fullWidth": 1,
                                                    "width": 1,
                                                    "text": "(",
                                                    "value": "(",
                                                    "valueText": "("
                                                },
                                                "expression": {
                                                    "kind": "ElementAccessExpression",
                                                    "fullStart": 711,
                                                    "fullEnd": 715,
                                                    "start": 711,
                                                    "end": 715,
                                                    "fullWidth": 4,
                                                    "width": 4,
                                                    "expression": {
                                                        "kind": "IdentifierName",
                                                        "fullStart": 711,
                                                        "fullEnd": 712,
                                                        "start": 711,
                                                        "end": 712,
                                                        "fullWidth": 1,
                                                        "width": 1,
                                                        "text": "x",
                                                        "value": "x",
                                                        "valueText": "x"
                                                    },
                                                    "openBracketToken": {
                                                        "kind": "OpenBracketToken",
                                                        "fullStart": 712,
                                                        "fullEnd": 713,
                                                        "start": 712,
                                                        "end": 713,
                                                        "fullWidth": 1,
                                                        "width": 1,
                                                        "text": "[",
                                                        "value": "[",
                                                        "valueText": "["
                                                    },
                                                    "argumentExpression": {
                                                        "kind": "NumericLiteral",
                                                        "fullStart": 713,
                                                        "fullEnd": 714,
                                                        "start": 713,
                                                        "end": 714,
                                                        "fullWidth": 1,
                                                        "width": 1,
                                                        "text": "0",
                                                        "value": 0,
                                                        "valueText": "0"
                                                    },
                                                    "closeBracketToken": {
                                                        "kind": "CloseBracketToken",
                                                        "fullStart": 714,
                                                        "fullEnd": 715,
                                                        "start": 714,
                                                        "end": 715,
                                                        "fullWidth": 1,
                                                        "width": 1,
                                                        "text": "]",
                                                        "value": "]",
                                                        "valueText": "]"
                                                    }
                                                },
                                                "closeParenToken": {
                                                    "kind": "CloseParenToken",
                                                    "fullStart": 715,
                                                    "fullEnd": 716,
                                                    "start": 715,
                                                    "end": 716,
                                                    "fullWidth": 1,
                                                    "width": 1,
                                                    "text": ")",
                                                    "value": ")",
                                                    "valueText": ")"
                                                }
                                            }
                                        }
                                    ],
                                    "closeParenToken": {
                                        "kind": "CloseParenToken",
                                        "fullStart": 716,
                                        "fullEnd": 717,
                                        "start": 716,
                                        "end": 717,
                                        "fullWidth": 1,
                                        "width": 1,
                                        "text": ")",
                                        "value": ")",
                                        "valueText": ")"
                                    }
                                }
                            },
                            "semicolonToken": {
                                "kind": "SemicolonToken",
                                "fullStart": 717,
                                "fullEnd": 719,
                                "start": 717,
                                "end": 718,
                                "fullWidth": 2,
                                "width": 1,
                                "text": ";",
                                "value": ";",
                                "valueText": ";",
                                "hasTrailingTrivia": true,
                                "hasTrailingNewLine": true,
                                "trailingTrivia": [
                                    {
                                        "kind": "NewLineTrivia",
                                        "text": "\n"
                                    }
                                ]
                            }
                        }
                    ],
                    "closeBraceToken": {
                        "kind": "CloseBraceToken",
                        "fullStart": 719,
                        "fullEnd": 725,
                        "start": 719,
                        "end": 720,
                        "fullWidth": 6,
                        "width": 1,
                        "text": "}",
                        "value": "}",
                        "valueText": "}",
                        "hasTrailingTrivia": true,
                        "hasTrailingNewLine": true,
                        "trailingTrivia": [
                            {
                                "kind": "WhitespaceTrivia",
                                "text": "    "
                            },
                            {
                                "kind": "NewLineTrivia",
                                "text": "\n"
                            }
                        ]
                    }
                }
            },
            {
                "kind": "IfStatement",
                "fullStart": 725,
                "fullEnd": 862,
                "start": 736,
                "end": 861,
                "fullWidth": 137,
                "width": 125,
                "ifKeyword": {
                    "kind": "IfKeyword",
                    "fullStart": 725,
                    "fullEnd": 739,
                    "start": 736,
                    "end": 738,
                    "fullWidth": 14,
                    "width": 2,
                    "text": "if",
                    "value": "if",
                    "valueText": "if",
                    "hasLeadingTrivia": true,
                    "hasLeadingComment": true,
                    "hasLeadingNewLine": true,
                    "hasTrailingTrivia": true,
                    "leadingTrivia": [
                        {
                            "kind": "NewLineTrivia",
                            "text": "\n"
                        },
                        {
                            "kind": "SingleLineCommentTrivia",
                            "text": "//CHECK#3"
                        },
                        {
                            "kind": "NewLineTrivia",
                            "text": "\n"
                        }
                    ],
                    "trailingTrivia": [
                        {
                            "kind": "WhitespaceTrivia",
                            "text": " "
                        }
                    ]
                },
                "openParenToken": {
                    "kind": "OpenParenToken",
                    "fullStart": 739,
                    "fullEnd": 740,
                    "start": 739,
                    "end": 740,
                    "fullWidth": 1,
                    "width": 1,
                    "text": "(",
                    "value": "(",
                    "valueText": "("
                },
                "condition": {
                    "kind": "NotEqualsExpression",
                    "fullStart": 740,
                    "fullEnd": 758,
                    "start": 740,
                    "end": 758,
                    "fullWidth": 18,
                    "width": 18,
                    "left": {
                        "kind": "ElementAccessExpression",
                        "fullStart": 740,
                        "fullEnd": 745,
                        "start": 740,
                        "end": 744,
                        "fullWidth": 5,
                        "width": 4,
                        "expression": {
                            "kind": "IdentifierName",
                            "fullStart": 740,
                            "fullEnd": 741,
                            "start": 740,
                            "end": 741,
                            "fullWidth": 1,
                            "width": 1,
                            "text": "x",
                            "value": "x",
                            "valueText": "x"
                        },
                        "openBracketToken": {
                            "kind": "OpenBracketToken",
                            "fullStart": 741,
                            "fullEnd": 742,
                            "start": 741,
                            "end": 742,
                            "fullWidth": 1,
                            "width": 1,
                            "text": "[",
                            "value": "[",
                            "valueText": "["
                        },
                        "argumentExpression": {
                            "kind": "NumericLiteral",
                            "fullStart": 742,
                            "fullEnd": 743,
                            "start": 742,
                            "end": 743,
                            "fullWidth": 1,
                            "width": 1,
                            "text": "1",
                            "value": 1,
                            "valueText": "1"
                        },
                        "closeBracketToken": {
                            "kind": "CloseBracketToken",
                            "fullStart": 743,
                            "fullEnd": 745,
                            "start": 743,
                            "end": 744,
                            "fullWidth": 2,
                            "width": 1,
                            "text": "]",
                            "value": "]",
                            "valueText": "]",
                            "hasTrailingTrivia": true,
                            "trailingTrivia": [
                                {
                                    "kind": "WhitespaceTrivia",
                                    "text": " "
                                }
                            ]
                        }
                    },
                    "operatorToken": {
                        "kind": "ExclamationEqualsEqualsToken",
                        "fullStart": 745,
                        "fullEnd": 749,
                        "start": 745,
                        "end": 748,
                        "fullWidth": 4,
                        "width": 3,
                        "text": "!==",
                        "value": "!==",
                        "valueText": "!==",
                        "hasTrailingTrivia": true,
                        "trailingTrivia": [
                            {
                                "kind": "WhitespaceTrivia",
                                "text": " "
                            }
                        ]
                    },
                    "right": {
                        "kind": "IdentifierName",
                        "fullStart": 749,
                        "fullEnd": 758,
                        "start": 749,
                        "end": 758,
                        "fullWidth": 9,
                        "width": 9,
                        "text": "undefined",
                        "value": "undefined",
                        "valueText": "undefined"
                    }
                },
                "closeParenToken": {
                    "kind": "CloseParenToken",
                    "fullStart": 758,
                    "fullEnd": 760,
                    "start": 758,
                    "end": 759,
                    "fullWidth": 2,
                    "width": 1,
                    "text": ")",
                    "value": ")",
                    "valueText": ")",
                    "hasTrailingTrivia": true,
                    "trailingTrivia": [
                        {
                            "kind": "WhitespaceTrivia",
                            "text": " "
                        }
                    ]
                },
                "statement": {
                    "kind": "Block",
                    "fullStart": 760,
                    "fullEnd": 862,
                    "start": 760,
                    "end": 861,
                    "fullWidth": 102,
                    "width": 101,
                    "openBraceToken": {
                        "kind": "OpenBraceToken",
                        "fullStart": 760,
                        "fullEnd": 762,
                        "start": 760,
                        "end": 761,
                        "fullWidth": 2,
                        "width": 1,
                        "text": "{",
                        "value": "{",
                        "valueText": "{",
                        "hasTrailingTrivia": true,
                        "hasTrailingNewLine": true,
                        "trailingTrivia": [
                            {
                                "kind": "NewLineTrivia",
                                "text": "\n"
                            }
                        ]
                    },
                    "statements": [
                        {
                            "kind": "ExpressionStatement",
                            "fullStart": 762,
                            "fullEnd": 860,
                            "start": 764,
                            "end": 859,
                            "fullWidth": 98,
                            "width": 95,
                            "expression": {
                                "kind": "InvocationExpression",
                                "fullStart": 762,
                                "fullEnd": 858,
                                "start": 764,
                                "end": 858,
                                "fullWidth": 96,
                                "width": 94,
                                "expression": {
                                    "kind": "IdentifierName",
                                    "fullStart": 762,
                                    "fullEnd": 770,
                                    "start": 764,
                                    "end": 770,
                                    "fullWidth": 8,
                                    "width": 6,
                                    "text": "$ERROR",
                                    "value": "$ERROR",
                                    "valueText": "$ERROR",
                                    "hasLeadingTrivia": true,
                                    "leadingTrivia": [
                                        {
                                            "kind": "WhitespaceTrivia",
                                            "text": "  "
                                        }
                                    ]
                                },
                                "argumentList": {
                                    "kind": "ArgumentList",
                                    "fullStart": 770,
                                    "fullEnd": 858,
                                    "start": 770,
                                    "end": 858,
                                    "fullWidth": 88,
                                    "width": 88,
                                    "openParenToken": {
                                        "kind": "OpenParenToken",
                                        "fullStart": 770,
                                        "fullEnd": 771,
                                        "start": 770,
                                        "end": 771,
                                        "fullWidth": 1,
                                        "width": 1,
                                        "text": "(",
                                        "value": "(",
                                        "valueText": "("
                                    },
                                    "arguments": [
                                        {
                                            "kind": "AddExpression",
                                            "fullStart": 771,
                                            "fullEnd": 857,
                                            "start": 771,
                                            "end": 857,
                                            "fullWidth": 86,
                                            "width": 86,
                                            "left": {
                                                "kind": "StringLiteral",
                                                "fullStart": 771,
                                                "fullEnd": 849,
                                                "start": 771,
                                                "end": 848,
                                                "fullWidth": 78,
                                                "width": 77,
                                                "text": "'#3: var x = new Array(2); x[1] = 1;  x.sort(); x[1] === undefined. Actual: '",
                                                "value": "#3: var x = new Array(2); x[1] = 1;  x.sort(); x[1] === undefined. Actual: ",
                                                "valueText": "#3: var x = new Array(2); x[1] = 1;  x.sort(); x[1] === undefined. Actual: ",
                                                "hasTrailingTrivia": true,
                                                "trailingTrivia": [
                                                    {
                                                        "kind": "WhitespaceTrivia",
                                                        "text": " "
                                                    }
                                                ]
                                            },
                                            "operatorToken": {
                                                "kind": "PlusToken",
                                                "fullStart": 849,
                                                "fullEnd": 851,
                                                "start": 849,
                                                "end": 850,
                                                "fullWidth": 2,
                                                "width": 1,
                                                "text": "+",
                                                "value": "+",
                                                "valueText": "+",
                                                "hasTrailingTrivia": true,
                                                "trailingTrivia": [
                                                    {
                                                        "kind": "WhitespaceTrivia",
                                                        "text": " "
                                                    }
                                                ]
                                            },
                                            "right": {
                                                "kind": "ParenthesizedExpression",
                                                "fullStart": 851,
                                                "fullEnd": 857,
                                                "start": 851,
                                                "end": 857,
                                                "fullWidth": 6,
                                                "width": 6,
                                                "openParenToken": {
                                                    "kind": "OpenParenToken",
                                                    "fullStart": 851,
                                                    "fullEnd": 852,
                                                    "start": 851,
                                                    "end": 852,
                                                    "fullWidth": 1,
                                                    "width": 1,
                                                    "text": "(",
                                                    "value": "(",
                                                    "valueText": "("
                                                },
                                                "expression": {
                                                    "kind": "ElementAccessExpression",
                                                    "fullStart": 852,
                                                    "fullEnd": 856,
                                                    "start": 852,
                                                    "end": 856,
                                                    "fullWidth": 4,
                                                    "width": 4,
                                                    "expression": {
                                                        "kind": "IdentifierName",
                                                        "fullStart": 852,
                                                        "fullEnd": 853,
                                                        "start": 852,
                                                        "end": 853,
                                                        "fullWidth": 1,
                                                        "width": 1,
                                                        "text": "x",
                                                        "value": "x",
                                                        "valueText": "x"
                                                    },
                                                    "openBracketToken": {
                                                        "kind": "OpenBracketToken",
                                                        "fullStart": 853,
                                                        "fullEnd": 854,
                                                        "start": 853,
                                                        "end": 854,
                                                        "fullWidth": 1,
                                                        "width": 1,
                                                        "text": "[",
                                                        "value": "[",
                                                        "valueText": "["
                                                    },
                                                    "argumentExpression": {
                                                        "kind": "NumericLiteral",
                                                        "fullStart": 854,
                                                        "fullEnd": 855,
                                                        "start": 854,
                                                        "end": 855,
                                                        "fullWidth": 1,
                                                        "width": 1,
                                                        "text": "1",
                                                        "value": 1,
                                                        "valueText": "1"
                                                    },
                                                    "closeBracketToken": {
                                                        "kind": "CloseBracketToken",
                                                        "fullStart": 855,
                                                        "fullEnd": 856,
                                                        "start": 855,
                                                        "end": 856,
                                                        "fullWidth": 1,
                                                        "width": 1,
                                                        "text": "]",
                                                        "value": "]",
                                                        "valueText": "]"
                                                    }
                                                },
                                                "closeParenToken": {
                                                    "kind": "CloseParenToken",
                                                    "fullStart": 856,
                                                    "fullEnd": 857,
                                                    "start": 856,
                                                    "end": 857,
                                                    "fullWidth": 1,
                                                    "width": 1,
                                                    "text": ")",
                                                    "value": ")",
                                                    "valueText": ")"
                                                }
                                            }
                                        }
                                    ],
                                    "closeParenToken": {
                                        "kind": "CloseParenToken",
                                        "fullStart": 857,
                                        "fullEnd": 858,
                                        "start": 857,
                                        "end": 858,
                                        "fullWidth": 1,
                                        "width": 1,
                                        "text": ")",
                                        "value": ")",
                                        "valueText": ")"
                                    }
                                }
                            },
                            "semicolonToken": {
                                "kind": "SemicolonToken",
                                "fullStart": 858,
                                "fullEnd": 860,
                                "start": 858,
                                "end": 859,
                                "fullWidth": 2,
                                "width": 1,
                                "text": ";",
                                "value": ";",
                                "valueText": ";",
                                "hasTrailingTrivia": true,
                                "hasTrailingNewLine": true,
                                "trailingTrivia": [
                                    {
                                        "kind": "NewLineTrivia",
                                        "text": "\n"
                                    }
                                ]
                            }
                        }
                    ],
                    "closeBraceToken": {
                        "kind": "CloseBraceToken",
                        "fullStart": 860,
                        "fullEnd": 862,
                        "start": 860,
                        "end": 861,
                        "fullWidth": 2,
                        "width": 1,
                        "text": "}",
                        "value": "}",
                        "valueText": "}",
                        "hasTrailingTrivia": true,
                        "hasTrailingNewLine": true,
                        "trailingTrivia": [
                            {
                                "kind": "NewLineTrivia",
                                "text": "\n"
                            }
                        ]
                    }
                }
            },
            {
                "kind": "VariableStatement",
                "fullStart": 862,
                "fullEnd": 885,
                "start": 863,
                "end": 884,
                "fullWidth": 23,
                "width": 21,
                "modifiers": [],
                "variableDeclaration": {
                    "kind": "VariableDeclaration",
                    "fullStart": 862,
                    "fullEnd": 883,
                    "start": 863,
                    "end": 883,
                    "fullWidth": 21,
                    "width": 20,
                    "varKeyword": {
                        "kind": "VarKeyword",
                        "fullStart": 862,
                        "fullEnd": 867,
                        "start": 863,
                        "end": 866,
                        "fullWidth": 5,
                        "width": 3,
                        "text": "var",
                        "value": "var",
                        "valueText": "var",
                        "hasLeadingTrivia": true,
                        "hasLeadingNewLine": true,
                        "hasTrailingTrivia": true,
                        "leadingTrivia": [
                            {
                                "kind": "NewLineTrivia",
                                "text": "\n"
                            }
                        ],
                        "trailingTrivia": [
                            {
                                "kind": "WhitespaceTrivia",
                                "text": " "
                            }
                        ]
                    },
                    "variableDeclarators": [
                        {
                            "kind": "VariableDeclarator",
                            "fullStart": 867,
                            "fullEnd": 883,
                            "start": 867,
                            "end": 883,
                            "fullWidth": 16,
<<<<<<< HEAD
                            "width": 16,
                            "identifier": {
=======
                            "propertyName": {
>>>>>>> 85e84683
                                "kind": "IdentifierName",
                                "fullStart": 867,
                                "fullEnd": 869,
                                "start": 867,
                                "end": 868,
                                "fullWidth": 2,
                                "width": 1,
                                "text": "x",
                                "value": "x",
                                "valueText": "x",
                                "hasTrailingTrivia": true,
                                "trailingTrivia": [
                                    {
                                        "kind": "WhitespaceTrivia",
                                        "text": " "
                                    }
                                ]
                            },
                            "equalsValueClause": {
                                "kind": "EqualsValueClause",
                                "fullStart": 869,
                                "fullEnd": 883,
                                "start": 869,
                                "end": 883,
                                "fullWidth": 14,
                                "width": 14,
                                "equalsToken": {
                                    "kind": "EqualsToken",
                                    "fullStart": 869,
                                    "fullEnd": 871,
                                    "start": 869,
                                    "end": 870,
                                    "fullWidth": 2,
                                    "width": 1,
                                    "text": "=",
                                    "value": "=",
                                    "valueText": "=",
                                    "hasTrailingTrivia": true,
                                    "trailingTrivia": [
                                        {
                                            "kind": "WhitespaceTrivia",
                                            "text": " "
                                        }
                                    ]
                                },
                                "value": {
                                    "kind": "ObjectCreationExpression",
                                    "fullStart": 871,
                                    "fullEnd": 883,
                                    "start": 871,
                                    "end": 883,
                                    "fullWidth": 12,
                                    "width": 12,
                                    "newKeyword": {
                                        "kind": "NewKeyword",
                                        "fullStart": 871,
                                        "fullEnd": 875,
                                        "start": 871,
                                        "end": 874,
                                        "fullWidth": 4,
                                        "width": 3,
                                        "text": "new",
                                        "value": "new",
                                        "valueText": "new",
                                        "hasTrailingTrivia": true,
                                        "trailingTrivia": [
                                            {
                                                "kind": "WhitespaceTrivia",
                                                "text": " "
                                            }
                                        ]
                                    },
                                    "expression": {
                                        "kind": "IdentifierName",
                                        "fullStart": 875,
                                        "fullEnd": 880,
                                        "start": 875,
                                        "end": 880,
                                        "fullWidth": 5,
                                        "width": 5,
                                        "text": "Array",
                                        "value": "Array",
                                        "valueText": "Array"
                                    },
                                    "argumentList": {
                                        "kind": "ArgumentList",
                                        "fullStart": 880,
                                        "fullEnd": 883,
                                        "start": 880,
                                        "end": 883,
                                        "fullWidth": 3,
                                        "width": 3,
                                        "openParenToken": {
                                            "kind": "OpenParenToken",
                                            "fullStart": 880,
                                            "fullEnd": 881,
                                            "start": 880,
                                            "end": 881,
                                            "fullWidth": 1,
                                            "width": 1,
                                            "text": "(",
                                            "value": "(",
                                            "valueText": "("
                                        },
                                        "arguments": [
                                            {
                                                "kind": "NumericLiteral",
                                                "fullStart": 881,
                                                "fullEnd": 882,
                                                "start": 881,
                                                "end": 882,
                                                "fullWidth": 1,
                                                "width": 1,
                                                "text": "2",
                                                "value": 2,
                                                "valueText": "2"
                                            }
                                        ],
                                        "closeParenToken": {
                                            "kind": "CloseParenToken",
                                            "fullStart": 882,
                                            "fullEnd": 883,
                                            "start": 882,
                                            "end": 883,
                                            "fullWidth": 1,
                                            "width": 1,
                                            "text": ")",
                                            "value": ")",
                                            "valueText": ")"
                                        }
                                    }
                                }
                            }
                        }
                    ]
                },
                "semicolonToken": {
                    "kind": "SemicolonToken",
                    "fullStart": 883,
                    "fullEnd": 885,
                    "start": 883,
                    "end": 884,
                    "fullWidth": 2,
                    "width": 1,
                    "text": ";",
                    "value": ";",
                    "valueText": ";",
                    "hasTrailingTrivia": true,
                    "hasTrailingNewLine": true,
                    "trailingTrivia": [
                        {
                            "kind": "NewLineTrivia",
                            "text": "\n"
                        }
                    ]
                }
            },
            {
                "kind": "ExpressionStatement",
                "fullStart": 885,
                "fullEnd": 896,
                "start": 885,
                "end": 894,
                "fullWidth": 11,
                "width": 9,
                "expression": {
                    "kind": "AssignmentExpression",
                    "fullStart": 885,
                    "fullEnd": 893,
                    "start": 885,
                    "end": 893,
                    "fullWidth": 8,
                    "width": 8,
                    "left": {
                        "kind": "ElementAccessExpression",
                        "fullStart": 885,
                        "fullEnd": 890,
                        "start": 885,
                        "end": 889,
                        "fullWidth": 5,
                        "width": 4,
                        "expression": {
                            "kind": "IdentifierName",
                            "fullStart": 885,
                            "fullEnd": 886,
                            "start": 885,
                            "end": 886,
                            "fullWidth": 1,
                            "width": 1,
                            "text": "x",
                            "value": "x",
                            "valueText": "x"
                        },
                        "openBracketToken": {
                            "kind": "OpenBracketToken",
                            "fullStart": 886,
                            "fullEnd": 887,
                            "start": 886,
                            "end": 887,
                            "fullWidth": 1,
                            "width": 1,
                            "text": "[",
                            "value": "[",
                            "valueText": "["
                        },
                        "argumentExpression": {
                            "kind": "NumericLiteral",
                            "fullStart": 887,
                            "fullEnd": 888,
                            "start": 887,
                            "end": 888,
                            "fullWidth": 1,
                            "width": 1,
                            "text": "0",
                            "value": 0,
                            "valueText": "0"
                        },
                        "closeBracketToken": {
                            "kind": "CloseBracketToken",
                            "fullStart": 888,
                            "fullEnd": 890,
                            "start": 888,
                            "end": 889,
                            "fullWidth": 2,
                            "width": 1,
                            "text": "]",
                            "value": "]",
                            "valueText": "]",
                            "hasTrailingTrivia": true,
                            "trailingTrivia": [
                                {
                                    "kind": "WhitespaceTrivia",
                                    "text": " "
                                }
                            ]
                        }
                    },
                    "operatorToken": {
                        "kind": "EqualsToken",
                        "fullStart": 890,
                        "fullEnd": 892,
                        "start": 890,
                        "end": 891,
                        "fullWidth": 2,
                        "width": 1,
                        "text": "=",
                        "value": "=",
                        "valueText": "=",
                        "hasTrailingTrivia": true,
                        "trailingTrivia": [
                            {
                                "kind": "WhitespaceTrivia",
                                "text": " "
                            }
                        ]
                    },
                    "right": {
                        "kind": "NumericLiteral",
                        "fullStart": 892,
                        "fullEnd": 893,
                        "start": 892,
                        "end": 893,
                        "fullWidth": 1,
                        "width": 1,
                        "text": "1",
                        "value": 1,
                        "valueText": "1"
                    }
                },
                "semicolonToken": {
                    "kind": "SemicolonToken",
                    "fullStart": 893,
                    "fullEnd": 896,
                    "start": 893,
                    "end": 894,
                    "fullWidth": 3,
                    "width": 1,
                    "text": ";",
                    "value": ";",
                    "valueText": ";",
                    "hasTrailingTrivia": true,
                    "hasTrailingNewLine": true,
                    "trailingTrivia": [
                        {
                            "kind": "WhitespaceTrivia",
                            "text": " "
                        },
                        {
                            "kind": "NewLineTrivia",
                            "text": "\n"
                        }
                    ]
                }
            },
            {
                "kind": "ExpressionStatement",
                "fullStart": 896,
                "fullEnd": 906,
                "start": 896,
                "end": 905,
                "fullWidth": 10,
                "width": 9,
                "expression": {
                    "kind": "InvocationExpression",
                    "fullStart": 896,
                    "fullEnd": 904,
                    "start": 896,
                    "end": 904,
                    "fullWidth": 8,
                    "width": 8,
                    "expression": {
                        "kind": "MemberAccessExpression",
                        "fullStart": 896,
                        "fullEnd": 902,
                        "start": 896,
                        "end": 902,
                        "fullWidth": 6,
                        "width": 6,
                        "expression": {
                            "kind": "IdentifierName",
                            "fullStart": 896,
                            "fullEnd": 897,
                            "start": 896,
                            "end": 897,
                            "fullWidth": 1,
                            "width": 1,
                            "text": "x",
                            "value": "x",
                            "valueText": "x"
                        },
                        "dotToken": {
                            "kind": "DotToken",
                            "fullStart": 897,
                            "fullEnd": 898,
                            "start": 897,
                            "end": 898,
                            "fullWidth": 1,
                            "width": 1,
                            "text": ".",
                            "value": ".",
                            "valueText": "."
                        },
                        "name": {
                            "kind": "IdentifierName",
                            "fullStart": 898,
                            "fullEnd": 902,
                            "start": 898,
                            "end": 902,
                            "fullWidth": 4,
                            "width": 4,
                            "text": "sort",
                            "value": "sort",
                            "valueText": "sort"
                        }
                    },
                    "argumentList": {
                        "kind": "ArgumentList",
                        "fullStart": 902,
                        "fullEnd": 904,
                        "start": 902,
                        "end": 904,
                        "fullWidth": 2,
                        "width": 2,
                        "openParenToken": {
                            "kind": "OpenParenToken",
                            "fullStart": 902,
                            "fullEnd": 903,
                            "start": 902,
                            "end": 903,
                            "fullWidth": 1,
                            "width": 1,
                            "text": "(",
                            "value": "(",
                            "valueText": "("
                        },
                        "arguments": [],
                        "closeParenToken": {
                            "kind": "CloseParenToken",
                            "fullStart": 903,
                            "fullEnd": 904,
                            "start": 903,
                            "end": 904,
                            "fullWidth": 1,
                            "width": 1,
                            "text": ")",
                            "value": ")",
                            "valueText": ")"
                        }
                    }
                },
                "semicolonToken": {
                    "kind": "SemicolonToken",
                    "fullStart": 904,
                    "fullEnd": 906,
                    "start": 904,
                    "end": 905,
                    "fullWidth": 2,
                    "width": 1,
                    "text": ";",
                    "value": ";",
                    "valueText": ";",
                    "hasTrailingTrivia": true,
                    "hasTrailingNewLine": true,
                    "trailingTrivia": [
                        {
                            "kind": "NewLineTrivia",
                            "text": "\n"
                        }
                    ]
                }
            },
            {
                "kind": "IfStatement",
                "fullStart": 906,
                "fullEnd": 1039,
                "start": 917,
                "end": 1038,
                "fullWidth": 133,
                "width": 121,
                "ifKeyword": {
                    "kind": "IfKeyword",
                    "fullStart": 906,
                    "fullEnd": 920,
                    "start": 917,
                    "end": 919,
                    "fullWidth": 14,
                    "width": 2,
                    "text": "if",
                    "value": "if",
                    "valueText": "if",
                    "hasLeadingTrivia": true,
                    "hasLeadingComment": true,
                    "hasLeadingNewLine": true,
                    "hasTrailingTrivia": true,
                    "leadingTrivia": [
                        {
                            "kind": "NewLineTrivia",
                            "text": "\n"
                        },
                        {
                            "kind": "SingleLineCommentTrivia",
                            "text": "//CHECK#4"
                        },
                        {
                            "kind": "NewLineTrivia",
                            "text": "\n"
                        }
                    ],
                    "trailingTrivia": [
                        {
                            "kind": "WhitespaceTrivia",
                            "text": " "
                        }
                    ]
                },
                "openParenToken": {
                    "kind": "OpenParenToken",
                    "fullStart": 920,
                    "fullEnd": 921,
                    "start": 920,
                    "end": 921,
                    "fullWidth": 1,
                    "width": 1,
                    "text": "(",
                    "value": "(",
                    "valueText": "("
                },
                "condition": {
                    "kind": "NotEqualsExpression",
                    "fullStart": 921,
                    "fullEnd": 935,
                    "start": 921,
                    "end": 935,
                    "fullWidth": 14,
                    "width": 14,
                    "left": {
                        "kind": "MemberAccessExpression",
                        "fullStart": 921,
                        "fullEnd": 930,
                        "start": 921,
                        "end": 929,
                        "fullWidth": 9,
                        "width": 8,
                        "expression": {
                            "kind": "IdentifierName",
                            "fullStart": 921,
                            "fullEnd": 922,
                            "start": 921,
                            "end": 922,
                            "fullWidth": 1,
                            "width": 1,
                            "text": "x",
                            "value": "x",
                            "valueText": "x"
                        },
                        "dotToken": {
                            "kind": "DotToken",
                            "fullStart": 922,
                            "fullEnd": 923,
                            "start": 922,
                            "end": 923,
                            "fullWidth": 1,
                            "width": 1,
                            "text": ".",
                            "value": ".",
                            "valueText": "."
                        },
                        "name": {
                            "kind": "IdentifierName",
                            "fullStart": 923,
                            "fullEnd": 930,
                            "start": 923,
                            "end": 929,
                            "fullWidth": 7,
                            "width": 6,
                            "text": "length",
                            "value": "length",
                            "valueText": "length",
                            "hasTrailingTrivia": true,
                            "trailingTrivia": [
                                {
                                    "kind": "WhitespaceTrivia",
                                    "text": " "
                                }
                            ]
                        }
                    },
                    "operatorToken": {
                        "kind": "ExclamationEqualsEqualsToken",
                        "fullStart": 930,
                        "fullEnd": 934,
                        "start": 930,
                        "end": 933,
                        "fullWidth": 4,
                        "width": 3,
                        "text": "!==",
                        "value": "!==",
                        "valueText": "!==",
                        "hasTrailingTrivia": true,
                        "trailingTrivia": [
                            {
                                "kind": "WhitespaceTrivia",
                                "text": " "
                            }
                        ]
                    },
                    "right": {
                        "kind": "NumericLiteral",
                        "fullStart": 934,
                        "fullEnd": 935,
                        "start": 934,
                        "end": 935,
                        "fullWidth": 1,
                        "width": 1,
                        "text": "2",
                        "value": 2,
                        "valueText": "2"
                    }
                },
                "closeParenToken": {
                    "kind": "CloseParenToken",
                    "fullStart": 935,
                    "fullEnd": 937,
                    "start": 935,
                    "end": 936,
                    "fullWidth": 2,
                    "width": 1,
                    "text": ")",
                    "value": ")",
                    "valueText": ")",
                    "hasTrailingTrivia": true,
                    "trailingTrivia": [
                        {
                            "kind": "WhitespaceTrivia",
                            "text": " "
                        }
                    ]
                },
                "statement": {
                    "kind": "Block",
                    "fullStart": 937,
                    "fullEnd": 1039,
                    "start": 937,
                    "end": 1038,
                    "fullWidth": 102,
                    "width": 101,
                    "openBraceToken": {
                        "kind": "OpenBraceToken",
                        "fullStart": 937,
                        "fullEnd": 939,
                        "start": 937,
                        "end": 938,
                        "fullWidth": 2,
                        "width": 1,
                        "text": "{",
                        "value": "{",
                        "valueText": "{",
                        "hasTrailingTrivia": true,
                        "hasTrailingNewLine": true,
                        "trailingTrivia": [
                            {
                                "kind": "NewLineTrivia",
                                "text": "\n"
                            }
                        ]
                    },
                    "statements": [
                        {
                            "kind": "ExpressionStatement",
                            "fullStart": 939,
                            "fullEnd": 1037,
                            "start": 941,
                            "end": 1036,
                            "fullWidth": 98,
                            "width": 95,
                            "expression": {
                                "kind": "InvocationExpression",
                                "fullStart": 939,
                                "fullEnd": 1035,
                                "start": 941,
                                "end": 1035,
                                "fullWidth": 96,
                                "width": 94,
                                "expression": {
                                    "kind": "IdentifierName",
                                    "fullStart": 939,
                                    "fullEnd": 947,
                                    "start": 941,
                                    "end": 947,
                                    "fullWidth": 8,
                                    "width": 6,
                                    "text": "$ERROR",
                                    "value": "$ERROR",
                                    "valueText": "$ERROR",
                                    "hasLeadingTrivia": true,
                                    "leadingTrivia": [
                                        {
                                            "kind": "WhitespaceTrivia",
                                            "text": "  "
                                        }
                                    ]
                                },
                                "argumentList": {
                                    "kind": "ArgumentList",
                                    "fullStart": 947,
                                    "fullEnd": 1035,
                                    "start": 947,
                                    "end": 1035,
                                    "fullWidth": 88,
                                    "width": 88,
                                    "openParenToken": {
                                        "kind": "OpenParenToken",
                                        "fullStart": 947,
                                        "fullEnd": 948,
                                        "start": 947,
                                        "end": 948,
                                        "fullWidth": 1,
                                        "width": 1,
                                        "text": "(",
                                        "value": "(",
                                        "valueText": "("
                                    },
                                    "arguments": [
                                        {
                                            "kind": "AddExpression",
                                            "fullStart": 948,
                                            "fullEnd": 1034,
                                            "start": 948,
                                            "end": 1034,
                                            "fullWidth": 86,
                                            "width": 86,
                                            "left": {
                                                "kind": "StringLiteral",
                                                "fullStart": 948,
                                                "fullEnd": 1022,
                                                "start": 948,
                                                "end": 1021,
                                                "fullWidth": 74,
                                                "width": 73,
                                                "text": "'#4: var x = new Array(2); x[0] = 1;  x.sort(); x.length === 2. Actual: '",
                                                "value": "#4: var x = new Array(2); x[0] = 1;  x.sort(); x.length === 2. Actual: ",
                                                "valueText": "#4: var x = new Array(2); x[0] = 1;  x.sort(); x.length === 2. Actual: ",
                                                "hasTrailingTrivia": true,
                                                "trailingTrivia": [
                                                    {
                                                        "kind": "WhitespaceTrivia",
                                                        "text": " "
                                                    }
                                                ]
                                            },
                                            "operatorToken": {
                                                "kind": "PlusToken",
                                                "fullStart": 1022,
                                                "fullEnd": 1024,
                                                "start": 1022,
                                                "end": 1023,
                                                "fullWidth": 2,
                                                "width": 1,
                                                "text": "+",
                                                "value": "+",
                                                "valueText": "+",
                                                "hasTrailingTrivia": true,
                                                "trailingTrivia": [
                                                    {
                                                        "kind": "WhitespaceTrivia",
                                                        "text": " "
                                                    }
                                                ]
                                            },
                                            "right": {
                                                "kind": "ParenthesizedExpression",
                                                "fullStart": 1024,
                                                "fullEnd": 1034,
                                                "start": 1024,
                                                "end": 1034,
                                                "fullWidth": 10,
                                                "width": 10,
                                                "openParenToken": {
                                                    "kind": "OpenParenToken",
                                                    "fullStart": 1024,
                                                    "fullEnd": 1025,
                                                    "start": 1024,
                                                    "end": 1025,
                                                    "fullWidth": 1,
                                                    "width": 1,
                                                    "text": "(",
                                                    "value": "(",
                                                    "valueText": "("
                                                },
                                                "expression": {
                                                    "kind": "MemberAccessExpression",
                                                    "fullStart": 1025,
                                                    "fullEnd": 1033,
                                                    "start": 1025,
                                                    "end": 1033,
                                                    "fullWidth": 8,
                                                    "width": 8,
                                                    "expression": {
                                                        "kind": "IdentifierName",
                                                        "fullStart": 1025,
                                                        "fullEnd": 1026,
                                                        "start": 1025,
                                                        "end": 1026,
                                                        "fullWidth": 1,
                                                        "width": 1,
                                                        "text": "x",
                                                        "value": "x",
                                                        "valueText": "x"
                                                    },
                                                    "dotToken": {
                                                        "kind": "DotToken",
                                                        "fullStart": 1026,
                                                        "fullEnd": 1027,
                                                        "start": 1026,
                                                        "end": 1027,
                                                        "fullWidth": 1,
                                                        "width": 1,
                                                        "text": ".",
                                                        "value": ".",
                                                        "valueText": "."
                                                    },
                                                    "name": {
                                                        "kind": "IdentifierName",
                                                        "fullStart": 1027,
                                                        "fullEnd": 1033,
                                                        "start": 1027,
                                                        "end": 1033,
                                                        "fullWidth": 6,
                                                        "width": 6,
                                                        "text": "length",
                                                        "value": "length",
                                                        "valueText": "length"
                                                    }
                                                },
                                                "closeParenToken": {
                                                    "kind": "CloseParenToken",
                                                    "fullStart": 1033,
                                                    "fullEnd": 1034,
                                                    "start": 1033,
                                                    "end": 1034,
                                                    "fullWidth": 1,
                                                    "width": 1,
                                                    "text": ")",
                                                    "value": ")",
                                                    "valueText": ")"
                                                }
                                            }
                                        }
                                    ],
                                    "closeParenToken": {
                                        "kind": "CloseParenToken",
                                        "fullStart": 1034,
                                        "fullEnd": 1035,
                                        "start": 1034,
                                        "end": 1035,
                                        "fullWidth": 1,
                                        "width": 1,
                                        "text": ")",
                                        "value": ")",
                                        "valueText": ")"
                                    }
                                }
                            },
                            "semicolonToken": {
                                "kind": "SemicolonToken",
                                "fullStart": 1035,
                                "fullEnd": 1037,
                                "start": 1035,
                                "end": 1036,
                                "fullWidth": 2,
                                "width": 1,
                                "text": ";",
                                "value": ";",
                                "valueText": ";",
                                "hasTrailingTrivia": true,
                                "hasTrailingNewLine": true,
                                "trailingTrivia": [
                                    {
                                        "kind": "NewLineTrivia",
                                        "text": "\n"
                                    }
                                ]
                            }
                        }
                    ],
                    "closeBraceToken": {
                        "kind": "CloseBraceToken",
                        "fullStart": 1037,
                        "fullEnd": 1039,
                        "start": 1037,
                        "end": 1038,
                        "fullWidth": 2,
                        "width": 1,
                        "text": "}",
                        "value": "}",
                        "valueText": "}",
                        "hasTrailingTrivia": true,
                        "hasTrailingNewLine": true,
                        "trailingTrivia": [
                            {
                                "kind": "NewLineTrivia",
                                "text": "\n"
                            }
                        ]
                    }
                }
            },
            {
                "kind": "IfStatement",
                "fullStart": 1039,
                "fullEnd": 1164,
                "start": 1050,
                "end": 1159,
                "fullWidth": 125,
                "width": 109,
                "ifKeyword": {
                    "kind": "IfKeyword",
                    "fullStart": 1039,
                    "fullEnd": 1053,
                    "start": 1050,
                    "end": 1052,
                    "fullWidth": 14,
                    "width": 2,
                    "text": "if",
                    "value": "if",
                    "valueText": "if",
                    "hasLeadingTrivia": true,
                    "hasLeadingComment": true,
                    "hasLeadingNewLine": true,
                    "hasTrailingTrivia": true,
                    "leadingTrivia": [
                        {
                            "kind": "NewLineTrivia",
                            "text": "\n"
                        },
                        {
                            "kind": "SingleLineCommentTrivia",
                            "text": "//CHECK#5"
                        },
                        {
                            "kind": "NewLineTrivia",
                            "text": "\n"
                        }
                    ],
                    "trailingTrivia": [
                        {
                            "kind": "WhitespaceTrivia",
                            "text": " "
                        }
                    ]
                },
                "openParenToken": {
                    "kind": "OpenParenToken",
                    "fullStart": 1053,
                    "fullEnd": 1054,
                    "start": 1053,
                    "end": 1054,
                    "fullWidth": 1,
                    "width": 1,
                    "text": "(",
                    "value": "(",
                    "valueText": "("
                },
                "condition": {
                    "kind": "NotEqualsExpression",
                    "fullStart": 1054,
                    "fullEnd": 1064,
                    "start": 1054,
                    "end": 1064,
                    "fullWidth": 10,
                    "width": 10,
                    "left": {
                        "kind": "ElementAccessExpression",
                        "fullStart": 1054,
                        "fullEnd": 1059,
                        "start": 1054,
                        "end": 1058,
                        "fullWidth": 5,
                        "width": 4,
                        "expression": {
                            "kind": "IdentifierName",
                            "fullStart": 1054,
                            "fullEnd": 1055,
                            "start": 1054,
                            "end": 1055,
                            "fullWidth": 1,
                            "width": 1,
                            "text": "x",
                            "value": "x",
                            "valueText": "x"
                        },
                        "openBracketToken": {
                            "kind": "OpenBracketToken",
                            "fullStart": 1055,
                            "fullEnd": 1056,
                            "start": 1055,
                            "end": 1056,
                            "fullWidth": 1,
                            "width": 1,
                            "text": "[",
                            "value": "[",
                            "valueText": "["
                        },
                        "argumentExpression": {
                            "kind": "NumericLiteral",
                            "fullStart": 1056,
                            "fullEnd": 1057,
                            "start": 1056,
                            "end": 1057,
                            "fullWidth": 1,
                            "width": 1,
                            "text": "0",
                            "value": 0,
                            "valueText": "0"
                        },
                        "closeBracketToken": {
                            "kind": "CloseBracketToken",
                            "fullStart": 1057,
                            "fullEnd": 1059,
                            "start": 1057,
                            "end": 1058,
                            "fullWidth": 2,
                            "width": 1,
                            "text": "]",
                            "value": "]",
                            "valueText": "]",
                            "hasTrailingTrivia": true,
                            "trailingTrivia": [
                                {
                                    "kind": "WhitespaceTrivia",
                                    "text": " "
                                }
                            ]
                        }
                    },
                    "operatorToken": {
                        "kind": "ExclamationEqualsEqualsToken",
                        "fullStart": 1059,
                        "fullEnd": 1063,
                        "start": 1059,
                        "end": 1062,
                        "fullWidth": 4,
                        "width": 3,
                        "text": "!==",
                        "value": "!==",
                        "valueText": "!==",
                        "hasTrailingTrivia": true,
                        "trailingTrivia": [
                            {
                                "kind": "WhitespaceTrivia",
                                "text": " "
                            }
                        ]
                    },
                    "right": {
                        "kind": "NumericLiteral",
                        "fullStart": 1063,
                        "fullEnd": 1064,
                        "start": 1063,
                        "end": 1064,
                        "fullWidth": 1,
                        "width": 1,
                        "text": "1",
                        "value": 1,
                        "valueText": "1"
                    }
                },
                "closeParenToken": {
                    "kind": "CloseParenToken",
                    "fullStart": 1064,
                    "fullEnd": 1066,
                    "start": 1064,
                    "end": 1065,
                    "fullWidth": 2,
                    "width": 1,
                    "text": ")",
                    "value": ")",
                    "valueText": ")",
                    "hasTrailingTrivia": true,
                    "trailingTrivia": [
                        {
                            "kind": "WhitespaceTrivia",
                            "text": " "
                        }
                    ]
                },
                "statement": {
                    "kind": "Block",
                    "fullStart": 1066,
                    "fullEnd": 1164,
                    "start": 1066,
                    "end": 1159,
                    "fullWidth": 98,
                    "width": 93,
                    "openBraceToken": {
                        "kind": "OpenBraceToken",
                        "fullStart": 1066,
                        "fullEnd": 1068,
                        "start": 1066,
                        "end": 1067,
                        "fullWidth": 2,
                        "width": 1,
                        "text": "{",
                        "value": "{",
                        "valueText": "{",
                        "hasTrailingTrivia": true,
                        "hasTrailingNewLine": true,
                        "trailingTrivia": [
                            {
                                "kind": "NewLineTrivia",
                                "text": "\n"
                            }
                        ]
                    },
                    "statements": [
                        {
                            "kind": "ExpressionStatement",
                            "fullStart": 1068,
                            "fullEnd": 1158,
                            "start": 1070,
                            "end": 1157,
                            "fullWidth": 90,
                            "width": 87,
                            "expression": {
                                "kind": "InvocationExpression",
                                "fullStart": 1068,
                                "fullEnd": 1156,
                                "start": 1070,
                                "end": 1156,
                                "fullWidth": 88,
                                "width": 86,
                                "expression": {
                                    "kind": "IdentifierName",
                                    "fullStart": 1068,
                                    "fullEnd": 1076,
                                    "start": 1070,
                                    "end": 1076,
                                    "fullWidth": 8,
                                    "width": 6,
                                    "text": "$ERROR",
                                    "value": "$ERROR",
                                    "valueText": "$ERROR",
                                    "hasLeadingTrivia": true,
                                    "leadingTrivia": [
                                        {
                                            "kind": "WhitespaceTrivia",
                                            "text": "  "
                                        }
                                    ]
                                },
                                "argumentList": {
                                    "kind": "ArgumentList",
                                    "fullStart": 1076,
                                    "fullEnd": 1156,
                                    "start": 1076,
                                    "end": 1156,
                                    "fullWidth": 80,
                                    "width": 80,
                                    "openParenToken": {
                                        "kind": "OpenParenToken",
                                        "fullStart": 1076,
                                        "fullEnd": 1077,
                                        "start": 1076,
                                        "end": 1077,
                                        "fullWidth": 1,
                                        "width": 1,
                                        "text": "(",
                                        "value": "(",
                                        "valueText": "("
                                    },
                                    "arguments": [
                                        {
                                            "kind": "AddExpression",
                                            "fullStart": 1077,
                                            "fullEnd": 1155,
                                            "start": 1077,
                                            "end": 1155,
                                            "fullWidth": 78,
                                            "width": 78,
                                            "left": {
                                                "kind": "StringLiteral",
                                                "fullStart": 1077,
                                                "fullEnd": 1147,
                                                "start": 1077,
                                                "end": 1146,
                                                "fullWidth": 70,
                                                "width": 69,
                                                "text": "'#5: var x = new Array(2); x[0] = 1;  x.sort(); x[0] === 1. Actual: '",
                                                "value": "#5: var x = new Array(2); x[0] = 1;  x.sort(); x[0] === 1. Actual: ",
                                                "valueText": "#5: var x = new Array(2); x[0] = 1;  x.sort(); x[0] === 1. Actual: ",
                                                "hasTrailingTrivia": true,
                                                "trailingTrivia": [
                                                    {
                                                        "kind": "WhitespaceTrivia",
                                                        "text": " "
                                                    }
                                                ]
                                            },
                                            "operatorToken": {
                                                "kind": "PlusToken",
                                                "fullStart": 1147,
                                                "fullEnd": 1149,
                                                "start": 1147,
                                                "end": 1148,
                                                "fullWidth": 2,
                                                "width": 1,
                                                "text": "+",
                                                "value": "+",
                                                "valueText": "+",
                                                "hasTrailingTrivia": true,
                                                "trailingTrivia": [
                                                    {
                                                        "kind": "WhitespaceTrivia",
                                                        "text": " "
                                                    }
                                                ]
                                            },
                                            "right": {
                                                "kind": "ParenthesizedExpression",
                                                "fullStart": 1149,
                                                "fullEnd": 1155,
                                                "start": 1149,
                                                "end": 1155,
                                                "fullWidth": 6,
                                                "width": 6,
                                                "openParenToken": {
                                                    "kind": "OpenParenToken",
                                                    "fullStart": 1149,
                                                    "fullEnd": 1150,
                                                    "start": 1149,
                                                    "end": 1150,
                                                    "fullWidth": 1,
                                                    "width": 1,
                                                    "text": "(",
                                                    "value": "(",
                                                    "valueText": "("
                                                },
                                                "expression": {
                                                    "kind": "ElementAccessExpression",
                                                    "fullStart": 1150,
                                                    "fullEnd": 1154,
                                                    "start": 1150,
                                                    "end": 1154,
                                                    "fullWidth": 4,
                                                    "width": 4,
                                                    "expression": {
                                                        "kind": "IdentifierName",
                                                        "fullStart": 1150,
                                                        "fullEnd": 1151,
                                                        "start": 1150,
                                                        "end": 1151,
                                                        "fullWidth": 1,
                                                        "width": 1,
                                                        "text": "x",
                                                        "value": "x",
                                                        "valueText": "x"
                                                    },
                                                    "openBracketToken": {
                                                        "kind": "OpenBracketToken",
                                                        "fullStart": 1151,
                                                        "fullEnd": 1152,
                                                        "start": 1151,
                                                        "end": 1152,
                                                        "fullWidth": 1,
                                                        "width": 1,
                                                        "text": "[",
                                                        "value": "[",
                                                        "valueText": "["
                                                    },
                                                    "argumentExpression": {
                                                        "kind": "NumericLiteral",
                                                        "fullStart": 1152,
                                                        "fullEnd": 1153,
                                                        "start": 1152,
                                                        "end": 1153,
                                                        "fullWidth": 1,
                                                        "width": 1,
                                                        "text": "0",
                                                        "value": 0,
                                                        "valueText": "0"
                                                    },
                                                    "closeBracketToken": {
                                                        "kind": "CloseBracketToken",
                                                        "fullStart": 1153,
                                                        "fullEnd": 1154,
                                                        "start": 1153,
                                                        "end": 1154,
                                                        "fullWidth": 1,
                                                        "width": 1,
                                                        "text": "]",
                                                        "value": "]",
                                                        "valueText": "]"
                                                    }
                                                },
                                                "closeParenToken": {
                                                    "kind": "CloseParenToken",
                                                    "fullStart": 1154,
                                                    "fullEnd": 1155,
                                                    "start": 1154,
                                                    "end": 1155,
                                                    "fullWidth": 1,
                                                    "width": 1,
                                                    "text": ")",
                                                    "value": ")",
                                                    "valueText": ")"
                                                }
                                            }
                                        }
                                    ],
                                    "closeParenToken": {
                                        "kind": "CloseParenToken",
                                        "fullStart": 1155,
                                        "fullEnd": 1156,
                                        "start": 1155,
                                        "end": 1156,
                                        "fullWidth": 1,
                                        "width": 1,
                                        "text": ")",
                                        "value": ")",
                                        "valueText": ")"
                                    }
                                }
                            },
                            "semicolonToken": {
                                "kind": "SemicolonToken",
                                "fullStart": 1156,
                                "fullEnd": 1158,
                                "start": 1156,
                                "end": 1157,
                                "fullWidth": 2,
                                "width": 1,
                                "text": ";",
                                "value": ";",
                                "valueText": ";",
                                "hasTrailingTrivia": true,
                                "hasTrailingNewLine": true,
                                "trailingTrivia": [
                                    {
                                        "kind": "NewLineTrivia",
                                        "text": "\n"
                                    }
                                ]
                            }
                        }
                    ],
                    "closeBraceToken": {
                        "kind": "CloseBraceToken",
                        "fullStart": 1158,
                        "fullEnd": 1164,
                        "start": 1158,
                        "end": 1159,
                        "fullWidth": 6,
                        "width": 1,
                        "text": "}",
                        "value": "}",
                        "valueText": "}",
                        "hasTrailingTrivia": true,
                        "hasTrailingNewLine": true,
                        "trailingTrivia": [
                            {
                                "kind": "WhitespaceTrivia",
                                "text": "    "
                            },
                            {
                                "kind": "NewLineTrivia",
                                "text": "\n"
                            }
                        ]
                    }
                }
            },
            {
                "kind": "IfStatement",
                "fullStart": 1164,
                "fullEnd": 1303,
                "start": 1175,
                "end": 1300,
                "fullWidth": 139,
                "width": 125,
                "ifKeyword": {
                    "kind": "IfKeyword",
                    "fullStart": 1164,
                    "fullEnd": 1178,
                    "start": 1175,
                    "end": 1177,
                    "fullWidth": 14,
                    "width": 2,
                    "text": "if",
                    "value": "if",
                    "valueText": "if",
                    "hasLeadingTrivia": true,
                    "hasLeadingComment": true,
                    "hasLeadingNewLine": true,
                    "hasTrailingTrivia": true,
                    "leadingTrivia": [
                        {
                            "kind": "NewLineTrivia",
                            "text": "\n"
                        },
                        {
                            "kind": "SingleLineCommentTrivia",
                            "text": "//CHECK#6"
                        },
                        {
                            "kind": "NewLineTrivia",
                            "text": "\n"
                        }
                    ],
                    "trailingTrivia": [
                        {
                            "kind": "WhitespaceTrivia",
                            "text": " "
                        }
                    ]
                },
                "openParenToken": {
                    "kind": "OpenParenToken",
                    "fullStart": 1178,
                    "fullEnd": 1179,
                    "start": 1178,
                    "end": 1179,
                    "fullWidth": 1,
                    "width": 1,
                    "text": "(",
                    "value": "(",
                    "valueText": "("
                },
                "condition": {
                    "kind": "NotEqualsExpression",
                    "fullStart": 1179,
                    "fullEnd": 1197,
                    "start": 1179,
                    "end": 1197,
                    "fullWidth": 18,
                    "width": 18,
                    "left": {
                        "kind": "ElementAccessExpression",
                        "fullStart": 1179,
                        "fullEnd": 1184,
                        "start": 1179,
                        "end": 1183,
                        "fullWidth": 5,
                        "width": 4,
                        "expression": {
                            "kind": "IdentifierName",
                            "fullStart": 1179,
                            "fullEnd": 1180,
                            "start": 1179,
                            "end": 1180,
                            "fullWidth": 1,
                            "width": 1,
                            "text": "x",
                            "value": "x",
                            "valueText": "x"
                        },
                        "openBracketToken": {
                            "kind": "OpenBracketToken",
                            "fullStart": 1180,
                            "fullEnd": 1181,
                            "start": 1180,
                            "end": 1181,
                            "fullWidth": 1,
                            "width": 1,
                            "text": "[",
                            "value": "[",
                            "valueText": "["
                        },
                        "argumentExpression": {
                            "kind": "NumericLiteral",
                            "fullStart": 1181,
                            "fullEnd": 1182,
                            "start": 1181,
                            "end": 1182,
                            "fullWidth": 1,
                            "width": 1,
                            "text": "1",
                            "value": 1,
                            "valueText": "1"
                        },
                        "closeBracketToken": {
                            "kind": "CloseBracketToken",
                            "fullStart": 1182,
                            "fullEnd": 1184,
                            "start": 1182,
                            "end": 1183,
                            "fullWidth": 2,
                            "width": 1,
                            "text": "]",
                            "value": "]",
                            "valueText": "]",
                            "hasTrailingTrivia": true,
                            "trailingTrivia": [
                                {
                                    "kind": "WhitespaceTrivia",
                                    "text": " "
                                }
                            ]
                        }
                    },
                    "operatorToken": {
                        "kind": "ExclamationEqualsEqualsToken",
                        "fullStart": 1184,
                        "fullEnd": 1188,
                        "start": 1184,
                        "end": 1187,
                        "fullWidth": 4,
                        "width": 3,
                        "text": "!==",
                        "value": "!==",
                        "valueText": "!==",
                        "hasTrailingTrivia": true,
                        "trailingTrivia": [
                            {
                                "kind": "WhitespaceTrivia",
                                "text": " "
                            }
                        ]
                    },
                    "right": {
                        "kind": "IdentifierName",
                        "fullStart": 1188,
                        "fullEnd": 1197,
                        "start": 1188,
                        "end": 1197,
                        "fullWidth": 9,
                        "width": 9,
                        "text": "undefined",
                        "value": "undefined",
                        "valueText": "undefined"
                    }
                },
                "closeParenToken": {
                    "kind": "CloseParenToken",
                    "fullStart": 1197,
                    "fullEnd": 1199,
                    "start": 1197,
                    "end": 1198,
                    "fullWidth": 2,
                    "width": 1,
                    "text": ")",
                    "value": ")",
                    "valueText": ")",
                    "hasTrailingTrivia": true,
                    "trailingTrivia": [
                        {
                            "kind": "WhitespaceTrivia",
                            "text": " "
                        }
                    ]
                },
                "statement": {
                    "kind": "Block",
                    "fullStart": 1199,
                    "fullEnd": 1303,
                    "start": 1199,
                    "end": 1300,
                    "fullWidth": 104,
                    "width": 101,
                    "openBraceToken": {
                        "kind": "OpenBraceToken",
                        "fullStart": 1199,
                        "fullEnd": 1201,
                        "start": 1199,
                        "end": 1200,
                        "fullWidth": 2,
                        "width": 1,
                        "text": "{",
                        "value": "{",
                        "valueText": "{",
                        "hasTrailingTrivia": true,
                        "hasTrailingNewLine": true,
                        "trailingTrivia": [
                            {
                                "kind": "NewLineTrivia",
                                "text": "\n"
                            }
                        ]
                    },
                    "statements": [
                        {
                            "kind": "ExpressionStatement",
                            "fullStart": 1201,
                            "fullEnd": 1299,
                            "start": 1203,
                            "end": 1298,
                            "fullWidth": 98,
                            "width": 95,
                            "expression": {
                                "kind": "InvocationExpression",
                                "fullStart": 1201,
                                "fullEnd": 1297,
                                "start": 1203,
                                "end": 1297,
                                "fullWidth": 96,
                                "width": 94,
                                "expression": {
                                    "kind": "IdentifierName",
                                    "fullStart": 1201,
                                    "fullEnd": 1209,
                                    "start": 1203,
                                    "end": 1209,
                                    "fullWidth": 8,
                                    "width": 6,
                                    "text": "$ERROR",
                                    "value": "$ERROR",
                                    "valueText": "$ERROR",
                                    "hasLeadingTrivia": true,
                                    "leadingTrivia": [
                                        {
                                            "kind": "WhitespaceTrivia",
                                            "text": "  "
                                        }
                                    ]
                                },
                                "argumentList": {
                                    "kind": "ArgumentList",
                                    "fullStart": 1209,
                                    "fullEnd": 1297,
                                    "start": 1209,
                                    "end": 1297,
                                    "fullWidth": 88,
                                    "width": 88,
                                    "openParenToken": {
                                        "kind": "OpenParenToken",
                                        "fullStart": 1209,
                                        "fullEnd": 1210,
                                        "start": 1209,
                                        "end": 1210,
                                        "fullWidth": 1,
                                        "width": 1,
                                        "text": "(",
                                        "value": "(",
                                        "valueText": "("
                                    },
                                    "arguments": [
                                        {
                                            "kind": "AddExpression",
                                            "fullStart": 1210,
                                            "fullEnd": 1296,
                                            "start": 1210,
                                            "end": 1296,
                                            "fullWidth": 86,
                                            "width": 86,
                                            "left": {
                                                "kind": "StringLiteral",
                                                "fullStart": 1210,
                                                "fullEnd": 1288,
                                                "start": 1210,
                                                "end": 1287,
                                                "fullWidth": 78,
                                                "width": 77,
                                                "text": "'#6: var x = new Array(2); x[0] = 1;  x.sort(); x[1] === undefined. Actual: '",
                                                "value": "#6: var x = new Array(2); x[0] = 1;  x.sort(); x[1] === undefined. Actual: ",
                                                "valueText": "#6: var x = new Array(2); x[0] = 1;  x.sort(); x[1] === undefined. Actual: ",
                                                "hasTrailingTrivia": true,
                                                "trailingTrivia": [
                                                    {
                                                        "kind": "WhitespaceTrivia",
                                                        "text": " "
                                                    }
                                                ]
                                            },
                                            "operatorToken": {
                                                "kind": "PlusToken",
                                                "fullStart": 1288,
                                                "fullEnd": 1290,
                                                "start": 1288,
                                                "end": 1289,
                                                "fullWidth": 2,
                                                "width": 1,
                                                "text": "+",
                                                "value": "+",
                                                "valueText": "+",
                                                "hasTrailingTrivia": true,
                                                "trailingTrivia": [
                                                    {
                                                        "kind": "WhitespaceTrivia",
                                                        "text": " "
                                                    }
                                                ]
                                            },
                                            "right": {
                                                "kind": "ParenthesizedExpression",
                                                "fullStart": 1290,
                                                "fullEnd": 1296,
                                                "start": 1290,
                                                "end": 1296,
                                                "fullWidth": 6,
                                                "width": 6,
                                                "openParenToken": {
                                                    "kind": "OpenParenToken",
                                                    "fullStart": 1290,
                                                    "fullEnd": 1291,
                                                    "start": 1290,
                                                    "end": 1291,
                                                    "fullWidth": 1,
                                                    "width": 1,
                                                    "text": "(",
                                                    "value": "(",
                                                    "valueText": "("
                                                },
                                                "expression": {
                                                    "kind": "ElementAccessExpression",
                                                    "fullStart": 1291,
                                                    "fullEnd": 1295,
                                                    "start": 1291,
                                                    "end": 1295,
                                                    "fullWidth": 4,
                                                    "width": 4,
                                                    "expression": {
                                                        "kind": "IdentifierName",
                                                        "fullStart": 1291,
                                                        "fullEnd": 1292,
                                                        "start": 1291,
                                                        "end": 1292,
                                                        "fullWidth": 1,
                                                        "width": 1,
                                                        "text": "x",
                                                        "value": "x",
                                                        "valueText": "x"
                                                    },
                                                    "openBracketToken": {
                                                        "kind": "OpenBracketToken",
                                                        "fullStart": 1292,
                                                        "fullEnd": 1293,
                                                        "start": 1292,
                                                        "end": 1293,
                                                        "fullWidth": 1,
                                                        "width": 1,
                                                        "text": "[",
                                                        "value": "[",
                                                        "valueText": "["
                                                    },
                                                    "argumentExpression": {
                                                        "kind": "NumericLiteral",
                                                        "fullStart": 1293,
                                                        "fullEnd": 1294,
                                                        "start": 1293,
                                                        "end": 1294,
                                                        "fullWidth": 1,
                                                        "width": 1,
                                                        "text": "1",
                                                        "value": 1,
                                                        "valueText": "1"
                                                    },
                                                    "closeBracketToken": {
                                                        "kind": "CloseBracketToken",
                                                        "fullStart": 1294,
                                                        "fullEnd": 1295,
                                                        "start": 1294,
                                                        "end": 1295,
                                                        "fullWidth": 1,
                                                        "width": 1,
                                                        "text": "]",
                                                        "value": "]",
                                                        "valueText": "]"
                                                    }
                                                },
                                                "closeParenToken": {
                                                    "kind": "CloseParenToken",
                                                    "fullStart": 1295,
                                                    "fullEnd": 1296,
                                                    "start": 1295,
                                                    "end": 1296,
                                                    "fullWidth": 1,
                                                    "width": 1,
                                                    "text": ")",
                                                    "value": ")",
                                                    "valueText": ")"
                                                }
                                            }
                                        }
                                    ],
                                    "closeParenToken": {
                                        "kind": "CloseParenToken",
                                        "fullStart": 1296,
                                        "fullEnd": 1297,
                                        "start": 1296,
                                        "end": 1297,
                                        "fullWidth": 1,
                                        "width": 1,
                                        "text": ")",
                                        "value": ")",
                                        "valueText": ")"
                                    }
                                }
                            },
                            "semicolonToken": {
                                "kind": "SemicolonToken",
                                "fullStart": 1297,
                                "fullEnd": 1299,
                                "start": 1297,
                                "end": 1298,
                                "fullWidth": 2,
                                "width": 1,
                                "text": ";",
                                "value": ";",
                                "valueText": ";",
                                "hasTrailingTrivia": true,
                                "hasTrailingNewLine": true,
                                "trailingTrivia": [
                                    {
                                        "kind": "NewLineTrivia",
                                        "text": "\n"
                                    }
                                ]
                            }
                        }
                    ],
                    "closeBraceToken": {
                        "kind": "CloseBraceToken",
                        "fullStart": 1299,
                        "fullEnd": 1303,
                        "start": 1299,
                        "end": 1300,
                        "fullWidth": 4,
                        "width": 1,
                        "text": "}",
                        "value": "}",
                        "valueText": "}",
                        "hasTrailingTrivia": true,
                        "hasTrailingNewLine": true,
                        "trailingTrivia": [
                            {
                                "kind": "WhitespaceTrivia",
                                "text": "  "
                            },
                            {
                                "kind": "NewLineTrivia",
                                "text": "\n"
                            }
                        ]
                    }
                }
            }
        ],
        "endOfFileToken": {
            "kind": "EndOfFileToken",
            "fullStart": 1303,
            "fullEnd": 1304,
            "start": 1304,
            "end": 1304,
            "fullWidth": 1,
            "width": 0,
            "text": "",
            "hasLeadingTrivia": true,
            "hasLeadingNewLine": true,
            "leadingTrivia": [
                {
                    "kind": "NewLineTrivia",
                    "text": "\n"
                }
            ]
        }
    },
    "lineMap": {
        "lineStarts": [
            0,
            61,
            132,
            133,
            137,
            189,
            255,
            290,
            293,
            351,
            419,
            423,
            424,
            446,
            457,
            467,
            468,
            478,
            500,
            598,
            600,
            601,
            611,
            629,
            719,
            725,
            726,
            736,
            762,
            860,
            862,
            863,
            885,
            896,
            906,
            907,
            917,
            939,
            1037,
            1039,
            1040,
            1050,
            1068,
            1158,
            1164,
            1165,
            1175,
            1201,
            1299,
            1303,
            1304
        ],
        "length": 1304
    }
}<|MERGE_RESOLUTION|>--- conflicted
+++ resolved
@@ -94,12 +94,8 @@
                             "start": 428,
                             "end": 444,
                             "fullWidth": 16,
-<<<<<<< HEAD
                             "width": 16,
-                            "identifier": {
-=======
                             "propertyName": {
->>>>>>> 85e84683
                                 "kind": "IdentifierName",
                                 "fullStart": 428,
                                 "fullEnd": 430,
@@ -1923,12 +1919,8 @@
                             "start": 867,
                             "end": 883,
                             "fullWidth": 16,
-<<<<<<< HEAD
                             "width": 16,
-                            "identifier": {
-=======
                             "propertyName": {
->>>>>>> 85e84683
                                 "kind": "IdentifierName",
                                 "fullStart": 867,
                                 "fullEnd": 869,
