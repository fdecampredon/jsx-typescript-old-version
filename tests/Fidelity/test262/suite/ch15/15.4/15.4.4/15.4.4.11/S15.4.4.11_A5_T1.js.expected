--- conflicted
+++ resolved
@@ -104,12 +104,8 @@
                             "start": 304,
                             "end": 352,
                             "fullWidth": 49,
-<<<<<<< HEAD
                             "width": 48,
-                            "identifier": {
-=======
                             "propertyName": {
->>>>>>> 85e84683
                                 "kind": "IdentifierName",
                                 "fullStart": 304,
                                 "fullEnd": 316,
@@ -460,12 +456,8 @@
                             "start": 357,
                             "end": 366,
                             "fullWidth": 9,
-<<<<<<< HEAD
                             "width": 9,
-                            "identifier": {
-=======
                             "propertyName": {
->>>>>>> 85e84683
                                 "kind": "IdentifierName",
                                 "fullStart": 357,
                                 "fullEnd": 359,
