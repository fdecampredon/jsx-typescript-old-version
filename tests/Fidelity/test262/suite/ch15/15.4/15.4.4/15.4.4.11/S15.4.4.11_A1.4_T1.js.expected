{
    "isDeclaration": false,
    "languageVersion": "EcmaScript5",
    "parseOptions": {
        "allowAutomaticSemicolonInsertion": true
    },
    "sourceUnit": {
        "kind": "SourceUnit",
        "fullStart": 0,
        "fullEnd": 1251,
        "start": 371,
        "end": 1251,
        "fullWidth": 1251,
        "width": 880,
        "moduleElements": [
            {
                "kind": "VariableStatement",
                "fullStart": 0,
                "fullEnd": 404,
                "start": 371,
                "end": 403,
                "fullWidth": 404,
                "width": 32,
                "modifiers": [],
                "variableDeclaration": {
                    "kind": "VariableDeclaration",
                    "fullStart": 0,
                    "fullEnd": 402,
                    "start": 371,
                    "end": 402,
                    "fullWidth": 402,
                    "width": 31,
                    "varKeyword": {
                        "kind": "VarKeyword",
                        "fullStart": 0,
                        "fullEnd": 375,
                        "start": 371,
                        "end": 374,
                        "fullWidth": 375,
                        "width": 3,
                        "text": "var",
                        "value": "var",
                        "valueText": "var",
                        "hasLeadingTrivia": true,
                        "hasLeadingComment": true,
                        "hasLeadingNewLine": true,
                        "hasTrailingTrivia": true,
                        "leadingTrivia": [
                            {
                                "kind": "SingleLineCommentTrivia",
                                "text": "// Copyright 2009 the Sputnik authors.  All rights reserved."
                            },
                            {
                                "kind": "NewLineTrivia",
                                "text": "\n"
                            },
                            {
                                "kind": "SingleLineCommentTrivia",
                                "text": "// This code is governed by the BSD license found in the LICENSE file."
                            },
                            {
                                "kind": "NewLineTrivia",
                                "text": "\n"
                            },
                            {
                                "kind": "NewLineTrivia",
                                "text": "\n"
                            },
                            {
                                "kind": "MultiLineCommentTrivia",
                                "text": "/**\n * If [[Get]] ToString(j) is undefined, return 1.\n * If [[]Get] ToString(k) is undefined, return -1\n *\n * @path ch15/15.4/15.4.4/15.4.4.11/S15.4.4.11_A1.4_T1.js\n * @description If comparefn is undefined, use SortCompare operator\n */"
                            },
                            {
                                "kind": "NewLineTrivia",
                                "text": "\n"
                            },
                            {
                                "kind": "NewLineTrivia",
                                "text": "\n"
                            }
                        ],
                        "trailingTrivia": [
                            {
                                "kind": "WhitespaceTrivia",
                                "text": " "
                            }
                        ]
                    },
                    "variableDeclarators": [
                        {
                            "kind": "VariableDeclarator",
                            "fullStart": 375,
                            "fullEnd": 402,
                            "start": 375,
                            "end": 402,
                            "fullWidth": 27,
<<<<<<< HEAD
                            "width": 27,
                            "identifier": {
=======
                            "propertyName": {
>>>>>>> 85e84683
                                "kind": "IdentifierName",
                                "fullStart": 375,
                                "fullEnd": 377,
                                "start": 375,
                                "end": 376,
                                "fullWidth": 2,
                                "width": 1,
                                "text": "x",
                                "value": "x",
                                "valueText": "x",
                                "hasTrailingTrivia": true,
                                "trailingTrivia": [
                                    {
                                        "kind": "WhitespaceTrivia",
                                        "text": " "
                                    }
                                ]
                            },
                            "equalsValueClause": {
                                "kind": "EqualsValueClause",
                                "fullStart": 377,
                                "fullEnd": 402,
                                "start": 377,
                                "end": 402,
                                "fullWidth": 25,
                                "width": 25,
                                "equalsToken": {
                                    "kind": "EqualsToken",
                                    "fullStart": 377,
                                    "fullEnd": 379,
                                    "start": 377,
                                    "end": 378,
                                    "fullWidth": 2,
                                    "width": 1,
                                    "text": "=",
                                    "value": "=",
                                    "valueText": "=",
                                    "hasTrailingTrivia": true,
                                    "trailingTrivia": [
                                        {
                                            "kind": "WhitespaceTrivia",
                                            "text": " "
                                        }
                                    ]
                                },
                                "value": {
                                    "kind": "ObjectCreationExpression",
                                    "fullStart": 379,
                                    "fullEnd": 402,
                                    "start": 379,
                                    "end": 402,
                                    "fullWidth": 23,
                                    "width": 23,
                                    "newKeyword": {
                                        "kind": "NewKeyword",
                                        "fullStart": 379,
                                        "fullEnd": 383,
                                        "start": 379,
                                        "end": 382,
                                        "fullWidth": 4,
                                        "width": 3,
                                        "text": "new",
                                        "value": "new",
                                        "valueText": "new",
                                        "hasTrailingTrivia": true,
                                        "trailingTrivia": [
                                            {
                                                "kind": "WhitespaceTrivia",
                                                "text": " "
                                            }
                                        ]
                                    },
                                    "expression": {
                                        "kind": "IdentifierName",
                                        "fullStart": 383,
                                        "fullEnd": 388,
                                        "start": 383,
                                        "end": 388,
                                        "fullWidth": 5,
                                        "width": 5,
                                        "text": "Array",
                                        "value": "Array",
                                        "valueText": "Array"
                                    },
                                    "argumentList": {
                                        "kind": "ArgumentList",
                                        "fullStart": 388,
                                        "fullEnd": 402,
                                        "start": 388,
                                        "end": 402,
                                        "fullWidth": 14,
                                        "width": 14,
                                        "openParenToken": {
                                            "kind": "OpenParenToken",
                                            "fullStart": 388,
                                            "fullEnd": 389,
                                            "start": 388,
                                            "end": 389,
                                            "fullWidth": 1,
                                            "width": 1,
                                            "text": "(",
                                            "value": "(",
                                            "valueText": "("
                                        },
                                        "arguments": [
                                            {
                                                "kind": "IdentifierName",
                                                "fullStart": 389,
                                                "fullEnd": 398,
                                                "start": 389,
                                                "end": 398,
                                                "fullWidth": 9,
                                                "width": 9,
                                                "text": "undefined",
                                                "value": "undefined",
                                                "valueText": "undefined"
                                            },
                                            {
                                                "kind": "CommaToken",
                                                "fullStart": 398,
                                                "fullEnd": 400,
                                                "start": 398,
                                                "end": 399,
                                                "fullWidth": 2,
                                                "width": 1,
                                                "text": ",",
                                                "value": ",",
                                                "valueText": ",",
                                                "hasTrailingTrivia": true,
                                                "trailingTrivia": [
                                                    {
                                                        "kind": "WhitespaceTrivia",
                                                        "text": " "
                                                    }
                                                ]
                                            },
                                            {
                                                "kind": "NumericLiteral",
                                                "fullStart": 400,
                                                "fullEnd": 401,
                                                "start": 400,
                                                "end": 401,
                                                "fullWidth": 1,
                                                "width": 1,
                                                "text": "1",
                                                "value": 1,
                                                "valueText": "1"
                                            }
                                        ],
                                        "closeParenToken": {
                                            "kind": "CloseParenToken",
                                            "fullStart": 401,
                                            "fullEnd": 402,
                                            "start": 401,
                                            "end": 402,
                                            "fullWidth": 1,
                                            "width": 1,
                                            "text": ")",
                                            "value": ")",
                                            "valueText": ")"
                                        }
                                    }
                                }
                            }
                        }
                    ]
                },
                "semicolonToken": {
                    "kind": "SemicolonToken",
                    "fullStart": 402,
                    "fullEnd": 404,
                    "start": 402,
                    "end": 403,
                    "fullWidth": 2,
                    "width": 1,
                    "text": ";",
                    "value": ";",
                    "valueText": ";",
                    "hasTrailingTrivia": true,
                    "hasTrailingNewLine": true,
                    "trailingTrivia": [
                        {
                            "kind": "NewLineTrivia",
                            "text": "\n"
                        }
                    ]
                }
            },
            {
                "kind": "ExpressionStatement",
                "fullStart": 404,
                "fullEnd": 414,
                "start": 404,
                "end": 413,
                "fullWidth": 10,
                "width": 9,
                "expression": {
                    "kind": "InvocationExpression",
                    "fullStart": 404,
                    "fullEnd": 412,
                    "start": 404,
                    "end": 412,
                    "fullWidth": 8,
                    "width": 8,
                    "expression": {
                        "kind": "MemberAccessExpression",
                        "fullStart": 404,
                        "fullEnd": 410,
                        "start": 404,
                        "end": 410,
                        "fullWidth": 6,
                        "width": 6,
                        "expression": {
                            "kind": "IdentifierName",
                            "fullStart": 404,
                            "fullEnd": 405,
                            "start": 404,
                            "end": 405,
                            "fullWidth": 1,
                            "width": 1,
                            "text": "x",
                            "value": "x",
                            "valueText": "x"
                        },
                        "dotToken": {
                            "kind": "DotToken",
                            "fullStart": 405,
                            "fullEnd": 406,
                            "start": 405,
                            "end": 406,
                            "fullWidth": 1,
                            "width": 1,
                            "text": ".",
                            "value": ".",
                            "valueText": "."
                        },
                        "name": {
                            "kind": "IdentifierName",
                            "fullStart": 406,
                            "fullEnd": 410,
                            "start": 406,
                            "end": 410,
                            "fullWidth": 4,
                            "width": 4,
                            "text": "sort",
                            "value": "sort",
                            "valueText": "sort"
                        }
                    },
                    "argumentList": {
                        "kind": "ArgumentList",
                        "fullStart": 410,
                        "fullEnd": 412,
                        "start": 410,
                        "end": 412,
                        "fullWidth": 2,
                        "width": 2,
                        "openParenToken": {
                            "kind": "OpenParenToken",
                            "fullStart": 410,
                            "fullEnd": 411,
                            "start": 410,
                            "end": 411,
                            "fullWidth": 1,
                            "width": 1,
                            "text": "(",
                            "value": "(",
                            "valueText": "("
                        },
                        "arguments": [],
                        "closeParenToken": {
                            "kind": "CloseParenToken",
                            "fullStart": 411,
                            "fullEnd": 412,
                            "start": 411,
                            "end": 412,
                            "fullWidth": 1,
                            "width": 1,
                            "text": ")",
                            "value": ")",
                            "valueText": ")"
                        }
                    }
                },
                "semicolonToken": {
                    "kind": "SemicolonToken",
                    "fullStart": 412,
                    "fullEnd": 414,
                    "start": 412,
                    "end": 413,
                    "fullWidth": 2,
                    "width": 1,
                    "text": ";",
                    "value": ";",
                    "valueText": ";",
                    "hasTrailingTrivia": true,
                    "hasTrailingNewLine": true,
                    "trailingTrivia": [
                        {
                            "kind": "NewLineTrivia",
                            "text": "\n"
                        }
                    ]
                }
            },
            {
                "kind": "IfStatement",
                "fullStart": 414,
                "fullEnd": 547,
                "start": 425,
                "end": 546,
                "fullWidth": 133,
                "width": 121,
                "ifKeyword": {
                    "kind": "IfKeyword",
                    "fullStart": 414,
                    "fullEnd": 428,
                    "start": 425,
                    "end": 427,
                    "fullWidth": 14,
                    "width": 2,
                    "text": "if",
                    "value": "if",
                    "valueText": "if",
                    "hasLeadingTrivia": true,
                    "hasLeadingComment": true,
                    "hasLeadingNewLine": true,
                    "hasTrailingTrivia": true,
                    "leadingTrivia": [
                        {
                            "kind": "NewLineTrivia",
                            "text": "\n"
                        },
                        {
                            "kind": "SingleLineCommentTrivia",
                            "text": "//CHECK#1"
                        },
                        {
                            "kind": "NewLineTrivia",
                            "text": "\n"
                        }
                    ],
                    "trailingTrivia": [
                        {
                            "kind": "WhitespaceTrivia",
                            "text": " "
                        }
                    ]
                },
                "openParenToken": {
                    "kind": "OpenParenToken",
                    "fullStart": 428,
                    "fullEnd": 429,
                    "start": 428,
                    "end": 429,
                    "fullWidth": 1,
                    "width": 1,
                    "text": "(",
                    "value": "(",
                    "valueText": "("
                },
                "condition": {
                    "kind": "NotEqualsExpression",
                    "fullStart": 429,
                    "fullEnd": 443,
                    "start": 429,
                    "end": 443,
                    "fullWidth": 14,
                    "width": 14,
                    "left": {
                        "kind": "MemberAccessExpression",
                        "fullStart": 429,
                        "fullEnd": 438,
                        "start": 429,
                        "end": 437,
                        "fullWidth": 9,
                        "width": 8,
                        "expression": {
                            "kind": "IdentifierName",
                            "fullStart": 429,
                            "fullEnd": 430,
                            "start": 429,
                            "end": 430,
                            "fullWidth": 1,
                            "width": 1,
                            "text": "x",
                            "value": "x",
                            "valueText": "x"
                        },
                        "dotToken": {
                            "kind": "DotToken",
                            "fullStart": 430,
                            "fullEnd": 431,
                            "start": 430,
                            "end": 431,
                            "fullWidth": 1,
                            "width": 1,
                            "text": ".",
                            "value": ".",
                            "valueText": "."
                        },
                        "name": {
                            "kind": "IdentifierName",
                            "fullStart": 431,
                            "fullEnd": 438,
                            "start": 431,
                            "end": 437,
                            "fullWidth": 7,
                            "width": 6,
                            "text": "length",
                            "value": "length",
                            "valueText": "length",
                            "hasTrailingTrivia": true,
                            "trailingTrivia": [
                                {
                                    "kind": "WhitespaceTrivia",
                                    "text": " "
                                }
                            ]
                        }
                    },
                    "operatorToken": {
                        "kind": "ExclamationEqualsEqualsToken",
                        "fullStart": 438,
                        "fullEnd": 442,
                        "start": 438,
                        "end": 441,
                        "fullWidth": 4,
                        "width": 3,
                        "text": "!==",
                        "value": "!==",
                        "valueText": "!==",
                        "hasTrailingTrivia": true,
                        "trailingTrivia": [
                            {
                                "kind": "WhitespaceTrivia",
                                "text": " "
                            }
                        ]
                    },
                    "right": {
                        "kind": "NumericLiteral",
                        "fullStart": 442,
                        "fullEnd": 443,
                        "start": 442,
                        "end": 443,
                        "fullWidth": 1,
                        "width": 1,
                        "text": "2",
                        "value": 2,
                        "valueText": "2"
                    }
                },
                "closeParenToken": {
                    "kind": "CloseParenToken",
                    "fullStart": 443,
                    "fullEnd": 445,
                    "start": 443,
                    "end": 444,
                    "fullWidth": 2,
                    "width": 1,
                    "text": ")",
                    "value": ")",
                    "valueText": ")",
                    "hasTrailingTrivia": true,
                    "trailingTrivia": [
                        {
                            "kind": "WhitespaceTrivia",
                            "text": " "
                        }
                    ]
                },
                "statement": {
                    "kind": "Block",
                    "fullStart": 445,
                    "fullEnd": 547,
                    "start": 445,
                    "end": 546,
                    "fullWidth": 102,
                    "width": 101,
                    "openBraceToken": {
                        "kind": "OpenBraceToken",
                        "fullStart": 445,
                        "fullEnd": 447,
                        "start": 445,
                        "end": 446,
                        "fullWidth": 2,
                        "width": 1,
                        "text": "{",
                        "value": "{",
                        "valueText": "{",
                        "hasTrailingTrivia": true,
                        "hasTrailingNewLine": true,
                        "trailingTrivia": [
                            {
                                "kind": "NewLineTrivia",
                                "text": "\n"
                            }
                        ]
                    },
                    "statements": [
                        {
                            "kind": "ExpressionStatement",
                            "fullStart": 447,
                            "fullEnd": 545,
                            "start": 449,
                            "end": 544,
                            "fullWidth": 98,
                            "width": 95,
                            "expression": {
                                "kind": "InvocationExpression",
                                "fullStart": 447,
                                "fullEnd": 543,
                                "start": 449,
                                "end": 543,
                                "fullWidth": 96,
                                "width": 94,
                                "expression": {
                                    "kind": "IdentifierName",
                                    "fullStart": 447,
                                    "fullEnd": 455,
                                    "start": 449,
                                    "end": 455,
                                    "fullWidth": 8,
                                    "width": 6,
                                    "text": "$ERROR",
                                    "value": "$ERROR",
                                    "valueText": "$ERROR",
                                    "hasLeadingTrivia": true,
                                    "leadingTrivia": [
                                        {
                                            "kind": "WhitespaceTrivia",
                                            "text": "  "
                                        }
                                    ]
                                },
                                "argumentList": {
                                    "kind": "ArgumentList",
                                    "fullStart": 455,
                                    "fullEnd": 543,
                                    "start": 455,
                                    "end": 543,
                                    "fullWidth": 88,
                                    "width": 88,
                                    "openParenToken": {
                                        "kind": "OpenParenToken",
                                        "fullStart": 455,
                                        "fullEnd": 456,
                                        "start": 455,
                                        "end": 456,
                                        "fullWidth": 1,
                                        "width": 1,
                                        "text": "(",
                                        "value": "(",
                                        "valueText": "("
                                    },
                                    "arguments": [
                                        {
                                            "kind": "AddExpression",
                                            "fullStart": 456,
                                            "fullEnd": 542,
                                            "start": 456,
                                            "end": 542,
                                            "fullWidth": 86,
                                            "width": 86,
                                            "left": {
                                                "kind": "StringLiteral",
                                                "fullStart": 456,
                                                "fullEnd": 530,
                                                "start": 456,
                                                "end": 529,
                                                "fullWidth": 74,
                                                "width": 73,
                                                "text": "'#1: var x = new Array(undefined, 1); x.sort(); x.length === 2. Actual: '",
                                                "value": "#1: var x = new Array(undefined, 1); x.sort(); x.length === 2. Actual: ",
                                                "valueText": "#1: var x = new Array(undefined, 1); x.sort(); x.length === 2. Actual: ",
                                                "hasTrailingTrivia": true,
                                                "trailingTrivia": [
                                                    {
                                                        "kind": "WhitespaceTrivia",
                                                        "text": " "
                                                    }
                                                ]
                                            },
                                            "operatorToken": {
                                                "kind": "PlusToken",
                                                "fullStart": 530,
                                                "fullEnd": 532,
                                                "start": 530,
                                                "end": 531,
                                                "fullWidth": 2,
                                                "width": 1,
                                                "text": "+",
                                                "value": "+",
                                                "valueText": "+",
                                                "hasTrailingTrivia": true,
                                                "trailingTrivia": [
                                                    {
                                                        "kind": "WhitespaceTrivia",
                                                        "text": " "
                                                    }
                                                ]
                                            },
                                            "right": {
                                                "kind": "ParenthesizedExpression",
                                                "fullStart": 532,
                                                "fullEnd": 542,
                                                "start": 532,
                                                "end": 542,
                                                "fullWidth": 10,
                                                "width": 10,
                                                "openParenToken": {
                                                    "kind": "OpenParenToken",
                                                    "fullStart": 532,
                                                    "fullEnd": 533,
                                                    "start": 532,
                                                    "end": 533,
                                                    "fullWidth": 1,
                                                    "width": 1,
                                                    "text": "(",
                                                    "value": "(",
                                                    "valueText": "("
                                                },
                                                "expression": {
                                                    "kind": "MemberAccessExpression",
                                                    "fullStart": 533,
                                                    "fullEnd": 541,
                                                    "start": 533,
                                                    "end": 541,
                                                    "fullWidth": 8,
                                                    "width": 8,
                                                    "expression": {
                                                        "kind": "IdentifierName",
                                                        "fullStart": 533,
                                                        "fullEnd": 534,
                                                        "start": 533,
                                                        "end": 534,
                                                        "fullWidth": 1,
                                                        "width": 1,
                                                        "text": "x",
                                                        "value": "x",
                                                        "valueText": "x"
                                                    },
                                                    "dotToken": {
                                                        "kind": "DotToken",
                                                        "fullStart": 534,
                                                        "fullEnd": 535,
                                                        "start": 534,
                                                        "end": 535,
                                                        "fullWidth": 1,
                                                        "width": 1,
                                                        "text": ".",
                                                        "value": ".",
                                                        "valueText": "."
                                                    },
                                                    "name": {
                                                        "kind": "IdentifierName",
                                                        "fullStart": 535,
                                                        "fullEnd": 541,
                                                        "start": 535,
                                                        "end": 541,
                                                        "fullWidth": 6,
                                                        "width": 6,
                                                        "text": "length",
                                                        "value": "length",
                                                        "valueText": "length"
                                                    }
                                                },
                                                "closeParenToken": {
                                                    "kind": "CloseParenToken",
                                                    "fullStart": 541,
                                                    "fullEnd": 542,
                                                    "start": 541,
                                                    "end": 542,
                                                    "fullWidth": 1,
                                                    "width": 1,
                                                    "text": ")",
                                                    "value": ")",
                                                    "valueText": ")"
                                                }
                                            }
                                        }
                                    ],
                                    "closeParenToken": {
                                        "kind": "CloseParenToken",
                                        "fullStart": 542,
                                        "fullEnd": 543,
                                        "start": 542,
                                        "end": 543,
                                        "fullWidth": 1,
                                        "width": 1,
                                        "text": ")",
                                        "value": ")",
                                        "valueText": ")"
                                    }
                                }
                            },
                            "semicolonToken": {
                                "kind": "SemicolonToken",
                                "fullStart": 543,
                                "fullEnd": 545,
                                "start": 543,
                                "end": 544,
                                "fullWidth": 2,
                                "width": 1,
                                "text": ";",
                                "value": ";",
                                "valueText": ";",
                                "hasTrailingTrivia": true,
                                "hasTrailingNewLine": true,
                                "trailingTrivia": [
                                    {
                                        "kind": "NewLineTrivia",
                                        "text": "\n"
                                    }
                                ]
                            }
                        }
                    ],
                    "closeBraceToken": {
                        "kind": "CloseBraceToken",
                        "fullStart": 545,
                        "fullEnd": 547,
                        "start": 545,
                        "end": 546,
                        "fullWidth": 2,
                        "width": 1,
                        "text": "}",
                        "value": "}",
                        "valueText": "}",
                        "hasTrailingTrivia": true,
                        "hasTrailingNewLine": true,
                        "trailingTrivia": [
                            {
                                "kind": "NewLineTrivia",
                                "text": "\n"
                            }
                        ]
                    }
                }
            },
            {
                "kind": "IfStatement",
                "fullStart": 547,
                "fullEnd": 672,
                "start": 558,
                "end": 667,
                "fullWidth": 125,
                "width": 109,
                "ifKeyword": {
                    "kind": "IfKeyword",
                    "fullStart": 547,
                    "fullEnd": 561,
                    "start": 558,
                    "end": 560,
                    "fullWidth": 14,
                    "width": 2,
                    "text": "if",
                    "value": "if",
                    "valueText": "if",
                    "hasLeadingTrivia": true,
                    "hasLeadingComment": true,
                    "hasLeadingNewLine": true,
                    "hasTrailingTrivia": true,
                    "leadingTrivia": [
                        {
                            "kind": "NewLineTrivia",
                            "text": "\n"
                        },
                        {
                            "kind": "SingleLineCommentTrivia",
                            "text": "//CHECK#2"
                        },
                        {
                            "kind": "NewLineTrivia",
                            "text": "\n"
                        }
                    ],
                    "trailingTrivia": [
                        {
                            "kind": "WhitespaceTrivia",
                            "text": " "
                        }
                    ]
                },
                "openParenToken": {
                    "kind": "OpenParenToken",
                    "fullStart": 561,
                    "fullEnd": 562,
                    "start": 561,
                    "end": 562,
                    "fullWidth": 1,
                    "width": 1,
                    "text": "(",
                    "value": "(",
                    "valueText": "("
                },
                "condition": {
                    "kind": "NotEqualsExpression",
                    "fullStart": 562,
                    "fullEnd": 572,
                    "start": 562,
                    "end": 572,
                    "fullWidth": 10,
                    "width": 10,
                    "left": {
                        "kind": "ElementAccessExpression",
                        "fullStart": 562,
                        "fullEnd": 567,
                        "start": 562,
                        "end": 566,
                        "fullWidth": 5,
                        "width": 4,
                        "expression": {
                            "kind": "IdentifierName",
                            "fullStart": 562,
                            "fullEnd": 563,
                            "start": 562,
                            "end": 563,
                            "fullWidth": 1,
                            "width": 1,
                            "text": "x",
                            "value": "x",
                            "valueText": "x"
                        },
                        "openBracketToken": {
                            "kind": "OpenBracketToken",
                            "fullStart": 563,
                            "fullEnd": 564,
                            "start": 563,
                            "end": 564,
                            "fullWidth": 1,
                            "width": 1,
                            "text": "[",
                            "value": "[",
                            "valueText": "["
                        },
                        "argumentExpression": {
                            "kind": "NumericLiteral",
                            "fullStart": 564,
                            "fullEnd": 565,
                            "start": 564,
                            "end": 565,
                            "fullWidth": 1,
                            "width": 1,
                            "text": "0",
                            "value": 0,
                            "valueText": "0"
                        },
                        "closeBracketToken": {
                            "kind": "CloseBracketToken",
                            "fullStart": 565,
                            "fullEnd": 567,
                            "start": 565,
                            "end": 566,
                            "fullWidth": 2,
                            "width": 1,
                            "text": "]",
                            "value": "]",
                            "valueText": "]",
                            "hasTrailingTrivia": true,
                            "trailingTrivia": [
                                {
                                    "kind": "WhitespaceTrivia",
                                    "text": " "
                                }
                            ]
                        }
                    },
                    "operatorToken": {
                        "kind": "ExclamationEqualsEqualsToken",
                        "fullStart": 567,
                        "fullEnd": 571,
                        "start": 567,
                        "end": 570,
                        "fullWidth": 4,
                        "width": 3,
                        "text": "!==",
                        "value": "!==",
                        "valueText": "!==",
                        "hasTrailingTrivia": true,
                        "trailingTrivia": [
                            {
                                "kind": "WhitespaceTrivia",
                                "text": " "
                            }
                        ]
                    },
                    "right": {
                        "kind": "NumericLiteral",
                        "fullStart": 571,
                        "fullEnd": 572,
                        "start": 571,
                        "end": 572,
                        "fullWidth": 1,
                        "width": 1,
                        "text": "1",
                        "value": 1,
                        "valueText": "1"
                    }
                },
                "closeParenToken": {
                    "kind": "CloseParenToken",
                    "fullStart": 572,
                    "fullEnd": 574,
                    "start": 572,
                    "end": 573,
                    "fullWidth": 2,
                    "width": 1,
                    "text": ")",
                    "value": ")",
                    "valueText": ")",
                    "hasTrailingTrivia": true,
                    "trailingTrivia": [
                        {
                            "kind": "WhitespaceTrivia",
                            "text": " "
                        }
                    ]
                },
                "statement": {
                    "kind": "Block",
                    "fullStart": 574,
                    "fullEnd": 672,
                    "start": 574,
                    "end": 667,
                    "fullWidth": 98,
                    "width": 93,
                    "openBraceToken": {
                        "kind": "OpenBraceToken",
                        "fullStart": 574,
                        "fullEnd": 576,
                        "start": 574,
                        "end": 575,
                        "fullWidth": 2,
                        "width": 1,
                        "text": "{",
                        "value": "{",
                        "valueText": "{",
                        "hasTrailingTrivia": true,
                        "hasTrailingNewLine": true,
                        "trailingTrivia": [
                            {
                                "kind": "NewLineTrivia",
                                "text": "\n"
                            }
                        ]
                    },
                    "statements": [
                        {
                            "kind": "ExpressionStatement",
                            "fullStart": 576,
                            "fullEnd": 666,
                            "start": 578,
                            "end": 665,
                            "fullWidth": 90,
                            "width": 87,
                            "expression": {
                                "kind": "InvocationExpression",
                                "fullStart": 576,
                                "fullEnd": 664,
                                "start": 578,
                                "end": 664,
                                "fullWidth": 88,
                                "width": 86,
                                "expression": {
                                    "kind": "IdentifierName",
                                    "fullStart": 576,
                                    "fullEnd": 584,
                                    "start": 578,
                                    "end": 584,
                                    "fullWidth": 8,
                                    "width": 6,
                                    "text": "$ERROR",
                                    "value": "$ERROR",
                                    "valueText": "$ERROR",
                                    "hasLeadingTrivia": true,
                                    "leadingTrivia": [
                                        {
                                            "kind": "WhitespaceTrivia",
                                            "text": "  "
                                        }
                                    ]
                                },
                                "argumentList": {
                                    "kind": "ArgumentList",
                                    "fullStart": 584,
                                    "fullEnd": 664,
                                    "start": 584,
                                    "end": 664,
                                    "fullWidth": 80,
                                    "width": 80,
                                    "openParenToken": {
                                        "kind": "OpenParenToken",
                                        "fullStart": 584,
                                        "fullEnd": 585,
                                        "start": 584,
                                        "end": 585,
                                        "fullWidth": 1,
                                        "width": 1,
                                        "text": "(",
                                        "value": "(",
                                        "valueText": "("
                                    },
                                    "arguments": [
                                        {
                                            "kind": "AddExpression",
                                            "fullStart": 585,
                                            "fullEnd": 663,
                                            "start": 585,
                                            "end": 663,
                                            "fullWidth": 78,
                                            "width": 78,
                                            "left": {
                                                "kind": "StringLiteral",
                                                "fullStart": 585,
                                                "fullEnd": 655,
                                                "start": 585,
                                                "end": 654,
                                                "fullWidth": 70,
                                                "width": 69,
                                                "text": "'#2: var x = new Array(undefined, 1); x.sort(); x[0] === 1. Actual: '",
                                                "value": "#2: var x = new Array(undefined, 1); x.sort(); x[0] === 1. Actual: ",
                                                "valueText": "#2: var x = new Array(undefined, 1); x.sort(); x[0] === 1. Actual: ",
                                                "hasTrailingTrivia": true,
                                                "trailingTrivia": [
                                                    {
                                                        "kind": "WhitespaceTrivia",
                                                        "text": " "
                                                    }
                                                ]
                                            },
                                            "operatorToken": {
                                                "kind": "PlusToken",
                                                "fullStart": 655,
                                                "fullEnd": 657,
                                                "start": 655,
                                                "end": 656,
                                                "fullWidth": 2,
                                                "width": 1,
                                                "text": "+",
                                                "value": "+",
                                                "valueText": "+",
                                                "hasTrailingTrivia": true,
                                                "trailingTrivia": [
                                                    {
                                                        "kind": "WhitespaceTrivia",
                                                        "text": " "
                                                    }
                                                ]
                                            },
                                            "right": {
                                                "kind": "ParenthesizedExpression",
                                                "fullStart": 657,
                                                "fullEnd": 663,
                                                "start": 657,
                                                "end": 663,
                                                "fullWidth": 6,
                                                "width": 6,
                                                "openParenToken": {
                                                    "kind": "OpenParenToken",
                                                    "fullStart": 657,
                                                    "fullEnd": 658,
                                                    "start": 657,
                                                    "end": 658,
                                                    "fullWidth": 1,
                                                    "width": 1,
                                                    "text": "(",
                                                    "value": "(",
                                                    "valueText": "("
                                                },
                                                "expression": {
                                                    "kind": "ElementAccessExpression",
                                                    "fullStart": 658,
                                                    "fullEnd": 662,
                                                    "start": 658,
                                                    "end": 662,
                                                    "fullWidth": 4,
                                                    "width": 4,
                                                    "expression": {
                                                        "kind": "IdentifierName",
                                                        "fullStart": 658,
                                                        "fullEnd": 659,
                                                        "start": 658,
                                                        "end": 659,
                                                        "fullWidth": 1,
                                                        "width": 1,
                                                        "text": "x",
                                                        "value": "x",
                                                        "valueText": "x"
                                                    },
                                                    "openBracketToken": {
                                                        "kind": "OpenBracketToken",
                                                        "fullStart": 659,
                                                        "fullEnd": 660,
                                                        "start": 659,
                                                        "end": 660,
                                                        "fullWidth": 1,
                                                        "width": 1,
                                                        "text": "[",
                                                        "value": "[",
                                                        "valueText": "["
                                                    },
                                                    "argumentExpression": {
                                                        "kind": "NumericLiteral",
                                                        "fullStart": 660,
                                                        "fullEnd": 661,
                                                        "start": 660,
                                                        "end": 661,
                                                        "fullWidth": 1,
                                                        "width": 1,
                                                        "text": "0",
                                                        "value": 0,
                                                        "valueText": "0"
                                                    },
                                                    "closeBracketToken": {
                                                        "kind": "CloseBracketToken",
                                                        "fullStart": 661,
                                                        "fullEnd": 662,
                                                        "start": 661,
                                                        "end": 662,
                                                        "fullWidth": 1,
                                                        "width": 1,
                                                        "text": "]",
                                                        "value": "]",
                                                        "valueText": "]"
                                                    }
                                                },
                                                "closeParenToken": {
                                                    "kind": "CloseParenToken",
                                                    "fullStart": 662,
                                                    "fullEnd": 663,
                                                    "start": 662,
                                                    "end": 663,
                                                    "fullWidth": 1,
                                                    "width": 1,
                                                    "text": ")",
                                                    "value": ")",
                                                    "valueText": ")"
                                                }
                                            }
                                        }
                                    ],
                                    "closeParenToken": {
                                        "kind": "CloseParenToken",
                                        "fullStart": 663,
                                        "fullEnd": 664,
                                        "start": 663,
                                        "end": 664,
                                        "fullWidth": 1,
                                        "width": 1,
                                        "text": ")",
                                        "value": ")",
                                        "valueText": ")"
                                    }
                                }
                            },
                            "semicolonToken": {
                                "kind": "SemicolonToken",
                                "fullStart": 664,
                                "fullEnd": 666,
                                "start": 664,
                                "end": 665,
                                "fullWidth": 2,
                                "width": 1,
                                "text": ";",
                                "value": ";",
                                "valueText": ";",
                                "hasTrailingTrivia": true,
                                "hasTrailingNewLine": true,
                                "trailingTrivia": [
                                    {
                                        "kind": "NewLineTrivia",
                                        "text": "\n"
                                    }
                                ]
                            }
                        }
                    ],
                    "closeBraceToken": {
                        "kind": "CloseBraceToken",
                        "fullStart": 666,
                        "fullEnd": 672,
                        "start": 666,
                        "end": 667,
                        "fullWidth": 6,
                        "width": 1,
                        "text": "}",
                        "value": "}",
                        "valueText": "}",
                        "hasTrailingTrivia": true,
                        "hasTrailingNewLine": true,
                        "trailingTrivia": [
                            {
                                "kind": "WhitespaceTrivia",
                                "text": "    "
                            },
                            {
                                "kind": "NewLineTrivia",
                                "text": "\n"
                            }
                        ]
                    }
                }
            },
            {
                "kind": "IfStatement",
                "fullStart": 672,
                "fullEnd": 809,
                "start": 683,
                "end": 808,
                "fullWidth": 137,
                "width": 125,
                "ifKeyword": {
                    "kind": "IfKeyword",
                    "fullStart": 672,
                    "fullEnd": 686,
                    "start": 683,
                    "end": 685,
                    "fullWidth": 14,
                    "width": 2,
                    "text": "if",
                    "value": "if",
                    "valueText": "if",
                    "hasLeadingTrivia": true,
                    "hasLeadingComment": true,
                    "hasLeadingNewLine": true,
                    "hasTrailingTrivia": true,
                    "leadingTrivia": [
                        {
                            "kind": "NewLineTrivia",
                            "text": "\n"
                        },
                        {
                            "kind": "SingleLineCommentTrivia",
                            "text": "//CHECK#3"
                        },
                        {
                            "kind": "NewLineTrivia",
                            "text": "\n"
                        }
                    ],
                    "trailingTrivia": [
                        {
                            "kind": "WhitespaceTrivia",
                            "text": " "
                        }
                    ]
                },
                "openParenToken": {
                    "kind": "OpenParenToken",
                    "fullStart": 686,
                    "fullEnd": 687,
                    "start": 686,
                    "end": 687,
                    "fullWidth": 1,
                    "width": 1,
                    "text": "(",
                    "value": "(",
                    "valueText": "("
                },
                "condition": {
                    "kind": "NotEqualsExpression",
                    "fullStart": 687,
                    "fullEnd": 705,
                    "start": 687,
                    "end": 705,
                    "fullWidth": 18,
                    "width": 18,
                    "left": {
                        "kind": "ElementAccessExpression",
                        "fullStart": 687,
                        "fullEnd": 692,
                        "start": 687,
                        "end": 691,
                        "fullWidth": 5,
                        "width": 4,
                        "expression": {
                            "kind": "IdentifierName",
                            "fullStart": 687,
                            "fullEnd": 688,
                            "start": 687,
                            "end": 688,
                            "fullWidth": 1,
                            "width": 1,
                            "text": "x",
                            "value": "x",
                            "valueText": "x"
                        },
                        "openBracketToken": {
                            "kind": "OpenBracketToken",
                            "fullStart": 688,
                            "fullEnd": 689,
                            "start": 688,
                            "end": 689,
                            "fullWidth": 1,
                            "width": 1,
                            "text": "[",
                            "value": "[",
                            "valueText": "["
                        },
                        "argumentExpression": {
                            "kind": "NumericLiteral",
                            "fullStart": 689,
                            "fullEnd": 690,
                            "start": 689,
                            "end": 690,
                            "fullWidth": 1,
                            "width": 1,
                            "text": "1",
                            "value": 1,
                            "valueText": "1"
                        },
                        "closeBracketToken": {
                            "kind": "CloseBracketToken",
                            "fullStart": 690,
                            "fullEnd": 692,
                            "start": 690,
                            "end": 691,
                            "fullWidth": 2,
                            "width": 1,
                            "text": "]",
                            "value": "]",
                            "valueText": "]",
                            "hasTrailingTrivia": true,
                            "trailingTrivia": [
                                {
                                    "kind": "WhitespaceTrivia",
                                    "text": " "
                                }
                            ]
                        }
                    },
                    "operatorToken": {
                        "kind": "ExclamationEqualsEqualsToken",
                        "fullStart": 692,
                        "fullEnd": 696,
                        "start": 692,
                        "end": 695,
                        "fullWidth": 4,
                        "width": 3,
                        "text": "!==",
                        "value": "!==",
                        "valueText": "!==",
                        "hasTrailingTrivia": true,
                        "trailingTrivia": [
                            {
                                "kind": "WhitespaceTrivia",
                                "text": " "
                            }
                        ]
                    },
                    "right": {
                        "kind": "IdentifierName",
                        "fullStart": 696,
                        "fullEnd": 705,
                        "start": 696,
                        "end": 705,
                        "fullWidth": 9,
                        "width": 9,
                        "text": "undefined",
                        "value": "undefined",
                        "valueText": "undefined"
                    }
                },
                "closeParenToken": {
                    "kind": "CloseParenToken",
                    "fullStart": 705,
                    "fullEnd": 707,
                    "start": 705,
                    "end": 706,
                    "fullWidth": 2,
                    "width": 1,
                    "text": ")",
                    "value": ")",
                    "valueText": ")",
                    "hasTrailingTrivia": true,
                    "trailingTrivia": [
                        {
                            "kind": "WhitespaceTrivia",
                            "text": " "
                        }
                    ]
                },
                "statement": {
                    "kind": "Block",
                    "fullStart": 707,
                    "fullEnd": 809,
                    "start": 707,
                    "end": 808,
                    "fullWidth": 102,
                    "width": 101,
                    "openBraceToken": {
                        "kind": "OpenBraceToken",
                        "fullStart": 707,
                        "fullEnd": 709,
                        "start": 707,
                        "end": 708,
                        "fullWidth": 2,
                        "width": 1,
                        "text": "{",
                        "value": "{",
                        "valueText": "{",
                        "hasTrailingTrivia": true,
                        "hasTrailingNewLine": true,
                        "trailingTrivia": [
                            {
                                "kind": "NewLineTrivia",
                                "text": "\n"
                            }
                        ]
                    },
                    "statements": [
                        {
                            "kind": "ExpressionStatement",
                            "fullStart": 709,
                            "fullEnd": 807,
                            "start": 711,
                            "end": 806,
                            "fullWidth": 98,
                            "width": 95,
                            "expression": {
                                "kind": "InvocationExpression",
                                "fullStart": 709,
                                "fullEnd": 805,
                                "start": 711,
                                "end": 805,
                                "fullWidth": 96,
                                "width": 94,
                                "expression": {
                                    "kind": "IdentifierName",
                                    "fullStart": 709,
                                    "fullEnd": 717,
                                    "start": 711,
                                    "end": 717,
                                    "fullWidth": 8,
                                    "width": 6,
                                    "text": "$ERROR",
                                    "value": "$ERROR",
                                    "valueText": "$ERROR",
                                    "hasLeadingTrivia": true,
                                    "leadingTrivia": [
                                        {
                                            "kind": "WhitespaceTrivia",
                                            "text": "  "
                                        }
                                    ]
                                },
                                "argumentList": {
                                    "kind": "ArgumentList",
                                    "fullStart": 717,
                                    "fullEnd": 805,
                                    "start": 717,
                                    "end": 805,
                                    "fullWidth": 88,
                                    "width": 88,
                                    "openParenToken": {
                                        "kind": "OpenParenToken",
                                        "fullStart": 717,
                                        "fullEnd": 718,
                                        "start": 717,
                                        "end": 718,
                                        "fullWidth": 1,
                                        "width": 1,
                                        "text": "(",
                                        "value": "(",
                                        "valueText": "("
                                    },
                                    "arguments": [
                                        {
                                            "kind": "AddExpression",
                                            "fullStart": 718,
                                            "fullEnd": 804,
                                            "start": 718,
                                            "end": 804,
                                            "fullWidth": 86,
                                            "width": 86,
                                            "left": {
                                                "kind": "StringLiteral",
                                                "fullStart": 718,
                                                "fullEnd": 796,
                                                "start": 718,
                                                "end": 795,
                                                "fullWidth": 78,
                                                "width": 77,
                                                "text": "'#3: var x = new Array(undefined, 1); x.sort(); x[1] === undefined. Actual: '",
                                                "value": "#3: var x = new Array(undefined, 1); x.sort(); x[1] === undefined. Actual: ",
                                                "valueText": "#3: var x = new Array(undefined, 1); x.sort(); x[1] === undefined. Actual: ",
                                                "hasTrailingTrivia": true,
                                                "trailingTrivia": [
                                                    {
                                                        "kind": "WhitespaceTrivia",
                                                        "text": " "
                                                    }
                                                ]
                                            },
                                            "operatorToken": {
                                                "kind": "PlusToken",
                                                "fullStart": 796,
                                                "fullEnd": 798,
                                                "start": 796,
                                                "end": 797,
                                                "fullWidth": 2,
                                                "width": 1,
                                                "text": "+",
                                                "value": "+",
                                                "valueText": "+",
                                                "hasTrailingTrivia": true,
                                                "trailingTrivia": [
                                                    {
                                                        "kind": "WhitespaceTrivia",
                                                        "text": " "
                                                    }
                                                ]
                                            },
                                            "right": {
                                                "kind": "ParenthesizedExpression",
                                                "fullStart": 798,
                                                "fullEnd": 804,
                                                "start": 798,
                                                "end": 804,
                                                "fullWidth": 6,
                                                "width": 6,
                                                "openParenToken": {
                                                    "kind": "OpenParenToken",
                                                    "fullStart": 798,
                                                    "fullEnd": 799,
                                                    "start": 798,
                                                    "end": 799,
                                                    "fullWidth": 1,
                                                    "width": 1,
                                                    "text": "(",
                                                    "value": "(",
                                                    "valueText": "("
                                                },
                                                "expression": {
                                                    "kind": "ElementAccessExpression",
                                                    "fullStart": 799,
                                                    "fullEnd": 803,
                                                    "start": 799,
                                                    "end": 803,
                                                    "fullWidth": 4,
                                                    "width": 4,
                                                    "expression": {
                                                        "kind": "IdentifierName",
                                                        "fullStart": 799,
                                                        "fullEnd": 800,
                                                        "start": 799,
                                                        "end": 800,
                                                        "fullWidth": 1,
                                                        "width": 1,
                                                        "text": "x",
                                                        "value": "x",
                                                        "valueText": "x"
                                                    },
                                                    "openBracketToken": {
                                                        "kind": "OpenBracketToken",
                                                        "fullStart": 800,
                                                        "fullEnd": 801,
                                                        "start": 800,
                                                        "end": 801,
                                                        "fullWidth": 1,
                                                        "width": 1,
                                                        "text": "[",
                                                        "value": "[",
                                                        "valueText": "["
                                                    },
                                                    "argumentExpression": {
                                                        "kind": "NumericLiteral",
                                                        "fullStart": 801,
                                                        "fullEnd": 802,
                                                        "start": 801,
                                                        "end": 802,
                                                        "fullWidth": 1,
                                                        "width": 1,
                                                        "text": "1",
                                                        "value": 1,
                                                        "valueText": "1"
                                                    },
                                                    "closeBracketToken": {
                                                        "kind": "CloseBracketToken",
                                                        "fullStart": 802,
                                                        "fullEnd": 803,
                                                        "start": 802,
                                                        "end": 803,
                                                        "fullWidth": 1,
                                                        "width": 1,
                                                        "text": "]",
                                                        "value": "]",
                                                        "valueText": "]"
                                                    }
                                                },
                                                "closeParenToken": {
                                                    "kind": "CloseParenToken",
                                                    "fullStart": 803,
                                                    "fullEnd": 804,
                                                    "start": 803,
                                                    "end": 804,
                                                    "fullWidth": 1,
                                                    "width": 1,
                                                    "text": ")",
                                                    "value": ")",
                                                    "valueText": ")"
                                                }
                                            }
                                        }
                                    ],
                                    "closeParenToken": {
                                        "kind": "CloseParenToken",
                                        "fullStart": 804,
                                        "fullEnd": 805,
                                        "start": 804,
                                        "end": 805,
                                        "fullWidth": 1,
                                        "width": 1,
                                        "text": ")",
                                        "value": ")",
                                        "valueText": ")"
                                    }
                                }
                            },
                            "semicolonToken": {
                                "kind": "SemicolonToken",
                                "fullStart": 805,
                                "fullEnd": 807,
                                "start": 805,
                                "end": 806,
                                "fullWidth": 2,
                                "width": 1,
                                "text": ";",
                                "value": ";",
                                "valueText": ";",
                                "hasTrailingTrivia": true,
                                "hasTrailingNewLine": true,
                                "trailingTrivia": [
                                    {
                                        "kind": "NewLineTrivia",
                                        "text": "\n"
                                    }
                                ]
                            }
                        }
                    ],
                    "closeBraceToken": {
                        "kind": "CloseBraceToken",
                        "fullStart": 807,
                        "fullEnd": 809,
                        "start": 807,
                        "end": 808,
                        "fullWidth": 2,
                        "width": 1,
                        "text": "}",
                        "value": "}",
                        "valueText": "}",
                        "hasTrailingTrivia": true,
                        "hasTrailingNewLine": true,
                        "trailingTrivia": [
                            {
                                "kind": "NewLineTrivia",
                                "text": "\n"
                            }
                        ]
                    }
                }
            },
            {
                "kind": "VariableStatement",
                "fullStart": 809,
                "fullEnd": 843,
                "start": 810,
                "end": 842,
                "fullWidth": 34,
                "width": 32,
                "modifiers": [],
                "variableDeclaration": {
                    "kind": "VariableDeclaration",
                    "fullStart": 809,
                    "fullEnd": 841,
                    "start": 810,
                    "end": 841,
                    "fullWidth": 32,
                    "width": 31,
                    "varKeyword": {
                        "kind": "VarKeyword",
                        "fullStart": 809,
                        "fullEnd": 814,
                        "start": 810,
                        "end": 813,
                        "fullWidth": 5,
                        "width": 3,
                        "text": "var",
                        "value": "var",
                        "valueText": "var",
                        "hasLeadingTrivia": true,
                        "hasLeadingNewLine": true,
                        "hasTrailingTrivia": true,
                        "leadingTrivia": [
                            {
                                "kind": "NewLineTrivia",
                                "text": "\n"
                            }
                        ],
                        "trailingTrivia": [
                            {
                                "kind": "WhitespaceTrivia",
                                "text": " "
                            }
                        ]
                    },
                    "variableDeclarators": [
                        {
                            "kind": "VariableDeclarator",
                            "fullStart": 814,
                            "fullEnd": 841,
                            "start": 814,
                            "end": 841,
                            "fullWidth": 27,
<<<<<<< HEAD
                            "width": 27,
                            "identifier": {
=======
                            "propertyName": {
>>>>>>> 85e84683
                                "kind": "IdentifierName",
                                "fullStart": 814,
                                "fullEnd": 816,
                                "start": 814,
                                "end": 815,
                                "fullWidth": 2,
                                "width": 1,
                                "text": "x",
                                "value": "x",
                                "valueText": "x",
                                "hasTrailingTrivia": true,
                                "trailingTrivia": [
                                    {
                                        "kind": "WhitespaceTrivia",
                                        "text": " "
                                    }
                                ]
                            },
                            "equalsValueClause": {
                                "kind": "EqualsValueClause",
                                "fullStart": 816,
                                "fullEnd": 841,
                                "start": 816,
                                "end": 841,
                                "fullWidth": 25,
                                "width": 25,
                                "equalsToken": {
                                    "kind": "EqualsToken",
                                    "fullStart": 816,
                                    "fullEnd": 818,
                                    "start": 816,
                                    "end": 817,
                                    "fullWidth": 2,
                                    "width": 1,
                                    "text": "=",
                                    "value": "=",
                                    "valueText": "=",
                                    "hasTrailingTrivia": true,
                                    "trailingTrivia": [
                                        {
                                            "kind": "WhitespaceTrivia",
                                            "text": " "
                                        }
                                    ]
                                },
                                "value": {
                                    "kind": "ObjectCreationExpression",
                                    "fullStart": 818,
                                    "fullEnd": 841,
                                    "start": 818,
                                    "end": 841,
                                    "fullWidth": 23,
                                    "width": 23,
                                    "newKeyword": {
                                        "kind": "NewKeyword",
                                        "fullStart": 818,
                                        "fullEnd": 822,
                                        "start": 818,
                                        "end": 821,
                                        "fullWidth": 4,
                                        "width": 3,
                                        "text": "new",
                                        "value": "new",
                                        "valueText": "new",
                                        "hasTrailingTrivia": true,
                                        "trailingTrivia": [
                                            {
                                                "kind": "WhitespaceTrivia",
                                                "text": " "
                                            }
                                        ]
                                    },
                                    "expression": {
                                        "kind": "IdentifierName",
                                        "fullStart": 822,
                                        "fullEnd": 827,
                                        "start": 822,
                                        "end": 827,
                                        "fullWidth": 5,
                                        "width": 5,
                                        "text": "Array",
                                        "value": "Array",
                                        "valueText": "Array"
                                    },
                                    "argumentList": {
                                        "kind": "ArgumentList",
                                        "fullStart": 827,
                                        "fullEnd": 841,
                                        "start": 827,
                                        "end": 841,
                                        "fullWidth": 14,
                                        "width": 14,
                                        "openParenToken": {
                                            "kind": "OpenParenToken",
                                            "fullStart": 827,
                                            "fullEnd": 828,
                                            "start": 827,
                                            "end": 828,
                                            "fullWidth": 1,
                                            "width": 1,
                                            "text": "(",
                                            "value": "(",
                                            "valueText": "("
                                        },
                                        "arguments": [
                                            {
                                                "kind": "NumericLiteral",
                                                "fullStart": 828,
                                                "fullEnd": 829,
                                                "start": 828,
                                                "end": 829,
                                                "fullWidth": 1,
                                                "width": 1,
                                                "text": "1",
                                                "value": 1,
                                                "valueText": "1"
                                            },
                                            {
                                                "kind": "CommaToken",
                                                "fullStart": 829,
                                                "fullEnd": 831,
                                                "start": 829,
                                                "end": 830,
                                                "fullWidth": 2,
                                                "width": 1,
                                                "text": ",",
                                                "value": ",",
                                                "valueText": ",",
                                                "hasTrailingTrivia": true,
                                                "trailingTrivia": [
                                                    {
                                                        "kind": "WhitespaceTrivia",
                                                        "text": " "
                                                    }
                                                ]
                                            },
                                            {
                                                "kind": "IdentifierName",
                                                "fullStart": 831,
                                                "fullEnd": 840,
                                                "start": 831,
                                                "end": 840,
                                                "fullWidth": 9,
                                                "width": 9,
                                                "text": "undefined",
                                                "value": "undefined",
                                                "valueText": "undefined"
                                            }
                                        ],
                                        "closeParenToken": {
                                            "kind": "CloseParenToken",
                                            "fullStart": 840,
                                            "fullEnd": 841,
                                            "start": 840,
                                            "end": 841,
                                            "fullWidth": 1,
                                            "width": 1,
                                            "text": ")",
                                            "value": ")",
                                            "valueText": ")"
                                        }
                                    }
                                }
                            }
                        }
                    ]
                },
                "semicolonToken": {
                    "kind": "SemicolonToken",
                    "fullStart": 841,
                    "fullEnd": 843,
                    "start": 841,
                    "end": 842,
                    "fullWidth": 2,
                    "width": 1,
                    "text": ";",
                    "value": ";",
                    "valueText": ";",
                    "hasTrailingTrivia": true,
                    "hasTrailingNewLine": true,
                    "trailingTrivia": [
                        {
                            "kind": "NewLineTrivia",
                            "text": "\n"
                        }
                    ]
                }
            },
            {
                "kind": "ExpressionStatement",
                "fullStart": 843,
                "fullEnd": 853,
                "start": 843,
                "end": 852,
                "fullWidth": 10,
                "width": 9,
                "expression": {
                    "kind": "InvocationExpression",
                    "fullStart": 843,
                    "fullEnd": 851,
                    "start": 843,
                    "end": 851,
                    "fullWidth": 8,
                    "width": 8,
                    "expression": {
                        "kind": "MemberAccessExpression",
                        "fullStart": 843,
                        "fullEnd": 849,
                        "start": 843,
                        "end": 849,
                        "fullWidth": 6,
                        "width": 6,
                        "expression": {
                            "kind": "IdentifierName",
                            "fullStart": 843,
                            "fullEnd": 844,
                            "start": 843,
                            "end": 844,
                            "fullWidth": 1,
                            "width": 1,
                            "text": "x",
                            "value": "x",
                            "valueText": "x"
                        },
                        "dotToken": {
                            "kind": "DotToken",
                            "fullStart": 844,
                            "fullEnd": 845,
                            "start": 844,
                            "end": 845,
                            "fullWidth": 1,
                            "width": 1,
                            "text": ".",
                            "value": ".",
                            "valueText": "."
                        },
                        "name": {
                            "kind": "IdentifierName",
                            "fullStart": 845,
                            "fullEnd": 849,
                            "start": 845,
                            "end": 849,
                            "fullWidth": 4,
                            "width": 4,
                            "text": "sort",
                            "value": "sort",
                            "valueText": "sort"
                        }
                    },
                    "argumentList": {
                        "kind": "ArgumentList",
                        "fullStart": 849,
                        "fullEnd": 851,
                        "start": 849,
                        "end": 851,
                        "fullWidth": 2,
                        "width": 2,
                        "openParenToken": {
                            "kind": "OpenParenToken",
                            "fullStart": 849,
                            "fullEnd": 850,
                            "start": 849,
                            "end": 850,
                            "fullWidth": 1,
                            "width": 1,
                            "text": "(",
                            "value": "(",
                            "valueText": "("
                        },
                        "arguments": [],
                        "closeParenToken": {
                            "kind": "CloseParenToken",
                            "fullStart": 850,
                            "fullEnd": 851,
                            "start": 850,
                            "end": 851,
                            "fullWidth": 1,
                            "width": 1,
                            "text": ")",
                            "value": ")",
                            "valueText": ")"
                        }
                    }
                },
                "semicolonToken": {
                    "kind": "SemicolonToken",
                    "fullStart": 851,
                    "fullEnd": 853,
                    "start": 851,
                    "end": 852,
                    "fullWidth": 2,
                    "width": 1,
                    "text": ";",
                    "value": ";",
                    "valueText": ";",
                    "hasTrailingTrivia": true,
                    "hasTrailingNewLine": true,
                    "trailingTrivia": [
                        {
                            "kind": "NewLineTrivia",
                            "text": "\n"
                        }
                    ]
                }
            },
            {
                "kind": "IfStatement",
                "fullStart": 853,
                "fullEnd": 986,
                "start": 864,
                "end": 985,
                "fullWidth": 133,
                "width": 121,
                "ifKeyword": {
                    "kind": "IfKeyword",
                    "fullStart": 853,
                    "fullEnd": 867,
                    "start": 864,
                    "end": 866,
                    "fullWidth": 14,
                    "width": 2,
                    "text": "if",
                    "value": "if",
                    "valueText": "if",
                    "hasLeadingTrivia": true,
                    "hasLeadingComment": true,
                    "hasLeadingNewLine": true,
                    "hasTrailingTrivia": true,
                    "leadingTrivia": [
                        {
                            "kind": "NewLineTrivia",
                            "text": "\n"
                        },
                        {
                            "kind": "SingleLineCommentTrivia",
                            "text": "//CHECK#4"
                        },
                        {
                            "kind": "NewLineTrivia",
                            "text": "\n"
                        }
                    ],
                    "trailingTrivia": [
                        {
                            "kind": "WhitespaceTrivia",
                            "text": " "
                        }
                    ]
                },
                "openParenToken": {
                    "kind": "OpenParenToken",
                    "fullStart": 867,
                    "fullEnd": 868,
                    "start": 867,
                    "end": 868,
                    "fullWidth": 1,
                    "width": 1,
                    "text": "(",
                    "value": "(",
                    "valueText": "("
                },
                "condition": {
                    "kind": "NotEqualsExpression",
                    "fullStart": 868,
                    "fullEnd": 882,
                    "start": 868,
                    "end": 882,
                    "fullWidth": 14,
                    "width": 14,
                    "left": {
                        "kind": "MemberAccessExpression",
                        "fullStart": 868,
                        "fullEnd": 877,
                        "start": 868,
                        "end": 876,
                        "fullWidth": 9,
                        "width": 8,
                        "expression": {
                            "kind": "IdentifierName",
                            "fullStart": 868,
                            "fullEnd": 869,
                            "start": 868,
                            "end": 869,
                            "fullWidth": 1,
                            "width": 1,
                            "text": "x",
                            "value": "x",
                            "valueText": "x"
                        },
                        "dotToken": {
                            "kind": "DotToken",
                            "fullStart": 869,
                            "fullEnd": 870,
                            "start": 869,
                            "end": 870,
                            "fullWidth": 1,
                            "width": 1,
                            "text": ".",
                            "value": ".",
                            "valueText": "."
                        },
                        "name": {
                            "kind": "IdentifierName",
                            "fullStart": 870,
                            "fullEnd": 877,
                            "start": 870,
                            "end": 876,
                            "fullWidth": 7,
                            "width": 6,
                            "text": "length",
                            "value": "length",
                            "valueText": "length",
                            "hasTrailingTrivia": true,
                            "trailingTrivia": [
                                {
                                    "kind": "WhitespaceTrivia",
                                    "text": " "
                                }
                            ]
                        }
                    },
                    "operatorToken": {
                        "kind": "ExclamationEqualsEqualsToken",
                        "fullStart": 877,
                        "fullEnd": 881,
                        "start": 877,
                        "end": 880,
                        "fullWidth": 4,
                        "width": 3,
                        "text": "!==",
                        "value": "!==",
                        "valueText": "!==",
                        "hasTrailingTrivia": true,
                        "trailingTrivia": [
                            {
                                "kind": "WhitespaceTrivia",
                                "text": " "
                            }
                        ]
                    },
                    "right": {
                        "kind": "NumericLiteral",
                        "fullStart": 881,
                        "fullEnd": 882,
                        "start": 881,
                        "end": 882,
                        "fullWidth": 1,
                        "width": 1,
                        "text": "2",
                        "value": 2,
                        "valueText": "2"
                    }
                },
                "closeParenToken": {
                    "kind": "CloseParenToken",
                    "fullStart": 882,
                    "fullEnd": 884,
                    "start": 882,
                    "end": 883,
                    "fullWidth": 2,
                    "width": 1,
                    "text": ")",
                    "value": ")",
                    "valueText": ")",
                    "hasTrailingTrivia": true,
                    "trailingTrivia": [
                        {
                            "kind": "WhitespaceTrivia",
                            "text": " "
                        }
                    ]
                },
                "statement": {
                    "kind": "Block",
                    "fullStart": 884,
                    "fullEnd": 986,
                    "start": 884,
                    "end": 985,
                    "fullWidth": 102,
                    "width": 101,
                    "openBraceToken": {
                        "kind": "OpenBraceToken",
                        "fullStart": 884,
                        "fullEnd": 886,
                        "start": 884,
                        "end": 885,
                        "fullWidth": 2,
                        "width": 1,
                        "text": "{",
                        "value": "{",
                        "valueText": "{",
                        "hasTrailingTrivia": true,
                        "hasTrailingNewLine": true,
                        "trailingTrivia": [
                            {
                                "kind": "NewLineTrivia",
                                "text": "\n"
                            }
                        ]
                    },
                    "statements": [
                        {
                            "kind": "ExpressionStatement",
                            "fullStart": 886,
                            "fullEnd": 984,
                            "start": 888,
                            "end": 983,
                            "fullWidth": 98,
                            "width": 95,
                            "expression": {
                                "kind": "InvocationExpression",
                                "fullStart": 886,
                                "fullEnd": 982,
                                "start": 888,
                                "end": 982,
                                "fullWidth": 96,
                                "width": 94,
                                "expression": {
                                    "kind": "IdentifierName",
                                    "fullStart": 886,
                                    "fullEnd": 894,
                                    "start": 888,
                                    "end": 894,
                                    "fullWidth": 8,
                                    "width": 6,
                                    "text": "$ERROR",
                                    "value": "$ERROR",
                                    "valueText": "$ERROR",
                                    "hasLeadingTrivia": true,
                                    "leadingTrivia": [
                                        {
                                            "kind": "WhitespaceTrivia",
                                            "text": "  "
                                        }
                                    ]
                                },
                                "argumentList": {
                                    "kind": "ArgumentList",
                                    "fullStart": 894,
                                    "fullEnd": 982,
                                    "start": 894,
                                    "end": 982,
                                    "fullWidth": 88,
                                    "width": 88,
                                    "openParenToken": {
                                        "kind": "OpenParenToken",
                                        "fullStart": 894,
                                        "fullEnd": 895,
                                        "start": 894,
                                        "end": 895,
                                        "fullWidth": 1,
                                        "width": 1,
                                        "text": "(",
                                        "value": "(",
                                        "valueText": "("
                                    },
                                    "arguments": [
                                        {
                                            "kind": "AddExpression",
                                            "fullStart": 895,
                                            "fullEnd": 981,
                                            "start": 895,
                                            "end": 981,
                                            "fullWidth": 86,
                                            "width": 86,
                                            "left": {
                                                "kind": "StringLiteral",
                                                "fullStart": 895,
                                                "fullEnd": 969,
                                                "start": 895,
                                                "end": 968,
                                                "fullWidth": 74,
                                                "width": 73,
                                                "text": "'#4: var x = new Array(1, undefined); x.sort(); x.length === 2. Actual: '",
                                                "value": "#4: var x = new Array(1, undefined); x.sort(); x.length === 2. Actual: ",
                                                "valueText": "#4: var x = new Array(1, undefined); x.sort(); x.length === 2. Actual: ",
                                                "hasTrailingTrivia": true,
                                                "trailingTrivia": [
                                                    {
                                                        "kind": "WhitespaceTrivia",
                                                        "text": " "
                                                    }
                                                ]
                                            },
                                            "operatorToken": {
                                                "kind": "PlusToken",
                                                "fullStart": 969,
                                                "fullEnd": 971,
                                                "start": 969,
                                                "end": 970,
                                                "fullWidth": 2,
                                                "width": 1,
                                                "text": "+",
                                                "value": "+",
                                                "valueText": "+",
                                                "hasTrailingTrivia": true,
                                                "trailingTrivia": [
                                                    {
                                                        "kind": "WhitespaceTrivia",
                                                        "text": " "
                                                    }
                                                ]
                                            },
                                            "right": {
                                                "kind": "ParenthesizedExpression",
                                                "fullStart": 971,
                                                "fullEnd": 981,
                                                "start": 971,
                                                "end": 981,
                                                "fullWidth": 10,
                                                "width": 10,
                                                "openParenToken": {
                                                    "kind": "OpenParenToken",
                                                    "fullStart": 971,
                                                    "fullEnd": 972,
                                                    "start": 971,
                                                    "end": 972,
                                                    "fullWidth": 1,
                                                    "width": 1,
                                                    "text": "(",
                                                    "value": "(",
                                                    "valueText": "("
                                                },
                                                "expression": {
                                                    "kind": "MemberAccessExpression",
                                                    "fullStart": 972,
                                                    "fullEnd": 980,
                                                    "start": 972,
                                                    "end": 980,
                                                    "fullWidth": 8,
                                                    "width": 8,
                                                    "expression": {
                                                        "kind": "IdentifierName",
                                                        "fullStart": 972,
                                                        "fullEnd": 973,
                                                        "start": 972,
                                                        "end": 973,
                                                        "fullWidth": 1,
                                                        "width": 1,
                                                        "text": "x",
                                                        "value": "x",
                                                        "valueText": "x"
                                                    },
                                                    "dotToken": {
                                                        "kind": "DotToken",
                                                        "fullStart": 973,
                                                        "fullEnd": 974,
                                                        "start": 973,
                                                        "end": 974,
                                                        "fullWidth": 1,
                                                        "width": 1,
                                                        "text": ".",
                                                        "value": ".",
                                                        "valueText": "."
                                                    },
                                                    "name": {
                                                        "kind": "IdentifierName",
                                                        "fullStart": 974,
                                                        "fullEnd": 980,
                                                        "start": 974,
                                                        "end": 980,
                                                        "fullWidth": 6,
                                                        "width": 6,
                                                        "text": "length",
                                                        "value": "length",
                                                        "valueText": "length"
                                                    }
                                                },
                                                "closeParenToken": {
                                                    "kind": "CloseParenToken",
                                                    "fullStart": 980,
                                                    "fullEnd": 981,
                                                    "start": 980,
                                                    "end": 981,
                                                    "fullWidth": 1,
                                                    "width": 1,
                                                    "text": ")",
                                                    "value": ")",
                                                    "valueText": ")"
                                                }
                                            }
                                        }
                                    ],
                                    "closeParenToken": {
                                        "kind": "CloseParenToken",
                                        "fullStart": 981,
                                        "fullEnd": 982,
                                        "start": 981,
                                        "end": 982,
                                        "fullWidth": 1,
                                        "width": 1,
                                        "text": ")",
                                        "value": ")",
                                        "valueText": ")"
                                    }
                                }
                            },
                            "semicolonToken": {
                                "kind": "SemicolonToken",
                                "fullStart": 982,
                                "fullEnd": 984,
                                "start": 982,
                                "end": 983,
                                "fullWidth": 2,
                                "width": 1,
                                "text": ";",
                                "value": ";",
                                "valueText": ";",
                                "hasTrailingTrivia": true,
                                "hasTrailingNewLine": true,
                                "trailingTrivia": [
                                    {
                                        "kind": "NewLineTrivia",
                                        "text": "\n"
                                    }
                                ]
                            }
                        }
                    ],
                    "closeBraceToken": {
                        "kind": "CloseBraceToken",
                        "fullStart": 984,
                        "fullEnd": 986,
                        "start": 984,
                        "end": 985,
                        "fullWidth": 2,
                        "width": 1,
                        "text": "}",
                        "value": "}",
                        "valueText": "}",
                        "hasTrailingTrivia": true,
                        "hasTrailingNewLine": true,
                        "trailingTrivia": [
                            {
                                "kind": "NewLineTrivia",
                                "text": "\n"
                            }
                        ]
                    }
                }
            },
            {
                "kind": "IfStatement",
                "fullStart": 986,
                "fullEnd": 1111,
                "start": 997,
                "end": 1106,
                "fullWidth": 125,
                "width": 109,
                "ifKeyword": {
                    "kind": "IfKeyword",
                    "fullStart": 986,
                    "fullEnd": 1000,
                    "start": 997,
                    "end": 999,
                    "fullWidth": 14,
                    "width": 2,
                    "text": "if",
                    "value": "if",
                    "valueText": "if",
                    "hasLeadingTrivia": true,
                    "hasLeadingComment": true,
                    "hasLeadingNewLine": true,
                    "hasTrailingTrivia": true,
                    "leadingTrivia": [
                        {
                            "kind": "NewLineTrivia",
                            "text": "\n"
                        },
                        {
                            "kind": "SingleLineCommentTrivia",
                            "text": "//CHECK#5"
                        },
                        {
                            "kind": "NewLineTrivia",
                            "text": "\n"
                        }
                    ],
                    "trailingTrivia": [
                        {
                            "kind": "WhitespaceTrivia",
                            "text": " "
                        }
                    ]
                },
                "openParenToken": {
                    "kind": "OpenParenToken",
                    "fullStart": 1000,
                    "fullEnd": 1001,
                    "start": 1000,
                    "end": 1001,
                    "fullWidth": 1,
                    "width": 1,
                    "text": "(",
                    "value": "(",
                    "valueText": "("
                },
                "condition": {
                    "kind": "NotEqualsExpression",
                    "fullStart": 1001,
                    "fullEnd": 1011,
                    "start": 1001,
                    "end": 1011,
                    "fullWidth": 10,
                    "width": 10,
                    "left": {
                        "kind": "ElementAccessExpression",
                        "fullStart": 1001,
                        "fullEnd": 1006,
                        "start": 1001,
                        "end": 1005,
                        "fullWidth": 5,
                        "width": 4,
                        "expression": {
                            "kind": "IdentifierName",
                            "fullStart": 1001,
                            "fullEnd": 1002,
                            "start": 1001,
                            "end": 1002,
                            "fullWidth": 1,
                            "width": 1,
                            "text": "x",
                            "value": "x",
                            "valueText": "x"
                        },
                        "openBracketToken": {
                            "kind": "OpenBracketToken",
                            "fullStart": 1002,
                            "fullEnd": 1003,
                            "start": 1002,
                            "end": 1003,
                            "fullWidth": 1,
                            "width": 1,
                            "text": "[",
                            "value": "[",
                            "valueText": "["
                        },
                        "argumentExpression": {
                            "kind": "NumericLiteral",
                            "fullStart": 1003,
                            "fullEnd": 1004,
                            "start": 1003,
                            "end": 1004,
                            "fullWidth": 1,
                            "width": 1,
                            "text": "0",
                            "value": 0,
                            "valueText": "0"
                        },
                        "closeBracketToken": {
                            "kind": "CloseBracketToken",
                            "fullStart": 1004,
                            "fullEnd": 1006,
                            "start": 1004,
                            "end": 1005,
                            "fullWidth": 2,
                            "width": 1,
                            "text": "]",
                            "value": "]",
                            "valueText": "]",
                            "hasTrailingTrivia": true,
                            "trailingTrivia": [
                                {
                                    "kind": "WhitespaceTrivia",
                                    "text": " "
                                }
                            ]
                        }
                    },
                    "operatorToken": {
                        "kind": "ExclamationEqualsEqualsToken",
                        "fullStart": 1006,
                        "fullEnd": 1010,
                        "start": 1006,
                        "end": 1009,
                        "fullWidth": 4,
                        "width": 3,
                        "text": "!==",
                        "value": "!==",
                        "valueText": "!==",
                        "hasTrailingTrivia": true,
                        "trailingTrivia": [
                            {
                                "kind": "WhitespaceTrivia",
                                "text": " "
                            }
                        ]
                    },
                    "right": {
                        "kind": "NumericLiteral",
                        "fullStart": 1010,
                        "fullEnd": 1011,
                        "start": 1010,
                        "end": 1011,
                        "fullWidth": 1,
                        "width": 1,
                        "text": "1",
                        "value": 1,
                        "valueText": "1"
                    }
                },
                "closeParenToken": {
                    "kind": "CloseParenToken",
                    "fullStart": 1011,
                    "fullEnd": 1013,
                    "start": 1011,
                    "end": 1012,
                    "fullWidth": 2,
                    "width": 1,
                    "text": ")",
                    "value": ")",
                    "valueText": ")",
                    "hasTrailingTrivia": true,
                    "trailingTrivia": [
                        {
                            "kind": "WhitespaceTrivia",
                            "text": " "
                        }
                    ]
                },
                "statement": {
                    "kind": "Block",
                    "fullStart": 1013,
                    "fullEnd": 1111,
                    "start": 1013,
                    "end": 1106,
                    "fullWidth": 98,
                    "width": 93,
                    "openBraceToken": {
                        "kind": "OpenBraceToken",
                        "fullStart": 1013,
                        "fullEnd": 1015,
                        "start": 1013,
                        "end": 1014,
                        "fullWidth": 2,
                        "width": 1,
                        "text": "{",
                        "value": "{",
                        "valueText": "{",
                        "hasTrailingTrivia": true,
                        "hasTrailingNewLine": true,
                        "trailingTrivia": [
                            {
                                "kind": "NewLineTrivia",
                                "text": "\n"
                            }
                        ]
                    },
                    "statements": [
                        {
                            "kind": "ExpressionStatement",
                            "fullStart": 1015,
                            "fullEnd": 1105,
                            "start": 1017,
                            "end": 1104,
                            "fullWidth": 90,
                            "width": 87,
                            "expression": {
                                "kind": "InvocationExpression",
                                "fullStart": 1015,
                                "fullEnd": 1103,
                                "start": 1017,
                                "end": 1103,
                                "fullWidth": 88,
                                "width": 86,
                                "expression": {
                                    "kind": "IdentifierName",
                                    "fullStart": 1015,
                                    "fullEnd": 1023,
                                    "start": 1017,
                                    "end": 1023,
                                    "fullWidth": 8,
                                    "width": 6,
                                    "text": "$ERROR",
                                    "value": "$ERROR",
                                    "valueText": "$ERROR",
                                    "hasLeadingTrivia": true,
                                    "leadingTrivia": [
                                        {
                                            "kind": "WhitespaceTrivia",
                                            "text": "  "
                                        }
                                    ]
                                },
                                "argumentList": {
                                    "kind": "ArgumentList",
                                    "fullStart": 1023,
                                    "fullEnd": 1103,
                                    "start": 1023,
                                    "end": 1103,
                                    "fullWidth": 80,
                                    "width": 80,
                                    "openParenToken": {
                                        "kind": "OpenParenToken",
                                        "fullStart": 1023,
                                        "fullEnd": 1024,
                                        "start": 1023,
                                        "end": 1024,
                                        "fullWidth": 1,
                                        "width": 1,
                                        "text": "(",
                                        "value": "(",
                                        "valueText": "("
                                    },
                                    "arguments": [
                                        {
                                            "kind": "AddExpression",
                                            "fullStart": 1024,
                                            "fullEnd": 1102,
                                            "start": 1024,
                                            "end": 1102,
                                            "fullWidth": 78,
                                            "width": 78,
                                            "left": {
                                                "kind": "StringLiteral",
                                                "fullStart": 1024,
                                                "fullEnd": 1094,
                                                "start": 1024,
                                                "end": 1093,
                                                "fullWidth": 70,
                                                "width": 69,
                                                "text": "'#5: var x = new Array(1, undefined); x.sort(); x[0] === 1. Actual: '",
                                                "value": "#5: var x = new Array(1, undefined); x.sort(); x[0] === 1. Actual: ",
                                                "valueText": "#5: var x = new Array(1, undefined); x.sort(); x[0] === 1. Actual: ",
                                                "hasTrailingTrivia": true,
                                                "trailingTrivia": [
                                                    {
                                                        "kind": "WhitespaceTrivia",
                                                        "text": " "
                                                    }
                                                ]
                                            },
                                            "operatorToken": {
                                                "kind": "PlusToken",
                                                "fullStart": 1094,
                                                "fullEnd": 1096,
                                                "start": 1094,
                                                "end": 1095,
                                                "fullWidth": 2,
                                                "width": 1,
                                                "text": "+",
                                                "value": "+",
                                                "valueText": "+",
                                                "hasTrailingTrivia": true,
                                                "trailingTrivia": [
                                                    {
                                                        "kind": "WhitespaceTrivia",
                                                        "text": " "
                                                    }
                                                ]
                                            },
                                            "right": {
                                                "kind": "ParenthesizedExpression",
                                                "fullStart": 1096,
                                                "fullEnd": 1102,
                                                "start": 1096,
                                                "end": 1102,
                                                "fullWidth": 6,
                                                "width": 6,
                                                "openParenToken": {
                                                    "kind": "OpenParenToken",
                                                    "fullStart": 1096,
                                                    "fullEnd": 1097,
                                                    "start": 1096,
                                                    "end": 1097,
                                                    "fullWidth": 1,
                                                    "width": 1,
                                                    "text": "(",
                                                    "value": "(",
                                                    "valueText": "("
                                                },
                                                "expression": {
                                                    "kind": "ElementAccessExpression",
                                                    "fullStart": 1097,
                                                    "fullEnd": 1101,
                                                    "start": 1097,
                                                    "end": 1101,
                                                    "fullWidth": 4,
                                                    "width": 4,
                                                    "expression": {
                                                        "kind": "IdentifierName",
                                                        "fullStart": 1097,
                                                        "fullEnd": 1098,
                                                        "start": 1097,
                                                        "end": 1098,
                                                        "fullWidth": 1,
                                                        "width": 1,
                                                        "text": "x",
                                                        "value": "x",
                                                        "valueText": "x"
                                                    },
                                                    "openBracketToken": {
                                                        "kind": "OpenBracketToken",
                                                        "fullStart": 1098,
                                                        "fullEnd": 1099,
                                                        "start": 1098,
                                                        "end": 1099,
                                                        "fullWidth": 1,
                                                        "width": 1,
                                                        "text": "[",
                                                        "value": "[",
                                                        "valueText": "["
                                                    },
                                                    "argumentExpression": {
                                                        "kind": "NumericLiteral",
                                                        "fullStart": 1099,
                                                        "fullEnd": 1100,
                                                        "start": 1099,
                                                        "end": 1100,
                                                        "fullWidth": 1,
                                                        "width": 1,
                                                        "text": "0",
                                                        "value": 0,
                                                        "valueText": "0"
                                                    },
                                                    "closeBracketToken": {
                                                        "kind": "CloseBracketToken",
                                                        "fullStart": 1100,
                                                        "fullEnd": 1101,
                                                        "start": 1100,
                                                        "end": 1101,
                                                        "fullWidth": 1,
                                                        "width": 1,
                                                        "text": "]",
                                                        "value": "]",
                                                        "valueText": "]"
                                                    }
                                                },
                                                "closeParenToken": {
                                                    "kind": "CloseParenToken",
                                                    "fullStart": 1101,
                                                    "fullEnd": 1102,
                                                    "start": 1101,
                                                    "end": 1102,
                                                    "fullWidth": 1,
                                                    "width": 1,
                                                    "text": ")",
                                                    "value": ")",
                                                    "valueText": ")"
                                                }
                                            }
                                        }
                                    ],
                                    "closeParenToken": {
                                        "kind": "CloseParenToken",
                                        "fullStart": 1102,
                                        "fullEnd": 1103,
                                        "start": 1102,
                                        "end": 1103,
                                        "fullWidth": 1,
                                        "width": 1,
                                        "text": ")",
                                        "value": ")",
                                        "valueText": ")"
                                    }
                                }
                            },
                            "semicolonToken": {
                                "kind": "SemicolonToken",
                                "fullStart": 1103,
                                "fullEnd": 1105,
                                "start": 1103,
                                "end": 1104,
                                "fullWidth": 2,
                                "width": 1,
                                "text": ";",
                                "value": ";",
                                "valueText": ";",
                                "hasTrailingTrivia": true,
                                "hasTrailingNewLine": true,
                                "trailingTrivia": [
                                    {
                                        "kind": "NewLineTrivia",
                                        "text": "\n"
                                    }
                                ]
                            }
                        }
                    ],
                    "closeBraceToken": {
                        "kind": "CloseBraceToken",
                        "fullStart": 1105,
                        "fullEnd": 1111,
                        "start": 1105,
                        "end": 1106,
                        "fullWidth": 6,
                        "width": 1,
                        "text": "}",
                        "value": "}",
                        "valueText": "}",
                        "hasTrailingTrivia": true,
                        "hasTrailingNewLine": true,
                        "trailingTrivia": [
                            {
                                "kind": "WhitespaceTrivia",
                                "text": "    "
                            },
                            {
                                "kind": "NewLineTrivia",
                                "text": "\n"
                            }
                        ]
                    }
                }
            },
            {
                "kind": "IfStatement",
                "fullStart": 1111,
                "fullEnd": 1250,
                "start": 1122,
                "end": 1247,
                "fullWidth": 139,
                "width": 125,
                "ifKeyword": {
                    "kind": "IfKeyword",
                    "fullStart": 1111,
                    "fullEnd": 1125,
                    "start": 1122,
                    "end": 1124,
                    "fullWidth": 14,
                    "width": 2,
                    "text": "if",
                    "value": "if",
                    "valueText": "if",
                    "hasLeadingTrivia": true,
                    "hasLeadingComment": true,
                    "hasLeadingNewLine": true,
                    "hasTrailingTrivia": true,
                    "leadingTrivia": [
                        {
                            "kind": "NewLineTrivia",
                            "text": "\n"
                        },
                        {
                            "kind": "SingleLineCommentTrivia",
                            "text": "//CHECK#6"
                        },
                        {
                            "kind": "NewLineTrivia",
                            "text": "\n"
                        }
                    ],
                    "trailingTrivia": [
                        {
                            "kind": "WhitespaceTrivia",
                            "text": " "
                        }
                    ]
                },
                "openParenToken": {
                    "kind": "OpenParenToken",
                    "fullStart": 1125,
                    "fullEnd": 1126,
                    "start": 1125,
                    "end": 1126,
                    "fullWidth": 1,
                    "width": 1,
                    "text": "(",
                    "value": "(",
                    "valueText": "("
                },
                "condition": {
                    "kind": "NotEqualsExpression",
                    "fullStart": 1126,
                    "fullEnd": 1144,
                    "start": 1126,
                    "end": 1144,
                    "fullWidth": 18,
                    "width": 18,
                    "left": {
                        "kind": "ElementAccessExpression",
                        "fullStart": 1126,
                        "fullEnd": 1131,
                        "start": 1126,
                        "end": 1130,
                        "fullWidth": 5,
                        "width": 4,
                        "expression": {
                            "kind": "IdentifierName",
                            "fullStart": 1126,
                            "fullEnd": 1127,
                            "start": 1126,
                            "end": 1127,
                            "fullWidth": 1,
                            "width": 1,
                            "text": "x",
                            "value": "x",
                            "valueText": "x"
                        },
                        "openBracketToken": {
                            "kind": "OpenBracketToken",
                            "fullStart": 1127,
                            "fullEnd": 1128,
                            "start": 1127,
                            "end": 1128,
                            "fullWidth": 1,
                            "width": 1,
                            "text": "[",
                            "value": "[",
                            "valueText": "["
                        },
                        "argumentExpression": {
                            "kind": "NumericLiteral",
                            "fullStart": 1128,
                            "fullEnd": 1129,
                            "start": 1128,
                            "end": 1129,
                            "fullWidth": 1,
                            "width": 1,
                            "text": "1",
                            "value": 1,
                            "valueText": "1"
                        },
                        "closeBracketToken": {
                            "kind": "CloseBracketToken",
                            "fullStart": 1129,
                            "fullEnd": 1131,
                            "start": 1129,
                            "end": 1130,
                            "fullWidth": 2,
                            "width": 1,
                            "text": "]",
                            "value": "]",
                            "valueText": "]",
                            "hasTrailingTrivia": true,
                            "trailingTrivia": [
                                {
                                    "kind": "WhitespaceTrivia",
                                    "text": " "
                                }
                            ]
                        }
                    },
                    "operatorToken": {
                        "kind": "ExclamationEqualsEqualsToken",
                        "fullStart": 1131,
                        "fullEnd": 1135,
                        "start": 1131,
                        "end": 1134,
                        "fullWidth": 4,
                        "width": 3,
                        "text": "!==",
                        "value": "!==",
                        "valueText": "!==",
                        "hasTrailingTrivia": true,
                        "trailingTrivia": [
                            {
                                "kind": "WhitespaceTrivia",
                                "text": " "
                            }
                        ]
                    },
                    "right": {
                        "kind": "IdentifierName",
                        "fullStart": 1135,
                        "fullEnd": 1144,
                        "start": 1135,
                        "end": 1144,
                        "fullWidth": 9,
                        "width": 9,
                        "text": "undefined",
                        "value": "undefined",
                        "valueText": "undefined"
                    }
                },
                "closeParenToken": {
                    "kind": "CloseParenToken",
                    "fullStart": 1144,
                    "fullEnd": 1146,
                    "start": 1144,
                    "end": 1145,
                    "fullWidth": 2,
                    "width": 1,
                    "text": ")",
                    "value": ")",
                    "valueText": ")",
                    "hasTrailingTrivia": true,
                    "trailingTrivia": [
                        {
                            "kind": "WhitespaceTrivia",
                            "text": " "
                        }
                    ]
                },
                "statement": {
                    "kind": "Block",
                    "fullStart": 1146,
                    "fullEnd": 1250,
                    "start": 1146,
                    "end": 1247,
                    "fullWidth": 104,
                    "width": 101,
                    "openBraceToken": {
                        "kind": "OpenBraceToken",
                        "fullStart": 1146,
                        "fullEnd": 1148,
                        "start": 1146,
                        "end": 1147,
                        "fullWidth": 2,
                        "width": 1,
                        "text": "{",
                        "value": "{",
                        "valueText": "{",
                        "hasTrailingTrivia": true,
                        "hasTrailingNewLine": true,
                        "trailingTrivia": [
                            {
                                "kind": "NewLineTrivia",
                                "text": "\n"
                            }
                        ]
                    },
                    "statements": [
                        {
                            "kind": "ExpressionStatement",
                            "fullStart": 1148,
                            "fullEnd": 1246,
                            "start": 1150,
                            "end": 1245,
                            "fullWidth": 98,
                            "width": 95,
                            "expression": {
                                "kind": "InvocationExpression",
                                "fullStart": 1148,
                                "fullEnd": 1244,
                                "start": 1150,
                                "end": 1244,
                                "fullWidth": 96,
                                "width": 94,
                                "expression": {
                                    "kind": "IdentifierName",
                                    "fullStart": 1148,
                                    "fullEnd": 1156,
                                    "start": 1150,
                                    "end": 1156,
                                    "fullWidth": 8,
                                    "width": 6,
                                    "text": "$ERROR",
                                    "value": "$ERROR",
                                    "valueText": "$ERROR",
                                    "hasLeadingTrivia": true,
                                    "leadingTrivia": [
                                        {
                                            "kind": "WhitespaceTrivia",
                                            "text": "  "
                                        }
                                    ]
                                },
                                "argumentList": {
                                    "kind": "ArgumentList",
                                    "fullStart": 1156,
                                    "fullEnd": 1244,
                                    "start": 1156,
                                    "end": 1244,
                                    "fullWidth": 88,
                                    "width": 88,
                                    "openParenToken": {
                                        "kind": "OpenParenToken",
                                        "fullStart": 1156,
                                        "fullEnd": 1157,
                                        "start": 1156,
                                        "end": 1157,
                                        "fullWidth": 1,
                                        "width": 1,
                                        "text": "(",
                                        "value": "(",
                                        "valueText": "("
                                    },
                                    "arguments": [
                                        {
                                            "kind": "AddExpression",
                                            "fullStart": 1157,
                                            "fullEnd": 1243,
                                            "start": 1157,
                                            "end": 1243,
                                            "fullWidth": 86,
                                            "width": 86,
                                            "left": {
                                                "kind": "StringLiteral",
                                                "fullStart": 1157,
                                                "fullEnd": 1235,
                                                "start": 1157,
                                                "end": 1234,
                                                "fullWidth": 78,
                                                "width": 77,
                                                "text": "'#6: var x = new Array(1, undefined); x.sort(); x[1] === undefined. Actual: '",
                                                "value": "#6: var x = new Array(1, undefined); x.sort(); x[1] === undefined. Actual: ",
                                                "valueText": "#6: var x = new Array(1, undefined); x.sort(); x[1] === undefined. Actual: ",
                                                "hasTrailingTrivia": true,
                                                "trailingTrivia": [
                                                    {
                                                        "kind": "WhitespaceTrivia",
                                                        "text": " "
                                                    }
                                                ]
                                            },
                                            "operatorToken": {
                                                "kind": "PlusToken",
                                                "fullStart": 1235,
                                                "fullEnd": 1237,
                                                "start": 1235,
                                                "end": 1236,
                                                "fullWidth": 2,
                                                "width": 1,
                                                "text": "+",
                                                "value": "+",
                                                "valueText": "+",
                                                "hasTrailingTrivia": true,
                                                "trailingTrivia": [
                                                    {
                                                        "kind": "WhitespaceTrivia",
                                                        "text": " "
                                                    }
                                                ]
                                            },
                                            "right": {
                                                "kind": "ParenthesizedExpression",
                                                "fullStart": 1237,
                                                "fullEnd": 1243,
                                                "start": 1237,
                                                "end": 1243,
                                                "fullWidth": 6,
                                                "width": 6,
                                                "openParenToken": {
                                                    "kind": "OpenParenToken",
                                                    "fullStart": 1237,
                                                    "fullEnd": 1238,
                                                    "start": 1237,
                                                    "end": 1238,
                                                    "fullWidth": 1,
                                                    "width": 1,
                                                    "text": "(",
                                                    "value": "(",
                                                    "valueText": "("
                                                },
                                                "expression": {
                                                    "kind": "ElementAccessExpression",
                                                    "fullStart": 1238,
                                                    "fullEnd": 1242,
                                                    "start": 1238,
                                                    "end": 1242,
                                                    "fullWidth": 4,
                                                    "width": 4,
                                                    "expression": {
                                                        "kind": "IdentifierName",
                                                        "fullStart": 1238,
                                                        "fullEnd": 1239,
                                                        "start": 1238,
                                                        "end": 1239,
                                                        "fullWidth": 1,
                                                        "width": 1,
                                                        "text": "x",
                                                        "value": "x",
                                                        "valueText": "x"
                                                    },
                                                    "openBracketToken": {
                                                        "kind": "OpenBracketToken",
                                                        "fullStart": 1239,
                                                        "fullEnd": 1240,
                                                        "start": 1239,
                                                        "end": 1240,
                                                        "fullWidth": 1,
                                                        "width": 1,
                                                        "text": "[",
                                                        "value": "[",
                                                        "valueText": "["
                                                    },
                                                    "argumentExpression": {
                                                        "kind": "NumericLiteral",
                                                        "fullStart": 1240,
                                                        "fullEnd": 1241,
                                                        "start": 1240,
                                                        "end": 1241,
                                                        "fullWidth": 1,
                                                        "width": 1,
                                                        "text": "1",
                                                        "value": 1,
                                                        "valueText": "1"
                                                    },
                                                    "closeBracketToken": {
                                                        "kind": "CloseBracketToken",
                                                        "fullStart": 1241,
                                                        "fullEnd": 1242,
                                                        "start": 1241,
                                                        "end": 1242,
                                                        "fullWidth": 1,
                                                        "width": 1,
                                                        "text": "]",
                                                        "value": "]",
                                                        "valueText": "]"
                                                    }
                                                },
                                                "closeParenToken": {
                                                    "kind": "CloseParenToken",
                                                    "fullStart": 1242,
                                                    "fullEnd": 1243,
                                                    "start": 1242,
                                                    "end": 1243,
                                                    "fullWidth": 1,
                                                    "width": 1,
                                                    "text": ")",
                                                    "value": ")",
                                                    "valueText": ")"
                                                }
                                            }
                                        }
                                    ],
                                    "closeParenToken": {
                                        "kind": "CloseParenToken",
                                        "fullStart": 1243,
                                        "fullEnd": 1244,
                                        "start": 1243,
                                        "end": 1244,
                                        "fullWidth": 1,
                                        "width": 1,
                                        "text": ")",
                                        "value": ")",
                                        "valueText": ")"
                                    }
                                }
                            },
                            "semicolonToken": {
                                "kind": "SemicolonToken",
                                "fullStart": 1244,
                                "fullEnd": 1246,
                                "start": 1244,
                                "end": 1245,
                                "fullWidth": 2,
                                "width": 1,
                                "text": ";",
                                "value": ";",
                                "valueText": ";",
                                "hasTrailingTrivia": true,
                                "hasTrailingNewLine": true,
                                "trailingTrivia": [
                                    {
                                        "kind": "NewLineTrivia",
                                        "text": "\n"
                                    }
                                ]
                            }
                        }
                    ],
                    "closeBraceToken": {
                        "kind": "CloseBraceToken",
                        "fullStart": 1246,
                        "fullEnd": 1250,
                        "start": 1246,
                        "end": 1247,
                        "fullWidth": 4,
                        "width": 1,
                        "text": "}",
                        "value": "}",
                        "valueText": "}",
                        "hasTrailingTrivia": true,
                        "hasTrailingNewLine": true,
                        "trailingTrivia": [
                            {
                                "kind": "WhitespaceTrivia",
                                "text": "  "
                            },
                            {
                                "kind": "NewLineTrivia",
                                "text": "\n"
                            }
                        ]
                    }
                }
            }
        ],
        "endOfFileToken": {
            "kind": "EndOfFileToken",
            "fullStart": 1250,
            "fullEnd": 1251,
            "start": 1251,
            "end": 1251,
            "fullWidth": 1,
            "width": 0,
            "text": "",
            "hasLeadingTrivia": true,
            "hasLeadingNewLine": true,
            "leadingTrivia": [
                {
                    "kind": "NewLineTrivia",
                    "text": "\n"
                }
            ]
        }
    },
    "lineMap": {
        "lineStarts": [
            0,
            61,
            132,
            133,
            137,
            187,
            237,
            240,
            298,
            366,
            370,
            371,
            404,
            414,
            415,
            425,
            447,
            545,
            547,
            548,
            558,
            576,
            666,
            672,
            673,
            683,
            709,
            807,
            809,
            810,
            843,
            853,
            854,
            864,
            886,
            984,
            986,
            987,
            997,
            1015,
            1105,
            1111,
            1112,
            1122,
            1148,
            1246,
            1250,
            1251
        ],
        "length": 1251
    }
}<|MERGE_RESOLUTION|>--- conflicted
+++ resolved
@@ -94,12 +94,8 @@
                             "start": 375,
                             "end": 402,
                             "fullWidth": 27,
-<<<<<<< HEAD
                             "width": 27,
-                            "identifier": {
-=======
                             "propertyName": {
->>>>>>> 85e84683
                                 "kind": "IdentifierName",
                                 "fullStart": 375,
                                 "fullEnd": 377,
@@ -1817,12 +1813,8 @@
                             "start": 814,
                             "end": 841,
                             "fullWidth": 27,
-<<<<<<< HEAD
                             "width": 27,
-                            "identifier": {
-=======
                             "propertyName": {
->>>>>>> 85e84683
                                 "kind": "IdentifierName",
                                 "fullStart": 814,
                                 "fullEnd": 816,
