{
    "isDeclaration": false,
    "languageVersion": "EcmaScript5",
    "parseOptions": {
        "allowAutomaticSemicolonInsertion": true
    },
    "sourceUnit": {
        "kind": "SourceUnit",
        "fullStart": 0,
        "fullEnd": 1126,
        "start": 310,
        "end": 1126,
        "fullWidth": 1126,
        "width": 816,
        "moduleElements": [
            {
                "kind": "VariableStatement",
                "fullStart": 0,
                "fullEnd": 334,
                "start": 310,
                "end": 333,
                "fullWidth": 334,
                "width": 23,
                "modifiers": [],
                "variableDeclaration": {
                    "kind": "VariableDeclaration",
                    "fullStart": 0,
                    "fullEnd": 332,
                    "start": 310,
                    "end": 332,
                    "fullWidth": 332,
                    "width": 22,
                    "varKeyword": {
                        "kind": "VarKeyword",
                        "fullStart": 0,
                        "fullEnd": 314,
                        "start": 310,
                        "end": 313,
                        "fullWidth": 314,
                        "width": 3,
                        "text": "var",
                        "value": "var",
                        "valueText": "var",
                        "hasLeadingTrivia": true,
                        "hasLeadingComment": true,
                        "hasLeadingNewLine": true,
                        "hasTrailingTrivia": true,
                        "leadingTrivia": [
                            {
                                "kind": "SingleLineCommentTrivia",
                                "text": "// Copyright 2009 the Sputnik authors.  All rights reserved."
                            },
                            {
                                "kind": "NewLineTrivia",
                                "text": "\n"
                            },
                            {
                                "kind": "SingleLineCommentTrivia",
                                "text": "// This code is governed by the BSD license found in the LICENSE file."
                            },
                            {
                                "kind": "NewLineTrivia",
                                "text": "\n"
                            },
                            {
                                "kind": "NewLineTrivia",
                                "text": "\n"
                            },
                            {
                                "kind": "MultiLineCommentTrivia",
                                "text": "/**\n * If comparefn is undefined, use SortCompare operator\n *\n * @path ch15/15.4/15.4.4/15.4.4.11/S15.4.4.11_A1.5_T1.js\n * @description Checking sort() and sort(undefined)\n */"
                            },
                            {
                                "kind": "NewLineTrivia",
                                "text": "\n"
                            },
                            {
                                "kind": "NewLineTrivia",
                                "text": "\n"
                            }
                        ],
                        "trailingTrivia": [
                            {
                                "kind": "WhitespaceTrivia",
                                "text": " "
                            }
                        ]
                    },
                    "variableDeclarators": [
                        {
                            "kind": "VariableDeclarator",
                            "fullStart": 314,
                            "fullEnd": 332,
                            "start": 314,
                            "end": 332,
                            "fullWidth": 18,
<<<<<<< HEAD
                            "width": 18,
                            "identifier": {
=======
                            "propertyName": {
>>>>>>> 85e84683
                                "kind": "IdentifierName",
                                "fullStart": 314,
                                "fullEnd": 316,
                                "start": 314,
                                "end": 315,
                                "fullWidth": 2,
                                "width": 1,
                                "text": "x",
                                "value": "x",
                                "valueText": "x",
                                "hasTrailingTrivia": true,
                                "trailingTrivia": [
                                    {
                                        "kind": "WhitespaceTrivia",
                                        "text": " "
                                    }
                                ]
                            },
                            "equalsValueClause": {
                                "kind": "EqualsValueClause",
                                "fullStart": 316,
                                "fullEnd": 332,
                                "start": 316,
                                "end": 332,
                                "fullWidth": 16,
                                "width": 16,
                                "equalsToken": {
                                    "kind": "EqualsToken",
                                    "fullStart": 316,
                                    "fullEnd": 318,
                                    "start": 316,
                                    "end": 317,
                                    "fullWidth": 2,
                                    "width": 1,
                                    "text": "=",
                                    "value": "=",
                                    "valueText": "=",
                                    "hasTrailingTrivia": true,
                                    "trailingTrivia": [
                                        {
                                            "kind": "WhitespaceTrivia",
                                            "text": " "
                                        }
                                    ]
                                },
                                "value": {
                                    "kind": "ObjectCreationExpression",
                                    "fullStart": 318,
                                    "fullEnd": 332,
                                    "start": 318,
                                    "end": 332,
                                    "fullWidth": 14,
                                    "width": 14,
                                    "newKeyword": {
                                        "kind": "NewKeyword",
                                        "fullStart": 318,
                                        "fullEnd": 322,
                                        "start": 318,
                                        "end": 321,
                                        "fullWidth": 4,
                                        "width": 3,
                                        "text": "new",
                                        "value": "new",
                                        "valueText": "new",
                                        "hasTrailingTrivia": true,
                                        "trailingTrivia": [
                                            {
                                                "kind": "WhitespaceTrivia",
                                                "text": " "
                                            }
                                        ]
                                    },
                                    "expression": {
                                        "kind": "IdentifierName",
                                        "fullStart": 322,
                                        "fullEnd": 327,
                                        "start": 322,
                                        "end": 327,
                                        "fullWidth": 5,
                                        "width": 5,
                                        "text": "Array",
                                        "value": "Array",
                                        "valueText": "Array"
                                    },
                                    "argumentList": {
                                        "kind": "ArgumentList",
                                        "fullStart": 327,
                                        "fullEnd": 332,
                                        "start": 327,
                                        "end": 332,
                                        "fullWidth": 5,
                                        "width": 5,
                                        "openParenToken": {
                                            "kind": "OpenParenToken",
                                            "fullStart": 327,
                                            "fullEnd": 328,
                                            "start": 327,
                                            "end": 328,
                                            "fullWidth": 1,
                                            "width": 1,
                                            "text": "(",
                                            "value": "(",
                                            "valueText": "("
                                        },
                                        "arguments": [
                                            {
                                                "kind": "NumericLiteral",
                                                "fullStart": 328,
                                                "fullEnd": 329,
                                                "start": 328,
                                                "end": 329,
                                                "fullWidth": 1,
                                                "width": 1,
                                                "text": "1",
                                                "value": 1,
                                                "valueText": "1"
                                            },
                                            {
                                                "kind": "CommaToken",
                                                "fullStart": 329,
                                                "fullEnd": 330,
                                                "start": 329,
                                                "end": 330,
                                                "fullWidth": 1,
                                                "width": 1,
                                                "text": ",",
                                                "value": ",",
                                                "valueText": ","
                                            },
                                            {
                                                "kind": "NumericLiteral",
                                                "fullStart": 330,
                                                "fullEnd": 331,
                                                "start": 330,
                                                "end": 331,
                                                "fullWidth": 1,
                                                "width": 1,
                                                "text": "0",
                                                "value": 0,
                                                "valueText": "0"
                                            }
                                        ],
                                        "closeParenToken": {
                                            "kind": "CloseParenToken",
                                            "fullStart": 331,
                                            "fullEnd": 332,
                                            "start": 331,
                                            "end": 332,
                                            "fullWidth": 1,
                                            "width": 1,
                                            "text": ")",
                                            "value": ")",
                                            "valueText": ")"
                                        }
                                    }
                                }
                            }
                        }
                    ]
                },
                "semicolonToken": {
                    "kind": "SemicolonToken",
                    "fullStart": 332,
                    "fullEnd": 334,
                    "start": 332,
                    "end": 333,
                    "fullWidth": 2,
                    "width": 1,
                    "text": ";",
                    "value": ";",
                    "valueText": ";",
                    "hasTrailingTrivia": true,
                    "hasTrailingNewLine": true,
                    "trailingTrivia": [
                        {
                            "kind": "NewLineTrivia",
                            "text": "\n"
                        }
                    ]
                }
            },
            {
                "kind": "ExpressionStatement",
                "fullStart": 334,
                "fullEnd": 344,
                "start": 334,
                "end": 343,
                "fullWidth": 10,
                "width": 9,
                "expression": {
                    "kind": "InvocationExpression",
                    "fullStart": 334,
                    "fullEnd": 342,
                    "start": 334,
                    "end": 342,
                    "fullWidth": 8,
                    "width": 8,
                    "expression": {
                        "kind": "MemberAccessExpression",
                        "fullStart": 334,
                        "fullEnd": 340,
                        "start": 334,
                        "end": 340,
                        "fullWidth": 6,
                        "width": 6,
                        "expression": {
                            "kind": "IdentifierName",
                            "fullStart": 334,
                            "fullEnd": 335,
                            "start": 334,
                            "end": 335,
                            "fullWidth": 1,
                            "width": 1,
                            "text": "x",
                            "value": "x",
                            "valueText": "x"
                        },
                        "dotToken": {
                            "kind": "DotToken",
                            "fullStart": 335,
                            "fullEnd": 336,
                            "start": 335,
                            "end": 336,
                            "fullWidth": 1,
                            "width": 1,
                            "text": ".",
                            "value": ".",
                            "valueText": "."
                        },
                        "name": {
                            "kind": "IdentifierName",
                            "fullStart": 336,
                            "fullEnd": 340,
                            "start": 336,
                            "end": 340,
                            "fullWidth": 4,
                            "width": 4,
                            "text": "sort",
                            "value": "sort",
                            "valueText": "sort"
                        }
                    },
                    "argumentList": {
                        "kind": "ArgumentList",
                        "fullStart": 340,
                        "fullEnd": 342,
                        "start": 340,
                        "end": 342,
                        "fullWidth": 2,
                        "width": 2,
                        "openParenToken": {
                            "kind": "OpenParenToken",
                            "fullStart": 340,
                            "fullEnd": 341,
                            "start": 340,
                            "end": 341,
                            "fullWidth": 1,
                            "width": 1,
                            "text": "(",
                            "value": "(",
                            "valueText": "("
                        },
                        "arguments": [],
                        "closeParenToken": {
                            "kind": "CloseParenToken",
                            "fullStart": 341,
                            "fullEnd": 342,
                            "start": 341,
                            "end": 342,
                            "fullWidth": 1,
                            "width": 1,
                            "text": ")",
                            "value": ")",
                            "valueText": ")"
                        }
                    }
                },
                "semicolonToken": {
                    "kind": "SemicolonToken",
                    "fullStart": 342,
                    "fullEnd": 344,
                    "start": 342,
                    "end": 343,
                    "fullWidth": 2,
                    "width": 1,
                    "text": ";",
                    "value": ";",
                    "valueText": ";",
                    "hasTrailingTrivia": true,
                    "hasTrailingNewLine": true,
                    "trailingTrivia": [
                        {
                            "kind": "NewLineTrivia",
                            "text": "\n"
                        }
                    ]
                }
            },
            {
                "kind": "IfStatement",
                "fullStart": 344,
                "fullEnd": 469,
                "start": 355,
                "end": 468,
                "fullWidth": 125,
                "width": 113,
                "ifKeyword": {
                    "kind": "IfKeyword",
                    "fullStart": 344,
                    "fullEnd": 358,
                    "start": 355,
                    "end": 357,
                    "fullWidth": 14,
                    "width": 2,
                    "text": "if",
                    "value": "if",
                    "valueText": "if",
                    "hasLeadingTrivia": true,
                    "hasLeadingComment": true,
                    "hasLeadingNewLine": true,
                    "hasTrailingTrivia": true,
                    "leadingTrivia": [
                        {
                            "kind": "NewLineTrivia",
                            "text": "\n"
                        },
                        {
                            "kind": "SingleLineCommentTrivia",
                            "text": "//CHECK#1"
                        },
                        {
                            "kind": "NewLineTrivia",
                            "text": "\n"
                        }
                    ],
                    "trailingTrivia": [
                        {
                            "kind": "WhitespaceTrivia",
                            "text": " "
                        }
                    ]
                },
                "openParenToken": {
                    "kind": "OpenParenToken",
                    "fullStart": 358,
                    "fullEnd": 359,
                    "start": 358,
                    "end": 359,
                    "fullWidth": 1,
                    "width": 1,
                    "text": "(",
                    "value": "(",
                    "valueText": "("
                },
                "condition": {
                    "kind": "NotEqualsExpression",
                    "fullStart": 359,
                    "fullEnd": 373,
                    "start": 359,
                    "end": 373,
                    "fullWidth": 14,
                    "width": 14,
                    "left": {
                        "kind": "MemberAccessExpression",
                        "fullStart": 359,
                        "fullEnd": 368,
                        "start": 359,
                        "end": 367,
                        "fullWidth": 9,
                        "width": 8,
                        "expression": {
                            "kind": "IdentifierName",
                            "fullStart": 359,
                            "fullEnd": 360,
                            "start": 359,
                            "end": 360,
                            "fullWidth": 1,
                            "width": 1,
                            "text": "x",
                            "value": "x",
                            "valueText": "x"
                        },
                        "dotToken": {
                            "kind": "DotToken",
                            "fullStart": 360,
                            "fullEnd": 361,
                            "start": 360,
                            "end": 361,
                            "fullWidth": 1,
                            "width": 1,
                            "text": ".",
                            "value": ".",
                            "valueText": "."
                        },
                        "name": {
                            "kind": "IdentifierName",
                            "fullStart": 361,
                            "fullEnd": 368,
                            "start": 361,
                            "end": 367,
                            "fullWidth": 7,
                            "width": 6,
                            "text": "length",
                            "value": "length",
                            "valueText": "length",
                            "hasTrailingTrivia": true,
                            "trailingTrivia": [
                                {
                                    "kind": "WhitespaceTrivia",
                                    "text": " "
                                }
                            ]
                        }
                    },
                    "operatorToken": {
                        "kind": "ExclamationEqualsEqualsToken",
                        "fullStart": 368,
                        "fullEnd": 372,
                        "start": 368,
                        "end": 371,
                        "fullWidth": 4,
                        "width": 3,
                        "text": "!==",
                        "value": "!==",
                        "valueText": "!==",
                        "hasTrailingTrivia": true,
                        "trailingTrivia": [
                            {
                                "kind": "WhitespaceTrivia",
                                "text": " "
                            }
                        ]
                    },
                    "right": {
                        "kind": "NumericLiteral",
                        "fullStart": 372,
                        "fullEnd": 373,
                        "start": 372,
                        "end": 373,
                        "fullWidth": 1,
                        "width": 1,
                        "text": "2",
                        "value": 2,
                        "valueText": "2"
                    }
                },
                "closeParenToken": {
                    "kind": "CloseParenToken",
                    "fullStart": 373,
                    "fullEnd": 375,
                    "start": 373,
                    "end": 374,
                    "fullWidth": 2,
                    "width": 1,
                    "text": ")",
                    "value": ")",
                    "valueText": ")",
                    "hasTrailingTrivia": true,
                    "trailingTrivia": [
                        {
                            "kind": "WhitespaceTrivia",
                            "text": " "
                        }
                    ]
                },
                "statement": {
                    "kind": "Block",
                    "fullStart": 375,
                    "fullEnd": 469,
                    "start": 375,
                    "end": 468,
                    "fullWidth": 94,
                    "width": 93,
                    "openBraceToken": {
                        "kind": "OpenBraceToken",
                        "fullStart": 375,
                        "fullEnd": 377,
                        "start": 375,
                        "end": 376,
                        "fullWidth": 2,
                        "width": 1,
                        "text": "{",
                        "value": "{",
                        "valueText": "{",
                        "hasTrailingTrivia": true,
                        "hasTrailingNewLine": true,
                        "trailingTrivia": [
                            {
                                "kind": "NewLineTrivia",
                                "text": "\n"
                            }
                        ]
                    },
                    "statements": [
                        {
                            "kind": "ExpressionStatement",
                            "fullStart": 377,
                            "fullEnd": 467,
                            "start": 379,
                            "end": 466,
                            "fullWidth": 90,
                            "width": 87,
                            "expression": {
                                "kind": "InvocationExpression",
                                "fullStart": 377,
                                "fullEnd": 465,
                                "start": 379,
                                "end": 465,
                                "fullWidth": 88,
                                "width": 86,
                                "expression": {
                                    "kind": "IdentifierName",
                                    "fullStart": 377,
                                    "fullEnd": 385,
                                    "start": 379,
                                    "end": 385,
                                    "fullWidth": 8,
                                    "width": 6,
                                    "text": "$ERROR",
                                    "value": "$ERROR",
                                    "valueText": "$ERROR",
                                    "hasLeadingTrivia": true,
                                    "leadingTrivia": [
                                        {
                                            "kind": "WhitespaceTrivia",
                                            "text": "  "
                                        }
                                    ]
                                },
                                "argumentList": {
                                    "kind": "ArgumentList",
                                    "fullStart": 385,
                                    "fullEnd": 465,
                                    "start": 385,
                                    "end": 465,
                                    "fullWidth": 80,
                                    "width": 80,
                                    "openParenToken": {
                                        "kind": "OpenParenToken",
                                        "fullStart": 385,
                                        "fullEnd": 386,
                                        "start": 385,
                                        "end": 386,
                                        "fullWidth": 1,
                                        "width": 1,
                                        "text": "(",
                                        "value": "(",
                                        "valueText": "("
                                    },
                                    "arguments": [
                                        {
                                            "kind": "AddExpression",
                                            "fullStart": 386,
                                            "fullEnd": 464,
                                            "start": 386,
                                            "end": 464,
                                            "fullWidth": 78,
                                            "width": 78,
                                            "left": {
                                                "kind": "StringLiteral",
                                                "fullStart": 386,
                                                "fullEnd": 452,
                                                "start": 386,
                                                "end": 451,
                                                "fullWidth": 66,
                                                "width": 65,
                                                "text": "'#1: var x = new Array(1,0);  x.sort(); x.length === 2. Actual: '",
                                                "value": "#1: var x = new Array(1,0);  x.sort(); x.length === 2. Actual: ",
                                                "valueText": "#1: var x = new Array(1,0);  x.sort(); x.length === 2. Actual: ",
                                                "hasTrailingTrivia": true,
                                                "trailingTrivia": [
                                                    {
                                                        "kind": "WhitespaceTrivia",
                                                        "text": " "
                                                    }
                                                ]
                                            },
                                            "operatorToken": {
                                                "kind": "PlusToken",
                                                "fullStart": 452,
                                                "fullEnd": 454,
                                                "start": 452,
                                                "end": 453,
                                                "fullWidth": 2,
                                                "width": 1,
                                                "text": "+",
                                                "value": "+",
                                                "valueText": "+",
                                                "hasTrailingTrivia": true,
                                                "trailingTrivia": [
                                                    {
                                                        "kind": "WhitespaceTrivia",
                                                        "text": " "
                                                    }
                                                ]
                                            },
                                            "right": {
                                                "kind": "ParenthesizedExpression",
                                                "fullStart": 454,
                                                "fullEnd": 464,
                                                "start": 454,
                                                "end": 464,
                                                "fullWidth": 10,
                                                "width": 10,
                                                "openParenToken": {
                                                    "kind": "OpenParenToken",
                                                    "fullStart": 454,
                                                    "fullEnd": 455,
                                                    "start": 454,
                                                    "end": 455,
                                                    "fullWidth": 1,
                                                    "width": 1,
                                                    "text": "(",
                                                    "value": "(",
                                                    "valueText": "("
                                                },
                                                "expression": {
                                                    "kind": "MemberAccessExpression",
                                                    "fullStart": 455,
                                                    "fullEnd": 463,
                                                    "start": 455,
                                                    "end": 463,
                                                    "fullWidth": 8,
                                                    "width": 8,
                                                    "expression": {
                                                        "kind": "IdentifierName",
                                                        "fullStart": 455,
                                                        "fullEnd": 456,
                                                        "start": 455,
                                                        "end": 456,
                                                        "fullWidth": 1,
                                                        "width": 1,
                                                        "text": "x",
                                                        "value": "x",
                                                        "valueText": "x"
                                                    },
                                                    "dotToken": {
                                                        "kind": "DotToken",
                                                        "fullStart": 456,
                                                        "fullEnd": 457,
                                                        "start": 456,
                                                        "end": 457,
                                                        "fullWidth": 1,
                                                        "width": 1,
                                                        "text": ".",
                                                        "value": ".",
                                                        "valueText": "."
                                                    },
                                                    "name": {
                                                        "kind": "IdentifierName",
                                                        "fullStart": 457,
                                                        "fullEnd": 463,
                                                        "start": 457,
                                                        "end": 463,
                                                        "fullWidth": 6,
                                                        "width": 6,
                                                        "text": "length",
                                                        "value": "length",
                                                        "valueText": "length"
                                                    }
                                                },
                                                "closeParenToken": {
                                                    "kind": "CloseParenToken",
                                                    "fullStart": 463,
                                                    "fullEnd": 464,
                                                    "start": 463,
                                                    "end": 464,
                                                    "fullWidth": 1,
                                                    "width": 1,
                                                    "text": ")",
                                                    "value": ")",
                                                    "valueText": ")"
                                                }
                                            }
                                        }
                                    ],
                                    "closeParenToken": {
                                        "kind": "CloseParenToken",
                                        "fullStart": 464,
                                        "fullEnd": 465,
                                        "start": 464,
                                        "end": 465,
                                        "fullWidth": 1,
                                        "width": 1,
                                        "text": ")",
                                        "value": ")",
                                        "valueText": ")"
                                    }
                                }
                            },
                            "semicolonToken": {
                                "kind": "SemicolonToken",
                                "fullStart": 465,
                                "fullEnd": 467,
                                "start": 465,
                                "end": 466,
                                "fullWidth": 2,
                                "width": 1,
                                "text": ";",
                                "value": ";",
                                "valueText": ";",
                                "hasTrailingTrivia": true,
                                "hasTrailingNewLine": true,
                                "trailingTrivia": [
                                    {
                                        "kind": "NewLineTrivia",
                                        "text": "\n"
                                    }
                                ]
                            }
                        }
                    ],
                    "closeBraceToken": {
                        "kind": "CloseBraceToken",
                        "fullStart": 467,
                        "fullEnd": 469,
                        "start": 467,
                        "end": 468,
                        "fullWidth": 2,
                        "width": 1,
                        "text": "}",
                        "value": "}",
                        "valueText": "}",
                        "hasTrailingTrivia": true,
                        "hasTrailingNewLine": true,
                        "trailingTrivia": [
                            {
                                "kind": "NewLineTrivia",
                                "text": "\n"
                            }
                        ]
                    }
                }
            },
            {
                "kind": "IfStatement",
                "fullStart": 469,
                "fullEnd": 586,
                "start": 480,
                "end": 581,
                "fullWidth": 117,
                "width": 101,
                "ifKeyword": {
                    "kind": "IfKeyword",
                    "fullStart": 469,
                    "fullEnd": 483,
                    "start": 480,
                    "end": 482,
                    "fullWidth": 14,
                    "width": 2,
                    "text": "if",
                    "value": "if",
                    "valueText": "if",
                    "hasLeadingTrivia": true,
                    "hasLeadingComment": true,
                    "hasLeadingNewLine": true,
                    "hasTrailingTrivia": true,
                    "leadingTrivia": [
                        {
                            "kind": "NewLineTrivia",
                            "text": "\n"
                        },
                        {
                            "kind": "SingleLineCommentTrivia",
                            "text": "//CHECK#2"
                        },
                        {
                            "kind": "NewLineTrivia",
                            "text": "\n"
                        }
                    ],
                    "trailingTrivia": [
                        {
                            "kind": "WhitespaceTrivia",
                            "text": " "
                        }
                    ]
                },
                "openParenToken": {
                    "kind": "OpenParenToken",
                    "fullStart": 483,
                    "fullEnd": 484,
                    "start": 483,
                    "end": 484,
                    "fullWidth": 1,
                    "width": 1,
                    "text": "(",
                    "value": "(",
                    "valueText": "("
                },
                "condition": {
                    "kind": "NotEqualsExpression",
                    "fullStart": 484,
                    "fullEnd": 494,
                    "start": 484,
                    "end": 494,
                    "fullWidth": 10,
                    "width": 10,
                    "left": {
                        "kind": "ElementAccessExpression",
                        "fullStart": 484,
                        "fullEnd": 489,
                        "start": 484,
                        "end": 488,
                        "fullWidth": 5,
                        "width": 4,
                        "expression": {
                            "kind": "IdentifierName",
                            "fullStart": 484,
                            "fullEnd": 485,
                            "start": 484,
                            "end": 485,
                            "fullWidth": 1,
                            "width": 1,
                            "text": "x",
                            "value": "x",
                            "valueText": "x"
                        },
                        "openBracketToken": {
                            "kind": "OpenBracketToken",
                            "fullStart": 485,
                            "fullEnd": 486,
                            "start": 485,
                            "end": 486,
                            "fullWidth": 1,
                            "width": 1,
                            "text": "[",
                            "value": "[",
                            "valueText": "["
                        },
                        "argumentExpression": {
                            "kind": "NumericLiteral",
                            "fullStart": 486,
                            "fullEnd": 487,
                            "start": 486,
                            "end": 487,
                            "fullWidth": 1,
                            "width": 1,
                            "text": "0",
                            "value": 0,
                            "valueText": "0"
                        },
                        "closeBracketToken": {
                            "kind": "CloseBracketToken",
                            "fullStart": 487,
                            "fullEnd": 489,
                            "start": 487,
                            "end": 488,
                            "fullWidth": 2,
                            "width": 1,
                            "text": "]",
                            "value": "]",
                            "valueText": "]",
                            "hasTrailingTrivia": true,
                            "trailingTrivia": [
                                {
                                    "kind": "WhitespaceTrivia",
                                    "text": " "
                                }
                            ]
                        }
                    },
                    "operatorToken": {
                        "kind": "ExclamationEqualsEqualsToken",
                        "fullStart": 489,
                        "fullEnd": 493,
                        "start": 489,
                        "end": 492,
                        "fullWidth": 4,
                        "width": 3,
                        "text": "!==",
                        "value": "!==",
                        "valueText": "!==",
                        "hasTrailingTrivia": true,
                        "trailingTrivia": [
                            {
                                "kind": "WhitespaceTrivia",
                                "text": " "
                            }
                        ]
                    },
                    "right": {
                        "kind": "NumericLiteral",
                        "fullStart": 493,
                        "fullEnd": 494,
                        "start": 493,
                        "end": 494,
                        "fullWidth": 1,
                        "width": 1,
                        "text": "0",
                        "value": 0,
                        "valueText": "0"
                    }
                },
                "closeParenToken": {
                    "kind": "CloseParenToken",
                    "fullStart": 494,
                    "fullEnd": 496,
                    "start": 494,
                    "end": 495,
                    "fullWidth": 2,
                    "width": 1,
                    "text": ")",
                    "value": ")",
                    "valueText": ")",
                    "hasTrailingTrivia": true,
                    "trailingTrivia": [
                        {
                            "kind": "WhitespaceTrivia",
                            "text": " "
                        }
                    ]
                },
                "statement": {
                    "kind": "Block",
                    "fullStart": 496,
                    "fullEnd": 586,
                    "start": 496,
                    "end": 581,
                    "fullWidth": 90,
                    "width": 85,
                    "openBraceToken": {
                        "kind": "OpenBraceToken",
                        "fullStart": 496,
                        "fullEnd": 498,
                        "start": 496,
                        "end": 497,
                        "fullWidth": 2,
                        "width": 1,
                        "text": "{",
                        "value": "{",
                        "valueText": "{",
                        "hasTrailingTrivia": true,
                        "hasTrailingNewLine": true,
                        "trailingTrivia": [
                            {
                                "kind": "NewLineTrivia",
                                "text": "\n"
                            }
                        ]
                    },
                    "statements": [
                        {
                            "kind": "ExpressionStatement",
                            "fullStart": 498,
                            "fullEnd": 580,
                            "start": 500,
                            "end": 579,
                            "fullWidth": 82,
                            "width": 79,
                            "expression": {
                                "kind": "InvocationExpression",
                                "fullStart": 498,
                                "fullEnd": 578,
                                "start": 500,
                                "end": 578,
                                "fullWidth": 80,
                                "width": 78,
                                "expression": {
                                    "kind": "IdentifierName",
                                    "fullStart": 498,
                                    "fullEnd": 506,
                                    "start": 500,
                                    "end": 506,
                                    "fullWidth": 8,
                                    "width": 6,
                                    "text": "$ERROR",
                                    "value": "$ERROR",
                                    "valueText": "$ERROR",
                                    "hasLeadingTrivia": true,
                                    "leadingTrivia": [
                                        {
                                            "kind": "WhitespaceTrivia",
                                            "text": "  "
                                        }
                                    ]
                                },
                                "argumentList": {
                                    "kind": "ArgumentList",
                                    "fullStart": 506,
                                    "fullEnd": 578,
                                    "start": 506,
                                    "end": 578,
                                    "fullWidth": 72,
                                    "width": 72,
                                    "openParenToken": {
                                        "kind": "OpenParenToken",
                                        "fullStart": 506,
                                        "fullEnd": 507,
                                        "start": 506,
                                        "end": 507,
                                        "fullWidth": 1,
                                        "width": 1,
                                        "text": "(",
                                        "value": "(",
                                        "valueText": "("
                                    },
                                    "arguments": [
                                        {
                                            "kind": "AddExpression",
                                            "fullStart": 507,
                                            "fullEnd": 577,
                                            "start": 507,
                                            "end": 577,
                                            "fullWidth": 70,
                                            "width": 70,
                                            "left": {
                                                "kind": "StringLiteral",
                                                "fullStart": 507,
                                                "fullEnd": 569,
                                                "start": 507,
                                                "end": 568,
                                                "fullWidth": 62,
                                                "width": 61,
                                                "text": "'#2: var x = new Array(1,0);  x.sort(); x[0] === 0. Actual: '",
                                                "value": "#2: var x = new Array(1,0);  x.sort(); x[0] === 0. Actual: ",
                                                "valueText": "#2: var x = new Array(1,0);  x.sort(); x[0] === 0. Actual: ",
                                                "hasTrailingTrivia": true,
                                                "trailingTrivia": [
                                                    {
                                                        "kind": "WhitespaceTrivia",
                                                        "text": " "
                                                    }
                                                ]
                                            },
                                            "operatorToken": {
                                                "kind": "PlusToken",
                                                "fullStart": 569,
                                                "fullEnd": 571,
                                                "start": 569,
                                                "end": 570,
                                                "fullWidth": 2,
                                                "width": 1,
                                                "text": "+",
                                                "value": "+",
                                                "valueText": "+",
                                                "hasTrailingTrivia": true,
                                                "trailingTrivia": [
                                                    {
                                                        "kind": "WhitespaceTrivia",
                                                        "text": " "
                                                    }
                                                ]
                                            },
                                            "right": {
                                                "kind": "ParenthesizedExpression",
                                                "fullStart": 571,
                                                "fullEnd": 577,
                                                "start": 571,
                                                "end": 577,
                                                "fullWidth": 6,
                                                "width": 6,
                                                "openParenToken": {
                                                    "kind": "OpenParenToken",
                                                    "fullStart": 571,
                                                    "fullEnd": 572,
                                                    "start": 571,
                                                    "end": 572,
                                                    "fullWidth": 1,
                                                    "width": 1,
                                                    "text": "(",
                                                    "value": "(",
                                                    "valueText": "("
                                                },
                                                "expression": {
                                                    "kind": "ElementAccessExpression",
                                                    "fullStart": 572,
                                                    "fullEnd": 576,
                                                    "start": 572,
                                                    "end": 576,
                                                    "fullWidth": 4,
                                                    "width": 4,
                                                    "expression": {
                                                        "kind": "IdentifierName",
                                                        "fullStart": 572,
                                                        "fullEnd": 573,
                                                        "start": 572,
                                                        "end": 573,
                                                        "fullWidth": 1,
                                                        "width": 1,
                                                        "text": "x",
                                                        "value": "x",
                                                        "valueText": "x"
                                                    },
                                                    "openBracketToken": {
                                                        "kind": "OpenBracketToken",
                                                        "fullStart": 573,
                                                        "fullEnd": 574,
                                                        "start": 573,
                                                        "end": 574,
                                                        "fullWidth": 1,
                                                        "width": 1,
                                                        "text": "[",
                                                        "value": "[",
                                                        "valueText": "["
                                                    },
                                                    "argumentExpression": {
                                                        "kind": "NumericLiteral",
                                                        "fullStart": 574,
                                                        "fullEnd": 575,
                                                        "start": 574,
                                                        "end": 575,
                                                        "fullWidth": 1,
                                                        "width": 1,
                                                        "text": "0",
                                                        "value": 0,
                                                        "valueText": "0"
                                                    },
                                                    "closeBracketToken": {
                                                        "kind": "CloseBracketToken",
                                                        "fullStart": 575,
                                                        "fullEnd": 576,
                                                        "start": 575,
                                                        "end": 576,
                                                        "fullWidth": 1,
                                                        "width": 1,
                                                        "text": "]",
                                                        "value": "]",
                                                        "valueText": "]"
                                                    }
                                                },
                                                "closeParenToken": {
                                                    "kind": "CloseParenToken",
                                                    "fullStart": 576,
                                                    "fullEnd": 577,
                                                    "start": 576,
                                                    "end": 577,
                                                    "fullWidth": 1,
                                                    "width": 1,
                                                    "text": ")",
                                                    "value": ")",
                                                    "valueText": ")"
                                                }
                                            }
                                        }
                                    ],
                                    "closeParenToken": {
                                        "kind": "CloseParenToken",
                                        "fullStart": 577,
                                        "fullEnd": 578,
                                        "start": 577,
                                        "end": 578,
                                        "fullWidth": 1,
                                        "width": 1,
                                        "text": ")",
                                        "value": ")",
                                        "valueText": ")"
                                    }
                                }
                            },
                            "semicolonToken": {
                                "kind": "SemicolonToken",
                                "fullStart": 578,
                                "fullEnd": 580,
                                "start": 578,
                                "end": 579,
                                "fullWidth": 2,
                                "width": 1,
                                "text": ";",
                                "value": ";",
                                "valueText": ";",
                                "hasTrailingTrivia": true,
                                "hasTrailingNewLine": true,
                                "trailingTrivia": [
                                    {
                                        "kind": "NewLineTrivia",
                                        "text": "\n"
                                    }
                                ]
                            }
                        }
                    ],
                    "closeBraceToken": {
                        "kind": "CloseBraceToken",
                        "fullStart": 580,
                        "fullEnd": 586,
                        "start": 580,
                        "end": 581,
                        "fullWidth": 6,
                        "width": 1,
                        "text": "}",
                        "value": "}",
                        "valueText": "}",
                        "hasTrailingTrivia": true,
                        "hasTrailingNewLine": true,
                        "trailingTrivia": [
                            {
                                "kind": "WhitespaceTrivia",
                                "text": "    "
                            },
                            {
                                "kind": "NewLineTrivia",
                                "text": "\n"
                            }
                        ]
                    }
                }
            },
            {
                "kind": "IfStatement",
                "fullStart": 586,
                "fullEnd": 699,
                "start": 597,
                "end": 698,
                "fullWidth": 113,
                "width": 101,
                "ifKeyword": {
                    "kind": "IfKeyword",
                    "fullStart": 586,
                    "fullEnd": 600,
                    "start": 597,
                    "end": 599,
                    "fullWidth": 14,
                    "width": 2,
                    "text": "if",
                    "value": "if",
                    "valueText": "if",
                    "hasLeadingTrivia": true,
                    "hasLeadingComment": true,
                    "hasLeadingNewLine": true,
                    "hasTrailingTrivia": true,
                    "leadingTrivia": [
                        {
                            "kind": "NewLineTrivia",
                            "text": "\n"
                        },
                        {
                            "kind": "SingleLineCommentTrivia",
                            "text": "//CHECK#3"
                        },
                        {
                            "kind": "NewLineTrivia",
                            "text": "\n"
                        }
                    ],
                    "trailingTrivia": [
                        {
                            "kind": "WhitespaceTrivia",
                            "text": " "
                        }
                    ]
                },
                "openParenToken": {
                    "kind": "OpenParenToken",
                    "fullStart": 600,
                    "fullEnd": 601,
                    "start": 600,
                    "end": 601,
                    "fullWidth": 1,
                    "width": 1,
                    "text": "(",
                    "value": "(",
                    "valueText": "("
                },
                "condition": {
                    "kind": "NotEqualsExpression",
                    "fullStart": 601,
                    "fullEnd": 611,
                    "start": 601,
                    "end": 611,
                    "fullWidth": 10,
                    "width": 10,
                    "left": {
                        "kind": "ElementAccessExpression",
                        "fullStart": 601,
                        "fullEnd": 606,
                        "start": 601,
                        "end": 605,
                        "fullWidth": 5,
                        "width": 4,
                        "expression": {
                            "kind": "IdentifierName",
                            "fullStart": 601,
                            "fullEnd": 602,
                            "start": 601,
                            "end": 602,
                            "fullWidth": 1,
                            "width": 1,
                            "text": "x",
                            "value": "x",
                            "valueText": "x"
                        },
                        "openBracketToken": {
                            "kind": "OpenBracketToken",
                            "fullStart": 602,
                            "fullEnd": 603,
                            "start": 602,
                            "end": 603,
                            "fullWidth": 1,
                            "width": 1,
                            "text": "[",
                            "value": "[",
                            "valueText": "["
                        },
                        "argumentExpression": {
                            "kind": "NumericLiteral",
                            "fullStart": 603,
                            "fullEnd": 604,
                            "start": 603,
                            "end": 604,
                            "fullWidth": 1,
                            "width": 1,
                            "text": "1",
                            "value": 1,
                            "valueText": "1"
                        },
                        "closeBracketToken": {
                            "kind": "CloseBracketToken",
                            "fullStart": 604,
                            "fullEnd": 606,
                            "start": 604,
                            "end": 605,
                            "fullWidth": 2,
                            "width": 1,
                            "text": "]",
                            "value": "]",
                            "valueText": "]",
                            "hasTrailingTrivia": true,
                            "trailingTrivia": [
                                {
                                    "kind": "WhitespaceTrivia",
                                    "text": " "
                                }
                            ]
                        }
                    },
                    "operatorToken": {
                        "kind": "ExclamationEqualsEqualsToken",
                        "fullStart": 606,
                        "fullEnd": 610,
                        "start": 606,
                        "end": 609,
                        "fullWidth": 4,
                        "width": 3,
                        "text": "!==",
                        "value": "!==",
                        "valueText": "!==",
                        "hasTrailingTrivia": true,
                        "trailingTrivia": [
                            {
                                "kind": "WhitespaceTrivia",
                                "text": " "
                            }
                        ]
                    },
                    "right": {
                        "kind": "NumericLiteral",
                        "fullStart": 610,
                        "fullEnd": 611,
                        "start": 610,
                        "end": 611,
                        "fullWidth": 1,
                        "width": 1,
                        "text": "1",
                        "value": 1,
                        "valueText": "1"
                    }
                },
                "closeParenToken": {
                    "kind": "CloseParenToken",
                    "fullStart": 611,
                    "fullEnd": 613,
                    "start": 611,
                    "end": 612,
                    "fullWidth": 2,
                    "width": 1,
                    "text": ")",
                    "value": ")",
                    "valueText": ")",
                    "hasTrailingTrivia": true,
                    "trailingTrivia": [
                        {
                            "kind": "WhitespaceTrivia",
                            "text": " "
                        }
                    ]
                },
                "statement": {
                    "kind": "Block",
                    "fullStart": 613,
                    "fullEnd": 699,
                    "start": 613,
                    "end": 698,
                    "fullWidth": 86,
                    "width": 85,
                    "openBraceToken": {
                        "kind": "OpenBraceToken",
                        "fullStart": 613,
                        "fullEnd": 615,
                        "start": 613,
                        "end": 614,
                        "fullWidth": 2,
                        "width": 1,
                        "text": "{",
                        "value": "{",
                        "valueText": "{",
                        "hasTrailingTrivia": true,
                        "hasTrailingNewLine": true,
                        "trailingTrivia": [
                            {
                                "kind": "NewLineTrivia",
                                "text": "\n"
                            }
                        ]
                    },
                    "statements": [
                        {
                            "kind": "ExpressionStatement",
                            "fullStart": 615,
                            "fullEnd": 697,
                            "start": 617,
                            "end": 696,
                            "fullWidth": 82,
                            "width": 79,
                            "expression": {
                                "kind": "InvocationExpression",
                                "fullStart": 615,
                                "fullEnd": 695,
                                "start": 617,
                                "end": 695,
                                "fullWidth": 80,
                                "width": 78,
                                "expression": {
                                    "kind": "IdentifierName",
                                    "fullStart": 615,
                                    "fullEnd": 623,
                                    "start": 617,
                                    "end": 623,
                                    "fullWidth": 8,
                                    "width": 6,
                                    "text": "$ERROR",
                                    "value": "$ERROR",
                                    "valueText": "$ERROR",
                                    "hasLeadingTrivia": true,
                                    "leadingTrivia": [
                                        {
                                            "kind": "WhitespaceTrivia",
                                            "text": "  "
                                        }
                                    ]
                                },
                                "argumentList": {
                                    "kind": "ArgumentList",
                                    "fullStart": 623,
                                    "fullEnd": 695,
                                    "start": 623,
                                    "end": 695,
                                    "fullWidth": 72,
                                    "width": 72,
                                    "openParenToken": {
                                        "kind": "OpenParenToken",
                                        "fullStart": 623,
                                        "fullEnd": 624,
                                        "start": 623,
                                        "end": 624,
                                        "fullWidth": 1,
                                        "width": 1,
                                        "text": "(",
                                        "value": "(",
                                        "valueText": "("
                                    },
                                    "arguments": [
                                        {
                                            "kind": "AddExpression",
                                            "fullStart": 624,
                                            "fullEnd": 694,
                                            "start": 624,
                                            "end": 694,
                                            "fullWidth": 70,
                                            "width": 70,
                                            "left": {
                                                "kind": "StringLiteral",
                                                "fullStart": 624,
                                                "fullEnd": 686,
                                                "start": 624,
                                                "end": 685,
                                                "fullWidth": 62,
                                                "width": 61,
                                                "text": "'#3: var x = new Array(1,0);  x.sort(); x[1] === 1. Actual: '",
                                                "value": "#3: var x = new Array(1,0);  x.sort(); x[1] === 1. Actual: ",
                                                "valueText": "#3: var x = new Array(1,0);  x.sort(); x[1] === 1. Actual: ",
                                                "hasTrailingTrivia": true,
                                                "trailingTrivia": [
                                                    {
                                                        "kind": "WhitespaceTrivia",
                                                        "text": " "
                                                    }
                                                ]
                                            },
                                            "operatorToken": {
                                                "kind": "PlusToken",
                                                "fullStart": 686,
                                                "fullEnd": 688,
                                                "start": 686,
                                                "end": 687,
                                                "fullWidth": 2,
                                                "width": 1,
                                                "text": "+",
                                                "value": "+",
                                                "valueText": "+",
                                                "hasTrailingTrivia": true,
                                                "trailingTrivia": [
                                                    {
                                                        "kind": "WhitespaceTrivia",
                                                        "text": " "
                                                    }
                                                ]
                                            },
                                            "right": {
                                                "kind": "ParenthesizedExpression",
                                                "fullStart": 688,
                                                "fullEnd": 694,
                                                "start": 688,
                                                "end": 694,
                                                "fullWidth": 6,
                                                "width": 6,
                                                "openParenToken": {
                                                    "kind": "OpenParenToken",
                                                    "fullStart": 688,
                                                    "fullEnd": 689,
                                                    "start": 688,
                                                    "end": 689,
                                                    "fullWidth": 1,
                                                    "width": 1,
                                                    "text": "(",
                                                    "value": "(",
                                                    "valueText": "("
                                                },
                                                "expression": {
                                                    "kind": "ElementAccessExpression",
                                                    "fullStart": 689,
                                                    "fullEnd": 693,
                                                    "start": 689,
                                                    "end": 693,
                                                    "fullWidth": 4,
                                                    "width": 4,
                                                    "expression": {
                                                        "kind": "IdentifierName",
                                                        "fullStart": 689,
                                                        "fullEnd": 690,
                                                        "start": 689,
                                                        "end": 690,
                                                        "fullWidth": 1,
                                                        "width": 1,
                                                        "text": "x",
                                                        "value": "x",
                                                        "valueText": "x"
                                                    },
                                                    "openBracketToken": {
                                                        "kind": "OpenBracketToken",
                                                        "fullStart": 690,
                                                        "fullEnd": 691,
                                                        "start": 690,
                                                        "end": 691,
                                                        "fullWidth": 1,
                                                        "width": 1,
                                                        "text": "[",
                                                        "value": "[",
                                                        "valueText": "["
                                                    },
                                                    "argumentExpression": {
                                                        "kind": "NumericLiteral",
                                                        "fullStart": 691,
                                                        "fullEnd": 692,
                                                        "start": 691,
                                                        "end": 692,
                                                        "fullWidth": 1,
                                                        "width": 1,
                                                        "text": "1",
                                                        "value": 1,
                                                        "valueText": "1"
                                                    },
                                                    "closeBracketToken": {
                                                        "kind": "CloseBracketToken",
                                                        "fullStart": 692,
                                                        "fullEnd": 693,
                                                        "start": 692,
                                                        "end": 693,
                                                        "fullWidth": 1,
                                                        "width": 1,
                                                        "text": "]",
                                                        "value": "]",
                                                        "valueText": "]"
                                                    }
                                                },
                                                "closeParenToken": {
                                                    "kind": "CloseParenToken",
                                                    "fullStart": 693,
                                                    "fullEnd": 694,
                                                    "start": 693,
                                                    "end": 694,
                                                    "fullWidth": 1,
                                                    "width": 1,
                                                    "text": ")",
                                                    "value": ")",
                                                    "valueText": ")"
                                                }
                                            }
                                        }
                                    ],
                                    "closeParenToken": {
                                        "kind": "CloseParenToken",
                                        "fullStart": 694,
                                        "fullEnd": 695,
                                        "start": 694,
                                        "end": 695,
                                        "fullWidth": 1,
                                        "width": 1,
                                        "text": ")",
                                        "value": ")",
                                        "valueText": ")"
                                    }
                                }
                            },
                            "semicolonToken": {
                                "kind": "SemicolonToken",
                                "fullStart": 695,
                                "fullEnd": 697,
                                "start": 695,
                                "end": 696,
                                "fullWidth": 2,
                                "width": 1,
                                "text": ";",
                                "value": ";",
                                "valueText": ";",
                                "hasTrailingTrivia": true,
                                "hasTrailingNewLine": true,
                                "trailingTrivia": [
                                    {
                                        "kind": "NewLineTrivia",
                                        "text": "\n"
                                    }
                                ]
                            }
                        }
                    ],
                    "closeBraceToken": {
                        "kind": "CloseBraceToken",
                        "fullStart": 697,
                        "fullEnd": 699,
                        "start": 697,
                        "end": 698,
                        "fullWidth": 2,
                        "width": 1,
                        "text": "}",
                        "value": "}",
                        "valueText": "}",
                        "hasTrailingTrivia": true,
                        "hasTrailingNewLine": true,
                        "trailingTrivia": [
                            {
                                "kind": "NewLineTrivia",
                                "text": "\n"
                            }
                        ]
                    }
                }
            },
            {
                "kind": "VariableStatement",
                "fullStart": 699,
                "fullEnd": 724,
                "start": 700,
                "end": 723,
                "fullWidth": 25,
                "width": 23,
                "modifiers": [],
                "variableDeclaration": {
                    "kind": "VariableDeclaration",
                    "fullStart": 699,
                    "fullEnd": 722,
                    "start": 700,
                    "end": 722,
                    "fullWidth": 23,
                    "width": 22,
                    "varKeyword": {
                        "kind": "VarKeyword",
                        "fullStart": 699,
                        "fullEnd": 704,
                        "start": 700,
                        "end": 703,
                        "fullWidth": 5,
                        "width": 3,
                        "text": "var",
                        "value": "var",
                        "valueText": "var",
                        "hasLeadingTrivia": true,
                        "hasLeadingNewLine": true,
                        "hasTrailingTrivia": true,
                        "leadingTrivia": [
                            {
                                "kind": "NewLineTrivia",
                                "text": "\n"
                            }
                        ],
                        "trailingTrivia": [
                            {
                                "kind": "WhitespaceTrivia",
                                "text": " "
                            }
                        ]
                    },
                    "variableDeclarators": [
                        {
                            "kind": "VariableDeclarator",
                            "fullStart": 704,
                            "fullEnd": 722,
                            "start": 704,
                            "end": 722,
                            "fullWidth": 18,
<<<<<<< HEAD
                            "width": 18,
                            "identifier": {
=======
                            "propertyName": {
>>>>>>> 85e84683
                                "kind": "IdentifierName",
                                "fullStart": 704,
                                "fullEnd": 706,
                                "start": 704,
                                "end": 705,
                                "fullWidth": 2,
                                "width": 1,
                                "text": "x",
                                "value": "x",
                                "valueText": "x",
                                "hasTrailingTrivia": true,
                                "trailingTrivia": [
                                    {
                                        "kind": "WhitespaceTrivia",
                                        "text": " "
                                    }
                                ]
                            },
                            "equalsValueClause": {
                                "kind": "EqualsValueClause",
                                "fullStart": 706,
                                "fullEnd": 722,
                                "start": 706,
                                "end": 722,
                                "fullWidth": 16,
                                "width": 16,
                                "equalsToken": {
                                    "kind": "EqualsToken",
                                    "fullStart": 706,
                                    "fullEnd": 708,
                                    "start": 706,
                                    "end": 707,
                                    "fullWidth": 2,
                                    "width": 1,
                                    "text": "=",
                                    "value": "=",
                                    "valueText": "=",
                                    "hasTrailingTrivia": true,
                                    "trailingTrivia": [
                                        {
                                            "kind": "WhitespaceTrivia",
                                            "text": " "
                                        }
                                    ]
                                },
                                "value": {
                                    "kind": "ObjectCreationExpression",
                                    "fullStart": 708,
                                    "fullEnd": 722,
                                    "start": 708,
                                    "end": 722,
                                    "fullWidth": 14,
                                    "width": 14,
                                    "newKeyword": {
                                        "kind": "NewKeyword",
                                        "fullStart": 708,
                                        "fullEnd": 712,
                                        "start": 708,
                                        "end": 711,
                                        "fullWidth": 4,
                                        "width": 3,
                                        "text": "new",
                                        "value": "new",
                                        "valueText": "new",
                                        "hasTrailingTrivia": true,
                                        "trailingTrivia": [
                                            {
                                                "kind": "WhitespaceTrivia",
                                                "text": " "
                                            }
                                        ]
                                    },
                                    "expression": {
                                        "kind": "IdentifierName",
                                        "fullStart": 712,
                                        "fullEnd": 717,
                                        "start": 712,
                                        "end": 717,
                                        "fullWidth": 5,
                                        "width": 5,
                                        "text": "Array",
                                        "value": "Array",
                                        "valueText": "Array"
                                    },
                                    "argumentList": {
                                        "kind": "ArgumentList",
                                        "fullStart": 717,
                                        "fullEnd": 722,
                                        "start": 717,
                                        "end": 722,
                                        "fullWidth": 5,
                                        "width": 5,
                                        "openParenToken": {
                                            "kind": "OpenParenToken",
                                            "fullStart": 717,
                                            "fullEnd": 718,
                                            "start": 717,
                                            "end": 718,
                                            "fullWidth": 1,
                                            "width": 1,
                                            "text": "(",
                                            "value": "(",
                                            "valueText": "("
                                        },
                                        "arguments": [
                                            {
                                                "kind": "NumericLiteral",
                                                "fullStart": 718,
                                                "fullEnd": 719,
                                                "start": 718,
                                                "end": 719,
                                                "fullWidth": 1,
                                                "width": 1,
                                                "text": "1",
                                                "value": 1,
                                                "valueText": "1"
                                            },
                                            {
                                                "kind": "CommaToken",
                                                "fullStart": 719,
                                                "fullEnd": 720,
                                                "start": 719,
                                                "end": 720,
                                                "fullWidth": 1,
                                                "width": 1,
                                                "text": ",",
                                                "value": ",",
                                                "valueText": ","
                                            },
                                            {
                                                "kind": "NumericLiteral",
                                                "fullStart": 720,
                                                "fullEnd": 721,
                                                "start": 720,
                                                "end": 721,
                                                "fullWidth": 1,
                                                "width": 1,
                                                "text": "0",
                                                "value": 0,
                                                "valueText": "0"
                                            }
                                        ],
                                        "closeParenToken": {
                                            "kind": "CloseParenToken",
                                            "fullStart": 721,
                                            "fullEnd": 722,
                                            "start": 721,
                                            "end": 722,
                                            "fullWidth": 1,
                                            "width": 1,
                                            "text": ")",
                                            "value": ")",
                                            "valueText": ")"
                                        }
                                    }
                                }
                            }
                        }
                    ]
                },
                "semicolonToken": {
                    "kind": "SemicolonToken",
                    "fullStart": 722,
                    "fullEnd": 724,
                    "start": 722,
                    "end": 723,
                    "fullWidth": 2,
                    "width": 1,
                    "text": ";",
                    "value": ";",
                    "valueText": ";",
                    "hasTrailingTrivia": true,
                    "hasTrailingNewLine": true,
                    "trailingTrivia": [
                        {
                            "kind": "NewLineTrivia",
                            "text": "\n"
                        }
                    ]
                }
            },
            {
                "kind": "ExpressionStatement",
                "fullStart": 724,
                "fullEnd": 743,
                "start": 724,
                "end": 742,
                "fullWidth": 19,
                "width": 18,
                "expression": {
                    "kind": "InvocationExpression",
                    "fullStart": 724,
                    "fullEnd": 741,
                    "start": 724,
                    "end": 741,
                    "fullWidth": 17,
                    "width": 17,
                    "expression": {
                        "kind": "MemberAccessExpression",
                        "fullStart": 724,
                        "fullEnd": 730,
                        "start": 724,
                        "end": 730,
                        "fullWidth": 6,
                        "width": 6,
                        "expression": {
                            "kind": "IdentifierName",
                            "fullStart": 724,
                            "fullEnd": 725,
                            "start": 724,
                            "end": 725,
                            "fullWidth": 1,
                            "width": 1,
                            "text": "x",
                            "value": "x",
                            "valueText": "x"
                        },
                        "dotToken": {
                            "kind": "DotToken",
                            "fullStart": 725,
                            "fullEnd": 726,
                            "start": 725,
                            "end": 726,
                            "fullWidth": 1,
                            "width": 1,
                            "text": ".",
                            "value": ".",
                            "valueText": "."
                        },
                        "name": {
                            "kind": "IdentifierName",
                            "fullStart": 726,
                            "fullEnd": 730,
                            "start": 726,
                            "end": 730,
                            "fullWidth": 4,
                            "width": 4,
                            "text": "sort",
                            "value": "sort",
                            "valueText": "sort"
                        }
                    },
                    "argumentList": {
                        "kind": "ArgumentList",
                        "fullStart": 730,
                        "fullEnd": 741,
                        "start": 730,
                        "end": 741,
                        "fullWidth": 11,
                        "width": 11,
                        "openParenToken": {
                            "kind": "OpenParenToken",
                            "fullStart": 730,
                            "fullEnd": 731,
                            "start": 730,
                            "end": 731,
                            "fullWidth": 1,
                            "width": 1,
                            "text": "(",
                            "value": "(",
                            "valueText": "("
                        },
                        "arguments": [
                            {
                                "kind": "IdentifierName",
                                "fullStart": 731,
                                "fullEnd": 740,
                                "start": 731,
                                "end": 740,
                                "fullWidth": 9,
                                "width": 9,
                                "text": "undefined",
                                "value": "undefined",
                                "valueText": "undefined"
                            }
                        ],
                        "closeParenToken": {
                            "kind": "CloseParenToken",
                            "fullStart": 740,
                            "fullEnd": 741,
                            "start": 740,
                            "end": 741,
                            "fullWidth": 1,
                            "width": 1,
                            "text": ")",
                            "value": ")",
                            "valueText": ")"
                        }
                    }
                },
                "semicolonToken": {
                    "kind": "SemicolonToken",
                    "fullStart": 741,
                    "fullEnd": 743,
                    "start": 741,
                    "end": 742,
                    "fullWidth": 2,
                    "width": 1,
                    "text": ";",
                    "value": ";",
                    "valueText": ";",
                    "hasTrailingTrivia": true,
                    "hasTrailingNewLine": true,
                    "trailingTrivia": [
                        {
                            "kind": "NewLineTrivia",
                            "text": "\n"
                        }
                    ]
                }
            },
            {
                "kind": "IfStatement",
                "fullStart": 743,
                "fullEnd": 877,
                "start": 754,
                "end": 876,
                "fullWidth": 134,
                "width": 122,
                "ifKeyword": {
                    "kind": "IfKeyword",
                    "fullStart": 743,
                    "fullEnd": 757,
                    "start": 754,
                    "end": 756,
                    "fullWidth": 14,
                    "width": 2,
                    "text": "if",
                    "value": "if",
                    "valueText": "if",
                    "hasLeadingTrivia": true,
                    "hasLeadingComment": true,
                    "hasLeadingNewLine": true,
                    "hasTrailingTrivia": true,
                    "leadingTrivia": [
                        {
                            "kind": "NewLineTrivia",
                            "text": "\n"
                        },
                        {
                            "kind": "SingleLineCommentTrivia",
                            "text": "//CHECK#4"
                        },
                        {
                            "kind": "NewLineTrivia",
                            "text": "\n"
                        }
                    ],
                    "trailingTrivia": [
                        {
                            "kind": "WhitespaceTrivia",
                            "text": " "
                        }
                    ]
                },
                "openParenToken": {
                    "kind": "OpenParenToken",
                    "fullStart": 757,
                    "fullEnd": 758,
                    "start": 757,
                    "end": 758,
                    "fullWidth": 1,
                    "width": 1,
                    "text": "(",
                    "value": "(",
                    "valueText": "("
                },
                "condition": {
                    "kind": "NotEqualsExpression",
                    "fullStart": 758,
                    "fullEnd": 772,
                    "start": 758,
                    "end": 772,
                    "fullWidth": 14,
                    "width": 14,
                    "left": {
                        "kind": "MemberAccessExpression",
                        "fullStart": 758,
                        "fullEnd": 767,
                        "start": 758,
                        "end": 766,
                        "fullWidth": 9,
                        "width": 8,
                        "expression": {
                            "kind": "IdentifierName",
                            "fullStart": 758,
                            "fullEnd": 759,
                            "start": 758,
                            "end": 759,
                            "fullWidth": 1,
                            "width": 1,
                            "text": "x",
                            "value": "x",
                            "valueText": "x"
                        },
                        "dotToken": {
                            "kind": "DotToken",
                            "fullStart": 759,
                            "fullEnd": 760,
                            "start": 759,
                            "end": 760,
                            "fullWidth": 1,
                            "width": 1,
                            "text": ".",
                            "value": ".",
                            "valueText": "."
                        },
                        "name": {
                            "kind": "IdentifierName",
                            "fullStart": 760,
                            "fullEnd": 767,
                            "start": 760,
                            "end": 766,
                            "fullWidth": 7,
                            "width": 6,
                            "text": "length",
                            "value": "length",
                            "valueText": "length",
                            "hasTrailingTrivia": true,
                            "trailingTrivia": [
                                {
                                    "kind": "WhitespaceTrivia",
                                    "text": " "
                                }
                            ]
                        }
                    },
                    "operatorToken": {
                        "kind": "ExclamationEqualsEqualsToken",
                        "fullStart": 767,
                        "fullEnd": 771,
                        "start": 767,
                        "end": 770,
                        "fullWidth": 4,
                        "width": 3,
                        "text": "!==",
                        "value": "!==",
                        "valueText": "!==",
                        "hasTrailingTrivia": true,
                        "trailingTrivia": [
                            {
                                "kind": "WhitespaceTrivia",
                                "text": " "
                            }
                        ]
                    },
                    "right": {
                        "kind": "NumericLiteral",
                        "fullStart": 771,
                        "fullEnd": 772,
                        "start": 771,
                        "end": 772,
                        "fullWidth": 1,
                        "width": 1,
                        "text": "2",
                        "value": 2,
                        "valueText": "2"
                    }
                },
                "closeParenToken": {
                    "kind": "CloseParenToken",
                    "fullStart": 772,
                    "fullEnd": 774,
                    "start": 772,
                    "end": 773,
                    "fullWidth": 2,
                    "width": 1,
                    "text": ")",
                    "value": ")",
                    "valueText": ")",
                    "hasTrailingTrivia": true,
                    "trailingTrivia": [
                        {
                            "kind": "WhitespaceTrivia",
                            "text": " "
                        }
                    ]
                },
                "statement": {
                    "kind": "Block",
                    "fullStart": 774,
                    "fullEnd": 877,
                    "start": 774,
                    "end": 876,
                    "fullWidth": 103,
                    "width": 102,
                    "openBraceToken": {
                        "kind": "OpenBraceToken",
                        "fullStart": 774,
                        "fullEnd": 776,
                        "start": 774,
                        "end": 775,
                        "fullWidth": 2,
                        "width": 1,
                        "text": "{",
                        "value": "{",
                        "valueText": "{",
                        "hasTrailingTrivia": true,
                        "hasTrailingNewLine": true,
                        "trailingTrivia": [
                            {
                                "kind": "NewLineTrivia",
                                "text": "\n"
                            }
                        ]
                    },
                    "statements": [
                        {
                            "kind": "ExpressionStatement",
                            "fullStart": 776,
                            "fullEnd": 875,
                            "start": 778,
                            "end": 874,
                            "fullWidth": 99,
                            "width": 96,
                            "expression": {
                                "kind": "InvocationExpression",
                                "fullStart": 776,
                                "fullEnd": 873,
                                "start": 778,
                                "end": 873,
                                "fullWidth": 97,
                                "width": 95,
                                "expression": {
                                    "kind": "IdentifierName",
                                    "fullStart": 776,
                                    "fullEnd": 784,
                                    "start": 778,
                                    "end": 784,
                                    "fullWidth": 8,
                                    "width": 6,
                                    "text": "$ERROR",
                                    "value": "$ERROR",
                                    "valueText": "$ERROR",
                                    "hasLeadingTrivia": true,
                                    "leadingTrivia": [
                                        {
                                            "kind": "WhitespaceTrivia",
                                            "text": "  "
                                        }
                                    ]
                                },
                                "argumentList": {
                                    "kind": "ArgumentList",
                                    "fullStart": 784,
                                    "fullEnd": 873,
                                    "start": 784,
                                    "end": 873,
                                    "fullWidth": 89,
                                    "width": 89,
                                    "openParenToken": {
                                        "kind": "OpenParenToken",
                                        "fullStart": 784,
                                        "fullEnd": 785,
                                        "start": 784,
                                        "end": 785,
                                        "fullWidth": 1,
                                        "width": 1,
                                        "text": "(",
                                        "value": "(",
                                        "valueText": "("
                                    },
                                    "arguments": [
                                        {
                                            "kind": "AddExpression",
                                            "fullStart": 785,
                                            "fullEnd": 872,
                                            "start": 785,
                                            "end": 872,
                                            "fullWidth": 87,
                                            "width": 87,
                                            "left": {
                                                "kind": "StringLiteral",
                                                "fullStart": 785,
                                                "fullEnd": 860,
                                                "start": 785,
                                                "end": 859,
                                                "fullWidth": 75,
                                                "width": 74,
                                                "text": "'#4: var x = new Array(1,0);  x.sort(undefined); x.length === 2. Actual: '",
                                                "value": "#4: var x = new Array(1,0);  x.sort(undefined); x.length === 2. Actual: ",
                                                "valueText": "#4: var x = new Array(1,0);  x.sort(undefined); x.length === 2. Actual: ",
                                                "hasTrailingTrivia": true,
                                                "trailingTrivia": [
                                                    {
                                                        "kind": "WhitespaceTrivia",
                                                        "text": " "
                                                    }
                                                ]
                                            },
                                            "operatorToken": {
                                                "kind": "PlusToken",
                                                "fullStart": 860,
                                                "fullEnd": 862,
                                                "start": 860,
                                                "end": 861,
                                                "fullWidth": 2,
                                                "width": 1,
                                                "text": "+",
                                                "value": "+",
                                                "valueText": "+",
                                                "hasTrailingTrivia": true,
                                                "trailingTrivia": [
                                                    {
                                                        "kind": "WhitespaceTrivia",
                                                        "text": " "
                                                    }
                                                ]
                                            },
                                            "right": {
                                                "kind": "ParenthesizedExpression",
                                                "fullStart": 862,
                                                "fullEnd": 872,
                                                "start": 862,
                                                "end": 872,
                                                "fullWidth": 10,
                                                "width": 10,
                                                "openParenToken": {
                                                    "kind": "OpenParenToken",
                                                    "fullStart": 862,
                                                    "fullEnd": 863,
                                                    "start": 862,
                                                    "end": 863,
                                                    "fullWidth": 1,
                                                    "width": 1,
                                                    "text": "(",
                                                    "value": "(",
                                                    "valueText": "("
                                                },
                                                "expression": {
                                                    "kind": "MemberAccessExpression",
                                                    "fullStart": 863,
                                                    "fullEnd": 871,
                                                    "start": 863,
                                                    "end": 871,
                                                    "fullWidth": 8,
                                                    "width": 8,
                                                    "expression": {
                                                        "kind": "IdentifierName",
                                                        "fullStart": 863,
                                                        "fullEnd": 864,
                                                        "start": 863,
                                                        "end": 864,
                                                        "fullWidth": 1,
                                                        "width": 1,
                                                        "text": "x",
                                                        "value": "x",
                                                        "valueText": "x"
                                                    },
                                                    "dotToken": {
                                                        "kind": "DotToken",
                                                        "fullStart": 864,
                                                        "fullEnd": 865,
                                                        "start": 864,
                                                        "end": 865,
                                                        "fullWidth": 1,
                                                        "width": 1,
                                                        "text": ".",
                                                        "value": ".",
                                                        "valueText": "."
                                                    },
                                                    "name": {
                                                        "kind": "IdentifierName",
                                                        "fullStart": 865,
                                                        "fullEnd": 871,
                                                        "start": 865,
                                                        "end": 871,
                                                        "fullWidth": 6,
                                                        "width": 6,
                                                        "text": "length",
                                                        "value": "length",
                                                        "valueText": "length"
                                                    }
                                                },
                                                "closeParenToken": {
                                                    "kind": "CloseParenToken",
                                                    "fullStart": 871,
                                                    "fullEnd": 872,
                                                    "start": 871,
                                                    "end": 872,
                                                    "fullWidth": 1,
                                                    "width": 1,
                                                    "text": ")",
                                                    "value": ")",
                                                    "valueText": ")"
                                                }
                                            }
                                        }
                                    ],
                                    "closeParenToken": {
                                        "kind": "CloseParenToken",
                                        "fullStart": 872,
                                        "fullEnd": 873,
                                        "start": 872,
                                        "end": 873,
                                        "fullWidth": 1,
                                        "width": 1,
                                        "text": ")",
                                        "value": ")",
                                        "valueText": ")"
                                    }
                                }
                            },
                            "semicolonToken": {
                                "kind": "SemicolonToken",
                                "fullStart": 873,
                                "fullEnd": 875,
                                "start": 873,
                                "end": 874,
                                "fullWidth": 2,
                                "width": 1,
                                "text": ";",
                                "value": ";",
                                "valueText": ";",
                                "hasTrailingTrivia": true,
                                "hasTrailingNewLine": true,
                                "trailingTrivia": [
                                    {
                                        "kind": "NewLineTrivia",
                                        "text": "\n"
                                    }
                                ]
                            }
                        }
                    ],
                    "closeBraceToken": {
                        "kind": "CloseBraceToken",
                        "fullStart": 875,
                        "fullEnd": 877,
                        "start": 875,
                        "end": 876,
                        "fullWidth": 2,
                        "width": 1,
                        "text": "}",
                        "value": "}",
                        "valueText": "}",
                        "hasTrailingTrivia": true,
                        "hasTrailingNewLine": true,
                        "trailingTrivia": [
                            {
                                "kind": "NewLineTrivia",
                                "text": "\n"
                            }
                        ]
                    }
                }
            },
            {
                "kind": "IfStatement",
                "fullStart": 877,
                "fullEnd": 1003,
                "start": 888,
                "end": 998,
                "fullWidth": 126,
                "width": 110,
                "ifKeyword": {
                    "kind": "IfKeyword",
                    "fullStart": 877,
                    "fullEnd": 891,
                    "start": 888,
                    "end": 890,
                    "fullWidth": 14,
                    "width": 2,
                    "text": "if",
                    "value": "if",
                    "valueText": "if",
                    "hasLeadingTrivia": true,
                    "hasLeadingComment": true,
                    "hasLeadingNewLine": true,
                    "hasTrailingTrivia": true,
                    "leadingTrivia": [
                        {
                            "kind": "NewLineTrivia",
                            "text": "\n"
                        },
                        {
                            "kind": "SingleLineCommentTrivia",
                            "text": "//CHECK#5"
                        },
                        {
                            "kind": "NewLineTrivia",
                            "text": "\n"
                        }
                    ],
                    "trailingTrivia": [
                        {
                            "kind": "WhitespaceTrivia",
                            "text": " "
                        }
                    ]
                },
                "openParenToken": {
                    "kind": "OpenParenToken",
                    "fullStart": 891,
                    "fullEnd": 892,
                    "start": 891,
                    "end": 892,
                    "fullWidth": 1,
                    "width": 1,
                    "text": "(",
                    "value": "(",
                    "valueText": "("
                },
                "condition": {
                    "kind": "NotEqualsExpression",
                    "fullStart": 892,
                    "fullEnd": 902,
                    "start": 892,
                    "end": 902,
                    "fullWidth": 10,
                    "width": 10,
                    "left": {
                        "kind": "ElementAccessExpression",
                        "fullStart": 892,
                        "fullEnd": 897,
                        "start": 892,
                        "end": 896,
                        "fullWidth": 5,
                        "width": 4,
                        "expression": {
                            "kind": "IdentifierName",
                            "fullStart": 892,
                            "fullEnd": 893,
                            "start": 892,
                            "end": 893,
                            "fullWidth": 1,
                            "width": 1,
                            "text": "x",
                            "value": "x",
                            "valueText": "x"
                        },
                        "openBracketToken": {
                            "kind": "OpenBracketToken",
                            "fullStart": 893,
                            "fullEnd": 894,
                            "start": 893,
                            "end": 894,
                            "fullWidth": 1,
                            "width": 1,
                            "text": "[",
                            "value": "[",
                            "valueText": "["
                        },
                        "argumentExpression": {
                            "kind": "NumericLiteral",
                            "fullStart": 894,
                            "fullEnd": 895,
                            "start": 894,
                            "end": 895,
                            "fullWidth": 1,
                            "width": 1,
                            "text": "0",
                            "value": 0,
                            "valueText": "0"
                        },
                        "closeBracketToken": {
                            "kind": "CloseBracketToken",
                            "fullStart": 895,
                            "fullEnd": 897,
                            "start": 895,
                            "end": 896,
                            "fullWidth": 2,
                            "width": 1,
                            "text": "]",
                            "value": "]",
                            "valueText": "]",
                            "hasTrailingTrivia": true,
                            "trailingTrivia": [
                                {
                                    "kind": "WhitespaceTrivia",
                                    "text": " "
                                }
                            ]
                        }
                    },
                    "operatorToken": {
                        "kind": "ExclamationEqualsEqualsToken",
                        "fullStart": 897,
                        "fullEnd": 901,
                        "start": 897,
                        "end": 900,
                        "fullWidth": 4,
                        "width": 3,
                        "text": "!==",
                        "value": "!==",
                        "valueText": "!==",
                        "hasTrailingTrivia": true,
                        "trailingTrivia": [
                            {
                                "kind": "WhitespaceTrivia",
                                "text": " "
                            }
                        ]
                    },
                    "right": {
                        "kind": "NumericLiteral",
                        "fullStart": 901,
                        "fullEnd": 902,
                        "start": 901,
                        "end": 902,
                        "fullWidth": 1,
                        "width": 1,
                        "text": "0",
                        "value": 0,
                        "valueText": "0"
                    }
                },
                "closeParenToken": {
                    "kind": "CloseParenToken",
                    "fullStart": 902,
                    "fullEnd": 904,
                    "start": 902,
                    "end": 903,
                    "fullWidth": 2,
                    "width": 1,
                    "text": ")",
                    "value": ")",
                    "valueText": ")",
                    "hasTrailingTrivia": true,
                    "trailingTrivia": [
                        {
                            "kind": "WhitespaceTrivia",
                            "text": " "
                        }
                    ]
                },
                "statement": {
                    "kind": "Block",
                    "fullStart": 904,
                    "fullEnd": 1003,
                    "start": 904,
                    "end": 998,
                    "fullWidth": 99,
                    "width": 94,
                    "openBraceToken": {
                        "kind": "OpenBraceToken",
                        "fullStart": 904,
                        "fullEnd": 906,
                        "start": 904,
                        "end": 905,
                        "fullWidth": 2,
                        "width": 1,
                        "text": "{",
                        "value": "{",
                        "valueText": "{",
                        "hasTrailingTrivia": true,
                        "hasTrailingNewLine": true,
                        "trailingTrivia": [
                            {
                                "kind": "NewLineTrivia",
                                "text": "\n"
                            }
                        ]
                    },
                    "statements": [
                        {
                            "kind": "ExpressionStatement",
                            "fullStart": 906,
                            "fullEnd": 997,
                            "start": 908,
                            "end": 996,
                            "fullWidth": 91,
                            "width": 88,
                            "expression": {
                                "kind": "InvocationExpression",
                                "fullStart": 906,
                                "fullEnd": 995,
                                "start": 908,
                                "end": 995,
                                "fullWidth": 89,
                                "width": 87,
                                "expression": {
                                    "kind": "IdentifierName",
                                    "fullStart": 906,
                                    "fullEnd": 914,
                                    "start": 908,
                                    "end": 914,
                                    "fullWidth": 8,
                                    "width": 6,
                                    "text": "$ERROR",
                                    "value": "$ERROR",
                                    "valueText": "$ERROR",
                                    "hasLeadingTrivia": true,
                                    "leadingTrivia": [
                                        {
                                            "kind": "WhitespaceTrivia",
                                            "text": "  "
                                        }
                                    ]
                                },
                                "argumentList": {
                                    "kind": "ArgumentList",
                                    "fullStart": 914,
                                    "fullEnd": 995,
                                    "start": 914,
                                    "end": 995,
                                    "fullWidth": 81,
                                    "width": 81,
                                    "openParenToken": {
                                        "kind": "OpenParenToken",
                                        "fullStart": 914,
                                        "fullEnd": 915,
                                        "start": 914,
                                        "end": 915,
                                        "fullWidth": 1,
                                        "width": 1,
                                        "text": "(",
                                        "value": "(",
                                        "valueText": "("
                                    },
                                    "arguments": [
                                        {
                                            "kind": "AddExpression",
                                            "fullStart": 915,
                                            "fullEnd": 994,
                                            "start": 915,
                                            "end": 994,
                                            "fullWidth": 79,
                                            "width": 79,
                                            "left": {
                                                "kind": "StringLiteral",
                                                "fullStart": 915,
                                                "fullEnd": 986,
                                                "start": 915,
                                                "end": 985,
                                                "fullWidth": 71,
                                                "width": 70,
                                                "text": "'#5: var x = new Array(1,0);  x.sort(undefined); x[0] === 0. Actual: '",
                                                "value": "#5: var x = new Array(1,0);  x.sort(undefined); x[0] === 0. Actual: ",
                                                "valueText": "#5: var x = new Array(1,0);  x.sort(undefined); x[0] === 0. Actual: ",
                                                "hasTrailingTrivia": true,
                                                "trailingTrivia": [
                                                    {
                                                        "kind": "WhitespaceTrivia",
                                                        "text": " "
                                                    }
                                                ]
                                            },
                                            "operatorToken": {
                                                "kind": "PlusToken",
                                                "fullStart": 986,
                                                "fullEnd": 988,
                                                "start": 986,
                                                "end": 987,
                                                "fullWidth": 2,
                                                "width": 1,
                                                "text": "+",
                                                "value": "+",
                                                "valueText": "+",
                                                "hasTrailingTrivia": true,
                                                "trailingTrivia": [
                                                    {
                                                        "kind": "WhitespaceTrivia",
                                                        "text": " "
                                                    }
                                                ]
                                            },
                                            "right": {
                                                "kind": "ParenthesizedExpression",
                                                "fullStart": 988,
                                                "fullEnd": 994,
                                                "start": 988,
                                                "end": 994,
                                                "fullWidth": 6,
                                                "width": 6,
                                                "openParenToken": {
                                                    "kind": "OpenParenToken",
                                                    "fullStart": 988,
                                                    "fullEnd": 989,
                                                    "start": 988,
                                                    "end": 989,
                                                    "fullWidth": 1,
                                                    "width": 1,
                                                    "text": "(",
                                                    "value": "(",
                                                    "valueText": "("
                                                },
                                                "expression": {
                                                    "kind": "ElementAccessExpression",
                                                    "fullStart": 989,
                                                    "fullEnd": 993,
                                                    "start": 989,
                                                    "end": 993,
                                                    "fullWidth": 4,
                                                    "width": 4,
                                                    "expression": {
                                                        "kind": "IdentifierName",
                                                        "fullStart": 989,
                                                        "fullEnd": 990,
                                                        "start": 989,
                                                        "end": 990,
                                                        "fullWidth": 1,
                                                        "width": 1,
                                                        "text": "x",
                                                        "value": "x",
                                                        "valueText": "x"
                                                    },
                                                    "openBracketToken": {
                                                        "kind": "OpenBracketToken",
                                                        "fullStart": 990,
                                                        "fullEnd": 991,
                                                        "start": 990,
                                                        "end": 991,
                                                        "fullWidth": 1,
                                                        "width": 1,
                                                        "text": "[",
                                                        "value": "[",
                                                        "valueText": "["
                                                    },
                                                    "argumentExpression": {
                                                        "kind": "NumericLiteral",
                                                        "fullStart": 991,
                                                        "fullEnd": 992,
                                                        "start": 991,
                                                        "end": 992,
                                                        "fullWidth": 1,
                                                        "width": 1,
                                                        "text": "0",
                                                        "value": 0,
                                                        "valueText": "0"
                                                    },
                                                    "closeBracketToken": {
                                                        "kind": "CloseBracketToken",
                                                        "fullStart": 992,
                                                        "fullEnd": 993,
                                                        "start": 992,
                                                        "end": 993,
                                                        "fullWidth": 1,
                                                        "width": 1,
                                                        "text": "]",
                                                        "value": "]",
                                                        "valueText": "]"
                                                    }
                                                },
                                                "closeParenToken": {
                                                    "kind": "CloseParenToken",
                                                    "fullStart": 993,
                                                    "fullEnd": 994,
                                                    "start": 993,
                                                    "end": 994,
                                                    "fullWidth": 1,
                                                    "width": 1,
                                                    "text": ")",
                                                    "value": ")",
                                                    "valueText": ")"
                                                }
                                            }
                                        }
                                    ],
                                    "closeParenToken": {
                                        "kind": "CloseParenToken",
                                        "fullStart": 994,
                                        "fullEnd": 995,
                                        "start": 994,
                                        "end": 995,
                                        "fullWidth": 1,
                                        "width": 1,
                                        "text": ")",
                                        "value": ")",
                                        "valueText": ")"
                                    }
                                }
                            },
                            "semicolonToken": {
                                "kind": "SemicolonToken",
                                "fullStart": 995,
                                "fullEnd": 997,
                                "start": 995,
                                "end": 996,
                                "fullWidth": 2,
                                "width": 1,
                                "text": ";",
                                "value": ";",
                                "valueText": ";",
                                "hasTrailingTrivia": true,
                                "hasTrailingNewLine": true,
                                "trailingTrivia": [
                                    {
                                        "kind": "NewLineTrivia",
                                        "text": "\n"
                                    }
                                ]
                            }
                        }
                    ],
                    "closeBraceToken": {
                        "kind": "CloseBraceToken",
                        "fullStart": 997,
                        "fullEnd": 1003,
                        "start": 997,
                        "end": 998,
                        "fullWidth": 6,
                        "width": 1,
                        "text": "}",
                        "value": "}",
                        "valueText": "}",
                        "hasTrailingTrivia": true,
                        "hasTrailingNewLine": true,
                        "trailingTrivia": [
                            {
                                "kind": "WhitespaceTrivia",
                                "text": "    "
                            },
                            {
                                "kind": "NewLineTrivia",
                                "text": "\n"
                            }
                        ]
                    }
                }
            },
            {
                "kind": "IfStatement",
                "fullStart": 1003,
                "fullEnd": 1125,
                "start": 1014,
                "end": 1124,
                "fullWidth": 122,
                "width": 110,
                "ifKeyword": {
                    "kind": "IfKeyword",
                    "fullStart": 1003,
                    "fullEnd": 1017,
                    "start": 1014,
                    "end": 1016,
                    "fullWidth": 14,
                    "width": 2,
                    "text": "if",
                    "value": "if",
                    "valueText": "if",
                    "hasLeadingTrivia": true,
                    "hasLeadingComment": true,
                    "hasLeadingNewLine": true,
                    "hasTrailingTrivia": true,
                    "leadingTrivia": [
                        {
                            "kind": "NewLineTrivia",
                            "text": "\n"
                        },
                        {
                            "kind": "SingleLineCommentTrivia",
                            "text": "//CHECK#6"
                        },
                        {
                            "kind": "NewLineTrivia",
                            "text": "\n"
                        }
                    ],
                    "trailingTrivia": [
                        {
                            "kind": "WhitespaceTrivia",
                            "text": " "
                        }
                    ]
                },
                "openParenToken": {
                    "kind": "OpenParenToken",
                    "fullStart": 1017,
                    "fullEnd": 1018,
                    "start": 1017,
                    "end": 1018,
                    "fullWidth": 1,
                    "width": 1,
                    "text": "(",
                    "value": "(",
                    "valueText": "("
                },
                "condition": {
                    "kind": "NotEqualsExpression",
                    "fullStart": 1018,
                    "fullEnd": 1028,
                    "start": 1018,
                    "end": 1028,
                    "fullWidth": 10,
                    "width": 10,
                    "left": {
                        "kind": "ElementAccessExpression",
                        "fullStart": 1018,
                        "fullEnd": 1023,
                        "start": 1018,
                        "end": 1022,
                        "fullWidth": 5,
                        "width": 4,
                        "expression": {
                            "kind": "IdentifierName",
                            "fullStart": 1018,
                            "fullEnd": 1019,
                            "start": 1018,
                            "end": 1019,
                            "fullWidth": 1,
                            "width": 1,
                            "text": "x",
                            "value": "x",
                            "valueText": "x"
                        },
                        "openBracketToken": {
                            "kind": "OpenBracketToken",
                            "fullStart": 1019,
                            "fullEnd": 1020,
                            "start": 1019,
                            "end": 1020,
                            "fullWidth": 1,
                            "width": 1,
                            "text": "[",
                            "value": "[",
                            "valueText": "["
                        },
                        "argumentExpression": {
                            "kind": "NumericLiteral",
                            "fullStart": 1020,
                            "fullEnd": 1021,
                            "start": 1020,
                            "end": 1021,
                            "fullWidth": 1,
                            "width": 1,
                            "text": "1",
                            "value": 1,
                            "valueText": "1"
                        },
                        "closeBracketToken": {
                            "kind": "CloseBracketToken",
                            "fullStart": 1021,
                            "fullEnd": 1023,
                            "start": 1021,
                            "end": 1022,
                            "fullWidth": 2,
                            "width": 1,
                            "text": "]",
                            "value": "]",
                            "valueText": "]",
                            "hasTrailingTrivia": true,
                            "trailingTrivia": [
                                {
                                    "kind": "WhitespaceTrivia",
                                    "text": " "
                                }
                            ]
                        }
                    },
                    "operatorToken": {
                        "kind": "ExclamationEqualsEqualsToken",
                        "fullStart": 1023,
                        "fullEnd": 1027,
                        "start": 1023,
                        "end": 1026,
                        "fullWidth": 4,
                        "width": 3,
                        "text": "!==",
                        "value": "!==",
                        "valueText": "!==",
                        "hasTrailingTrivia": true,
                        "trailingTrivia": [
                            {
                                "kind": "WhitespaceTrivia",
                                "text": " "
                            }
                        ]
                    },
                    "right": {
                        "kind": "NumericLiteral",
                        "fullStart": 1027,
                        "fullEnd": 1028,
                        "start": 1027,
                        "end": 1028,
                        "fullWidth": 1,
                        "width": 1,
                        "text": "1",
                        "value": 1,
                        "valueText": "1"
                    }
                },
                "closeParenToken": {
                    "kind": "CloseParenToken",
                    "fullStart": 1028,
                    "fullEnd": 1030,
                    "start": 1028,
                    "end": 1029,
                    "fullWidth": 2,
                    "width": 1,
                    "text": ")",
                    "value": ")",
                    "valueText": ")",
                    "hasTrailingTrivia": true,
                    "trailingTrivia": [
                        {
                            "kind": "WhitespaceTrivia",
                            "text": " "
                        }
                    ]
                },
                "statement": {
                    "kind": "Block",
                    "fullStart": 1030,
                    "fullEnd": 1125,
                    "start": 1030,
                    "end": 1124,
                    "fullWidth": 95,
                    "width": 94,
                    "openBraceToken": {
                        "kind": "OpenBraceToken",
                        "fullStart": 1030,
                        "fullEnd": 1032,
                        "start": 1030,
                        "end": 1031,
                        "fullWidth": 2,
                        "width": 1,
                        "text": "{",
                        "value": "{",
                        "valueText": "{",
                        "hasTrailingTrivia": true,
                        "hasTrailingNewLine": true,
                        "trailingTrivia": [
                            {
                                "kind": "NewLineTrivia",
                                "text": "\n"
                            }
                        ]
                    },
                    "statements": [
                        {
                            "kind": "ExpressionStatement",
                            "fullStart": 1032,
                            "fullEnd": 1123,
                            "start": 1034,
                            "end": 1122,
                            "fullWidth": 91,
                            "width": 88,
                            "expression": {
                                "kind": "InvocationExpression",
                                "fullStart": 1032,
                                "fullEnd": 1121,
                                "start": 1034,
                                "end": 1121,
                                "fullWidth": 89,
                                "width": 87,
                                "expression": {
                                    "kind": "IdentifierName",
                                    "fullStart": 1032,
                                    "fullEnd": 1040,
                                    "start": 1034,
                                    "end": 1040,
                                    "fullWidth": 8,
                                    "width": 6,
                                    "text": "$ERROR",
                                    "value": "$ERROR",
                                    "valueText": "$ERROR",
                                    "hasLeadingTrivia": true,
                                    "leadingTrivia": [
                                        {
                                            "kind": "WhitespaceTrivia",
                                            "text": "  "
                                        }
                                    ]
                                },
                                "argumentList": {
                                    "kind": "ArgumentList",
                                    "fullStart": 1040,
                                    "fullEnd": 1121,
                                    "start": 1040,
                                    "end": 1121,
                                    "fullWidth": 81,
                                    "width": 81,
                                    "openParenToken": {
                                        "kind": "OpenParenToken",
                                        "fullStart": 1040,
                                        "fullEnd": 1041,
                                        "start": 1040,
                                        "end": 1041,
                                        "fullWidth": 1,
                                        "width": 1,
                                        "text": "(",
                                        "value": "(",
                                        "valueText": "("
                                    },
                                    "arguments": [
                                        {
                                            "kind": "AddExpression",
                                            "fullStart": 1041,
                                            "fullEnd": 1120,
                                            "start": 1041,
                                            "end": 1120,
                                            "fullWidth": 79,
                                            "width": 79,
                                            "left": {
                                                "kind": "StringLiteral",
                                                "fullStart": 1041,
                                                "fullEnd": 1112,
                                                "start": 1041,
                                                "end": 1111,
                                                "fullWidth": 71,
                                                "width": 70,
                                                "text": "'#6: var x = new Array(1,0);  x.sort(undefined); x[1] === 1. Actual: '",
                                                "value": "#6: var x = new Array(1,0);  x.sort(undefined); x[1] === 1. Actual: ",
                                                "valueText": "#6: var x = new Array(1,0);  x.sort(undefined); x[1] === 1. Actual: ",
                                                "hasTrailingTrivia": true,
                                                "trailingTrivia": [
                                                    {
                                                        "kind": "WhitespaceTrivia",
                                                        "text": " "
                                                    }
                                                ]
                                            },
                                            "operatorToken": {
                                                "kind": "PlusToken",
                                                "fullStart": 1112,
                                                "fullEnd": 1114,
                                                "start": 1112,
                                                "end": 1113,
                                                "fullWidth": 2,
                                                "width": 1,
                                                "text": "+",
                                                "value": "+",
                                                "valueText": "+",
                                                "hasTrailingTrivia": true,
                                                "trailingTrivia": [
                                                    {
                                                        "kind": "WhitespaceTrivia",
                                                        "text": " "
                                                    }
                                                ]
                                            },
                                            "right": {
                                                "kind": "ParenthesizedExpression",
                                                "fullStart": 1114,
                                                "fullEnd": 1120,
                                                "start": 1114,
                                                "end": 1120,
                                                "fullWidth": 6,
                                                "width": 6,
                                                "openParenToken": {
                                                    "kind": "OpenParenToken",
                                                    "fullStart": 1114,
                                                    "fullEnd": 1115,
                                                    "start": 1114,
                                                    "end": 1115,
                                                    "fullWidth": 1,
                                                    "width": 1,
                                                    "text": "(",
                                                    "value": "(",
                                                    "valueText": "("
                                                },
                                                "expression": {
                                                    "kind": "ElementAccessExpression",
                                                    "fullStart": 1115,
                                                    "fullEnd": 1119,
                                                    "start": 1115,
                                                    "end": 1119,
                                                    "fullWidth": 4,
                                                    "width": 4,
                                                    "expression": {
                                                        "kind": "IdentifierName",
                                                        "fullStart": 1115,
                                                        "fullEnd": 1116,
                                                        "start": 1115,
                                                        "end": 1116,
                                                        "fullWidth": 1,
                                                        "width": 1,
                                                        "text": "x",
                                                        "value": "x",
                                                        "valueText": "x"
                                                    },
                                                    "openBracketToken": {
                                                        "kind": "OpenBracketToken",
                                                        "fullStart": 1116,
                                                        "fullEnd": 1117,
                                                        "start": 1116,
                                                        "end": 1117,
                                                        "fullWidth": 1,
                                                        "width": 1,
                                                        "text": "[",
                                                        "value": "[",
                                                        "valueText": "["
                                                    },
                                                    "argumentExpression": {
                                                        "kind": "NumericLiteral",
                                                        "fullStart": 1117,
                                                        "fullEnd": 1118,
                                                        "start": 1117,
                                                        "end": 1118,
                                                        "fullWidth": 1,
                                                        "width": 1,
                                                        "text": "1",
                                                        "value": 1,
                                                        "valueText": "1"
                                                    },
                                                    "closeBracketToken": {
                                                        "kind": "CloseBracketToken",
                                                        "fullStart": 1118,
                                                        "fullEnd": 1119,
                                                        "start": 1118,
                                                        "end": 1119,
                                                        "fullWidth": 1,
                                                        "width": 1,
                                                        "text": "]",
                                                        "value": "]",
                                                        "valueText": "]"
                                                    }
                                                },
                                                "closeParenToken": {
                                                    "kind": "CloseParenToken",
                                                    "fullStart": 1119,
                                                    "fullEnd": 1120,
                                                    "start": 1119,
                                                    "end": 1120,
                                                    "fullWidth": 1,
                                                    "width": 1,
                                                    "text": ")",
                                                    "value": ")",
                                                    "valueText": ")"
                                                }
                                            }
                                        }
                                    ],
                                    "closeParenToken": {
                                        "kind": "CloseParenToken",
                                        "fullStart": 1120,
                                        "fullEnd": 1121,
                                        "start": 1120,
                                        "end": 1121,
                                        "fullWidth": 1,
                                        "width": 1,
                                        "text": ")",
                                        "value": ")",
                                        "valueText": ")"
                                    }
                                }
                            },
                            "semicolonToken": {
                                "kind": "SemicolonToken",
                                "fullStart": 1121,
                                "fullEnd": 1123,
                                "start": 1121,
                                "end": 1122,
                                "fullWidth": 2,
                                "width": 1,
                                "text": ";",
                                "value": ";",
                                "valueText": ";",
                                "hasTrailingTrivia": true,
                                "hasTrailingNewLine": true,
                                "trailingTrivia": [
                                    {
                                        "kind": "NewLineTrivia",
                                        "text": "\n"
                                    }
                                ]
                            }
                        }
                    ],
                    "closeBraceToken": {
                        "kind": "CloseBraceToken",
                        "fullStart": 1123,
                        "fullEnd": 1125,
                        "start": 1123,
                        "end": 1124,
                        "fullWidth": 2,
                        "width": 1,
                        "text": "}",
                        "value": "}",
                        "valueText": "}",
                        "hasTrailingTrivia": true,
                        "hasTrailingNewLine": true,
                        "trailingTrivia": [
                            {
                                "kind": "NewLineTrivia",
                                "text": "\n"
                            }
                        ]
                    }
                }
            }
        ],
        "endOfFileToken": {
            "kind": "EndOfFileToken",
            "fullStart": 1125,
            "fullEnd": 1126,
            "start": 1126,
            "end": 1126,
            "fullWidth": 1,
            "width": 0,
            "text": "",
            "hasLeadingTrivia": true,
            "hasLeadingNewLine": true,
            "leadingTrivia": [
                {
                    "kind": "NewLineTrivia",
                    "text": "\n"
                }
            ]
        }
    },
    "lineMap": {
        "lineStarts": [
            0,
            61,
            132,
            133,
            137,
            192,
            195,
            253,
            305,
            309,
            310,
            334,
            344,
            345,
            355,
            377,
            467,
            469,
            470,
            480,
            498,
            580,
            586,
            587,
            597,
            615,
            697,
            699,
            700,
            724,
            743,
            744,
            754,
            776,
            875,
            877,
            878,
            888,
            906,
            997,
            1003,
            1004,
            1014,
            1032,
            1123,
            1125,
            1126
        ],
        "length": 1126
    }
}<|MERGE_RESOLUTION|>--- conflicted
+++ resolved
@@ -94,12 +94,8 @@
                             "start": 314,
                             "end": 332,
                             "fullWidth": 18,
-<<<<<<< HEAD
                             "width": 18,
-                            "identifier": {
-=======
                             "propertyName": {
->>>>>>> 85e84683
                                 "kind": "IdentifierName",
                                 "fullStart": 314,
                                 "fullEnd": 316,
@@ -1810,12 +1806,8 @@
                             "start": 704,
                             "end": 722,
                             "fullWidth": 18,
-<<<<<<< HEAD
                             "width": 18,
-                            "identifier": {
-=======
                             "propertyName": {
->>>>>>> 85e84683
                                 "kind": "IdentifierName",
                                 "fullStart": 704,
                                 "fullEnd": 706,
