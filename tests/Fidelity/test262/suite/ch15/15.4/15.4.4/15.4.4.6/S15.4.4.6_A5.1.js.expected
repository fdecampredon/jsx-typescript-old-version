{
    "isDeclaration": false,
    "languageVersion": "EcmaScript5",
    "parseOptions": {
        "allowAutomaticSemicolonInsertion": true
    },
    "sourceUnit": {
        "kind": "SourceUnit",
        "fullStart": 0,
        "fullEnd": 785,
        "start": 323,
        "end": 785,
        "fullWidth": 785,
        "width": 462,
        "moduleElements": [
            {
                "kind": "IfStatement",
                "fullStart": 0,
                "fullEnd": 538,
                "start": 323,
                "end": 537,
                "fullWidth": 538,
                "width": 214,
                "ifKeyword": {
                    "kind": "IfKeyword",
                    "fullStart": 0,
                    "fullEnd": 326,
                    "start": 323,
                    "end": 325,
                    "fullWidth": 326,
                    "width": 2,
                    "text": "if",
                    "value": "if",
                    "valueText": "if",
                    "hasLeadingTrivia": true,
                    "hasLeadingComment": true,
                    "hasLeadingNewLine": true,
                    "hasTrailingTrivia": true,
                    "leadingTrivia": [
                        {
                            "kind": "SingleLineCommentTrivia",
                            "text": "// Copyright 2009 the Sputnik authors.  All rights reserved."
                        },
                        {
                            "kind": "NewLineTrivia",
                            "text": "\n"
                        },
                        {
                            "kind": "SingleLineCommentTrivia",
                            "text": "// This code is governed by the BSD license found in the LICENSE file."
                        },
                        {
                            "kind": "NewLineTrivia",
                            "text": "\n"
                        },
                        {
                            "kind": "NewLineTrivia",
                            "text": "\n"
                        },
                        {
                            "kind": "MultiLineCommentTrivia",
                            "text": "/**\n * The length property of pop has the attribute DontEnum\n *\n * @path ch15/15.4/15.4.4/15.4.4.6/S15.4.4.6_A5.1.js\n * @description Checking use propertyIsEnumerable, for-in\n */"
                        },
                        {
                            "kind": "NewLineTrivia",
                            "text": "\n"
                        },
                        {
                            "kind": "NewLineTrivia",
                            "text": "\n"
                        },
                        {
                            "kind": "SingleLineCommentTrivia",
                            "text": "//CHECK#1"
                        },
                        {
                            "kind": "NewLineTrivia",
                            "text": "\n"
                        }
                    ],
                    "trailingTrivia": [
                        {
                            "kind": "WhitespaceTrivia",
                            "text": " "
                        }
                    ]
                },
                "openParenToken": {
                    "kind": "OpenParenToken",
                    "fullStart": 326,
                    "fullEnd": 327,
                    "start": 326,
                    "end": 327,
                    "fullWidth": 1,
                    "width": 1,
                    "text": "(",
                    "value": "(",
                    "valueText": "("
                },
                "condition": {
                    "kind": "NotEqualsExpression",
                    "fullStart": 327,
                    "fullEnd": 387,
                    "start": 327,
                    "end": 387,
                    "fullWidth": 60,
                    "width": 60,
                    "left": {
                        "kind": "InvocationExpression",
                        "fullStart": 327,
                        "fullEnd": 378,
                        "start": 327,
                        "end": 377,
                        "fullWidth": 51,
                        "width": 50,
                        "expression": {
                            "kind": "MemberAccessExpression",
                            "fullStart": 327,
                            "fullEnd": 367,
                            "start": 327,
                            "end": 367,
                            "fullWidth": 40,
                            "width": 40,
                            "expression": {
                                "kind": "MemberAccessExpression",
                                "fullStart": 327,
                                "fullEnd": 346,
                                "start": 327,
                                "end": 346,
                                "fullWidth": 19,
                                "width": 19,
                                "expression": {
                                    "kind": "MemberAccessExpression",
                                    "fullStart": 327,
                                    "fullEnd": 342,
                                    "start": 327,
                                    "end": 342,
                                    "fullWidth": 15,
                                    "width": 15,
                                    "expression": {
                                        "kind": "IdentifierName",
                                        "fullStart": 327,
                                        "fullEnd": 332,
                                        "start": 327,
                                        "end": 332,
                                        "fullWidth": 5,
                                        "width": 5,
                                        "text": "Array",
                                        "value": "Array",
                                        "valueText": "Array"
                                    },
                                    "dotToken": {
                                        "kind": "DotToken",
                                        "fullStart": 332,
                                        "fullEnd": 333,
                                        "start": 332,
                                        "end": 333,
                                        "fullWidth": 1,
                                        "width": 1,
                                        "text": ".",
                                        "value": ".",
                                        "valueText": "."
                                    },
                                    "name": {
                                        "kind": "IdentifierName",
                                        "fullStart": 333,
                                        "fullEnd": 342,
                                        "start": 333,
                                        "end": 342,
                                        "fullWidth": 9,
                                        "width": 9,
                                        "text": "prototype",
                                        "value": "prototype",
                                        "valueText": "prototype"
                                    }
                                },
                                "dotToken": {
                                    "kind": "DotToken",
                                    "fullStart": 342,
                                    "fullEnd": 343,
                                    "start": 342,
                                    "end": 343,
                                    "fullWidth": 1,
                                    "width": 1,
                                    "text": ".",
                                    "value": ".",
                                    "valueText": "."
                                },
                                "name": {
                                    "kind": "IdentifierName",
                                    "fullStart": 343,
                                    "fullEnd": 346,
                                    "start": 343,
                                    "end": 346,
                                    "fullWidth": 3,
                                    "width": 3,
                                    "text": "pop",
                                    "value": "pop",
                                    "valueText": "pop"
                                }
                            },
                            "dotToken": {
                                "kind": "DotToken",
                                "fullStart": 346,
                                "fullEnd": 347,
                                "start": 346,
                                "end": 347,
                                "fullWidth": 1,
                                "width": 1,
                                "text": ".",
                                "value": ".",
                                "valueText": "."
                            },
                            "name": {
                                "kind": "IdentifierName",
                                "fullStart": 347,
                                "fullEnd": 367,
                                "start": 347,
                                "end": 367,
                                "fullWidth": 20,
                                "width": 20,
                                "text": "propertyIsEnumerable",
                                "value": "propertyIsEnumerable",
                                "valueText": "propertyIsEnumerable"
                            }
                        },
                        "argumentList": {
                            "kind": "ArgumentList",
                            "fullStart": 367,
                            "fullEnd": 378,
                            "start": 367,
                            "end": 377,
                            "fullWidth": 11,
                            "width": 10,
                            "openParenToken": {
                                "kind": "OpenParenToken",
                                "fullStart": 367,
                                "fullEnd": 368,
                                "start": 367,
                                "end": 368,
                                "fullWidth": 1,
                                "width": 1,
                                "text": "(",
                                "value": "(",
                                "valueText": "("
                            },
                            "arguments": [
                                {
                                    "kind": "StringLiteral",
                                    "fullStart": 368,
                                    "fullEnd": 376,
                                    "start": 368,
                                    "end": 376,
                                    "fullWidth": 8,
                                    "width": 8,
                                    "text": "'length'",
                                    "value": "length",
                                    "valueText": "length"
                                }
                            ],
                            "closeParenToken": {
                                "kind": "CloseParenToken",
                                "fullStart": 376,
                                "fullEnd": 378,
                                "start": 376,
                                "end": 377,
                                "fullWidth": 2,
                                "width": 1,
                                "text": ")",
                                "value": ")",
                                "valueText": ")",
                                "hasTrailingTrivia": true,
                                "trailingTrivia": [
                                    {
                                        "kind": "WhitespaceTrivia",
                                        "text": " "
                                    }
                                ]
                            }
                        }
                    },
                    "operatorToken": {
                        "kind": "ExclamationEqualsEqualsToken",
                        "fullStart": 378,
                        "fullEnd": 382,
                        "start": 378,
                        "end": 381,
                        "fullWidth": 4,
                        "width": 3,
                        "text": "!==",
                        "value": "!==",
                        "valueText": "!==",
                        "hasTrailingTrivia": true,
                        "trailingTrivia": [
                            {
                                "kind": "WhitespaceTrivia",
                                "text": " "
                            }
                        ]
                    },
                    "right": {
                        "kind": "FalseKeyword",
                        "fullStart": 382,
                        "fullEnd": 387,
                        "start": 382,
                        "end": 387,
                        "fullWidth": 5,
                        "width": 5,
                        "text": "false",
                        "value": false,
                        "valueText": "false"
                    }
                },
                "closeParenToken": {
                    "kind": "CloseParenToken",
                    "fullStart": 387,
                    "fullEnd": 389,
                    "start": 387,
                    "end": 388,
                    "fullWidth": 2,
                    "width": 1,
                    "text": ")",
                    "value": ")",
                    "valueText": ")",
                    "hasTrailingTrivia": true,
                    "trailingTrivia": [
                        {
                            "kind": "WhitespaceTrivia",
                            "text": " "
                        }
                    ]
                },
                "statement": {
                    "kind": "Block",
                    "fullStart": 389,
                    "fullEnd": 538,
                    "start": 389,
                    "end": 537,
                    "fullWidth": 149,
                    "width": 148,
                    "openBraceToken": {
                        "kind": "OpenBraceToken",
                        "fullStart": 389,
                        "fullEnd": 391,
                        "start": 389,
                        "end": 390,
                        "fullWidth": 2,
                        "width": 1,
                        "text": "{",
                        "value": "{",
                        "valueText": "{",
                        "hasTrailingTrivia": true,
                        "hasTrailingNewLine": true,
                        "trailingTrivia": [
                            {
                                "kind": "NewLineTrivia",
                                "text": "\n"
                            }
                        ]
                    },
                    "statements": [
                        {
                            "kind": "ExpressionStatement",
                            "fullStart": 391,
                            "fullEnd": 536,
                            "start": 393,
                            "end": 535,
                            "fullWidth": 145,
                            "width": 142,
                            "expression": {
                                "kind": "InvocationExpression",
                                "fullStart": 391,
                                "fullEnd": 534,
                                "start": 393,
                                "end": 534,
                                "fullWidth": 143,
                                "width": 141,
                                "expression": {
                                    "kind": "IdentifierName",
                                    "fullStart": 391,
                                    "fullEnd": 399,
                                    "start": 393,
                                    "end": 399,
                                    "fullWidth": 8,
                                    "width": 6,
                                    "text": "$ERROR",
                                    "value": "$ERROR",
                                    "valueText": "$ERROR",
                                    "hasLeadingTrivia": true,
                                    "leadingTrivia": [
                                        {
                                            "kind": "WhitespaceTrivia",
                                            "text": "  "
                                        }
                                    ]
                                },
                                "argumentList": {
                                    "kind": "ArgumentList",
                                    "fullStart": 399,
                                    "fullEnd": 534,
                                    "start": 399,
                                    "end": 534,
                                    "fullWidth": 135,
                                    "width": 135,
                                    "openParenToken": {
                                        "kind": "OpenParenToken",
                                        "fullStart": 399,
                                        "fullEnd": 400,
                                        "start": 399,
                                        "end": 400,
                                        "fullWidth": 1,
                                        "width": 1,
                                        "text": "(",
                                        "value": "(",
                                        "valueText": "("
                                    },
                                    "arguments": [
                                        {
                                            "kind": "AddExpression",
                                            "fullStart": 400,
                                            "fullEnd": 533,
                                            "start": 400,
                                            "end": 533,
                                            "fullWidth": 133,
                                            "width": 133,
                                            "left": {
                                                "kind": "StringLiteral",
                                                "fullStart": 400,
                                                "fullEnd": 479,
                                                "start": 400,
                                                "end": 478,
                                                "fullWidth": 79,
                                                "width": 78,
                                                "text": "'#1: Array.prototype.pop.propertyIsEnumerable(\\'length\\') === false. Actual: '",
                                                "value": "#1: Array.prototype.pop.propertyIsEnumerable('length') === false. Actual: ",
                                                "valueText": "#1: Array.prototype.pop.propertyIsEnumerable('length') === false. Actual: ",
                                                "hasTrailingTrivia": true,
                                                "trailingTrivia": [
                                                    {
                                                        "kind": "WhitespaceTrivia",
                                                        "text": " "
                                                    }
                                                ]
                                            },
                                            "operatorToken": {
                                                "kind": "PlusToken",
                                                "fullStart": 479,
                                                "fullEnd": 481,
                                                "start": 479,
                                                "end": 480,
                                                "fullWidth": 2,
                                                "width": 1,
                                                "text": "+",
                                                "value": "+",
                                                "valueText": "+",
                                                "hasTrailingTrivia": true,
                                                "trailingTrivia": [
                                                    {
                                                        "kind": "WhitespaceTrivia",
                                                        "text": " "
                                                    }
                                                ]
                                            },
                                            "right": {
                                                "kind": "ParenthesizedExpression",
                                                "fullStart": 481,
                                                "fullEnd": 533,
                                                "start": 481,
                                                "end": 533,
                                                "fullWidth": 52,
                                                "width": 52,
                                                "openParenToken": {
                                                    "kind": "OpenParenToken",
                                                    "fullStart": 481,
                                                    "fullEnd": 482,
                                                    "start": 481,
                                                    "end": 482,
                                                    "fullWidth": 1,
                                                    "width": 1,
                                                    "text": "(",
                                                    "value": "(",
                                                    "valueText": "("
                                                },
                                                "expression": {
                                                    "kind": "InvocationExpression",
                                                    "fullStart": 482,
                                                    "fullEnd": 532,
                                                    "start": 482,
                                                    "end": 532,
                                                    "fullWidth": 50,
                                                    "width": 50,
                                                    "expression": {
                                                        "kind": "MemberAccessExpression",
                                                        "fullStart": 482,
                                                        "fullEnd": 522,
                                                        "start": 482,
                                                        "end": 522,
                                                        "fullWidth": 40,
                                                        "width": 40,
                                                        "expression": {
                                                            "kind": "MemberAccessExpression",
                                                            "fullStart": 482,
                                                            "fullEnd": 501,
                                                            "start": 482,
                                                            "end": 501,
                                                            "fullWidth": 19,
                                                            "width": 19,
                                                            "expression": {
                                                                "kind": "MemberAccessExpression",
                                                                "fullStart": 482,
                                                                "fullEnd": 497,
                                                                "start": 482,
                                                                "end": 497,
                                                                "fullWidth": 15,
                                                                "width": 15,
                                                                "expression": {
                                                                    "kind": "IdentifierName",
                                                                    "fullStart": 482,
                                                                    "fullEnd": 487,
                                                                    "start": 482,
                                                                    "end": 487,
                                                                    "fullWidth": 5,
                                                                    "width": 5,
                                                                    "text": "Array",
                                                                    "value": "Array",
                                                                    "valueText": "Array"
                                                                },
                                                                "dotToken": {
                                                                    "kind": "DotToken",
                                                                    "fullStart": 487,
                                                                    "fullEnd": 488,
                                                                    "start": 487,
                                                                    "end": 488,
                                                                    "fullWidth": 1,
                                                                    "width": 1,
                                                                    "text": ".",
                                                                    "value": ".",
                                                                    "valueText": "."
                                                                },
                                                                "name": {
                                                                    "kind": "IdentifierName",
                                                                    "fullStart": 488,
                                                                    "fullEnd": 497,
                                                                    "start": 488,
                                                                    "end": 497,
                                                                    "fullWidth": 9,
                                                                    "width": 9,
                                                                    "text": "prototype",
                                                                    "value": "prototype",
                                                                    "valueText": "prototype"
                                                                }
                                                            },
                                                            "dotToken": {
                                                                "kind": "DotToken",
                                                                "fullStart": 497,
                                                                "fullEnd": 498,
                                                                "start": 497,
                                                                "end": 498,
                                                                "fullWidth": 1,
                                                                "width": 1,
                                                                "text": ".",
                                                                "value": ".",
                                                                "valueText": "."
                                                            },
                                                            "name": {
                                                                "kind": "IdentifierName",
                                                                "fullStart": 498,
                                                                "fullEnd": 501,
                                                                "start": 498,
                                                                "end": 501,
                                                                "fullWidth": 3,
                                                                "width": 3,
                                                                "text": "pop",
                                                                "value": "pop",
                                                                "valueText": "pop"
                                                            }
                                                        },
                                                        "dotToken": {
                                                            "kind": "DotToken",
                                                            "fullStart": 501,
                                                            "fullEnd": 502,
                                                            "start": 501,
                                                            "end": 502,
                                                            "fullWidth": 1,
                                                            "width": 1,
                                                            "text": ".",
                                                            "value": ".",
                                                            "valueText": "."
                                                        },
                                                        "name": {
                                                            "kind": "IdentifierName",
                                                            "fullStart": 502,
                                                            "fullEnd": 522,
                                                            "start": 502,
                                                            "end": 522,
                                                            "fullWidth": 20,
                                                            "width": 20,
                                                            "text": "propertyIsEnumerable",
                                                            "value": "propertyIsEnumerable",
                                                            "valueText": "propertyIsEnumerable"
                                                        }
                                                    },
                                                    "argumentList": {
                                                        "kind": "ArgumentList",
                                                        "fullStart": 522,
                                                        "fullEnd": 532,
                                                        "start": 522,
                                                        "end": 532,
                                                        "fullWidth": 10,
                                                        "width": 10,
                                                        "openParenToken": {
                                                            "kind": "OpenParenToken",
                                                            "fullStart": 522,
                                                            "fullEnd": 523,
                                                            "start": 522,
                                                            "end": 523,
                                                            "fullWidth": 1,
                                                            "width": 1,
                                                            "text": "(",
                                                            "value": "(",
                                                            "valueText": "("
                                                        },
                                                        "arguments": [
                                                            {
                                                                "kind": "StringLiteral",
                                                                "fullStart": 523,
                                                                "fullEnd": 531,
                                                                "start": 523,
                                                                "end": 531,
                                                                "fullWidth": 8,
                                                                "width": 8,
                                                                "text": "'length'",
                                                                "value": "length",
                                                                "valueText": "length"
                                                            }
                                                        ],
                                                        "closeParenToken": {
                                                            "kind": "CloseParenToken",
                                                            "fullStart": 531,
                                                            "fullEnd": 532,
                                                            "start": 531,
                                                            "end": 532,
                                                            "fullWidth": 1,
                                                            "width": 1,
                                                            "text": ")",
                                                            "value": ")",
                                                            "valueText": ")"
                                                        }
                                                    }
                                                },
                                                "closeParenToken": {
                                                    "kind": "CloseParenToken",
                                                    "fullStart": 532,
                                                    "fullEnd": 533,
                                                    "start": 532,
                                                    "end": 533,
                                                    "fullWidth": 1,
                                                    "width": 1,
                                                    "text": ")",
                                                    "value": ")",
                                                    "valueText": ")"
                                                }
                                            }
                                        }
                                    ],
                                    "closeParenToken": {
                                        "kind": "CloseParenToken",
                                        "fullStart": 533,
                                        "fullEnd": 534,
                                        "start": 533,
                                        "end": 534,
                                        "fullWidth": 1,
                                        "width": 1,
                                        "text": ")",
                                        "value": ")",
                                        "valueText": ")"
                                    }
                                }
                            },
                            "semicolonToken": {
                                "kind": "SemicolonToken",
                                "fullStart": 534,
                                "fullEnd": 536,
                                "start": 534,
                                "end": 535,
                                "fullWidth": 2,
                                "width": 1,
                                "text": ";",
                                "value": ";",
                                "valueText": ";",
                                "hasTrailingTrivia": true,
                                "hasTrailingNewLine": true,
                                "trailingTrivia": [
                                    {
                                        "kind": "NewLineTrivia",
                                        "text": "\n"
                                    }
                                ]
                            }
                        }
                    ],
                    "closeBraceToken": {
                        "kind": "CloseBraceToken",
                        "fullStart": 536,
                        "fullEnd": 538,
                        "start": 536,
                        "end": 537,
                        "fullWidth": 2,
                        "width": 1,
                        "text": "}",
                        "value": "}",
                        "valueText": "}",
                        "hasTrailingTrivia": true,
                        "hasTrailingNewLine": true,
                        "trailingTrivia": [
                            {
                                "kind": "NewLineTrivia",
                                "text": "\n"
                            }
                        ]
                    }
                }
            },
            {
                "kind": "VariableStatement",
                "fullStart": 538,
                "fullEnd": 568,
                "start": 549,
                "end": 567,
                "fullWidth": 30,
                "width": 18,
                "modifiers": [],
                "variableDeclaration": {
                    "kind": "VariableDeclaration",
                    "fullStart": 538,
                    "fullEnd": 566,
                    "start": 549,
                    "end": 566,
                    "fullWidth": 28,
                    "width": 17,
                    "varKeyword": {
                        "kind": "VarKeyword",
                        "fullStart": 538,
                        "fullEnd": 553,
                        "start": 549,
                        "end": 552,
                        "fullWidth": 15,
                        "width": 3,
                        "text": "var",
                        "value": "var",
                        "valueText": "var",
                        "hasLeadingTrivia": true,
                        "hasLeadingComment": true,
                        "hasLeadingNewLine": true,
                        "hasTrailingTrivia": true,
                        "leadingTrivia": [
                            {
                                "kind": "NewLineTrivia",
                                "text": "\n"
                            },
                            {
                                "kind": "SingleLineCommentTrivia",
                                "text": "//CHECK#2"
                            },
                            {
                                "kind": "NewLineTrivia",
                                "text": "\n"
                            }
                        ],
                        "trailingTrivia": [
                            {
                                "kind": "WhitespaceTrivia",
                                "text": " "
                            }
                        ]
                    },
                    "variableDeclarators": [
                        {
                            "kind": "VariableDeclarator",
                            "fullStart": 553,
                            "fullEnd": 566,
                            "start": 553,
                            "end": 566,
                            "fullWidth": 13,
<<<<<<< HEAD
                            "width": 13,
                            "identifier": {
=======
                            "propertyName": {
>>>>>>> 85e84683
                                "kind": "IdentifierName",
                                "fullStart": 553,
                                "fullEnd": 560,
                                "start": 553,
                                "end": 559,
                                "fullWidth": 7,
                                "width": 6,
                                "text": "result",
                                "value": "result",
                                "valueText": "result",
                                "hasTrailingTrivia": true,
                                "trailingTrivia": [
                                    {
                                        "kind": "WhitespaceTrivia",
                                        "text": " "
                                    }
                                ]
                            },
                            "equalsValueClause": {
                                "kind": "EqualsValueClause",
                                "fullStart": 560,
                                "fullEnd": 566,
                                "start": 560,
                                "end": 566,
                                "fullWidth": 6,
                                "width": 6,
                                "equalsToken": {
                                    "kind": "EqualsToken",
                                    "fullStart": 560,
                                    "fullEnd": 562,
                                    "start": 560,
                                    "end": 561,
                                    "fullWidth": 2,
                                    "width": 1,
                                    "text": "=",
                                    "value": "=",
                                    "valueText": "=",
                                    "hasTrailingTrivia": true,
                                    "trailingTrivia": [
                                        {
                                            "kind": "WhitespaceTrivia",
                                            "text": " "
                                        }
                                    ]
                                },
                                "value": {
                                    "kind": "TrueKeyword",
                                    "fullStart": 562,
                                    "fullEnd": 566,
                                    "start": 562,
                                    "end": 566,
                                    "fullWidth": 4,
                                    "width": 4,
                                    "text": "true",
                                    "value": true,
                                    "valueText": "true"
                                }
                            }
                        }
                    ]
                },
                "semicolonToken": {
                    "kind": "SemicolonToken",
                    "fullStart": 566,
                    "fullEnd": 568,
                    "start": 566,
                    "end": 567,
                    "fullWidth": 2,
                    "width": 1,
                    "text": ";",
                    "value": ";",
                    "valueText": ";",
                    "hasTrailingTrivia": true,
                    "hasTrailingNewLine": true,
                    "trailingTrivia": [
                        {
                            "kind": "NewLineTrivia",
                            "text": "\n"
                        }
                    ]
                }
            },
            {
                "kind": "ForInStatement",
                "fullStart": 568,
                "fullEnd": 646,
                "start": 568,
                "end": 645,
                "fullWidth": 78,
                "width": 77,
                "forKeyword": {
                    "kind": "ForKeyword",
                    "fullStart": 568,
                    "fullEnd": 572,
                    "start": 568,
                    "end": 571,
                    "fullWidth": 4,
                    "width": 3,
                    "text": "for",
                    "value": "for",
                    "valueText": "for",
                    "hasTrailingTrivia": true,
                    "trailingTrivia": [
                        {
                            "kind": "WhitespaceTrivia",
                            "text": " "
                        }
                    ]
                },
                "openParenToken": {
                    "kind": "OpenParenToken",
                    "fullStart": 572,
                    "fullEnd": 573,
                    "start": 572,
                    "end": 573,
                    "fullWidth": 1,
                    "width": 1,
                    "text": "(",
                    "value": "(",
                    "valueText": "("
                },
                "variableDeclaration": {
                    "kind": "VariableDeclaration",
                    "fullStart": 573,
                    "fullEnd": 579,
                    "start": 573,
                    "end": 578,
                    "fullWidth": 6,
                    "width": 5,
                    "varKeyword": {
                        "kind": "VarKeyword",
                        "fullStart": 573,
                        "fullEnd": 577,
                        "start": 573,
                        "end": 576,
                        "fullWidth": 4,
                        "width": 3,
                        "text": "var",
                        "value": "var",
                        "valueText": "var",
                        "hasTrailingTrivia": true,
                        "trailingTrivia": [
                            {
                                "kind": "WhitespaceTrivia",
                                "text": " "
                            }
                        ]
                    },
                    "variableDeclarators": [
                        {
                            "kind": "VariableDeclarator",
                            "fullStart": 577,
                            "fullEnd": 579,
                            "start": 577,
                            "end": 578,
                            "fullWidth": 2,
<<<<<<< HEAD
                            "width": 1,
                            "identifier": {
=======
                            "propertyName": {
>>>>>>> 85e84683
                                "kind": "IdentifierName",
                                "fullStart": 577,
                                "fullEnd": 579,
                                "start": 577,
                                "end": 578,
                                "fullWidth": 2,
                                "width": 1,
                                "text": "p",
                                "value": "p",
                                "valueText": "p",
                                "hasTrailingTrivia": true,
                                "trailingTrivia": [
                                    {
                                        "kind": "WhitespaceTrivia",
                                        "text": " "
                                    }
                                ]
                            }
                        }
                    ]
                },
                "inKeyword": {
                    "kind": "InKeyword",
                    "fullStart": 579,
                    "fullEnd": 582,
                    "start": 579,
                    "end": 581,
                    "fullWidth": 3,
                    "width": 2,
                    "text": "in",
                    "value": "in",
                    "valueText": "in",
                    "hasTrailingTrivia": true,
                    "trailingTrivia": [
                        {
                            "kind": "WhitespaceTrivia",
                            "text": " "
                        }
                    ]
                },
                "expression": {
                    "kind": "MemberAccessExpression",
                    "fullStart": 582,
                    "fullEnd": 591,
                    "start": 582,
                    "end": 591,
                    "fullWidth": 9,
                    "width": 9,
                    "expression": {
                        "kind": "IdentifierName",
                        "fullStart": 582,
                        "fullEnd": 587,
                        "start": 582,
                        "end": 587,
                        "fullWidth": 5,
                        "width": 5,
                        "text": "Array",
                        "value": "Array",
                        "valueText": "Array"
                    },
                    "dotToken": {
                        "kind": "DotToken",
                        "fullStart": 587,
                        "fullEnd": 588,
                        "start": 587,
                        "end": 588,
                        "fullWidth": 1,
                        "width": 1,
                        "text": ".",
                        "value": ".",
                        "valueText": "."
                    },
                    "name": {
                        "kind": "IdentifierName",
                        "fullStart": 588,
                        "fullEnd": 591,
                        "start": 588,
                        "end": 591,
                        "fullWidth": 3,
                        "width": 3,
                        "text": "pop",
                        "value": "pop",
                        "valueText": "pop"
                    }
                },
                "closeParenToken": {
                    "kind": "CloseParenToken",
                    "fullStart": 591,
                    "fullEnd": 592,
                    "start": 591,
                    "end": 592,
                    "fullWidth": 1,
                    "width": 1,
                    "text": ")",
                    "value": ")",
                    "valueText": ")"
                },
                "statement": {
                    "kind": "Block",
                    "fullStart": 592,
                    "fullEnd": 646,
                    "start": 592,
                    "end": 645,
                    "fullWidth": 54,
                    "width": 53,
                    "openBraceToken": {
                        "kind": "OpenBraceToken",
                        "fullStart": 592,
                        "fullEnd": 594,
                        "start": 592,
                        "end": 593,
                        "fullWidth": 2,
                        "width": 1,
                        "text": "{",
                        "value": "{",
                        "valueText": "{",
                        "hasTrailingTrivia": true,
                        "hasTrailingNewLine": true,
                        "trailingTrivia": [
                            {
                                "kind": "NewLineTrivia",
                                "text": "\n"
                            }
                        ]
                    },
                    "statements": [
                        {
                            "kind": "IfStatement",
                            "fullStart": 594,
                            "fullEnd": 644,
                            "start": 596,
                            "end": 641,
                            "fullWidth": 50,
                            "width": 45,
                            "ifKeyword": {
                                "kind": "IfKeyword",
                                "fullStart": 594,
                                "fullEnd": 599,
                                "start": 596,
                                "end": 598,
                                "fullWidth": 5,
                                "width": 2,
                                "text": "if",
                                "value": "if",
                                "valueText": "if",
                                "hasLeadingTrivia": true,
                                "hasTrailingTrivia": true,
                                "leadingTrivia": [
                                    {
                                        "kind": "WhitespaceTrivia",
                                        "text": "  "
                                    }
                                ],
                                "trailingTrivia": [
                                    {
                                        "kind": "WhitespaceTrivia",
                                        "text": " "
                                    }
                                ]
                            },
                            "openParenToken": {
                                "kind": "OpenParenToken",
                                "fullStart": 599,
                                "fullEnd": 600,
                                "start": 599,
                                "end": 600,
                                "fullWidth": 1,
                                "width": 1,
                                "text": "(",
                                "value": "(",
                                "valueText": "("
                            },
                            "condition": {
                                "kind": "EqualsExpression",
                                "fullStart": 600,
                                "fullEnd": 614,
                                "start": 600,
                                "end": 614,
                                "fullWidth": 14,
                                "width": 14,
                                "left": {
                                    "kind": "IdentifierName",
                                    "fullStart": 600,
                                    "fullEnd": 602,
                                    "start": 600,
                                    "end": 601,
                                    "fullWidth": 2,
                                    "width": 1,
                                    "text": "p",
                                    "value": "p",
                                    "valueText": "p",
                                    "hasTrailingTrivia": true,
                                    "trailingTrivia": [
                                        {
                                            "kind": "WhitespaceTrivia",
                                            "text": " "
                                        }
                                    ]
                                },
                                "operatorToken": {
                                    "kind": "EqualsEqualsEqualsToken",
                                    "fullStart": 602,
                                    "fullEnd": 606,
                                    "start": 602,
                                    "end": 605,
                                    "fullWidth": 4,
                                    "width": 3,
                                    "text": "===",
                                    "value": "===",
                                    "valueText": "===",
                                    "hasTrailingTrivia": true,
                                    "trailingTrivia": [
                                        {
                                            "kind": "WhitespaceTrivia",
                                            "text": " "
                                        }
                                    ]
                                },
                                "right": {
                                    "kind": "StringLiteral",
                                    "fullStart": 606,
                                    "fullEnd": 614,
                                    "start": 606,
                                    "end": 614,
                                    "fullWidth": 8,
                                    "width": 8,
                                    "text": "\"length\"",
                                    "value": "length",
                                    "valueText": "length"
                                }
                            },
                            "closeParenToken": {
                                "kind": "CloseParenToken",
                                "fullStart": 614,
                                "fullEnd": 616,
                                "start": 614,
                                "end": 615,
                                "fullWidth": 2,
                                "width": 1,
                                "text": ")",
                                "value": ")",
                                "valueText": ")",
                                "hasTrailingTrivia": true,
                                "trailingTrivia": [
                                    {
                                        "kind": "WhitespaceTrivia",
                                        "text": " "
                                    }
                                ]
                            },
                            "statement": {
                                "kind": "Block",
                                "fullStart": 616,
                                "fullEnd": 644,
                                "start": 616,
                                "end": 641,
                                "fullWidth": 28,
                                "width": 25,
                                "openBraceToken": {
                                    "kind": "OpenBraceToken",
                                    "fullStart": 616,
                                    "fullEnd": 618,
                                    "start": 616,
                                    "end": 617,
                                    "fullWidth": 2,
                                    "width": 1,
                                    "text": "{",
                                    "value": "{",
                                    "valueText": "{",
                                    "hasTrailingTrivia": true,
                                    "hasTrailingNewLine": true,
                                    "trailingTrivia": [
                                        {
                                            "kind": "NewLineTrivia",
                                            "text": "\n"
                                        }
                                    ]
                                },
                                "statements": [
                                    {
                                        "kind": "ExpressionStatement",
                                        "fullStart": 618,
                                        "fullEnd": 638,
                                        "start": 622,
                                        "end": 637,
                                        "fullWidth": 20,
                                        "width": 15,
                                        "expression": {
                                            "kind": "AssignmentExpression",
                                            "fullStart": 618,
                                            "fullEnd": 636,
                                            "start": 622,
                                            "end": 636,
                                            "fullWidth": 18,
                                            "width": 14,
                                            "left": {
                                                "kind": "IdentifierName",
                                                "fullStart": 618,
                                                "fullEnd": 629,
                                                "start": 622,
                                                "end": 628,
                                                "fullWidth": 11,
                                                "width": 6,
                                                "text": "result",
                                                "value": "result",
                                                "valueText": "result",
                                                "hasLeadingTrivia": true,
                                                "hasTrailingTrivia": true,
                                                "leadingTrivia": [
                                                    {
                                                        "kind": "WhitespaceTrivia",
                                                        "text": "    "
                                                    }
                                                ],
                                                "trailingTrivia": [
                                                    {
                                                        "kind": "WhitespaceTrivia",
                                                        "text": " "
                                                    }
                                                ]
                                            },
                                            "operatorToken": {
                                                "kind": "EqualsToken",
                                                "fullStart": 629,
                                                "fullEnd": 631,
                                                "start": 629,
                                                "end": 630,
                                                "fullWidth": 2,
                                                "width": 1,
                                                "text": "=",
                                                "value": "=",
                                                "valueText": "=",
                                                "hasTrailingTrivia": true,
                                                "trailingTrivia": [
                                                    {
                                                        "kind": "WhitespaceTrivia",
                                                        "text": " "
                                                    }
                                                ]
                                            },
                                            "right": {
                                                "kind": "FalseKeyword",
                                                "fullStart": 631,
                                                "fullEnd": 636,
                                                "start": 631,
                                                "end": 636,
                                                "fullWidth": 5,
                                                "width": 5,
                                                "text": "false",
                                                "value": false,
                                                "valueText": "false"
                                            }
                                        },
                                        "semicolonToken": {
                                            "kind": "SemicolonToken",
                                            "fullStart": 636,
                                            "fullEnd": 638,
                                            "start": 636,
                                            "end": 637,
                                            "fullWidth": 2,
                                            "width": 1,
                                            "text": ";",
                                            "value": ";",
                                            "valueText": ";",
                                            "hasTrailingTrivia": true,
                                            "hasTrailingNewLine": true,
                                            "trailingTrivia": [
                                                {
                                                    "kind": "NewLineTrivia",
                                                    "text": "\n"
                                                }
                                            ]
                                        }
                                    }
                                ],
                                "closeBraceToken": {
                                    "kind": "CloseBraceToken",
                                    "fullStart": 638,
                                    "fullEnd": 644,
                                    "start": 640,
                                    "end": 641,
                                    "fullWidth": 6,
                                    "width": 1,
                                    "text": "}",
                                    "value": "}",
                                    "valueText": "}",
                                    "hasLeadingTrivia": true,
                                    "hasTrailingTrivia": true,
                                    "hasTrailingNewLine": true,
                                    "leadingTrivia": [
                                        {
                                            "kind": "WhitespaceTrivia",
                                            "text": "  "
                                        }
                                    ],
                                    "trailingTrivia": [
                                        {
                                            "kind": "WhitespaceTrivia",
                                            "text": "  "
                                        },
                                        {
                                            "kind": "NewLineTrivia",
                                            "text": "\n"
                                        }
                                    ]
                                }
                            }
                        }
                    ],
                    "closeBraceToken": {
                        "kind": "CloseBraceToken",
                        "fullStart": 644,
                        "fullEnd": 646,
                        "start": 644,
                        "end": 645,
                        "fullWidth": 2,
                        "width": 1,
                        "text": "}",
                        "value": "}",
                        "valueText": "}",
                        "hasTrailingTrivia": true,
                        "hasTrailingNewLine": true,
                        "trailingTrivia": [
                            {
                                "kind": "NewLineTrivia",
                                "text": "\n"
                            }
                        ]
                    }
                }
            },
            {
                "kind": "IfStatement",
                "fullStart": 646,
                "fullEnd": 783,
                "start": 647,
                "end": 782,
                "fullWidth": 137,
                "width": 135,
                "ifKeyword": {
                    "kind": "IfKeyword",
                    "fullStart": 646,
                    "fullEnd": 650,
                    "start": 647,
                    "end": 649,
                    "fullWidth": 4,
                    "width": 2,
                    "text": "if",
                    "value": "if",
                    "valueText": "if",
                    "hasLeadingTrivia": true,
                    "hasLeadingNewLine": true,
                    "hasTrailingTrivia": true,
                    "leadingTrivia": [
                        {
                            "kind": "NewLineTrivia",
                            "text": "\n"
                        }
                    ],
                    "trailingTrivia": [
                        {
                            "kind": "WhitespaceTrivia",
                            "text": " "
                        }
                    ]
                },
                "openParenToken": {
                    "kind": "OpenParenToken",
                    "fullStart": 650,
                    "fullEnd": 651,
                    "start": 650,
                    "end": 651,
                    "fullWidth": 1,
                    "width": 1,
                    "text": "(",
                    "value": "(",
                    "valueText": "("
                },
                "condition": {
                    "kind": "NotEqualsExpression",
                    "fullStart": 651,
                    "fullEnd": 666,
                    "start": 651,
                    "end": 666,
                    "fullWidth": 15,
                    "width": 15,
                    "left": {
                        "kind": "IdentifierName",
                        "fullStart": 651,
                        "fullEnd": 658,
                        "start": 651,
                        "end": 657,
                        "fullWidth": 7,
                        "width": 6,
                        "text": "result",
                        "value": "result",
                        "valueText": "result",
                        "hasTrailingTrivia": true,
                        "trailingTrivia": [
                            {
                                "kind": "WhitespaceTrivia",
                                "text": " "
                            }
                        ]
                    },
                    "operatorToken": {
                        "kind": "ExclamationEqualsEqualsToken",
                        "fullStart": 658,
                        "fullEnd": 662,
                        "start": 658,
                        "end": 661,
                        "fullWidth": 4,
                        "width": 3,
                        "text": "!==",
                        "value": "!==",
                        "valueText": "!==",
                        "hasTrailingTrivia": true,
                        "trailingTrivia": [
                            {
                                "kind": "WhitespaceTrivia",
                                "text": " "
                            }
                        ]
                    },
                    "right": {
                        "kind": "TrueKeyword",
                        "fullStart": 662,
                        "fullEnd": 666,
                        "start": 662,
                        "end": 666,
                        "fullWidth": 4,
                        "width": 4,
                        "text": "true",
                        "value": true,
                        "valueText": "true"
                    }
                },
                "closeParenToken": {
                    "kind": "CloseParenToken",
                    "fullStart": 666,
                    "fullEnd": 668,
                    "start": 666,
                    "end": 667,
                    "fullWidth": 2,
                    "width": 1,
                    "text": ")",
                    "value": ")",
                    "valueText": ")",
                    "hasTrailingTrivia": true,
                    "trailingTrivia": [
                        {
                            "kind": "WhitespaceTrivia",
                            "text": " "
                        }
                    ]
                },
                "statement": {
                    "kind": "Block",
                    "fullStart": 668,
                    "fullEnd": 783,
                    "start": 668,
                    "end": 782,
                    "fullWidth": 115,
                    "width": 114,
                    "openBraceToken": {
                        "kind": "OpenBraceToken",
                        "fullStart": 668,
                        "fullEnd": 670,
                        "start": 668,
                        "end": 669,
                        "fullWidth": 2,
                        "width": 1,
                        "text": "{",
                        "value": "{",
                        "valueText": "{",
                        "hasTrailingTrivia": true,
                        "hasTrailingNewLine": true,
                        "trailingTrivia": [
                            {
                                "kind": "NewLineTrivia",
                                "text": "\n"
                            }
                        ]
                    },
                    "statements": [
                        {
                            "kind": "ExpressionStatement",
                            "fullStart": 670,
                            "fullEnd": 781,
                            "start": 672,
                            "end": 780,
                            "fullWidth": 111,
                            "width": 108,
                            "expression": {
                                "kind": "InvocationExpression",
                                "fullStart": 670,
                                "fullEnd": 779,
                                "start": 672,
                                "end": 779,
                                "fullWidth": 109,
                                "width": 107,
                                "expression": {
                                    "kind": "IdentifierName",
                                    "fullStart": 670,
                                    "fullEnd": 678,
                                    "start": 672,
                                    "end": 678,
                                    "fullWidth": 8,
                                    "width": 6,
                                    "text": "$ERROR",
                                    "value": "$ERROR",
                                    "valueText": "$ERROR",
                                    "hasLeadingTrivia": true,
                                    "leadingTrivia": [
                                        {
                                            "kind": "WhitespaceTrivia",
                                            "text": "  "
                                        }
                                    ]
                                },
                                "argumentList": {
                                    "kind": "ArgumentList",
                                    "fullStart": 678,
                                    "fullEnd": 779,
                                    "start": 678,
                                    "end": 779,
                                    "fullWidth": 101,
                                    "width": 101,
                                    "openParenToken": {
                                        "kind": "OpenParenToken",
                                        "fullStart": 678,
                                        "fullEnd": 679,
                                        "start": 678,
                                        "end": 679,
                                        "fullWidth": 1,
                                        "width": 1,
                                        "text": "(",
                                        "value": "(",
                                        "valueText": "("
                                    },
                                    "arguments": [
                                        {
                                            "kind": "StringLiteral",
                                            "fullStart": 679,
                                            "fullEnd": 778,
                                            "start": 679,
                                            "end": 778,
                                            "fullWidth": 99,
                                            "width": 99,
                                            "text": "'#2: result = true; for (p in Array.pop) { if (p === \"length\") result = false; }  result === true;'",
                                            "value": "#2: result = true; for (p in Array.pop) { if (p === \"length\") result = false; }  result === true;",
                                            "valueText": "#2: result = true; for (p in Array.pop) { if (p === \"length\") result = false; }  result === true;"
                                        }
                                    ],
                                    "closeParenToken": {
                                        "kind": "CloseParenToken",
                                        "fullStart": 778,
                                        "fullEnd": 779,
                                        "start": 778,
                                        "end": 779,
                                        "fullWidth": 1,
                                        "width": 1,
                                        "text": ")",
                                        "value": ")",
                                        "valueText": ")"
                                    }
                                }
                            },
                            "semicolonToken": {
                                "kind": "SemicolonToken",
                                "fullStart": 779,
                                "fullEnd": 781,
                                "start": 779,
                                "end": 780,
                                "fullWidth": 2,
                                "width": 1,
                                "text": ";",
                                "value": ";",
                                "valueText": ";",
                                "hasTrailingTrivia": true,
                                "hasTrailingNewLine": true,
                                "trailingTrivia": [
                                    {
                                        "kind": "NewLineTrivia",
                                        "text": "\n"
                                    }
                                ]
                            }
                        }
                    ],
                    "closeBraceToken": {
                        "kind": "CloseBraceToken",
                        "fullStart": 781,
                        "fullEnd": 783,
                        "start": 781,
                        "end": 782,
                        "fullWidth": 2,
                        "width": 1,
                        "text": "}",
                        "value": "}",
                        "valueText": "}",
                        "hasTrailingTrivia": true,
                        "hasTrailingNewLine": true,
                        "trailingTrivia": [
                            {
                                "kind": "NewLineTrivia",
                                "text": "\n"
                            }
                        ]
                    }
                }
            }
        ],
        "endOfFileToken": {
            "kind": "EndOfFileToken",
            "fullStart": 783,
            "fullEnd": 785,
            "start": 785,
            "end": 785,
            "fullWidth": 2,
            "width": 0,
            "text": "",
            "hasLeadingTrivia": true,
            "hasLeadingNewLine": true,
            "leadingTrivia": [
                {
                    "kind": "NewLineTrivia",
                    "text": "\n"
                },
                {
                    "kind": "NewLineTrivia",
                    "text": "\n"
                }
            ]
        }
    },
    "lineMap": {
        "lineStarts": [
            0,
            61,
            132,
            133,
            137,
            194,
            197,
            250,
            308,
            312,
            313,
            323,
            391,
            536,
            538,
            539,
            549,
            568,
            594,
            618,
            638,
            644,
            646,
            647,
            670,
            781,
            783,
            784,
            785
        ],
        "length": 785
    }
}<|MERGE_RESOLUTION|>--- conflicted
+++ resolved
@@ -782,12 +782,8 @@
                             "start": 553,
                             "end": 566,
                             "fullWidth": 13,
-<<<<<<< HEAD
                             "width": 13,
-                            "identifier": {
-=======
                             "propertyName": {
->>>>>>> 85e84683
                                 "kind": "IdentifierName",
                                 "fullStart": 553,
                                 "fullEnd": 560,
@@ -944,12 +940,8 @@
                             "start": 577,
                             "end": 578,
                             "fullWidth": 2,
-<<<<<<< HEAD
                             "width": 1,
-                            "identifier": {
-=======
                             "propertyName": {
->>>>>>> 85e84683
                                 "kind": "IdentifierName",
                                 "fullStart": 577,
                                 "fullEnd": 579,
