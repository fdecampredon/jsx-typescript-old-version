--- conflicted
+++ resolved
@@ -95,12 +95,8 @@
                             "start": 452,
                             "end": 460,
                             "fullWidth": 8,
-<<<<<<< HEAD
                             "width": 8,
-                            "identifier": {
-=======
                             "propertyName": {
->>>>>>> 85e84683
                                 "kind": "IdentifierName",
                                 "fullStart": 452,
                                 "fullEnd": 456,
@@ -574,12 +570,8 @@
                             "start": 526,
                             "end": 541,
                             "fullWidth": 15,
-<<<<<<< HEAD
                             "width": 15,
-                            "identifier": {
-=======
                             "propertyName": {
->>>>>>> 85e84683
                                 "kind": "IdentifierName",
                                 "fullStart": 526,
                                 "fullEnd": 530,
@@ -1742,12 +1734,8 @@
                             "start": 916,
                             "end": 931,
                             "fullWidth": 15,
-<<<<<<< HEAD
                             "width": 15,
-                            "identifier": {
-=======
                             "propertyName": {
->>>>>>> 85e84683
                                 "kind": "IdentifierName",
                                 "fullStart": 916,
                                 "fullEnd": 920,
@@ -2910,12 +2898,8 @@
                             "start": 1348,
                             "end": 1363,
                             "fullWidth": 15,
-<<<<<<< HEAD
                             "width": 15,
-                            "identifier": {
-=======
                             "propertyName": {
->>>>>>> 85e84683
                                 "kind": "IdentifierName",
                                 "fullStart": 1348,
                                 "fullEnd": 1352,
@@ -4066,12 +4050,8 @@
                             "start": 1758,
                             "end": 1773,
                             "fullWidth": 15,
-<<<<<<< HEAD
                             "width": 15,
-                            "identifier": {
-=======
                             "propertyName": {
->>>>>>> 85e84683
                                 "kind": "IdentifierName",
                                 "fullStart": 1758,
                                 "fullEnd": 1762,
@@ -5796,12 +5776,8 @@
                             "start": 2333,
                             "end": 2348,
                             "fullWidth": 15,
-<<<<<<< HEAD
                             "width": 15,
-                            "identifier": {
-=======
                             "propertyName": {
->>>>>>> 85e84683
                                 "kind": "IdentifierName",
                                 "fullStart": 2333,
                                 "fullEnd": 2337,
@@ -7010,12 +6986,8 @@
                             "start": 2716,
                             "end": 2731,
                             "fullWidth": 15,
-<<<<<<< HEAD
                             "width": 15,
-                            "identifier": {
-=======
                             "propertyName": {
->>>>>>> 85e84683
                                 "kind": "IdentifierName",
                                 "fullStart": 2716,
                                 "fullEnd": 2720,
