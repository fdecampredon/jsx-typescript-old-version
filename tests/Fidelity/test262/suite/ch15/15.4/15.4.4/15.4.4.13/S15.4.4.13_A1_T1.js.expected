--- conflicted
+++ resolved
@@ -102,12 +102,8 @@
                             "start": 465,
                             "end": 480,
                             "fullWidth": 15,
-<<<<<<< HEAD
                             "width": 15,
-                            "identifier": {
-=======
                             "propertyName": {
->>>>>>> 85e84683
                                 "kind": "IdentifierName",
                                 "fullStart": 465,
                                 "fullEnd": 467,
@@ -296,12 +292,8 @@
                             "start": 486,
                             "end": 508,
                             "fullWidth": 22,
-<<<<<<< HEAD
                             "width": 22,
-                            "identifier": {
-=======
                             "propertyName": {
->>>>>>> 85e84683
                                 "kind": "IdentifierName",
                                 "fullStart": 486,
                                 "fullEnd": 494,
@@ -1351,12 +1343,8 @@
                             "start": 734,
                             "end": 755,
                             "fullWidth": 21,
-<<<<<<< HEAD
                             "width": 21,
-                            "identifier": {
-=======
                             "propertyName": {
->>>>>>> 85e84683
                                 "kind": "IdentifierName",
                                 "fullStart": 734,
                                 "fullEnd": 742,
@@ -2389,12 +2377,8 @@
                             "start": 1021,
                             "end": 1044,
                             "fullWidth": 23,
-<<<<<<< HEAD
                             "width": 23,
-                            "identifier": {
-=======
                             "propertyName": {
->>>>>>> 85e84683
                                 "kind": "IdentifierName",
                                 "fullStart": 1021,
                                 "fullEnd": 1029,
