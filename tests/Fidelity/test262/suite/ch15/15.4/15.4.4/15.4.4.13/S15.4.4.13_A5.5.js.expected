--- conflicted
+++ resolved
@@ -650,12 +650,8 @@
                             "start": 519,
                             "end": 532,
                             "fullWidth": 13,
-<<<<<<< HEAD
                             "width": 13,
-                            "identifier": {
-=======
                             "propertyName": {
->>>>>>> 85e84683
                                 "kind": "IdentifierName",
                                 "fullStart": 519,
                                 "fullEnd": 526,
@@ -812,12 +808,8 @@
                             "start": 543,
                             "end": 544,
                             "fullWidth": 2,
-<<<<<<< HEAD
                             "width": 1,
-                            "identifier": {
-=======
                             "propertyName": {
->>>>>>> 85e84683
                                 "kind": "IdentifierName",
                                 "fullStart": 543,
                                 "fullEnd": 545,
