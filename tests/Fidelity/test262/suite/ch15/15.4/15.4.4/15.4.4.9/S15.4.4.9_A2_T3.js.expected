--- conflicted
+++ resolved
@@ -94,12 +94,8 @@
                             "start": 402,
                             "end": 410,
                             "fullWidth": 8,
-<<<<<<< HEAD
                             "width": 8,
-                            "identifier": {
-=======
                             "propertyName": {
->>>>>>> 85e84683
                                 "kind": "IdentifierName",
                                 "fullStart": 402,
                                 "fullEnd": 406,
@@ -573,12 +569,8 @@
                             "start": 480,
                             "end": 499,
                             "fullWidth": 19,
-<<<<<<< HEAD
                             "width": 19,
-                            "identifier": {
-=======
                             "propertyName": {
->>>>>>> 85e84683
                                 "kind": "IdentifierName",
                                 "fullStart": 480,
                                 "fullEnd": 486,
@@ -1787,12 +1779,8 @@
                             "start": 880,
                             "end": 899,
                             "fullWidth": 19,
-<<<<<<< HEAD
                             "width": 19,
-                            "identifier": {
-=======
                             "propertyName": {
->>>>>>> 85e84683
                                 "kind": "IdentifierName",
                                 "fullStart": 880,
                                 "fullEnd": 886,
