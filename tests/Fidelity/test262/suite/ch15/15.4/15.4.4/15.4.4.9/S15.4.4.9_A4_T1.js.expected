{
    "isDeclaration": false,
    "languageVersion": "EcmaScript5",
    "parseOptions": {
        "allowAutomaticSemicolonInsertion": true
    },
    "sourceUnit": {
        "kind": "SourceUnit",
        "fullStart": 0,
        "fullEnd": 2094,
        "start": 373,
        "end": 2094,
        "fullWidth": 2094,
        "width": 1721,
        "moduleElements": [
            {
                "kind": "ExpressionStatement",
                "fullStart": 0,
                "fullEnd": 397,
                "start": 373,
                "end": 396,
                "fullWidth": 397,
                "width": 23,
                "expression": {
                    "kind": "AssignmentExpression",
                    "fullStart": 0,
                    "fullEnd": 395,
                    "start": 373,
                    "end": 395,
                    "fullWidth": 395,
                    "width": 22,
                    "left": {
                        "kind": "ElementAccessExpression",
                        "fullStart": 0,
                        "fullEnd": 392,
                        "start": 373,
                        "end": 391,
                        "fullWidth": 392,
                        "width": 18,
                        "expression": {
                            "kind": "MemberAccessExpression",
                            "fullStart": 0,
                            "fullEnd": 388,
                            "start": 373,
                            "end": 388,
                            "fullWidth": 388,
                            "width": 15,
                            "expression": {
                                "kind": "IdentifierName",
                                "fullStart": 0,
                                "fullEnd": 378,
                                "start": 373,
                                "end": 378,
                                "fullWidth": 378,
                                "width": 5,
                                "text": "Array",
                                "value": "Array",
                                "valueText": "Array",
                                "hasLeadingTrivia": true,
                                "hasLeadingComment": true,
                                "hasLeadingNewLine": true,
                                "leadingTrivia": [
                                    {
                                        "kind": "SingleLineCommentTrivia",
                                        "text": "// Copyright 2009 the Sputnik authors.  All rights reserved."
                                    },
                                    {
                                        "kind": "NewLineTrivia",
                                        "text": "\n"
                                    },
                                    {
                                        "kind": "SingleLineCommentTrivia",
                                        "text": "// This code is governed by the BSD license found in the LICENSE file."
                                    },
                                    {
                                        "kind": "NewLineTrivia",
                                        "text": "\n"
                                    },
                                    {
                                        "kind": "NewLineTrivia",
                                        "text": "\n"
                                    },
                                    {
                                        "kind": "MultiLineCommentTrivia",
                                        "text": "/**\n * [[Get]], [[Delete]] from not an inherited property\n *\n * @path ch15/15.4/15.4.4/15.4.4.9/S15.4.4.9_A4_T1.js\n * @description [[Prototype]] of Array instance is Array.prototype, [[Prototype] of Array.prototype is Object.prototype\n */"
                                    },
                                    {
                                        "kind": "NewLineTrivia",
                                        "text": "\n"
                                    },
                                    {
                                        "kind": "NewLineTrivia",
                                        "text": "\n"
                                    }
                                ]
                            },
                            "dotToken": {
                                "kind": "DotToken",
                                "fullStart": 378,
                                "fullEnd": 379,
                                "start": 378,
                                "end": 379,
                                "fullWidth": 1,
                                "width": 1,
                                "text": ".",
                                "value": ".",
                                "valueText": "."
                            },
                            "name": {
                                "kind": "IdentifierName",
                                "fullStart": 379,
                                "fullEnd": 388,
                                "start": 379,
                                "end": 388,
                                "fullWidth": 9,
                                "width": 9,
                                "text": "prototype",
                                "value": "prototype",
                                "valueText": "prototype"
                            }
                        },
                        "openBracketToken": {
                            "kind": "OpenBracketToken",
                            "fullStart": 388,
                            "fullEnd": 389,
                            "start": 388,
                            "end": 389,
                            "fullWidth": 1,
                            "width": 1,
                            "text": "[",
                            "value": "[",
                            "valueText": "["
                        },
                        "argumentExpression": {
                            "kind": "NumericLiteral",
                            "fullStart": 389,
                            "fullEnd": 390,
                            "start": 389,
                            "end": 390,
                            "fullWidth": 1,
                            "width": 1,
                            "text": "1",
                            "value": 1,
                            "valueText": "1"
                        },
                        "closeBracketToken": {
                            "kind": "CloseBracketToken",
                            "fullStart": 390,
                            "fullEnd": 392,
                            "start": 390,
                            "end": 391,
                            "fullWidth": 2,
                            "width": 1,
                            "text": "]",
                            "value": "]",
                            "valueText": "]",
                            "hasTrailingTrivia": true,
                            "trailingTrivia": [
                                {
                                    "kind": "WhitespaceTrivia",
                                    "text": " "
                                }
                            ]
                        }
                    },
                    "operatorToken": {
                        "kind": "EqualsToken",
                        "fullStart": 392,
                        "fullEnd": 394,
                        "start": 392,
                        "end": 393,
                        "fullWidth": 2,
                        "width": 1,
                        "text": "=",
                        "value": "=",
                        "valueText": "=",
                        "hasTrailingTrivia": true,
                        "trailingTrivia": [
                            {
                                "kind": "WhitespaceTrivia",
                                "text": " "
                            }
                        ]
                    },
                    "right": {
                        "kind": "NumericLiteral",
                        "fullStart": 394,
                        "fullEnd": 395,
                        "start": 394,
                        "end": 395,
                        "fullWidth": 1,
                        "width": 1,
                        "text": "1",
                        "value": 1,
                        "valueText": "1"
                    }
                },
                "semicolonToken": {
                    "kind": "SemicolonToken",
                    "fullStart": 395,
                    "fullEnd": 397,
                    "start": 395,
                    "end": 396,
                    "fullWidth": 2,
                    "width": 1,
                    "text": ";",
                    "value": ";",
                    "valueText": ";",
                    "hasTrailingTrivia": true,
                    "hasTrailingNewLine": true,
                    "trailingTrivia": [
                        {
                            "kind": "NewLineTrivia",
                            "text": "\n"
                        }
                    ]
                }
            },
            {
                "kind": "VariableStatement",
                "fullStart": 397,
                "fullEnd": 410,
                "start": 397,
                "end": 409,
                "fullWidth": 13,
                "width": 12,
                "modifiers": [],
                "variableDeclaration": {
                    "kind": "VariableDeclaration",
                    "fullStart": 397,
                    "fullEnd": 408,
                    "start": 397,
                    "end": 408,
                    "fullWidth": 11,
                    "width": 11,
                    "varKeyword": {
                        "kind": "VarKeyword",
                        "fullStart": 397,
                        "fullEnd": 401,
                        "start": 397,
                        "end": 400,
                        "fullWidth": 4,
                        "width": 3,
                        "text": "var",
                        "value": "var",
                        "valueText": "var",
                        "hasTrailingTrivia": true,
                        "trailingTrivia": [
                            {
                                "kind": "WhitespaceTrivia",
                                "text": " "
                            }
                        ]
                    },
                    "variableDeclarators": [
                        {
                            "kind": "VariableDeclarator",
                            "fullStart": 401,
                            "fullEnd": 408,
                            "start": 401,
                            "end": 408,
                            "fullWidth": 7,
<<<<<<< HEAD
                            "width": 7,
                            "identifier": {
=======
                            "propertyName": {
>>>>>>> 85e84683
                                "kind": "IdentifierName",
                                "fullStart": 401,
                                "fullEnd": 403,
                                "start": 401,
                                "end": 402,
                                "fullWidth": 2,
                                "width": 1,
                                "text": "x",
                                "value": "x",
                                "valueText": "x",
                                "hasTrailingTrivia": true,
                                "trailingTrivia": [
                                    {
                                        "kind": "WhitespaceTrivia",
                                        "text": " "
                                    }
                                ]
                            },
                            "equalsValueClause": {
                                "kind": "EqualsValueClause",
                                "fullStart": 403,
                                "fullEnd": 408,
                                "start": 403,
                                "end": 408,
                                "fullWidth": 5,
                                "width": 5,
                                "equalsToken": {
                                    "kind": "EqualsToken",
                                    "fullStart": 403,
                                    "fullEnd": 405,
                                    "start": 403,
                                    "end": 404,
                                    "fullWidth": 2,
                                    "width": 1,
                                    "text": "=",
                                    "value": "=",
                                    "valueText": "=",
                                    "hasTrailingTrivia": true,
                                    "trailingTrivia": [
                                        {
                                            "kind": "WhitespaceTrivia",
                                            "text": " "
                                        }
                                    ]
                                },
                                "value": {
                                    "kind": "ArrayLiteralExpression",
                                    "fullStart": 405,
                                    "fullEnd": 408,
                                    "start": 405,
                                    "end": 408,
                                    "fullWidth": 3,
                                    "width": 3,
                                    "openBracketToken": {
                                        "kind": "OpenBracketToken",
                                        "fullStart": 405,
                                        "fullEnd": 406,
                                        "start": 405,
                                        "end": 406,
                                        "fullWidth": 1,
                                        "width": 1,
                                        "text": "[",
                                        "value": "[",
                                        "valueText": "["
                                    },
                                    "expressions": [
                                        {
                                            "kind": "NumericLiteral",
                                            "fullStart": 406,
                                            "fullEnd": 407,
                                            "start": 406,
                                            "end": 407,
                                            "fullWidth": 1,
                                            "width": 1,
                                            "text": "0",
                                            "value": 0,
                                            "valueText": "0"
                                        }
                                    ],
                                    "closeBracketToken": {
                                        "kind": "CloseBracketToken",
                                        "fullStart": 407,
                                        "fullEnd": 408,
                                        "start": 407,
                                        "end": 408,
                                        "fullWidth": 1,
                                        "width": 1,
                                        "text": "]",
                                        "value": "]",
                                        "valueText": "]"
                                    }
                                }
                            }
                        }
                    ]
                },
                "semicolonToken": {
                    "kind": "SemicolonToken",
                    "fullStart": 408,
                    "fullEnd": 410,
                    "start": 408,
                    "end": 409,
                    "fullWidth": 2,
                    "width": 1,
                    "text": ";",
                    "value": ";",
                    "valueText": ";",
                    "hasTrailingTrivia": true,
                    "hasTrailingNewLine": true,
                    "trailingTrivia": [
                        {
                            "kind": "NewLineTrivia",
                            "text": "\n"
                        }
                    ]
                }
            },
            {
                "kind": "ExpressionStatement",
                "fullStart": 410,
                "fullEnd": 424,
                "start": 410,
                "end": 423,
                "fullWidth": 14,
                "width": 13,
                "expression": {
                    "kind": "AssignmentExpression",
                    "fullStart": 410,
                    "fullEnd": 422,
                    "start": 410,
                    "end": 422,
                    "fullWidth": 12,
                    "width": 12,
                    "left": {
                        "kind": "MemberAccessExpression",
                        "fullStart": 410,
                        "fullEnd": 419,
                        "start": 410,
                        "end": 418,
                        "fullWidth": 9,
                        "width": 8,
                        "expression": {
                            "kind": "IdentifierName",
                            "fullStart": 410,
                            "fullEnd": 411,
                            "start": 410,
                            "end": 411,
                            "fullWidth": 1,
                            "width": 1,
                            "text": "x",
                            "value": "x",
                            "valueText": "x"
                        },
                        "dotToken": {
                            "kind": "DotToken",
                            "fullStart": 411,
                            "fullEnd": 412,
                            "start": 411,
                            "end": 412,
                            "fullWidth": 1,
                            "width": 1,
                            "text": ".",
                            "value": ".",
                            "valueText": "."
                        },
                        "name": {
                            "kind": "IdentifierName",
                            "fullStart": 412,
                            "fullEnd": 419,
                            "start": 412,
                            "end": 418,
                            "fullWidth": 7,
                            "width": 6,
                            "text": "length",
                            "value": "length",
                            "valueText": "length",
                            "hasTrailingTrivia": true,
                            "trailingTrivia": [
                                {
                                    "kind": "WhitespaceTrivia",
                                    "text": " "
                                }
                            ]
                        }
                    },
                    "operatorToken": {
                        "kind": "EqualsToken",
                        "fullStart": 419,
                        "fullEnd": 421,
                        "start": 419,
                        "end": 420,
                        "fullWidth": 2,
                        "width": 1,
                        "text": "=",
                        "value": "=",
                        "valueText": "=",
                        "hasTrailingTrivia": true,
                        "trailingTrivia": [
                            {
                                "kind": "WhitespaceTrivia",
                                "text": " "
                            }
                        ]
                    },
                    "right": {
                        "kind": "NumericLiteral",
                        "fullStart": 421,
                        "fullEnd": 422,
                        "start": 421,
                        "end": 422,
                        "fullWidth": 1,
                        "width": 1,
                        "text": "2",
                        "value": 2,
                        "valueText": "2"
                    }
                },
                "semicolonToken": {
                    "kind": "SemicolonToken",
                    "fullStart": 422,
                    "fullEnd": 424,
                    "start": 422,
                    "end": 423,
                    "fullWidth": 2,
                    "width": 1,
                    "text": ";",
                    "value": ";",
                    "valueText": ";",
                    "hasTrailingTrivia": true,
                    "hasTrailingNewLine": true,
                    "trailingTrivia": [
                        {
                            "kind": "NewLineTrivia",
                            "text": "\n"
                        }
                    ]
                }
            },
            {
                "kind": "VariableStatement",
                "fullStart": 424,
                "fullEnd": 458,
                "start": 435,
                "end": 457,
                "fullWidth": 34,
                "width": 22,
                "modifiers": [],
                "variableDeclaration": {
                    "kind": "VariableDeclaration",
                    "fullStart": 424,
                    "fullEnd": 456,
                    "start": 435,
                    "end": 456,
                    "fullWidth": 32,
                    "width": 21,
                    "varKeyword": {
                        "kind": "VarKeyword",
                        "fullStart": 424,
                        "fullEnd": 439,
                        "start": 435,
                        "end": 438,
                        "fullWidth": 15,
                        "width": 3,
                        "text": "var",
                        "value": "var",
                        "valueText": "var",
                        "hasLeadingTrivia": true,
                        "hasLeadingComment": true,
                        "hasLeadingNewLine": true,
                        "hasTrailingTrivia": true,
                        "leadingTrivia": [
                            {
                                "kind": "NewLineTrivia",
                                "text": "\n"
                            },
                            {
                                "kind": "SingleLineCommentTrivia",
                                "text": "//CHECK#1"
                            },
                            {
                                "kind": "NewLineTrivia",
                                "text": "\n"
                            }
                        ],
                        "trailingTrivia": [
                            {
                                "kind": "WhitespaceTrivia",
                                "text": " "
                            }
                        ]
                    },
                    "variableDeclarators": [
                        {
                            "kind": "VariableDeclarator",
                            "fullStart": 439,
                            "fullEnd": 456,
                            "start": 439,
                            "end": 456,
                            "fullWidth": 17,
<<<<<<< HEAD
                            "width": 17,
                            "identifier": {
=======
                            "propertyName": {
>>>>>>> 85e84683
                                "kind": "IdentifierName",
                                "fullStart": 439,
                                "fullEnd": 445,
                                "start": 439,
                                "end": 444,
                                "fullWidth": 6,
                                "width": 5,
                                "text": "shift",
                                "value": "shift",
                                "valueText": "shift",
                                "hasTrailingTrivia": true,
                                "trailingTrivia": [
                                    {
                                        "kind": "WhitespaceTrivia",
                                        "text": " "
                                    }
                                ]
                            },
                            "equalsValueClause": {
                                "kind": "EqualsValueClause",
                                "fullStart": 445,
                                "fullEnd": 456,
                                "start": 445,
                                "end": 456,
                                "fullWidth": 11,
                                "width": 11,
                                "equalsToken": {
                                    "kind": "EqualsToken",
                                    "fullStart": 445,
                                    "fullEnd": 447,
                                    "start": 445,
                                    "end": 446,
                                    "fullWidth": 2,
                                    "width": 1,
                                    "text": "=",
                                    "value": "=",
                                    "valueText": "=",
                                    "hasTrailingTrivia": true,
                                    "trailingTrivia": [
                                        {
                                            "kind": "WhitespaceTrivia",
                                            "text": " "
                                        }
                                    ]
                                },
                                "value": {
                                    "kind": "InvocationExpression",
                                    "fullStart": 447,
                                    "fullEnd": 456,
                                    "start": 447,
                                    "end": 456,
                                    "fullWidth": 9,
                                    "width": 9,
                                    "expression": {
                                        "kind": "MemberAccessExpression",
                                        "fullStart": 447,
                                        "fullEnd": 454,
                                        "start": 447,
                                        "end": 454,
                                        "fullWidth": 7,
                                        "width": 7,
                                        "expression": {
                                            "kind": "IdentifierName",
                                            "fullStart": 447,
                                            "fullEnd": 448,
                                            "start": 447,
                                            "end": 448,
                                            "fullWidth": 1,
                                            "width": 1,
                                            "text": "x",
                                            "value": "x",
                                            "valueText": "x"
                                        },
                                        "dotToken": {
                                            "kind": "DotToken",
                                            "fullStart": 448,
                                            "fullEnd": 449,
                                            "start": 448,
                                            "end": 449,
                                            "fullWidth": 1,
                                            "width": 1,
                                            "text": ".",
                                            "value": ".",
                                            "valueText": "."
                                        },
                                        "name": {
                                            "kind": "IdentifierName",
                                            "fullStart": 449,
                                            "fullEnd": 454,
                                            "start": 449,
                                            "end": 454,
                                            "fullWidth": 5,
                                            "width": 5,
                                            "text": "shift",
                                            "value": "shift",
                                            "valueText": "shift"
                                        }
                                    },
                                    "argumentList": {
                                        "kind": "ArgumentList",
                                        "fullStart": 454,
                                        "fullEnd": 456,
                                        "start": 454,
                                        "end": 456,
                                        "fullWidth": 2,
                                        "width": 2,
                                        "openParenToken": {
                                            "kind": "OpenParenToken",
                                            "fullStart": 454,
                                            "fullEnd": 455,
                                            "start": 454,
                                            "end": 455,
                                            "fullWidth": 1,
                                            "width": 1,
                                            "text": "(",
                                            "value": "(",
                                            "valueText": "("
                                        },
                                        "arguments": [],
                                        "closeParenToken": {
                                            "kind": "CloseParenToken",
                                            "fullStart": 455,
                                            "fullEnd": 456,
                                            "start": 455,
                                            "end": 456,
                                            "fullWidth": 1,
                                            "width": 1,
                                            "text": ")",
                                            "value": ")",
                                            "valueText": ")"
                                        }
                                    }
                                }
                            }
                        }
                    ]
                },
                "semicolonToken": {
                    "kind": "SemicolonToken",
                    "fullStart": 456,
                    "fullEnd": 458,
                    "start": 456,
                    "end": 457,
                    "fullWidth": 2,
                    "width": 1,
                    "text": ";",
                    "value": ";",
                    "valueText": ";",
                    "hasTrailingTrivia": true,
                    "hasTrailingNewLine": true,
                    "trailingTrivia": [
                        {
                            "kind": "NewLineTrivia",
                            "text": "\n"
                        }
                    ]
                }
            },
            {
                "kind": "IfStatement",
                "fullStart": 458,
                "fullEnd": 585,
                "start": 458,
                "end": 584,
                "fullWidth": 127,
                "width": 126,
                "ifKeyword": {
                    "kind": "IfKeyword",
                    "fullStart": 458,
                    "fullEnd": 461,
                    "start": 458,
                    "end": 460,
                    "fullWidth": 3,
                    "width": 2,
                    "text": "if",
                    "value": "if",
                    "valueText": "if",
                    "hasTrailingTrivia": true,
                    "trailingTrivia": [
                        {
                            "kind": "WhitespaceTrivia",
                            "text": " "
                        }
                    ]
                },
                "openParenToken": {
                    "kind": "OpenParenToken",
                    "fullStart": 461,
                    "fullEnd": 462,
                    "start": 461,
                    "end": 462,
                    "fullWidth": 1,
                    "width": 1,
                    "text": "(",
                    "value": "(",
                    "valueText": "("
                },
                "condition": {
                    "kind": "NotEqualsExpression",
                    "fullStart": 462,
                    "fullEnd": 473,
                    "start": 462,
                    "end": 473,
                    "fullWidth": 11,
                    "width": 11,
                    "left": {
                        "kind": "IdentifierName",
                        "fullStart": 462,
                        "fullEnd": 468,
                        "start": 462,
                        "end": 467,
                        "fullWidth": 6,
                        "width": 5,
                        "text": "shift",
                        "value": "shift",
                        "valueText": "shift",
                        "hasTrailingTrivia": true,
                        "trailingTrivia": [
                            {
                                "kind": "WhitespaceTrivia",
                                "text": " "
                            }
                        ]
                    },
                    "operatorToken": {
                        "kind": "ExclamationEqualsEqualsToken",
                        "fullStart": 468,
                        "fullEnd": 472,
                        "start": 468,
                        "end": 471,
                        "fullWidth": 4,
                        "width": 3,
                        "text": "!==",
                        "value": "!==",
                        "valueText": "!==",
                        "hasTrailingTrivia": true,
                        "trailingTrivia": [
                            {
                                "kind": "WhitespaceTrivia",
                                "text": " "
                            }
                        ]
                    },
                    "right": {
                        "kind": "NumericLiteral",
                        "fullStart": 472,
                        "fullEnd": 473,
                        "start": 472,
                        "end": 473,
                        "fullWidth": 1,
                        "width": 1,
                        "text": "0",
                        "value": 0,
                        "valueText": "0"
                    }
                },
                "closeParenToken": {
                    "kind": "CloseParenToken",
                    "fullStart": 473,
                    "fullEnd": 475,
                    "start": 473,
                    "end": 474,
                    "fullWidth": 2,
                    "width": 1,
                    "text": ")",
                    "value": ")",
                    "valueText": ")",
                    "hasTrailingTrivia": true,
                    "trailingTrivia": [
                        {
                            "kind": "WhitespaceTrivia",
                            "text": " "
                        }
                    ]
                },
                "statement": {
                    "kind": "Block",
                    "fullStart": 475,
                    "fullEnd": 585,
                    "start": 475,
                    "end": 584,
                    "fullWidth": 110,
                    "width": 109,
                    "openBraceToken": {
                        "kind": "OpenBraceToken",
                        "fullStart": 475,
                        "fullEnd": 479,
                        "start": 475,
                        "end": 476,
                        "fullWidth": 4,
                        "width": 1,
                        "text": "{",
                        "value": "{",
                        "valueText": "{",
                        "hasTrailingTrivia": true,
                        "hasTrailingNewLine": true,
                        "trailingTrivia": [
                            {
                                "kind": "WhitespaceTrivia",
                                "text": "  "
                            },
                            {
                                "kind": "NewLineTrivia",
                                "text": "\n"
                            }
                        ]
                    },
                    "statements": [
                        {
                            "kind": "ExpressionStatement",
                            "fullStart": 479,
                            "fullEnd": 583,
                            "start": 481,
                            "end": 578,
                            "fullWidth": 104,
                            "width": 97,
                            "expression": {
                                "kind": "InvocationExpression",
                                "fullStart": 479,
                                "fullEnd": 577,
                                "start": 481,
                                "end": 577,
                                "fullWidth": 98,
                                "width": 96,
                                "expression": {
                                    "kind": "IdentifierName",
                                    "fullStart": 479,
                                    "fullEnd": 487,
                                    "start": 481,
                                    "end": 487,
                                    "fullWidth": 8,
                                    "width": 6,
                                    "text": "$ERROR",
                                    "value": "$ERROR",
                                    "valueText": "$ERROR",
                                    "hasLeadingTrivia": true,
                                    "leadingTrivia": [
                                        {
                                            "kind": "WhitespaceTrivia",
                                            "text": "  "
                                        }
                                    ]
                                },
                                "argumentList": {
                                    "kind": "ArgumentList",
                                    "fullStart": 487,
                                    "fullEnd": 577,
                                    "start": 487,
                                    "end": 577,
                                    "fullWidth": 90,
                                    "width": 90,
                                    "openParenToken": {
                                        "kind": "OpenParenToken",
                                        "fullStart": 487,
                                        "fullEnd": 488,
                                        "start": 487,
                                        "end": 488,
                                        "fullWidth": 1,
                                        "width": 1,
                                        "text": "(",
                                        "value": "(",
                                        "valueText": "("
                                    },
                                    "arguments": [
                                        {
                                            "kind": "AddExpression",
                                            "fullStart": 488,
                                            "fullEnd": 576,
                                            "start": 488,
                                            "end": 576,
                                            "fullWidth": 88,
                                            "width": 88,
                                            "left": {
                                                "kind": "StringLiteral",
                                                "fullStart": 488,
                                                "fullEnd": 567,
                                                "start": 488,
                                                "end": 566,
                                                "fullWidth": 79,
                                                "width": 78,
                                                "text": "'#1: Array.prototype[1] = 1; x = [0]; x.length = 2; x.shift() === 0. Actual: '",
                                                "value": "#1: Array.prototype[1] = 1; x = [0]; x.length = 2; x.shift() === 0. Actual: ",
                                                "valueText": "#1: Array.prototype[1] = 1; x = [0]; x.length = 2; x.shift() === 0. Actual: ",
                                                "hasTrailingTrivia": true,
                                                "trailingTrivia": [
                                                    {
                                                        "kind": "WhitespaceTrivia",
                                                        "text": " "
                                                    }
                                                ]
                                            },
                                            "operatorToken": {
                                                "kind": "PlusToken",
                                                "fullStart": 567,
                                                "fullEnd": 569,
                                                "start": 567,
                                                "end": 568,
                                                "fullWidth": 2,
                                                "width": 1,
                                                "text": "+",
                                                "value": "+",
                                                "valueText": "+",
                                                "hasTrailingTrivia": true,
                                                "trailingTrivia": [
                                                    {
                                                        "kind": "WhitespaceTrivia",
                                                        "text": " "
                                                    }
                                                ]
                                            },
                                            "right": {
                                                "kind": "ParenthesizedExpression",
                                                "fullStart": 569,
                                                "fullEnd": 576,
                                                "start": 569,
                                                "end": 576,
                                                "fullWidth": 7,
                                                "width": 7,
                                                "openParenToken": {
                                                    "kind": "OpenParenToken",
                                                    "fullStart": 569,
                                                    "fullEnd": 570,
                                                    "start": 569,
                                                    "end": 570,
                                                    "fullWidth": 1,
                                                    "width": 1,
                                                    "text": "(",
                                                    "value": "(",
                                                    "valueText": "("
                                                },
                                                "expression": {
                                                    "kind": "IdentifierName",
                                                    "fullStart": 570,
                                                    "fullEnd": 575,
                                                    "start": 570,
                                                    "end": 575,
                                                    "fullWidth": 5,
                                                    "width": 5,
                                                    "text": "shift",
                                                    "value": "shift",
                                                    "valueText": "shift"
                                                },
                                                "closeParenToken": {
                                                    "kind": "CloseParenToken",
                                                    "fullStart": 575,
                                                    "fullEnd": 576,
                                                    "start": 575,
                                                    "end": 576,
                                                    "fullWidth": 1,
                                                    "width": 1,
                                                    "text": ")",
                                                    "value": ")",
                                                    "valueText": ")"
                                                }
                                            }
                                        }
                                    ],
                                    "closeParenToken": {
                                        "kind": "CloseParenToken",
                                        "fullStart": 576,
                                        "fullEnd": 577,
                                        "start": 576,
                                        "end": 577,
                                        "fullWidth": 1,
                                        "width": 1,
                                        "text": ")",
                                        "value": ")",
                                        "valueText": ")"
                                    }
                                }
                            },
                            "semicolonToken": {
                                "kind": "SemicolonToken",
                                "fullStart": 577,
                                "fullEnd": 583,
                                "start": 577,
                                "end": 578,
                                "fullWidth": 6,
                                "width": 1,
                                "text": ";",
                                "value": ";",
                                "valueText": ";",
                                "hasTrailingTrivia": true,
                                "hasTrailingNewLine": true,
                                "trailingTrivia": [
                                    {
                                        "kind": "WhitespaceTrivia",
                                        "text": "    "
                                    },
                                    {
                                        "kind": "NewLineTrivia",
                                        "text": "\n"
                                    }
                                ]
                            }
                        }
                    ],
                    "closeBraceToken": {
                        "kind": "CloseBraceToken",
                        "fullStart": 583,
                        "fullEnd": 585,
                        "start": 583,
                        "end": 584,
                        "fullWidth": 2,
                        "width": 1,
                        "text": "}",
                        "value": "}",
                        "valueText": "}",
                        "hasTrailingTrivia": true,
                        "hasTrailingNewLine": true,
                        "trailingTrivia": [
                            {
                                "kind": "NewLineTrivia",
                                "text": "\n"
                            }
                        ]
                    }
                }
            },
            {
                "kind": "IfStatement",
                "fullStart": 585,
                "fullEnd": 727,
                "start": 596,
                "end": 726,
                "fullWidth": 142,
                "width": 130,
                "ifKeyword": {
                    "kind": "IfKeyword",
                    "fullStart": 585,
                    "fullEnd": 599,
                    "start": 596,
                    "end": 598,
                    "fullWidth": 14,
                    "width": 2,
                    "text": "if",
                    "value": "if",
                    "valueText": "if",
                    "hasLeadingTrivia": true,
                    "hasLeadingComment": true,
                    "hasLeadingNewLine": true,
                    "hasTrailingTrivia": true,
                    "leadingTrivia": [
                        {
                            "kind": "NewLineTrivia",
                            "text": "\n"
                        },
                        {
                            "kind": "SingleLineCommentTrivia",
                            "text": "//CHECK#2"
                        },
                        {
                            "kind": "NewLineTrivia",
                            "text": "\n"
                        }
                    ],
                    "trailingTrivia": [
                        {
                            "kind": "WhitespaceTrivia",
                            "text": " "
                        }
                    ]
                },
                "openParenToken": {
                    "kind": "OpenParenToken",
                    "fullStart": 599,
                    "fullEnd": 600,
                    "start": 599,
                    "end": 600,
                    "fullWidth": 1,
                    "width": 1,
                    "text": "(",
                    "value": "(",
                    "valueText": "("
                },
                "condition": {
                    "kind": "NotEqualsExpression",
                    "fullStart": 600,
                    "fullEnd": 610,
                    "start": 600,
                    "end": 610,
                    "fullWidth": 10,
                    "width": 10,
                    "left": {
                        "kind": "ElementAccessExpression",
                        "fullStart": 600,
                        "fullEnd": 605,
                        "start": 600,
                        "end": 604,
                        "fullWidth": 5,
                        "width": 4,
                        "expression": {
                            "kind": "IdentifierName",
                            "fullStart": 600,
                            "fullEnd": 601,
                            "start": 600,
                            "end": 601,
                            "fullWidth": 1,
                            "width": 1,
                            "text": "x",
                            "value": "x",
                            "valueText": "x"
                        },
                        "openBracketToken": {
                            "kind": "OpenBracketToken",
                            "fullStart": 601,
                            "fullEnd": 602,
                            "start": 601,
                            "end": 602,
                            "fullWidth": 1,
                            "width": 1,
                            "text": "[",
                            "value": "[",
                            "valueText": "["
                        },
                        "argumentExpression": {
                            "kind": "NumericLiteral",
                            "fullStart": 602,
                            "fullEnd": 603,
                            "start": 602,
                            "end": 603,
                            "fullWidth": 1,
                            "width": 1,
                            "text": "0",
                            "value": 0,
                            "valueText": "0"
                        },
                        "closeBracketToken": {
                            "kind": "CloseBracketToken",
                            "fullStart": 603,
                            "fullEnd": 605,
                            "start": 603,
                            "end": 604,
                            "fullWidth": 2,
                            "width": 1,
                            "text": "]",
                            "value": "]",
                            "valueText": "]",
                            "hasTrailingTrivia": true,
                            "trailingTrivia": [
                                {
                                    "kind": "WhitespaceTrivia",
                                    "text": " "
                                }
                            ]
                        }
                    },
                    "operatorToken": {
                        "kind": "ExclamationEqualsEqualsToken",
                        "fullStart": 605,
                        "fullEnd": 609,
                        "start": 605,
                        "end": 608,
                        "fullWidth": 4,
                        "width": 3,
                        "text": "!==",
                        "value": "!==",
                        "valueText": "!==",
                        "hasTrailingTrivia": true,
                        "trailingTrivia": [
                            {
                                "kind": "WhitespaceTrivia",
                                "text": " "
                            }
                        ]
                    },
                    "right": {
                        "kind": "NumericLiteral",
                        "fullStart": 609,
                        "fullEnd": 610,
                        "start": 609,
                        "end": 610,
                        "fullWidth": 1,
                        "width": 1,
                        "text": "1",
                        "value": 1,
                        "valueText": "1"
                    }
                },
                "closeParenToken": {
                    "kind": "CloseParenToken",
                    "fullStart": 610,
                    "fullEnd": 612,
                    "start": 610,
                    "end": 611,
                    "fullWidth": 2,
                    "width": 1,
                    "text": ")",
                    "value": ")",
                    "valueText": ")",
                    "hasTrailingTrivia": true,
                    "trailingTrivia": [
                        {
                            "kind": "WhitespaceTrivia",
                            "text": " "
                        }
                    ]
                },
                "statement": {
                    "kind": "Block",
                    "fullStart": 612,
                    "fullEnd": 727,
                    "start": 612,
                    "end": 726,
                    "fullWidth": 115,
                    "width": 114,
                    "openBraceToken": {
                        "kind": "OpenBraceToken",
                        "fullStart": 612,
                        "fullEnd": 616,
                        "start": 612,
                        "end": 613,
                        "fullWidth": 4,
                        "width": 1,
                        "text": "{",
                        "value": "{",
                        "valueText": "{",
                        "hasTrailingTrivia": true,
                        "hasTrailingNewLine": true,
                        "trailingTrivia": [
                            {
                                "kind": "WhitespaceTrivia",
                                "text": "  "
                            },
                            {
                                "kind": "NewLineTrivia",
                                "text": "\n"
                            }
                        ]
                    },
                    "statements": [
                        {
                            "kind": "ExpressionStatement",
                            "fullStart": 616,
                            "fullEnd": 725,
                            "start": 618,
                            "end": 720,
                            "fullWidth": 109,
                            "width": 102,
                            "expression": {
                                "kind": "InvocationExpression",
                                "fullStart": 616,
                                "fullEnd": 719,
                                "start": 618,
                                "end": 719,
                                "fullWidth": 103,
                                "width": 101,
                                "expression": {
                                    "kind": "IdentifierName",
                                    "fullStart": 616,
                                    "fullEnd": 624,
                                    "start": 618,
                                    "end": 624,
                                    "fullWidth": 8,
                                    "width": 6,
                                    "text": "$ERROR",
                                    "value": "$ERROR",
                                    "valueText": "$ERROR",
                                    "hasLeadingTrivia": true,
                                    "leadingTrivia": [
                                        {
                                            "kind": "WhitespaceTrivia",
                                            "text": "  "
                                        }
                                    ]
                                },
                                "argumentList": {
                                    "kind": "ArgumentList",
                                    "fullStart": 624,
                                    "fullEnd": 719,
                                    "start": 624,
                                    "end": 719,
                                    "fullWidth": 95,
                                    "width": 95,
                                    "openParenToken": {
                                        "kind": "OpenParenToken",
                                        "fullStart": 624,
                                        "fullEnd": 625,
                                        "start": 624,
                                        "end": 625,
                                        "fullWidth": 1,
                                        "width": 1,
                                        "text": "(",
                                        "value": "(",
                                        "valueText": "("
                                    },
                                    "arguments": [
                                        {
                                            "kind": "AddExpression",
                                            "fullStart": 625,
                                            "fullEnd": 718,
                                            "start": 625,
                                            "end": 718,
                                            "fullWidth": 93,
                                            "width": 93,
                                            "left": {
                                                "kind": "StringLiteral",
                                                "fullStart": 625,
                                                "fullEnd": 710,
                                                "start": 625,
                                                "end": 709,
                                                "fullWidth": 85,
                                                "width": 84,
                                                "text": "'#2: Array.prototype[1] = 1; x = [0]; x.length = 2; x.shift(); x[0] === 1. Actual: '",
                                                "value": "#2: Array.prototype[1] = 1; x = [0]; x.length = 2; x.shift(); x[0] === 1. Actual: ",
                                                "valueText": "#2: Array.prototype[1] = 1; x = [0]; x.length = 2; x.shift(); x[0] === 1. Actual: ",
                                                "hasTrailingTrivia": true,
                                                "trailingTrivia": [
                                                    {
                                                        "kind": "WhitespaceTrivia",
                                                        "text": " "
                                                    }
                                                ]
                                            },
                                            "operatorToken": {
                                                "kind": "PlusToken",
                                                "fullStart": 710,
                                                "fullEnd": 712,
                                                "start": 710,
                                                "end": 711,
                                                "fullWidth": 2,
                                                "width": 1,
                                                "text": "+",
                                                "value": "+",
                                                "valueText": "+",
                                                "hasTrailingTrivia": true,
                                                "trailingTrivia": [
                                                    {
                                                        "kind": "WhitespaceTrivia",
                                                        "text": " "
                                                    }
                                                ]
                                            },
                                            "right": {
                                                "kind": "ParenthesizedExpression",
                                                "fullStart": 712,
                                                "fullEnd": 718,
                                                "start": 712,
                                                "end": 718,
                                                "fullWidth": 6,
                                                "width": 6,
                                                "openParenToken": {
                                                    "kind": "OpenParenToken",
                                                    "fullStart": 712,
                                                    "fullEnd": 713,
                                                    "start": 712,
                                                    "end": 713,
                                                    "fullWidth": 1,
                                                    "width": 1,
                                                    "text": "(",
                                                    "value": "(",
                                                    "valueText": "("
                                                },
                                                "expression": {
                                                    "kind": "ElementAccessExpression",
                                                    "fullStart": 713,
                                                    "fullEnd": 717,
                                                    "start": 713,
                                                    "end": 717,
                                                    "fullWidth": 4,
                                                    "width": 4,
                                                    "expression": {
                                                        "kind": "IdentifierName",
                                                        "fullStart": 713,
                                                        "fullEnd": 714,
                                                        "start": 713,
                                                        "end": 714,
                                                        "fullWidth": 1,
                                                        "width": 1,
                                                        "text": "x",
                                                        "value": "x",
                                                        "valueText": "x"
                                                    },
                                                    "openBracketToken": {
                                                        "kind": "OpenBracketToken",
                                                        "fullStart": 714,
                                                        "fullEnd": 715,
                                                        "start": 714,
                                                        "end": 715,
                                                        "fullWidth": 1,
                                                        "width": 1,
                                                        "text": "[",
                                                        "value": "[",
                                                        "valueText": "["
                                                    },
                                                    "argumentExpression": {
                                                        "kind": "NumericLiteral",
                                                        "fullStart": 715,
                                                        "fullEnd": 716,
                                                        "start": 715,
                                                        "end": 716,
                                                        "fullWidth": 1,
                                                        "width": 1,
                                                        "text": "0",
                                                        "value": 0,
                                                        "valueText": "0"
                                                    },
                                                    "closeBracketToken": {
                                                        "kind": "CloseBracketToken",
                                                        "fullStart": 716,
                                                        "fullEnd": 717,
                                                        "start": 716,
                                                        "end": 717,
                                                        "fullWidth": 1,
                                                        "width": 1,
                                                        "text": "]",
                                                        "value": "]",
                                                        "valueText": "]"
                                                    }
                                                },
                                                "closeParenToken": {
                                                    "kind": "CloseParenToken",
                                                    "fullStart": 717,
                                                    "fullEnd": 718,
                                                    "start": 717,
                                                    "end": 718,
                                                    "fullWidth": 1,
                                                    "width": 1,
                                                    "text": ")",
                                                    "value": ")",
                                                    "valueText": ")"
                                                }
                                            }
                                        }
                                    ],
                                    "closeParenToken": {
                                        "kind": "CloseParenToken",
                                        "fullStart": 718,
                                        "fullEnd": 719,
                                        "start": 718,
                                        "end": 719,
                                        "fullWidth": 1,
                                        "width": 1,
                                        "text": ")",
                                        "value": ")",
                                        "valueText": ")"
                                    }
                                }
                            },
                            "semicolonToken": {
                                "kind": "SemicolonToken",
                                "fullStart": 719,
                                "fullEnd": 725,
                                "start": 719,
                                "end": 720,
                                "fullWidth": 6,
                                "width": 1,
                                "text": ";",
                                "value": ";",
                                "valueText": ";",
                                "hasTrailingTrivia": true,
                                "hasTrailingNewLine": true,
                                "trailingTrivia": [
                                    {
                                        "kind": "WhitespaceTrivia",
                                        "text": "    "
                                    },
                                    {
                                        "kind": "NewLineTrivia",
                                        "text": "\n"
                                    }
                                ]
                            }
                        }
                    ],
                    "closeBraceToken": {
                        "kind": "CloseBraceToken",
                        "fullStart": 725,
                        "fullEnd": 727,
                        "start": 725,
                        "end": 726,
                        "fullWidth": 2,
                        "width": 1,
                        "text": "}",
                        "value": "}",
                        "valueText": "}",
                        "hasTrailingTrivia": true,
                        "hasTrailingNewLine": true,
                        "trailingTrivia": [
                            {
                                "kind": "NewLineTrivia",
                                "text": "\n"
                            }
                        ]
                    }
                }
            },
            {
                "kind": "IfStatement",
                "fullStart": 727,
                "fullEnd": 869,
                "start": 738,
                "end": 868,
                "fullWidth": 142,
                "width": 130,
                "ifKeyword": {
                    "kind": "IfKeyword",
                    "fullStart": 727,
                    "fullEnd": 741,
                    "start": 738,
                    "end": 740,
                    "fullWidth": 14,
                    "width": 2,
                    "text": "if",
                    "value": "if",
                    "valueText": "if",
                    "hasLeadingTrivia": true,
                    "hasLeadingComment": true,
                    "hasLeadingNewLine": true,
                    "hasTrailingTrivia": true,
                    "leadingTrivia": [
                        {
                            "kind": "NewLineTrivia",
                            "text": "\n"
                        },
                        {
                            "kind": "SingleLineCommentTrivia",
                            "text": "//CHECK#3"
                        },
                        {
                            "kind": "NewLineTrivia",
                            "text": "\n"
                        }
                    ],
                    "trailingTrivia": [
                        {
                            "kind": "WhitespaceTrivia",
                            "text": " "
                        }
                    ]
                },
                "openParenToken": {
                    "kind": "OpenParenToken",
                    "fullStart": 741,
                    "fullEnd": 742,
                    "start": 741,
                    "end": 742,
                    "fullWidth": 1,
                    "width": 1,
                    "text": "(",
                    "value": "(",
                    "valueText": "("
                },
                "condition": {
                    "kind": "NotEqualsExpression",
                    "fullStart": 742,
                    "fullEnd": 752,
                    "start": 742,
                    "end": 752,
                    "fullWidth": 10,
                    "width": 10,
                    "left": {
                        "kind": "ElementAccessExpression",
                        "fullStart": 742,
                        "fullEnd": 747,
                        "start": 742,
                        "end": 746,
                        "fullWidth": 5,
                        "width": 4,
                        "expression": {
                            "kind": "IdentifierName",
                            "fullStart": 742,
                            "fullEnd": 743,
                            "start": 742,
                            "end": 743,
                            "fullWidth": 1,
                            "width": 1,
                            "text": "x",
                            "value": "x",
                            "valueText": "x"
                        },
                        "openBracketToken": {
                            "kind": "OpenBracketToken",
                            "fullStart": 743,
                            "fullEnd": 744,
                            "start": 743,
                            "end": 744,
                            "fullWidth": 1,
                            "width": 1,
                            "text": "[",
                            "value": "[",
                            "valueText": "["
                        },
                        "argumentExpression": {
                            "kind": "NumericLiteral",
                            "fullStart": 744,
                            "fullEnd": 745,
                            "start": 744,
                            "end": 745,
                            "fullWidth": 1,
                            "width": 1,
                            "text": "1",
                            "value": 1,
                            "valueText": "1"
                        },
                        "closeBracketToken": {
                            "kind": "CloseBracketToken",
                            "fullStart": 745,
                            "fullEnd": 747,
                            "start": 745,
                            "end": 746,
                            "fullWidth": 2,
                            "width": 1,
                            "text": "]",
                            "value": "]",
                            "valueText": "]",
                            "hasTrailingTrivia": true,
                            "trailingTrivia": [
                                {
                                    "kind": "WhitespaceTrivia",
                                    "text": " "
                                }
                            ]
                        }
                    },
                    "operatorToken": {
                        "kind": "ExclamationEqualsEqualsToken",
                        "fullStart": 747,
                        "fullEnd": 751,
                        "start": 747,
                        "end": 750,
                        "fullWidth": 4,
                        "width": 3,
                        "text": "!==",
                        "value": "!==",
                        "valueText": "!==",
                        "hasTrailingTrivia": true,
                        "trailingTrivia": [
                            {
                                "kind": "WhitespaceTrivia",
                                "text": " "
                            }
                        ]
                    },
                    "right": {
                        "kind": "NumericLiteral",
                        "fullStart": 751,
                        "fullEnd": 752,
                        "start": 751,
                        "end": 752,
                        "fullWidth": 1,
                        "width": 1,
                        "text": "1",
                        "value": 1,
                        "valueText": "1"
                    }
                },
                "closeParenToken": {
                    "kind": "CloseParenToken",
                    "fullStart": 752,
                    "fullEnd": 754,
                    "start": 752,
                    "end": 753,
                    "fullWidth": 2,
                    "width": 1,
                    "text": ")",
                    "value": ")",
                    "valueText": ")",
                    "hasTrailingTrivia": true,
                    "trailingTrivia": [
                        {
                            "kind": "WhitespaceTrivia",
                            "text": " "
                        }
                    ]
                },
                "statement": {
                    "kind": "Block",
                    "fullStart": 754,
                    "fullEnd": 869,
                    "start": 754,
                    "end": 868,
                    "fullWidth": 115,
                    "width": 114,
                    "openBraceToken": {
                        "kind": "OpenBraceToken",
                        "fullStart": 754,
                        "fullEnd": 758,
                        "start": 754,
                        "end": 755,
                        "fullWidth": 4,
                        "width": 1,
                        "text": "{",
                        "value": "{",
                        "valueText": "{",
                        "hasTrailingTrivia": true,
                        "hasTrailingNewLine": true,
                        "trailingTrivia": [
                            {
                                "kind": "WhitespaceTrivia",
                                "text": "  "
                            },
                            {
                                "kind": "NewLineTrivia",
                                "text": "\n"
                            }
                        ]
                    },
                    "statements": [
                        {
                            "kind": "ExpressionStatement",
                            "fullStart": 758,
                            "fullEnd": 867,
                            "start": 760,
                            "end": 862,
                            "fullWidth": 109,
                            "width": 102,
                            "expression": {
                                "kind": "InvocationExpression",
                                "fullStart": 758,
                                "fullEnd": 861,
                                "start": 760,
                                "end": 861,
                                "fullWidth": 103,
                                "width": 101,
                                "expression": {
                                    "kind": "IdentifierName",
                                    "fullStart": 758,
                                    "fullEnd": 766,
                                    "start": 760,
                                    "end": 766,
                                    "fullWidth": 8,
                                    "width": 6,
                                    "text": "$ERROR",
                                    "value": "$ERROR",
                                    "valueText": "$ERROR",
                                    "hasLeadingTrivia": true,
                                    "leadingTrivia": [
                                        {
                                            "kind": "WhitespaceTrivia",
                                            "text": "  "
                                        }
                                    ]
                                },
                                "argumentList": {
                                    "kind": "ArgumentList",
                                    "fullStart": 766,
                                    "fullEnd": 861,
                                    "start": 766,
                                    "end": 861,
                                    "fullWidth": 95,
                                    "width": 95,
                                    "openParenToken": {
                                        "kind": "OpenParenToken",
                                        "fullStart": 766,
                                        "fullEnd": 767,
                                        "start": 766,
                                        "end": 767,
                                        "fullWidth": 1,
                                        "width": 1,
                                        "text": "(",
                                        "value": "(",
                                        "valueText": "("
                                    },
                                    "arguments": [
                                        {
                                            "kind": "AddExpression",
                                            "fullStart": 767,
                                            "fullEnd": 860,
                                            "start": 767,
                                            "end": 860,
                                            "fullWidth": 93,
                                            "width": 93,
                                            "left": {
                                                "kind": "StringLiteral",
                                                "fullStart": 767,
                                                "fullEnd": 852,
                                                "start": 767,
                                                "end": 851,
                                                "fullWidth": 85,
                                                "width": 84,
                                                "text": "'#3: Array.prototype[1] = 1; x = [0]; x.length = 2; x.shift(); x[1] === 1. Actual: '",
                                                "value": "#3: Array.prototype[1] = 1; x = [0]; x.length = 2; x.shift(); x[1] === 1. Actual: ",
                                                "valueText": "#3: Array.prototype[1] = 1; x = [0]; x.length = 2; x.shift(); x[1] === 1. Actual: ",
                                                "hasTrailingTrivia": true,
                                                "trailingTrivia": [
                                                    {
                                                        "kind": "WhitespaceTrivia",
                                                        "text": " "
                                                    }
                                                ]
                                            },
                                            "operatorToken": {
                                                "kind": "PlusToken",
                                                "fullStart": 852,
                                                "fullEnd": 854,
                                                "start": 852,
                                                "end": 853,
                                                "fullWidth": 2,
                                                "width": 1,
                                                "text": "+",
                                                "value": "+",
                                                "valueText": "+",
                                                "hasTrailingTrivia": true,
                                                "trailingTrivia": [
                                                    {
                                                        "kind": "WhitespaceTrivia",
                                                        "text": " "
                                                    }
                                                ]
                                            },
                                            "right": {
                                                "kind": "ParenthesizedExpression",
                                                "fullStart": 854,
                                                "fullEnd": 860,
                                                "start": 854,
                                                "end": 860,
                                                "fullWidth": 6,
                                                "width": 6,
                                                "openParenToken": {
                                                    "kind": "OpenParenToken",
                                                    "fullStart": 854,
                                                    "fullEnd": 855,
                                                    "start": 854,
                                                    "end": 855,
                                                    "fullWidth": 1,
                                                    "width": 1,
                                                    "text": "(",
                                                    "value": "(",
                                                    "valueText": "("
                                                },
                                                "expression": {
                                                    "kind": "ElementAccessExpression",
                                                    "fullStart": 855,
                                                    "fullEnd": 859,
                                                    "start": 855,
                                                    "end": 859,
                                                    "fullWidth": 4,
                                                    "width": 4,
                                                    "expression": {
                                                        "kind": "IdentifierName",
                                                        "fullStart": 855,
                                                        "fullEnd": 856,
                                                        "start": 855,
                                                        "end": 856,
                                                        "fullWidth": 1,
                                                        "width": 1,
                                                        "text": "x",
                                                        "value": "x",
                                                        "valueText": "x"
                                                    },
                                                    "openBracketToken": {
                                                        "kind": "OpenBracketToken",
                                                        "fullStart": 856,
                                                        "fullEnd": 857,
                                                        "start": 856,
                                                        "end": 857,
                                                        "fullWidth": 1,
                                                        "width": 1,
                                                        "text": "[",
                                                        "value": "[",
                                                        "valueText": "["
                                                    },
                                                    "argumentExpression": {
                                                        "kind": "NumericLiteral",
                                                        "fullStart": 857,
                                                        "fullEnd": 858,
                                                        "start": 857,
                                                        "end": 858,
                                                        "fullWidth": 1,
                                                        "width": 1,
                                                        "text": "1",
                                                        "value": 1,
                                                        "valueText": "1"
                                                    },
                                                    "closeBracketToken": {
                                                        "kind": "CloseBracketToken",
                                                        "fullStart": 858,
                                                        "fullEnd": 859,
                                                        "start": 858,
                                                        "end": 859,
                                                        "fullWidth": 1,
                                                        "width": 1,
                                                        "text": "]",
                                                        "value": "]",
                                                        "valueText": "]"
                                                    }
                                                },
                                                "closeParenToken": {
                                                    "kind": "CloseParenToken",
                                                    "fullStart": 859,
                                                    "fullEnd": 860,
                                                    "start": 859,
                                                    "end": 860,
                                                    "fullWidth": 1,
                                                    "width": 1,
                                                    "text": ")",
                                                    "value": ")",
                                                    "valueText": ")"
                                                }
                                            }
                                        }
                                    ],
                                    "closeParenToken": {
                                        "kind": "CloseParenToken",
                                        "fullStart": 860,
                                        "fullEnd": 861,
                                        "start": 860,
                                        "end": 861,
                                        "fullWidth": 1,
                                        "width": 1,
                                        "text": ")",
                                        "value": ")",
                                        "valueText": ")"
                                    }
                                }
                            },
                            "semicolonToken": {
                                "kind": "SemicolonToken",
                                "fullStart": 861,
                                "fullEnd": 867,
                                "start": 861,
                                "end": 862,
                                "fullWidth": 6,
                                "width": 1,
                                "text": ";",
                                "value": ";",
                                "valueText": ";",
                                "hasTrailingTrivia": true,
                                "hasTrailingNewLine": true,
                                "trailingTrivia": [
                                    {
                                        "kind": "WhitespaceTrivia",
                                        "text": "    "
                                    },
                                    {
                                        "kind": "NewLineTrivia",
                                        "text": "\n"
                                    }
                                ]
                            }
                        }
                    ],
                    "closeBraceToken": {
                        "kind": "CloseBraceToken",
                        "fullStart": 867,
                        "fullEnd": 869,
                        "start": 867,
                        "end": 868,
                        "fullWidth": 2,
                        "width": 1,
                        "text": "}",
                        "value": "}",
                        "valueText": "}",
                        "hasTrailingTrivia": true,
                        "hasTrailingNewLine": true,
                        "trailingTrivia": [
                            {
                                "kind": "NewLineTrivia",
                                "text": "\n"
                            }
                        ]
                    }
                }
            },
            {
                "kind": "ExpressionStatement",
                "fullStart": 869,
                "fullEnd": 895,
                "start": 870,
                "end": 894,
                "fullWidth": 26,
                "width": 24,
                "expression": {
                    "kind": "AssignmentExpression",
                    "fullStart": 869,
                    "fullEnd": 893,
                    "start": 870,
                    "end": 893,
                    "fullWidth": 24,
                    "width": 23,
                    "left": {
                        "kind": "ElementAccessExpression",
                        "fullStart": 869,
                        "fullEnd": 890,
                        "start": 870,
                        "end": 889,
                        "fullWidth": 21,
                        "width": 19,
                        "expression": {
                            "kind": "MemberAccessExpression",
                            "fullStart": 869,
                            "fullEnd": 886,
                            "start": 870,
                            "end": 886,
                            "fullWidth": 17,
                            "width": 16,
                            "expression": {
                                "kind": "IdentifierName",
                                "fullStart": 869,
                                "fullEnd": 876,
                                "start": 870,
                                "end": 876,
                                "fullWidth": 7,
                                "width": 6,
                                "text": "Object",
                                "value": "Object",
                                "valueText": "Object",
                                "hasLeadingTrivia": true,
                                "hasLeadingNewLine": true,
                                "leadingTrivia": [
                                    {
                                        "kind": "NewLineTrivia",
                                        "text": "\n"
                                    }
                                ]
                            },
                            "dotToken": {
                                "kind": "DotToken",
                                "fullStart": 876,
                                "fullEnd": 877,
                                "start": 876,
                                "end": 877,
                                "fullWidth": 1,
                                "width": 1,
                                "text": ".",
                                "value": ".",
                                "valueText": "."
                            },
                            "name": {
                                "kind": "IdentifierName",
                                "fullStart": 877,
                                "fullEnd": 886,
                                "start": 877,
                                "end": 886,
                                "fullWidth": 9,
                                "width": 9,
                                "text": "prototype",
                                "value": "prototype",
                                "valueText": "prototype"
                            }
                        },
                        "openBracketToken": {
                            "kind": "OpenBracketToken",
                            "fullStart": 886,
                            "fullEnd": 887,
                            "start": 886,
                            "end": 887,
                            "fullWidth": 1,
                            "width": 1,
                            "text": "[",
                            "value": "[",
                            "valueText": "["
                        },
                        "argumentExpression": {
                            "kind": "NumericLiteral",
                            "fullStart": 887,
                            "fullEnd": 888,
                            "start": 887,
                            "end": 888,
                            "fullWidth": 1,
                            "width": 1,
                            "text": "1",
                            "value": 1,
                            "valueText": "1"
                        },
                        "closeBracketToken": {
                            "kind": "CloseBracketToken",
                            "fullStart": 888,
                            "fullEnd": 890,
                            "start": 888,
                            "end": 889,
                            "fullWidth": 2,
                            "width": 1,
                            "text": "]",
                            "value": "]",
                            "valueText": "]",
                            "hasTrailingTrivia": true,
                            "trailingTrivia": [
                                {
                                    "kind": "WhitespaceTrivia",
                                    "text": " "
                                }
                            ]
                        }
                    },
                    "operatorToken": {
                        "kind": "EqualsToken",
                        "fullStart": 890,
                        "fullEnd": 892,
                        "start": 890,
                        "end": 891,
                        "fullWidth": 2,
                        "width": 1,
                        "text": "=",
                        "value": "=",
                        "valueText": "=",
                        "hasTrailingTrivia": true,
                        "trailingTrivia": [
                            {
                                "kind": "WhitespaceTrivia",
                                "text": " "
                            }
                        ]
                    },
                    "right": {
                        "kind": "NumericLiteral",
                        "fullStart": 892,
                        "fullEnd": 893,
                        "start": 892,
                        "end": 893,
                        "fullWidth": 1,
                        "width": 1,
                        "text": "1",
                        "value": 1,
                        "valueText": "1"
                    }
                },
                "semicolonToken": {
                    "kind": "SemicolonToken",
                    "fullStart": 893,
                    "fullEnd": 895,
                    "start": 893,
                    "end": 894,
                    "fullWidth": 2,
                    "width": 1,
                    "text": ";",
                    "value": ";",
                    "valueText": ";",
                    "hasTrailingTrivia": true,
                    "hasTrailingNewLine": true,
                    "trailingTrivia": [
                        {
                            "kind": "NewLineTrivia",
                            "text": "\n"
                        }
                    ]
                }
            },
            {
                "kind": "ExpressionStatement",
                "fullStart": 895,
                "fullEnd": 924,
                "start": 895,
                "end": 923,
                "fullWidth": 29,
                "width": 28,
                "expression": {
                    "kind": "AssignmentExpression",
                    "fullStart": 895,
                    "fullEnd": 922,
                    "start": 895,
                    "end": 922,
                    "fullWidth": 27,
                    "width": 27,
                    "left": {
                        "kind": "MemberAccessExpression",
                        "fullStart": 895,
                        "fullEnd": 919,
                        "start": 895,
                        "end": 918,
                        "fullWidth": 24,
                        "width": 23,
                        "expression": {
                            "kind": "MemberAccessExpression",
                            "fullStart": 895,
                            "fullEnd": 911,
                            "start": 895,
                            "end": 911,
                            "fullWidth": 16,
                            "width": 16,
                            "expression": {
                                "kind": "IdentifierName",
                                "fullStart": 895,
                                "fullEnd": 901,
                                "start": 895,
                                "end": 901,
                                "fullWidth": 6,
                                "width": 6,
                                "text": "Object",
                                "value": "Object",
                                "valueText": "Object"
                            },
                            "dotToken": {
                                "kind": "DotToken",
                                "fullStart": 901,
                                "fullEnd": 902,
                                "start": 901,
                                "end": 902,
                                "fullWidth": 1,
                                "width": 1,
                                "text": ".",
                                "value": ".",
                                "valueText": "."
                            },
                            "name": {
                                "kind": "IdentifierName",
                                "fullStart": 902,
                                "fullEnd": 911,
                                "start": 902,
                                "end": 911,
                                "fullWidth": 9,
                                "width": 9,
                                "text": "prototype",
                                "value": "prototype",
                                "valueText": "prototype"
                            }
                        },
                        "dotToken": {
                            "kind": "DotToken",
                            "fullStart": 911,
                            "fullEnd": 912,
                            "start": 911,
                            "end": 912,
                            "fullWidth": 1,
                            "width": 1,
                            "text": ".",
                            "value": ".",
                            "valueText": "."
                        },
                        "name": {
                            "kind": "IdentifierName",
                            "fullStart": 912,
                            "fullEnd": 919,
                            "start": 912,
                            "end": 918,
                            "fullWidth": 7,
                            "width": 6,
                            "text": "length",
                            "value": "length",
                            "valueText": "length",
                            "hasTrailingTrivia": true,
                            "trailingTrivia": [
                                {
                                    "kind": "WhitespaceTrivia",
                                    "text": " "
                                }
                            ]
                        }
                    },
                    "operatorToken": {
                        "kind": "EqualsToken",
                        "fullStart": 919,
                        "fullEnd": 921,
                        "start": 919,
                        "end": 920,
                        "fullWidth": 2,
                        "width": 1,
                        "text": "=",
                        "value": "=",
                        "valueText": "=",
                        "hasTrailingTrivia": true,
                        "trailingTrivia": [
                            {
                                "kind": "WhitespaceTrivia",
                                "text": " "
                            }
                        ]
                    },
                    "right": {
                        "kind": "NumericLiteral",
                        "fullStart": 921,
                        "fullEnd": 922,
                        "start": 921,
                        "end": 922,
                        "fullWidth": 1,
                        "width": 1,
                        "text": "2",
                        "value": 2,
                        "valueText": "2"
                    }
                },
                "semicolonToken": {
                    "kind": "SemicolonToken",
                    "fullStart": 922,
                    "fullEnd": 924,
                    "start": 922,
                    "end": 923,
                    "fullWidth": 2,
                    "width": 1,
                    "text": ";",
                    "value": ";",
                    "valueText": ";",
                    "hasTrailingTrivia": true,
                    "hasTrailingNewLine": true,
                    "trailingTrivia": [
                        {
                            "kind": "NewLineTrivia",
                            "text": "\n"
                        }
                    ]
                }
            },
            {
                "kind": "ExpressionStatement",
                "fullStart": 924,
                "fullEnd": 972,
                "start": 924,
                "end": 971,
                "fullWidth": 48,
                "width": 47,
                "expression": {
                    "kind": "AssignmentExpression",
                    "fullStart": 924,
                    "fullEnd": 970,
                    "start": 924,
                    "end": 970,
                    "fullWidth": 46,
                    "width": 46,
                    "left": {
                        "kind": "MemberAccessExpression",
                        "fullStart": 924,
                        "fullEnd": 947,
                        "start": 924,
                        "end": 946,
                        "fullWidth": 23,
                        "width": 22,
                        "expression": {
                            "kind": "MemberAccessExpression",
                            "fullStart": 924,
                            "fullEnd": 940,
                            "start": 924,
                            "end": 940,
                            "fullWidth": 16,
                            "width": 16,
                            "expression": {
                                "kind": "IdentifierName",
                                "fullStart": 924,
                                "fullEnd": 930,
                                "start": 924,
                                "end": 930,
                                "fullWidth": 6,
                                "width": 6,
                                "text": "Object",
                                "value": "Object",
                                "valueText": "Object"
                            },
                            "dotToken": {
                                "kind": "DotToken",
                                "fullStart": 930,
                                "fullEnd": 931,
                                "start": 930,
                                "end": 931,
                                "fullWidth": 1,
                                "width": 1,
                                "text": ".",
                                "value": ".",
                                "valueText": "."
                            },
                            "name": {
                                "kind": "IdentifierName",
                                "fullStart": 931,
                                "fullEnd": 940,
                                "start": 931,
                                "end": 940,
                                "fullWidth": 9,
                                "width": 9,
                                "text": "prototype",
                                "value": "prototype",
                                "valueText": "prototype"
                            }
                        },
                        "dotToken": {
                            "kind": "DotToken",
                            "fullStart": 940,
                            "fullEnd": 941,
                            "start": 940,
                            "end": 941,
                            "fullWidth": 1,
                            "width": 1,
                            "text": ".",
                            "value": ".",
                            "valueText": "."
                        },
                        "name": {
                            "kind": "IdentifierName",
                            "fullStart": 941,
                            "fullEnd": 947,
                            "start": 941,
                            "end": 946,
                            "fullWidth": 6,
                            "width": 5,
                            "text": "shift",
                            "value": "shift",
                            "valueText": "shift",
                            "hasTrailingTrivia": true,
                            "trailingTrivia": [
                                {
                                    "kind": "WhitespaceTrivia",
                                    "text": " "
                                }
                            ]
                        }
                    },
                    "operatorToken": {
                        "kind": "EqualsToken",
                        "fullStart": 947,
                        "fullEnd": 949,
                        "start": 947,
                        "end": 948,
                        "fullWidth": 2,
                        "width": 1,
                        "text": "=",
                        "value": "=",
                        "valueText": "=",
                        "hasTrailingTrivia": true,
                        "trailingTrivia": [
                            {
                                "kind": "WhitespaceTrivia",
                                "text": " "
                            }
                        ]
                    },
                    "right": {
                        "kind": "MemberAccessExpression",
                        "fullStart": 949,
                        "fullEnd": 970,
                        "start": 949,
                        "end": 970,
                        "fullWidth": 21,
                        "width": 21,
                        "expression": {
                            "kind": "MemberAccessExpression",
                            "fullStart": 949,
                            "fullEnd": 964,
                            "start": 949,
                            "end": 964,
                            "fullWidth": 15,
                            "width": 15,
                            "expression": {
                                "kind": "IdentifierName",
                                "fullStart": 949,
                                "fullEnd": 954,
                                "start": 949,
                                "end": 954,
                                "fullWidth": 5,
                                "width": 5,
                                "text": "Array",
                                "value": "Array",
                                "valueText": "Array"
                            },
                            "dotToken": {
                                "kind": "DotToken",
                                "fullStart": 954,
                                "fullEnd": 955,
                                "start": 954,
                                "end": 955,
                                "fullWidth": 1,
                                "width": 1,
                                "text": ".",
                                "value": ".",
                                "valueText": "."
                            },
                            "name": {
                                "kind": "IdentifierName",
                                "fullStart": 955,
                                "fullEnd": 964,
                                "start": 955,
                                "end": 964,
                                "fullWidth": 9,
                                "width": 9,
                                "text": "prototype",
                                "value": "prototype",
                                "valueText": "prototype"
                            }
                        },
                        "dotToken": {
                            "kind": "DotToken",
                            "fullStart": 964,
                            "fullEnd": 965,
                            "start": 964,
                            "end": 965,
                            "fullWidth": 1,
                            "width": 1,
                            "text": ".",
                            "value": ".",
                            "valueText": "."
                        },
                        "name": {
                            "kind": "IdentifierName",
                            "fullStart": 965,
                            "fullEnd": 970,
                            "start": 965,
                            "end": 970,
                            "fullWidth": 5,
                            "width": 5,
                            "text": "shift",
                            "value": "shift",
                            "valueText": "shift"
                        }
                    }
                },
                "semicolonToken": {
                    "kind": "SemicolonToken",
                    "fullStart": 970,
                    "fullEnd": 972,
                    "start": 970,
                    "end": 971,
                    "fullWidth": 2,
                    "width": 1,
                    "text": ";",
                    "value": ";",
                    "valueText": ";",
                    "hasTrailingTrivia": true,
                    "hasTrailingNewLine": true,
                    "trailingTrivia": [
                        {
                            "kind": "NewLineTrivia",
                            "text": "\n"
                        }
                    ]
                }
            },
            {
                "kind": "ExpressionStatement",
                "fullStart": 972,
                "fullEnd": 983,
                "start": 972,
                "end": 982,
                "fullWidth": 11,
                "width": 10,
                "expression": {
                    "kind": "AssignmentExpression",
                    "fullStart": 972,
                    "fullEnd": 981,
                    "start": 972,
                    "end": 981,
                    "fullWidth": 9,
                    "width": 9,
                    "left": {
                        "kind": "IdentifierName",
                        "fullStart": 972,
                        "fullEnd": 974,
                        "start": 972,
                        "end": 973,
                        "fullWidth": 2,
                        "width": 1,
                        "text": "x",
                        "value": "x",
                        "valueText": "x",
                        "hasTrailingTrivia": true,
                        "trailingTrivia": [
                            {
                                "kind": "WhitespaceTrivia",
                                "text": " "
                            }
                        ]
                    },
                    "operatorToken": {
                        "kind": "EqualsToken",
                        "fullStart": 974,
                        "fullEnd": 976,
                        "start": 974,
                        "end": 975,
                        "fullWidth": 2,
                        "width": 1,
                        "text": "=",
                        "value": "=",
                        "valueText": "=",
                        "hasTrailingTrivia": true,
                        "trailingTrivia": [
                            {
                                "kind": "WhitespaceTrivia",
                                "text": " "
                            }
                        ]
                    },
                    "right": {
                        "kind": "ObjectLiteralExpression",
                        "fullStart": 976,
                        "fullEnd": 981,
                        "start": 976,
                        "end": 981,
                        "fullWidth": 5,
                        "width": 5,
                        "openBraceToken": {
                            "kind": "OpenBraceToken",
                            "fullStart": 976,
                            "fullEnd": 977,
                            "start": 976,
                            "end": 977,
                            "fullWidth": 1,
                            "width": 1,
                            "text": "{",
                            "value": "{",
                            "valueText": "{"
                        },
                        "propertyAssignments": [
                            {
                                "kind": "SimplePropertyAssignment",
                                "fullStart": 977,
                                "fullEnd": 980,
                                "start": 977,
                                "end": 980,
                                "fullWidth": 3,
                                "width": 3,
                                "propertyName": {
                                    "kind": "NumericLiteral",
                                    "fullStart": 977,
                                    "fullEnd": 978,
                                    "start": 977,
                                    "end": 978,
                                    "fullWidth": 1,
                                    "width": 1,
                                    "text": "0",
                                    "value": 0,
                                    "valueText": "0"
                                },
                                "colonToken": {
                                    "kind": "ColonToken",
                                    "fullStart": 978,
                                    "fullEnd": 979,
                                    "start": 978,
                                    "end": 979,
                                    "fullWidth": 1,
                                    "width": 1,
                                    "text": ":",
                                    "value": ":",
                                    "valueText": ":"
                                },
                                "expression": {
                                    "kind": "NumericLiteral",
                                    "fullStart": 979,
                                    "fullEnd": 980,
                                    "start": 979,
                                    "end": 980,
                                    "fullWidth": 1,
                                    "width": 1,
                                    "text": "0",
                                    "value": 0,
                                    "valueText": "0"
                                }
                            }
                        ],
                        "closeBraceToken": {
                            "kind": "CloseBraceToken",
                            "fullStart": 980,
                            "fullEnd": 981,
                            "start": 980,
                            "end": 981,
                            "fullWidth": 1,
                            "width": 1,
                            "text": "}",
                            "value": "}",
                            "valueText": "}"
                        }
                    }
                },
                "semicolonToken": {
                    "kind": "SemicolonToken",
                    "fullStart": 981,
                    "fullEnd": 983,
                    "start": 981,
                    "end": 982,
                    "fullWidth": 2,
                    "width": 1,
                    "text": ";",
                    "value": ";",
                    "valueText": ";",
                    "hasTrailingTrivia": true,
                    "hasTrailingNewLine": true,
                    "trailingTrivia": [
                        {
                            "kind": "NewLineTrivia",
                            "text": "\n"
                        }
                    ]
                }
            },
            {
                "kind": "VariableStatement",
                "fullStart": 983,
                "fullEnd": 1017,
                "start": 994,
                "end": 1016,
                "fullWidth": 34,
                "width": 22,
                "modifiers": [],
                "variableDeclaration": {
                    "kind": "VariableDeclaration",
                    "fullStart": 983,
                    "fullEnd": 1015,
                    "start": 994,
                    "end": 1015,
                    "fullWidth": 32,
                    "width": 21,
                    "varKeyword": {
                        "kind": "VarKeyword",
                        "fullStart": 983,
                        "fullEnd": 998,
                        "start": 994,
                        "end": 997,
                        "fullWidth": 15,
                        "width": 3,
                        "text": "var",
                        "value": "var",
                        "valueText": "var",
                        "hasLeadingTrivia": true,
                        "hasLeadingComment": true,
                        "hasLeadingNewLine": true,
                        "hasTrailingTrivia": true,
                        "leadingTrivia": [
                            {
                                "kind": "NewLineTrivia",
                                "text": "\n"
                            },
                            {
                                "kind": "SingleLineCommentTrivia",
                                "text": "//CHECK#4"
                            },
                            {
                                "kind": "NewLineTrivia",
                                "text": "\n"
                            }
                        ],
                        "trailingTrivia": [
                            {
                                "kind": "WhitespaceTrivia",
                                "text": " "
                            }
                        ]
                    },
                    "variableDeclarators": [
                        {
                            "kind": "VariableDeclarator",
                            "fullStart": 998,
                            "fullEnd": 1015,
                            "start": 998,
                            "end": 1015,
                            "fullWidth": 17,
<<<<<<< HEAD
                            "width": 17,
                            "identifier": {
=======
                            "propertyName": {
>>>>>>> 85e84683
                                "kind": "IdentifierName",
                                "fullStart": 998,
                                "fullEnd": 1004,
                                "start": 998,
                                "end": 1003,
                                "fullWidth": 6,
                                "width": 5,
                                "text": "shift",
                                "value": "shift",
                                "valueText": "shift",
                                "hasTrailingTrivia": true,
                                "trailingTrivia": [
                                    {
                                        "kind": "WhitespaceTrivia",
                                        "text": " "
                                    }
                                ]
                            },
                            "equalsValueClause": {
                                "kind": "EqualsValueClause",
                                "fullStart": 1004,
                                "fullEnd": 1015,
                                "start": 1004,
                                "end": 1015,
                                "fullWidth": 11,
                                "width": 11,
                                "equalsToken": {
                                    "kind": "EqualsToken",
                                    "fullStart": 1004,
                                    "fullEnd": 1006,
                                    "start": 1004,
                                    "end": 1005,
                                    "fullWidth": 2,
                                    "width": 1,
                                    "text": "=",
                                    "value": "=",
                                    "valueText": "=",
                                    "hasTrailingTrivia": true,
                                    "trailingTrivia": [
                                        {
                                            "kind": "WhitespaceTrivia",
                                            "text": " "
                                        }
                                    ]
                                },
                                "value": {
                                    "kind": "InvocationExpression",
                                    "fullStart": 1006,
                                    "fullEnd": 1015,
                                    "start": 1006,
                                    "end": 1015,
                                    "fullWidth": 9,
                                    "width": 9,
                                    "expression": {
                                        "kind": "MemberAccessExpression",
                                        "fullStart": 1006,
                                        "fullEnd": 1013,
                                        "start": 1006,
                                        "end": 1013,
                                        "fullWidth": 7,
                                        "width": 7,
                                        "expression": {
                                            "kind": "IdentifierName",
                                            "fullStart": 1006,
                                            "fullEnd": 1007,
                                            "start": 1006,
                                            "end": 1007,
                                            "fullWidth": 1,
                                            "width": 1,
                                            "text": "x",
                                            "value": "x",
                                            "valueText": "x"
                                        },
                                        "dotToken": {
                                            "kind": "DotToken",
                                            "fullStart": 1007,
                                            "fullEnd": 1008,
                                            "start": 1007,
                                            "end": 1008,
                                            "fullWidth": 1,
                                            "width": 1,
                                            "text": ".",
                                            "value": ".",
                                            "valueText": "."
                                        },
                                        "name": {
                                            "kind": "IdentifierName",
                                            "fullStart": 1008,
                                            "fullEnd": 1013,
                                            "start": 1008,
                                            "end": 1013,
                                            "fullWidth": 5,
                                            "width": 5,
                                            "text": "shift",
                                            "value": "shift",
                                            "valueText": "shift"
                                        }
                                    },
                                    "argumentList": {
                                        "kind": "ArgumentList",
                                        "fullStart": 1013,
                                        "fullEnd": 1015,
                                        "start": 1013,
                                        "end": 1015,
                                        "fullWidth": 2,
                                        "width": 2,
                                        "openParenToken": {
                                            "kind": "OpenParenToken",
                                            "fullStart": 1013,
                                            "fullEnd": 1014,
                                            "start": 1013,
                                            "end": 1014,
                                            "fullWidth": 1,
                                            "width": 1,
                                            "text": "(",
                                            "value": "(",
                                            "valueText": "("
                                        },
                                        "arguments": [],
                                        "closeParenToken": {
                                            "kind": "CloseParenToken",
                                            "fullStart": 1014,
                                            "fullEnd": 1015,
                                            "start": 1014,
                                            "end": 1015,
                                            "fullWidth": 1,
                                            "width": 1,
                                            "text": ")",
                                            "value": ")",
                                            "valueText": ")"
                                        }
                                    }
                                }
                            }
                        }
                    ]
                },
                "semicolonToken": {
                    "kind": "SemicolonToken",
                    "fullStart": 1015,
                    "fullEnd": 1017,
                    "start": 1015,
                    "end": 1016,
                    "fullWidth": 2,
                    "width": 1,
                    "text": ";",
                    "value": ";",
                    "valueText": ";",
                    "hasTrailingTrivia": true,
                    "hasTrailingNewLine": true,
                    "trailingTrivia": [
                        {
                            "kind": "NewLineTrivia",
                            "text": "\n"
                        }
                    ]
                }
            },
            {
                "kind": "IfStatement",
                "fullStart": 1017,
                "fullEnd": 1210,
                "start": 1017,
                "end": 1209,
                "fullWidth": 193,
                "width": 192,
                "ifKeyword": {
                    "kind": "IfKeyword",
                    "fullStart": 1017,
                    "fullEnd": 1020,
                    "start": 1017,
                    "end": 1019,
                    "fullWidth": 3,
                    "width": 2,
                    "text": "if",
                    "value": "if",
                    "valueText": "if",
                    "hasTrailingTrivia": true,
                    "trailingTrivia": [
                        {
                            "kind": "WhitespaceTrivia",
                            "text": " "
                        }
                    ]
                },
                "openParenToken": {
                    "kind": "OpenParenToken",
                    "fullStart": 1020,
                    "fullEnd": 1021,
                    "start": 1020,
                    "end": 1021,
                    "fullWidth": 1,
                    "width": 1,
                    "text": "(",
                    "value": "(",
                    "valueText": "("
                },
                "condition": {
                    "kind": "NotEqualsExpression",
                    "fullStart": 1021,
                    "fullEnd": 1032,
                    "start": 1021,
                    "end": 1032,
                    "fullWidth": 11,
                    "width": 11,
                    "left": {
                        "kind": "IdentifierName",
                        "fullStart": 1021,
                        "fullEnd": 1027,
                        "start": 1021,
                        "end": 1026,
                        "fullWidth": 6,
                        "width": 5,
                        "text": "shift",
                        "value": "shift",
                        "valueText": "shift",
                        "hasTrailingTrivia": true,
                        "trailingTrivia": [
                            {
                                "kind": "WhitespaceTrivia",
                                "text": " "
                            }
                        ]
                    },
                    "operatorToken": {
                        "kind": "ExclamationEqualsEqualsToken",
                        "fullStart": 1027,
                        "fullEnd": 1031,
                        "start": 1027,
                        "end": 1030,
                        "fullWidth": 4,
                        "width": 3,
                        "text": "!==",
                        "value": "!==",
                        "valueText": "!==",
                        "hasTrailingTrivia": true,
                        "trailingTrivia": [
                            {
                                "kind": "WhitespaceTrivia",
                                "text": " "
                            }
                        ]
                    },
                    "right": {
                        "kind": "NumericLiteral",
                        "fullStart": 1031,
                        "fullEnd": 1032,
                        "start": 1031,
                        "end": 1032,
                        "fullWidth": 1,
                        "width": 1,
                        "text": "0",
                        "value": 0,
                        "valueText": "0"
                    }
                },
                "closeParenToken": {
                    "kind": "CloseParenToken",
                    "fullStart": 1032,
                    "fullEnd": 1034,
                    "start": 1032,
                    "end": 1033,
                    "fullWidth": 2,
                    "width": 1,
                    "text": ")",
                    "value": ")",
                    "valueText": ")",
                    "hasTrailingTrivia": true,
                    "trailingTrivia": [
                        {
                            "kind": "WhitespaceTrivia",
                            "text": " "
                        }
                    ]
                },
                "statement": {
                    "kind": "Block",
                    "fullStart": 1034,
                    "fullEnd": 1210,
                    "start": 1034,
                    "end": 1209,
                    "fullWidth": 176,
                    "width": 175,
                    "openBraceToken": {
                        "kind": "OpenBraceToken",
                        "fullStart": 1034,
                        "fullEnd": 1038,
                        "start": 1034,
                        "end": 1035,
                        "fullWidth": 4,
                        "width": 1,
                        "text": "{",
                        "value": "{",
                        "valueText": "{",
                        "hasTrailingTrivia": true,
                        "hasTrailingNewLine": true,
                        "trailingTrivia": [
                            {
                                "kind": "WhitespaceTrivia",
                                "text": "  "
                            },
                            {
                                "kind": "NewLineTrivia",
                                "text": "\n"
                            }
                        ]
                    },
                    "statements": [
                        {
                            "kind": "ExpressionStatement",
                            "fullStart": 1038,
                            "fullEnd": 1208,
                            "start": 1040,
                            "end": 1203,
                            "fullWidth": 170,
                            "width": 163,
                            "expression": {
                                "kind": "InvocationExpression",
                                "fullStart": 1038,
                                "fullEnd": 1202,
                                "start": 1040,
                                "end": 1202,
                                "fullWidth": 164,
                                "width": 162,
                                "expression": {
                                    "kind": "IdentifierName",
                                    "fullStart": 1038,
                                    "fullEnd": 1046,
                                    "start": 1040,
                                    "end": 1046,
                                    "fullWidth": 8,
                                    "width": 6,
                                    "text": "$ERROR",
                                    "value": "$ERROR",
                                    "valueText": "$ERROR",
                                    "hasLeadingTrivia": true,
                                    "leadingTrivia": [
                                        {
                                            "kind": "WhitespaceTrivia",
                                            "text": "  "
                                        }
                                    ]
                                },
                                "argumentList": {
                                    "kind": "ArgumentList",
                                    "fullStart": 1046,
                                    "fullEnd": 1202,
                                    "start": 1046,
                                    "end": 1202,
                                    "fullWidth": 156,
                                    "width": 156,
                                    "openParenToken": {
                                        "kind": "OpenParenToken",
                                        "fullStart": 1046,
                                        "fullEnd": 1047,
                                        "start": 1046,
                                        "end": 1047,
                                        "fullWidth": 1,
                                        "width": 1,
                                        "text": "(",
                                        "value": "(",
                                        "valueText": "("
                                    },
                                    "arguments": [
                                        {
                                            "kind": "AddExpression",
                                            "fullStart": 1047,
                                            "fullEnd": 1201,
                                            "start": 1047,
                                            "end": 1201,
                                            "fullWidth": 154,
                                            "width": 154,
                                            "left": {
                                                "kind": "StringLiteral",
                                                "fullStart": 1047,
                                                "fullEnd": 1192,
                                                "start": 1047,
                                                "end": 1191,
                                                "fullWidth": 145,
                                                "width": 144,
                                                "text": "'#4: Object.prototype[1] = 1; Object.prototype.length = 2; Object.prototype.shift = Array.prototype.shift; x = {0:0}; x.shift() === 0. Actual: '",
                                                "value": "#4: Object.prototype[1] = 1; Object.prototype.length = 2; Object.prototype.shift = Array.prototype.shift; x = {0:0}; x.shift() === 0. Actual: ",
                                                "valueText": "#4: Object.prototype[1] = 1; Object.prototype.length = 2; Object.prototype.shift = Array.prototype.shift; x = {0:0}; x.shift() === 0. Actual: ",
                                                "hasTrailingTrivia": true,
                                                "trailingTrivia": [
                                                    {
                                                        "kind": "WhitespaceTrivia",
                                                        "text": " "
                                                    }
                                                ]
                                            },
                                            "operatorToken": {
                                                "kind": "PlusToken",
                                                "fullStart": 1192,
                                                "fullEnd": 1194,
                                                "start": 1192,
                                                "end": 1193,
                                                "fullWidth": 2,
                                                "width": 1,
                                                "text": "+",
                                                "value": "+",
                                                "valueText": "+",
                                                "hasTrailingTrivia": true,
                                                "trailingTrivia": [
                                                    {
                                                        "kind": "WhitespaceTrivia",
                                                        "text": " "
                                                    }
                                                ]
                                            },
                                            "right": {
                                                "kind": "ParenthesizedExpression",
                                                "fullStart": 1194,
                                                "fullEnd": 1201,
                                                "start": 1194,
                                                "end": 1201,
                                                "fullWidth": 7,
                                                "width": 7,
                                                "openParenToken": {
                                                    "kind": "OpenParenToken",
                                                    "fullStart": 1194,
                                                    "fullEnd": 1195,
                                                    "start": 1194,
                                                    "end": 1195,
                                                    "fullWidth": 1,
                                                    "width": 1,
                                                    "text": "(",
                                                    "value": "(",
                                                    "valueText": "("
                                                },
                                                "expression": {
                                                    "kind": "IdentifierName",
                                                    "fullStart": 1195,
                                                    "fullEnd": 1200,
                                                    "start": 1195,
                                                    "end": 1200,
                                                    "fullWidth": 5,
                                                    "width": 5,
                                                    "text": "shift",
                                                    "value": "shift",
                                                    "valueText": "shift"
                                                },
                                                "closeParenToken": {
                                                    "kind": "CloseParenToken",
                                                    "fullStart": 1200,
                                                    "fullEnd": 1201,
                                                    "start": 1200,
                                                    "end": 1201,
                                                    "fullWidth": 1,
                                                    "width": 1,
                                                    "text": ")",
                                                    "value": ")",
                                                    "valueText": ")"
                                                }
                                            }
                                        }
                                    ],
                                    "closeParenToken": {
                                        "kind": "CloseParenToken",
                                        "fullStart": 1201,
                                        "fullEnd": 1202,
                                        "start": 1201,
                                        "end": 1202,
                                        "fullWidth": 1,
                                        "width": 1,
                                        "text": ")",
                                        "value": ")",
                                        "valueText": ")"
                                    }
                                }
                            },
                            "semicolonToken": {
                                "kind": "SemicolonToken",
                                "fullStart": 1202,
                                "fullEnd": 1208,
                                "start": 1202,
                                "end": 1203,
                                "fullWidth": 6,
                                "width": 1,
                                "text": ";",
                                "value": ";",
                                "valueText": ";",
                                "hasTrailingTrivia": true,
                                "hasTrailingNewLine": true,
                                "trailingTrivia": [
                                    {
                                        "kind": "WhitespaceTrivia",
                                        "text": "    "
                                    },
                                    {
                                        "kind": "NewLineTrivia",
                                        "text": "\n"
                                    }
                                ]
                            }
                        }
                    ],
                    "closeBraceToken": {
                        "kind": "CloseBraceToken",
                        "fullStart": 1208,
                        "fullEnd": 1210,
                        "start": 1208,
                        "end": 1209,
                        "fullWidth": 2,
                        "width": 1,
                        "text": "}",
                        "value": "}",
                        "valueText": "}",
                        "hasTrailingTrivia": true,
                        "hasTrailingNewLine": true,
                        "trailingTrivia": [
                            {
                                "kind": "NewLineTrivia",
                                "text": "\n"
                            }
                        ]
                    }
                }
            },
            {
                "kind": "IfStatement",
                "fullStart": 1210,
                "fullEnd": 1418,
                "start": 1221,
                "end": 1417,
                "fullWidth": 208,
                "width": 196,
                "ifKeyword": {
                    "kind": "IfKeyword",
                    "fullStart": 1210,
                    "fullEnd": 1224,
                    "start": 1221,
                    "end": 1223,
                    "fullWidth": 14,
                    "width": 2,
                    "text": "if",
                    "value": "if",
                    "valueText": "if",
                    "hasLeadingTrivia": true,
                    "hasLeadingComment": true,
                    "hasLeadingNewLine": true,
                    "hasTrailingTrivia": true,
                    "leadingTrivia": [
                        {
                            "kind": "NewLineTrivia",
                            "text": "\n"
                        },
                        {
                            "kind": "SingleLineCommentTrivia",
                            "text": "//CHECK#5"
                        },
                        {
                            "kind": "NewLineTrivia",
                            "text": "\n"
                        }
                    ],
                    "trailingTrivia": [
                        {
                            "kind": "WhitespaceTrivia",
                            "text": " "
                        }
                    ]
                },
                "openParenToken": {
                    "kind": "OpenParenToken",
                    "fullStart": 1224,
                    "fullEnd": 1225,
                    "start": 1224,
                    "end": 1225,
                    "fullWidth": 1,
                    "width": 1,
                    "text": "(",
                    "value": "(",
                    "valueText": "("
                },
                "condition": {
                    "kind": "NotEqualsExpression",
                    "fullStart": 1225,
                    "fullEnd": 1235,
                    "start": 1225,
                    "end": 1235,
                    "fullWidth": 10,
                    "width": 10,
                    "left": {
                        "kind": "ElementAccessExpression",
                        "fullStart": 1225,
                        "fullEnd": 1230,
                        "start": 1225,
                        "end": 1229,
                        "fullWidth": 5,
                        "width": 4,
                        "expression": {
                            "kind": "IdentifierName",
                            "fullStart": 1225,
                            "fullEnd": 1226,
                            "start": 1225,
                            "end": 1226,
                            "fullWidth": 1,
                            "width": 1,
                            "text": "x",
                            "value": "x",
                            "valueText": "x"
                        },
                        "openBracketToken": {
                            "kind": "OpenBracketToken",
                            "fullStart": 1226,
                            "fullEnd": 1227,
                            "start": 1226,
                            "end": 1227,
                            "fullWidth": 1,
                            "width": 1,
                            "text": "[",
                            "value": "[",
                            "valueText": "["
                        },
                        "argumentExpression": {
                            "kind": "NumericLiteral",
                            "fullStart": 1227,
                            "fullEnd": 1228,
                            "start": 1227,
                            "end": 1228,
                            "fullWidth": 1,
                            "width": 1,
                            "text": "0",
                            "value": 0,
                            "valueText": "0"
                        },
                        "closeBracketToken": {
                            "kind": "CloseBracketToken",
                            "fullStart": 1228,
                            "fullEnd": 1230,
                            "start": 1228,
                            "end": 1229,
                            "fullWidth": 2,
                            "width": 1,
                            "text": "]",
                            "value": "]",
                            "valueText": "]",
                            "hasTrailingTrivia": true,
                            "trailingTrivia": [
                                {
                                    "kind": "WhitespaceTrivia",
                                    "text": " "
                                }
                            ]
                        }
                    },
                    "operatorToken": {
                        "kind": "ExclamationEqualsEqualsToken",
                        "fullStart": 1230,
                        "fullEnd": 1234,
                        "start": 1230,
                        "end": 1233,
                        "fullWidth": 4,
                        "width": 3,
                        "text": "!==",
                        "value": "!==",
                        "valueText": "!==",
                        "hasTrailingTrivia": true,
                        "trailingTrivia": [
                            {
                                "kind": "WhitespaceTrivia",
                                "text": " "
                            }
                        ]
                    },
                    "right": {
                        "kind": "NumericLiteral",
                        "fullStart": 1234,
                        "fullEnd": 1235,
                        "start": 1234,
                        "end": 1235,
                        "fullWidth": 1,
                        "width": 1,
                        "text": "1",
                        "value": 1,
                        "valueText": "1"
                    }
                },
                "closeParenToken": {
                    "kind": "CloseParenToken",
                    "fullStart": 1235,
                    "fullEnd": 1237,
                    "start": 1235,
                    "end": 1236,
                    "fullWidth": 2,
                    "width": 1,
                    "text": ")",
                    "value": ")",
                    "valueText": ")",
                    "hasTrailingTrivia": true,
                    "trailingTrivia": [
                        {
                            "kind": "WhitespaceTrivia",
                            "text": " "
                        }
                    ]
                },
                "statement": {
                    "kind": "Block",
                    "fullStart": 1237,
                    "fullEnd": 1418,
                    "start": 1237,
                    "end": 1417,
                    "fullWidth": 181,
                    "width": 180,
                    "openBraceToken": {
                        "kind": "OpenBraceToken",
                        "fullStart": 1237,
                        "fullEnd": 1241,
                        "start": 1237,
                        "end": 1238,
                        "fullWidth": 4,
                        "width": 1,
                        "text": "{",
                        "value": "{",
                        "valueText": "{",
                        "hasTrailingTrivia": true,
                        "hasTrailingNewLine": true,
                        "trailingTrivia": [
                            {
                                "kind": "WhitespaceTrivia",
                                "text": "  "
                            },
                            {
                                "kind": "NewLineTrivia",
                                "text": "\n"
                            }
                        ]
                    },
                    "statements": [
                        {
                            "kind": "ExpressionStatement",
                            "fullStart": 1241,
                            "fullEnd": 1416,
                            "start": 1243,
                            "end": 1411,
                            "fullWidth": 175,
                            "width": 168,
                            "expression": {
                                "kind": "InvocationExpression",
                                "fullStart": 1241,
                                "fullEnd": 1410,
                                "start": 1243,
                                "end": 1410,
                                "fullWidth": 169,
                                "width": 167,
                                "expression": {
                                    "kind": "IdentifierName",
                                    "fullStart": 1241,
                                    "fullEnd": 1249,
                                    "start": 1243,
                                    "end": 1249,
                                    "fullWidth": 8,
                                    "width": 6,
                                    "text": "$ERROR",
                                    "value": "$ERROR",
                                    "valueText": "$ERROR",
                                    "hasLeadingTrivia": true,
                                    "leadingTrivia": [
                                        {
                                            "kind": "WhitespaceTrivia",
                                            "text": "  "
                                        }
                                    ]
                                },
                                "argumentList": {
                                    "kind": "ArgumentList",
                                    "fullStart": 1249,
                                    "fullEnd": 1410,
                                    "start": 1249,
                                    "end": 1410,
                                    "fullWidth": 161,
                                    "width": 161,
                                    "openParenToken": {
                                        "kind": "OpenParenToken",
                                        "fullStart": 1249,
                                        "fullEnd": 1250,
                                        "start": 1249,
                                        "end": 1250,
                                        "fullWidth": 1,
                                        "width": 1,
                                        "text": "(",
                                        "value": "(",
                                        "valueText": "("
                                    },
                                    "arguments": [
                                        {
                                            "kind": "AddExpression",
                                            "fullStart": 1250,
                                            "fullEnd": 1409,
                                            "start": 1250,
                                            "end": 1409,
                                            "fullWidth": 159,
                                            "width": 159,
                                            "left": {
                                                "kind": "StringLiteral",
                                                "fullStart": 1250,
                                                "fullEnd": 1401,
                                                "start": 1250,
                                                "end": 1400,
                                                "fullWidth": 151,
                                                "width": 150,
                                                "text": "'#5: Object.prototype[1] = 1; Object.prototype.length = 2; Object.prototype.shift = Array.prototype.shift; x = {0:0}; x.shift(); x[0] === 1. Actual: '",
                                                "value": "#5: Object.prototype[1] = 1; Object.prototype.length = 2; Object.prototype.shift = Array.prototype.shift; x = {0:0}; x.shift(); x[0] === 1. Actual: ",
                                                "valueText": "#5: Object.prototype[1] = 1; Object.prototype.length = 2; Object.prototype.shift = Array.prototype.shift; x = {0:0}; x.shift(); x[0] === 1. Actual: ",
                                                "hasTrailingTrivia": true,
                                                "trailingTrivia": [
                                                    {
                                                        "kind": "WhitespaceTrivia",
                                                        "text": " "
                                                    }
                                                ]
                                            },
                                            "operatorToken": {
                                                "kind": "PlusToken",
                                                "fullStart": 1401,
                                                "fullEnd": 1403,
                                                "start": 1401,
                                                "end": 1402,
                                                "fullWidth": 2,
                                                "width": 1,
                                                "text": "+",
                                                "value": "+",
                                                "valueText": "+",
                                                "hasTrailingTrivia": true,
                                                "trailingTrivia": [
                                                    {
                                                        "kind": "WhitespaceTrivia",
                                                        "text": " "
                                                    }
                                                ]
                                            },
                                            "right": {
                                                "kind": "ParenthesizedExpression",
                                                "fullStart": 1403,
                                                "fullEnd": 1409,
                                                "start": 1403,
                                                "end": 1409,
                                                "fullWidth": 6,
                                                "width": 6,
                                                "openParenToken": {
                                                    "kind": "OpenParenToken",
                                                    "fullStart": 1403,
                                                    "fullEnd": 1404,
                                                    "start": 1403,
                                                    "end": 1404,
                                                    "fullWidth": 1,
                                                    "width": 1,
                                                    "text": "(",
                                                    "value": "(",
                                                    "valueText": "("
                                                },
                                                "expression": {
                                                    "kind": "ElementAccessExpression",
                                                    "fullStart": 1404,
                                                    "fullEnd": 1408,
                                                    "start": 1404,
                                                    "end": 1408,
                                                    "fullWidth": 4,
                                                    "width": 4,
                                                    "expression": {
                                                        "kind": "IdentifierName",
                                                        "fullStart": 1404,
                                                        "fullEnd": 1405,
                                                        "start": 1404,
                                                        "end": 1405,
                                                        "fullWidth": 1,
                                                        "width": 1,
                                                        "text": "x",
                                                        "value": "x",
                                                        "valueText": "x"
                                                    },
                                                    "openBracketToken": {
                                                        "kind": "OpenBracketToken",
                                                        "fullStart": 1405,
                                                        "fullEnd": 1406,
                                                        "start": 1405,
                                                        "end": 1406,
                                                        "fullWidth": 1,
                                                        "width": 1,
                                                        "text": "[",
                                                        "value": "[",
                                                        "valueText": "["
                                                    },
                                                    "argumentExpression": {
                                                        "kind": "NumericLiteral",
                                                        "fullStart": 1406,
                                                        "fullEnd": 1407,
                                                        "start": 1406,
                                                        "end": 1407,
                                                        "fullWidth": 1,
                                                        "width": 1,
                                                        "text": "0",
                                                        "value": 0,
                                                        "valueText": "0"
                                                    },
                                                    "closeBracketToken": {
                                                        "kind": "CloseBracketToken",
                                                        "fullStart": 1407,
                                                        "fullEnd": 1408,
                                                        "start": 1407,
                                                        "end": 1408,
                                                        "fullWidth": 1,
                                                        "width": 1,
                                                        "text": "]",
                                                        "value": "]",
                                                        "valueText": "]"
                                                    }
                                                },
                                                "closeParenToken": {
                                                    "kind": "CloseParenToken",
                                                    "fullStart": 1408,
                                                    "fullEnd": 1409,
                                                    "start": 1408,
                                                    "end": 1409,
                                                    "fullWidth": 1,
                                                    "width": 1,
                                                    "text": ")",
                                                    "value": ")",
                                                    "valueText": ")"
                                                }
                                            }
                                        }
                                    ],
                                    "closeParenToken": {
                                        "kind": "CloseParenToken",
                                        "fullStart": 1409,
                                        "fullEnd": 1410,
                                        "start": 1409,
                                        "end": 1410,
                                        "fullWidth": 1,
                                        "width": 1,
                                        "text": ")",
                                        "value": ")",
                                        "valueText": ")"
                                    }
                                }
                            },
                            "semicolonToken": {
                                "kind": "SemicolonToken",
                                "fullStart": 1410,
                                "fullEnd": 1416,
                                "start": 1410,
                                "end": 1411,
                                "fullWidth": 6,
                                "width": 1,
                                "text": ";",
                                "value": ";",
                                "valueText": ";",
                                "hasTrailingTrivia": true,
                                "hasTrailingNewLine": true,
                                "trailingTrivia": [
                                    {
                                        "kind": "WhitespaceTrivia",
                                        "text": "    "
                                    },
                                    {
                                        "kind": "NewLineTrivia",
                                        "text": "\n"
                                    }
                                ]
                            }
                        }
                    ],
                    "closeBraceToken": {
                        "kind": "CloseBraceToken",
                        "fullStart": 1416,
                        "fullEnd": 1418,
                        "start": 1416,
                        "end": 1417,
                        "fullWidth": 2,
                        "width": 1,
                        "text": "}",
                        "value": "}",
                        "valueText": "}",
                        "hasTrailingTrivia": true,
                        "hasTrailingNewLine": true,
                        "trailingTrivia": [
                            {
                                "kind": "NewLineTrivia",
                                "text": "\n"
                            }
                        ]
                    }
                }
            },
            {
                "kind": "IfStatement",
                "fullStart": 1418,
                "fullEnd": 1626,
                "start": 1429,
                "end": 1625,
                "fullWidth": 208,
                "width": 196,
                "ifKeyword": {
                    "kind": "IfKeyword",
                    "fullStart": 1418,
                    "fullEnd": 1432,
                    "start": 1429,
                    "end": 1431,
                    "fullWidth": 14,
                    "width": 2,
                    "text": "if",
                    "value": "if",
                    "valueText": "if",
                    "hasLeadingTrivia": true,
                    "hasLeadingComment": true,
                    "hasLeadingNewLine": true,
                    "hasTrailingTrivia": true,
                    "leadingTrivia": [
                        {
                            "kind": "NewLineTrivia",
                            "text": "\n"
                        },
                        {
                            "kind": "SingleLineCommentTrivia",
                            "text": "//CHECK#6"
                        },
                        {
                            "kind": "NewLineTrivia",
                            "text": "\n"
                        }
                    ],
                    "trailingTrivia": [
                        {
                            "kind": "WhitespaceTrivia",
                            "text": " "
                        }
                    ]
                },
                "openParenToken": {
                    "kind": "OpenParenToken",
                    "fullStart": 1432,
                    "fullEnd": 1433,
                    "start": 1432,
                    "end": 1433,
                    "fullWidth": 1,
                    "width": 1,
                    "text": "(",
                    "value": "(",
                    "valueText": "("
                },
                "condition": {
                    "kind": "NotEqualsExpression",
                    "fullStart": 1433,
                    "fullEnd": 1443,
                    "start": 1433,
                    "end": 1443,
                    "fullWidth": 10,
                    "width": 10,
                    "left": {
                        "kind": "ElementAccessExpression",
                        "fullStart": 1433,
                        "fullEnd": 1438,
                        "start": 1433,
                        "end": 1437,
                        "fullWidth": 5,
                        "width": 4,
                        "expression": {
                            "kind": "IdentifierName",
                            "fullStart": 1433,
                            "fullEnd": 1434,
                            "start": 1433,
                            "end": 1434,
                            "fullWidth": 1,
                            "width": 1,
                            "text": "x",
                            "value": "x",
                            "valueText": "x"
                        },
                        "openBracketToken": {
                            "kind": "OpenBracketToken",
                            "fullStart": 1434,
                            "fullEnd": 1435,
                            "start": 1434,
                            "end": 1435,
                            "fullWidth": 1,
                            "width": 1,
                            "text": "[",
                            "value": "[",
                            "valueText": "["
                        },
                        "argumentExpression": {
                            "kind": "NumericLiteral",
                            "fullStart": 1435,
                            "fullEnd": 1436,
                            "start": 1435,
                            "end": 1436,
                            "fullWidth": 1,
                            "width": 1,
                            "text": "1",
                            "value": 1,
                            "valueText": "1"
                        },
                        "closeBracketToken": {
                            "kind": "CloseBracketToken",
                            "fullStart": 1436,
                            "fullEnd": 1438,
                            "start": 1436,
                            "end": 1437,
                            "fullWidth": 2,
                            "width": 1,
                            "text": "]",
                            "value": "]",
                            "valueText": "]",
                            "hasTrailingTrivia": true,
                            "trailingTrivia": [
                                {
                                    "kind": "WhitespaceTrivia",
                                    "text": " "
                                }
                            ]
                        }
                    },
                    "operatorToken": {
                        "kind": "ExclamationEqualsEqualsToken",
                        "fullStart": 1438,
                        "fullEnd": 1442,
                        "start": 1438,
                        "end": 1441,
                        "fullWidth": 4,
                        "width": 3,
                        "text": "!==",
                        "value": "!==",
                        "valueText": "!==",
                        "hasTrailingTrivia": true,
                        "trailingTrivia": [
                            {
                                "kind": "WhitespaceTrivia",
                                "text": " "
                            }
                        ]
                    },
                    "right": {
                        "kind": "NumericLiteral",
                        "fullStart": 1442,
                        "fullEnd": 1443,
                        "start": 1442,
                        "end": 1443,
                        "fullWidth": 1,
                        "width": 1,
                        "text": "1",
                        "value": 1,
                        "valueText": "1"
                    }
                },
                "closeParenToken": {
                    "kind": "CloseParenToken",
                    "fullStart": 1443,
                    "fullEnd": 1445,
                    "start": 1443,
                    "end": 1444,
                    "fullWidth": 2,
                    "width": 1,
                    "text": ")",
                    "value": ")",
                    "valueText": ")",
                    "hasTrailingTrivia": true,
                    "trailingTrivia": [
                        {
                            "kind": "WhitespaceTrivia",
                            "text": " "
                        }
                    ]
                },
                "statement": {
                    "kind": "Block",
                    "fullStart": 1445,
                    "fullEnd": 1626,
                    "start": 1445,
                    "end": 1625,
                    "fullWidth": 181,
                    "width": 180,
                    "openBraceToken": {
                        "kind": "OpenBraceToken",
                        "fullStart": 1445,
                        "fullEnd": 1449,
                        "start": 1445,
                        "end": 1446,
                        "fullWidth": 4,
                        "width": 1,
                        "text": "{",
                        "value": "{",
                        "valueText": "{",
                        "hasTrailingTrivia": true,
                        "hasTrailingNewLine": true,
                        "trailingTrivia": [
                            {
                                "kind": "WhitespaceTrivia",
                                "text": "  "
                            },
                            {
                                "kind": "NewLineTrivia",
                                "text": "\n"
                            }
                        ]
                    },
                    "statements": [
                        {
                            "kind": "ExpressionStatement",
                            "fullStart": 1449,
                            "fullEnd": 1624,
                            "start": 1451,
                            "end": 1619,
                            "fullWidth": 175,
                            "width": 168,
                            "expression": {
                                "kind": "InvocationExpression",
                                "fullStart": 1449,
                                "fullEnd": 1618,
                                "start": 1451,
                                "end": 1618,
                                "fullWidth": 169,
                                "width": 167,
                                "expression": {
                                    "kind": "IdentifierName",
                                    "fullStart": 1449,
                                    "fullEnd": 1457,
                                    "start": 1451,
                                    "end": 1457,
                                    "fullWidth": 8,
                                    "width": 6,
                                    "text": "$ERROR",
                                    "value": "$ERROR",
                                    "valueText": "$ERROR",
                                    "hasLeadingTrivia": true,
                                    "leadingTrivia": [
                                        {
                                            "kind": "WhitespaceTrivia",
                                            "text": "  "
                                        }
                                    ]
                                },
                                "argumentList": {
                                    "kind": "ArgumentList",
                                    "fullStart": 1457,
                                    "fullEnd": 1618,
                                    "start": 1457,
                                    "end": 1618,
                                    "fullWidth": 161,
                                    "width": 161,
                                    "openParenToken": {
                                        "kind": "OpenParenToken",
                                        "fullStart": 1457,
                                        "fullEnd": 1458,
                                        "start": 1457,
                                        "end": 1458,
                                        "fullWidth": 1,
                                        "width": 1,
                                        "text": "(",
                                        "value": "(",
                                        "valueText": "("
                                    },
                                    "arguments": [
                                        {
                                            "kind": "AddExpression",
                                            "fullStart": 1458,
                                            "fullEnd": 1617,
                                            "start": 1458,
                                            "end": 1617,
                                            "fullWidth": 159,
                                            "width": 159,
                                            "left": {
                                                "kind": "StringLiteral",
                                                "fullStart": 1458,
                                                "fullEnd": 1609,
                                                "start": 1458,
                                                "end": 1608,
                                                "fullWidth": 151,
                                                "width": 150,
                                                "text": "'#6: Object.prototype[1] = 1; Object.prototype.length = 2; Object.prototype.shift = Array.prototype.shift; x = {0:0}; x.shift(); x[1] === 1. Actual: '",
                                                "value": "#6: Object.prototype[1] = 1; Object.prototype.length = 2; Object.prototype.shift = Array.prototype.shift; x = {0:0}; x.shift(); x[1] === 1. Actual: ",
                                                "valueText": "#6: Object.prototype[1] = 1; Object.prototype.length = 2; Object.prototype.shift = Array.prototype.shift; x = {0:0}; x.shift(); x[1] === 1. Actual: ",
                                                "hasTrailingTrivia": true,
                                                "trailingTrivia": [
                                                    {
                                                        "kind": "WhitespaceTrivia",
                                                        "text": " "
                                                    }
                                                ]
                                            },
                                            "operatorToken": {
                                                "kind": "PlusToken",
                                                "fullStart": 1609,
                                                "fullEnd": 1611,
                                                "start": 1609,
                                                "end": 1610,
                                                "fullWidth": 2,
                                                "width": 1,
                                                "text": "+",
                                                "value": "+",
                                                "valueText": "+",
                                                "hasTrailingTrivia": true,
                                                "trailingTrivia": [
                                                    {
                                                        "kind": "WhitespaceTrivia",
                                                        "text": " "
                                                    }
                                                ]
                                            },
                                            "right": {
                                                "kind": "ParenthesizedExpression",
                                                "fullStart": 1611,
                                                "fullEnd": 1617,
                                                "start": 1611,
                                                "end": 1617,
                                                "fullWidth": 6,
                                                "width": 6,
                                                "openParenToken": {
                                                    "kind": "OpenParenToken",
                                                    "fullStart": 1611,
                                                    "fullEnd": 1612,
                                                    "start": 1611,
                                                    "end": 1612,
                                                    "fullWidth": 1,
                                                    "width": 1,
                                                    "text": "(",
                                                    "value": "(",
                                                    "valueText": "("
                                                },
                                                "expression": {
                                                    "kind": "ElementAccessExpression",
                                                    "fullStart": 1612,
                                                    "fullEnd": 1616,
                                                    "start": 1612,
                                                    "end": 1616,
                                                    "fullWidth": 4,
                                                    "width": 4,
                                                    "expression": {
                                                        "kind": "IdentifierName",
                                                        "fullStart": 1612,
                                                        "fullEnd": 1613,
                                                        "start": 1612,
                                                        "end": 1613,
                                                        "fullWidth": 1,
                                                        "width": 1,
                                                        "text": "x",
                                                        "value": "x",
                                                        "valueText": "x"
                                                    },
                                                    "openBracketToken": {
                                                        "kind": "OpenBracketToken",
                                                        "fullStart": 1613,
                                                        "fullEnd": 1614,
                                                        "start": 1613,
                                                        "end": 1614,
                                                        "fullWidth": 1,
                                                        "width": 1,
                                                        "text": "[",
                                                        "value": "[",
                                                        "valueText": "["
                                                    },
                                                    "argumentExpression": {
                                                        "kind": "NumericLiteral",
                                                        "fullStart": 1614,
                                                        "fullEnd": 1615,
                                                        "start": 1614,
                                                        "end": 1615,
                                                        "fullWidth": 1,
                                                        "width": 1,
                                                        "text": "1",
                                                        "value": 1,
                                                        "valueText": "1"
                                                    },
                                                    "closeBracketToken": {
                                                        "kind": "CloseBracketToken",
                                                        "fullStart": 1615,
                                                        "fullEnd": 1616,
                                                        "start": 1615,
                                                        "end": 1616,
                                                        "fullWidth": 1,
                                                        "width": 1,
                                                        "text": "]",
                                                        "value": "]",
                                                        "valueText": "]"
                                                    }
                                                },
                                                "closeParenToken": {
                                                    "kind": "CloseParenToken",
                                                    "fullStart": 1616,
                                                    "fullEnd": 1617,
                                                    "start": 1616,
                                                    "end": 1617,
                                                    "fullWidth": 1,
                                                    "width": 1,
                                                    "text": ")",
                                                    "value": ")",
                                                    "valueText": ")"
                                                }
                                            }
                                        }
                                    ],
                                    "closeParenToken": {
                                        "kind": "CloseParenToken",
                                        "fullStart": 1617,
                                        "fullEnd": 1618,
                                        "start": 1617,
                                        "end": 1618,
                                        "fullWidth": 1,
                                        "width": 1,
                                        "text": ")",
                                        "value": ")",
                                        "valueText": ")"
                                    }
                                }
                            },
                            "semicolonToken": {
                                "kind": "SemicolonToken",
                                "fullStart": 1618,
                                "fullEnd": 1624,
                                "start": 1618,
                                "end": 1619,
                                "fullWidth": 6,
                                "width": 1,
                                "text": ";",
                                "value": ";",
                                "valueText": ";",
                                "hasTrailingTrivia": true,
                                "hasTrailingNewLine": true,
                                "trailingTrivia": [
                                    {
                                        "kind": "WhitespaceTrivia",
                                        "text": "    "
                                    },
                                    {
                                        "kind": "NewLineTrivia",
                                        "text": "\n"
                                    }
                                ]
                            }
                        }
                    ],
                    "closeBraceToken": {
                        "kind": "CloseBraceToken",
                        "fullStart": 1624,
                        "fullEnd": 1626,
                        "start": 1624,
                        "end": 1625,
                        "fullWidth": 2,
                        "width": 1,
                        "text": "}",
                        "value": "}",
                        "valueText": "}",
                        "hasTrailingTrivia": true,
                        "hasTrailingNewLine": true,
                        "trailingTrivia": [
                            {
                                "kind": "NewLineTrivia",
                                "text": "\n"
                            }
                        ]
                    }
                }
            },
            {
                "kind": "IfStatement",
                "fullStart": 1626,
                "fullEnd": 1846,
                "start": 1637,
                "end": 1845,
                "fullWidth": 220,
                "width": 208,
                "ifKeyword": {
                    "kind": "IfKeyword",
                    "fullStart": 1626,
                    "fullEnd": 1640,
                    "start": 1637,
                    "end": 1639,
                    "fullWidth": 14,
                    "width": 2,
                    "text": "if",
                    "value": "if",
                    "valueText": "if",
                    "hasLeadingTrivia": true,
                    "hasLeadingComment": true,
                    "hasLeadingNewLine": true,
                    "hasTrailingTrivia": true,
                    "leadingTrivia": [
                        {
                            "kind": "NewLineTrivia",
                            "text": "\n"
                        },
                        {
                            "kind": "SingleLineCommentTrivia",
                            "text": "//CHECK#7"
                        },
                        {
                            "kind": "NewLineTrivia",
                            "text": "\n"
                        }
                    ],
                    "trailingTrivia": [
                        {
                            "kind": "WhitespaceTrivia",
                            "text": " "
                        }
                    ]
                },
                "openParenToken": {
                    "kind": "OpenParenToken",
                    "fullStart": 1640,
                    "fullEnd": 1641,
                    "start": 1640,
                    "end": 1641,
                    "fullWidth": 1,
                    "width": 1,
                    "text": "(",
                    "value": "(",
                    "valueText": "("
                },
                "condition": {
                    "kind": "NotEqualsExpression",
                    "fullStart": 1641,
                    "fullEnd": 1655,
                    "start": 1641,
                    "end": 1655,
                    "fullWidth": 14,
                    "width": 14,
                    "left": {
                        "kind": "MemberAccessExpression",
                        "fullStart": 1641,
                        "fullEnd": 1650,
                        "start": 1641,
                        "end": 1649,
                        "fullWidth": 9,
                        "width": 8,
                        "expression": {
                            "kind": "IdentifierName",
                            "fullStart": 1641,
                            "fullEnd": 1642,
                            "start": 1641,
                            "end": 1642,
                            "fullWidth": 1,
                            "width": 1,
                            "text": "x",
                            "value": "x",
                            "valueText": "x"
                        },
                        "dotToken": {
                            "kind": "DotToken",
                            "fullStart": 1642,
                            "fullEnd": 1643,
                            "start": 1642,
                            "end": 1643,
                            "fullWidth": 1,
                            "width": 1,
                            "text": ".",
                            "value": ".",
                            "valueText": "."
                        },
                        "name": {
                            "kind": "IdentifierName",
                            "fullStart": 1643,
                            "fullEnd": 1650,
                            "start": 1643,
                            "end": 1649,
                            "fullWidth": 7,
                            "width": 6,
                            "text": "length",
                            "value": "length",
                            "valueText": "length",
                            "hasTrailingTrivia": true,
                            "trailingTrivia": [
                                {
                                    "kind": "WhitespaceTrivia",
                                    "text": " "
                                }
                            ]
                        }
                    },
                    "operatorToken": {
                        "kind": "ExclamationEqualsEqualsToken",
                        "fullStart": 1650,
                        "fullEnd": 1654,
                        "start": 1650,
                        "end": 1653,
                        "fullWidth": 4,
                        "width": 3,
                        "text": "!==",
                        "value": "!==",
                        "valueText": "!==",
                        "hasTrailingTrivia": true,
                        "trailingTrivia": [
                            {
                                "kind": "WhitespaceTrivia",
                                "text": " "
                            }
                        ]
                    },
                    "right": {
                        "kind": "NumericLiteral",
                        "fullStart": 1654,
                        "fullEnd": 1655,
                        "start": 1654,
                        "end": 1655,
                        "fullWidth": 1,
                        "width": 1,
                        "text": "1",
                        "value": 1,
                        "valueText": "1"
                    }
                },
                "closeParenToken": {
                    "kind": "CloseParenToken",
                    "fullStart": 1655,
                    "fullEnd": 1657,
                    "start": 1655,
                    "end": 1656,
                    "fullWidth": 2,
                    "width": 1,
                    "text": ")",
                    "value": ")",
                    "valueText": ")",
                    "hasTrailingTrivia": true,
                    "trailingTrivia": [
                        {
                            "kind": "WhitespaceTrivia",
                            "text": " "
                        }
                    ]
                },
                "statement": {
                    "kind": "Block",
                    "fullStart": 1657,
                    "fullEnd": 1846,
                    "start": 1657,
                    "end": 1845,
                    "fullWidth": 189,
                    "width": 188,
                    "openBraceToken": {
                        "kind": "OpenBraceToken",
                        "fullStart": 1657,
                        "fullEnd": 1661,
                        "start": 1657,
                        "end": 1658,
                        "fullWidth": 4,
                        "width": 1,
                        "text": "{",
                        "value": "{",
                        "valueText": "{",
                        "hasTrailingTrivia": true,
                        "hasTrailingNewLine": true,
                        "trailingTrivia": [
                            {
                                "kind": "WhitespaceTrivia",
                                "text": "  "
                            },
                            {
                                "kind": "NewLineTrivia",
                                "text": "\n"
                            }
                        ]
                    },
                    "statements": [
                        {
                            "kind": "ExpressionStatement",
                            "fullStart": 1661,
                            "fullEnd": 1844,
                            "start": 1663,
                            "end": 1839,
                            "fullWidth": 183,
                            "width": 176,
                            "expression": {
                                "kind": "InvocationExpression",
                                "fullStart": 1661,
                                "fullEnd": 1838,
                                "start": 1663,
                                "end": 1838,
                                "fullWidth": 177,
                                "width": 175,
                                "expression": {
                                    "kind": "IdentifierName",
                                    "fullStart": 1661,
                                    "fullEnd": 1669,
                                    "start": 1663,
                                    "end": 1669,
                                    "fullWidth": 8,
                                    "width": 6,
                                    "text": "$ERROR",
                                    "value": "$ERROR",
                                    "valueText": "$ERROR",
                                    "hasLeadingTrivia": true,
                                    "leadingTrivia": [
                                        {
                                            "kind": "WhitespaceTrivia",
                                            "text": "  "
                                        }
                                    ]
                                },
                                "argumentList": {
                                    "kind": "ArgumentList",
                                    "fullStart": 1669,
                                    "fullEnd": 1838,
                                    "start": 1669,
                                    "end": 1838,
                                    "fullWidth": 169,
                                    "width": 169,
                                    "openParenToken": {
                                        "kind": "OpenParenToken",
                                        "fullStart": 1669,
                                        "fullEnd": 1670,
                                        "start": 1669,
                                        "end": 1670,
                                        "fullWidth": 1,
                                        "width": 1,
                                        "text": "(",
                                        "value": "(",
                                        "valueText": "("
                                    },
                                    "arguments": [
                                        {
                                            "kind": "AddExpression",
                                            "fullStart": 1670,
                                            "fullEnd": 1837,
                                            "start": 1670,
                                            "end": 1837,
                                            "fullWidth": 167,
                                            "width": 167,
                                            "left": {
                                                "kind": "StringLiteral",
                                                "fullStart": 1670,
                                                "fullEnd": 1825,
                                                "start": 1670,
                                                "end": 1824,
                                                "fullWidth": 155,
                                                "width": 154,
                                                "text": "'#7: Object.prototype[1] = 1; Object.prototype.length = 2; Object.prototype.shift = Array.prototype.shift; x = {0:0}; x.shift(); x.length === 1. Actual: '",
                                                "value": "#7: Object.prototype[1] = 1; Object.prototype.length = 2; Object.prototype.shift = Array.prototype.shift; x = {0:0}; x.shift(); x.length === 1. Actual: ",
                                                "valueText": "#7: Object.prototype[1] = 1; Object.prototype.length = 2; Object.prototype.shift = Array.prototype.shift; x = {0:0}; x.shift(); x.length === 1. Actual: ",
                                                "hasTrailingTrivia": true,
                                                "trailingTrivia": [
                                                    {
                                                        "kind": "WhitespaceTrivia",
                                                        "text": " "
                                                    }
                                                ]
                                            },
                                            "operatorToken": {
                                                "kind": "PlusToken",
                                                "fullStart": 1825,
                                                "fullEnd": 1827,
                                                "start": 1825,
                                                "end": 1826,
                                                "fullWidth": 2,
                                                "width": 1,
                                                "text": "+",
                                                "value": "+",
                                                "valueText": "+",
                                                "hasTrailingTrivia": true,
                                                "trailingTrivia": [
                                                    {
                                                        "kind": "WhitespaceTrivia",
                                                        "text": " "
                                                    }
                                                ]
                                            },
                                            "right": {
                                                "kind": "ParenthesizedExpression",
                                                "fullStart": 1827,
                                                "fullEnd": 1837,
                                                "start": 1827,
                                                "end": 1837,
                                                "fullWidth": 10,
                                                "width": 10,
                                                "openParenToken": {
                                                    "kind": "OpenParenToken",
                                                    "fullStart": 1827,
                                                    "fullEnd": 1828,
                                                    "start": 1827,
                                                    "end": 1828,
                                                    "fullWidth": 1,
                                                    "width": 1,
                                                    "text": "(",
                                                    "value": "(",
                                                    "valueText": "("
                                                },
                                                "expression": {
                                                    "kind": "MemberAccessExpression",
                                                    "fullStart": 1828,
                                                    "fullEnd": 1836,
                                                    "start": 1828,
                                                    "end": 1836,
                                                    "fullWidth": 8,
                                                    "width": 8,
                                                    "expression": {
                                                        "kind": "IdentifierName",
                                                        "fullStart": 1828,
                                                        "fullEnd": 1829,
                                                        "start": 1828,
                                                        "end": 1829,
                                                        "fullWidth": 1,
                                                        "width": 1,
                                                        "text": "x",
                                                        "value": "x",
                                                        "valueText": "x"
                                                    },
                                                    "dotToken": {
                                                        "kind": "DotToken",
                                                        "fullStart": 1829,
                                                        "fullEnd": 1830,
                                                        "start": 1829,
                                                        "end": 1830,
                                                        "fullWidth": 1,
                                                        "width": 1,
                                                        "text": ".",
                                                        "value": ".",
                                                        "valueText": "."
                                                    },
                                                    "name": {
                                                        "kind": "IdentifierName",
                                                        "fullStart": 1830,
                                                        "fullEnd": 1836,
                                                        "start": 1830,
                                                        "end": 1836,
                                                        "fullWidth": 6,
                                                        "width": 6,
                                                        "text": "length",
                                                        "value": "length",
                                                        "valueText": "length"
                                                    }
                                                },
                                                "closeParenToken": {
                                                    "kind": "CloseParenToken",
                                                    "fullStart": 1836,
                                                    "fullEnd": 1837,
                                                    "start": 1836,
                                                    "end": 1837,
                                                    "fullWidth": 1,
                                                    "width": 1,
                                                    "text": ")",
                                                    "value": ")",
                                                    "valueText": ")"
                                                }
                                            }
                                        }
                                    ],
                                    "closeParenToken": {
                                        "kind": "CloseParenToken",
                                        "fullStart": 1837,
                                        "fullEnd": 1838,
                                        "start": 1837,
                                        "end": 1838,
                                        "fullWidth": 1,
                                        "width": 1,
                                        "text": ")",
                                        "value": ")",
                                        "valueText": ")"
                                    }
                                }
                            },
                            "semicolonToken": {
                                "kind": "SemicolonToken",
                                "fullStart": 1838,
                                "fullEnd": 1844,
                                "start": 1838,
                                "end": 1839,
                                "fullWidth": 6,
                                "width": 1,
                                "text": ";",
                                "value": ";",
                                "valueText": ";",
                                "hasTrailingTrivia": true,
                                "hasTrailingNewLine": true,
                                "trailingTrivia": [
                                    {
                                        "kind": "WhitespaceTrivia",
                                        "text": "    "
                                    },
                                    {
                                        "kind": "NewLineTrivia",
                                        "text": "\n"
                                    }
                                ]
                            }
                        }
                    ],
                    "closeBraceToken": {
                        "kind": "CloseBraceToken",
                        "fullStart": 1844,
                        "fullEnd": 1846,
                        "start": 1844,
                        "end": 1845,
                        "fullWidth": 2,
                        "width": 1,
                        "text": "}",
                        "value": "}",
                        "valueText": "}",
                        "hasTrailingTrivia": true,
                        "hasTrailingNewLine": true,
                        "trailingTrivia": [
                            {
                                "kind": "NewLineTrivia",
                                "text": "\n"
                            }
                        ]
                    }
                }
            },
            {
                "kind": "ExpressionStatement",
                "fullStart": 1846,
                "fullEnd": 1874,
                "start": 1857,
                "end": 1873,
                "fullWidth": 28,
                "width": 16,
                "expression": {
                    "kind": "DeleteExpression",
                    "fullStart": 1846,
                    "fullEnd": 1872,
                    "start": 1857,
                    "end": 1872,
                    "fullWidth": 26,
                    "width": 15,
                    "deleteKeyword": {
                        "kind": "DeleteKeyword",
                        "fullStart": 1846,
                        "fullEnd": 1864,
                        "start": 1857,
                        "end": 1863,
                        "fullWidth": 18,
                        "width": 6,
                        "text": "delete",
                        "value": "delete",
                        "valueText": "delete",
                        "hasLeadingTrivia": true,
                        "hasLeadingComment": true,
                        "hasLeadingNewLine": true,
                        "hasTrailingTrivia": true,
                        "leadingTrivia": [
                            {
                                "kind": "NewLineTrivia",
                                "text": "\n"
                            },
                            {
                                "kind": "SingleLineCommentTrivia",
                                "text": "//CHECK#8"
                            },
                            {
                                "kind": "NewLineTrivia",
                                "text": "\n"
                            }
                        ],
                        "trailingTrivia": [
                            {
                                "kind": "WhitespaceTrivia",
                                "text": " "
                            }
                        ]
                    },
                    "expression": {
                        "kind": "MemberAccessExpression",
                        "fullStart": 1864,
                        "fullEnd": 1872,
                        "start": 1864,
                        "end": 1872,
                        "fullWidth": 8,
                        "width": 8,
                        "expression": {
                            "kind": "IdentifierName",
                            "fullStart": 1864,
                            "fullEnd": 1865,
                            "start": 1864,
                            "end": 1865,
                            "fullWidth": 1,
                            "width": 1,
                            "text": "x",
                            "value": "x",
                            "valueText": "x"
                        },
                        "dotToken": {
                            "kind": "DotToken",
                            "fullStart": 1865,
                            "fullEnd": 1866,
                            "start": 1865,
                            "end": 1866,
                            "fullWidth": 1,
                            "width": 1,
                            "text": ".",
                            "value": ".",
                            "valueText": "."
                        },
                        "name": {
                            "kind": "IdentifierName",
                            "fullStart": 1866,
                            "fullEnd": 1872,
                            "start": 1866,
                            "end": 1872,
                            "fullWidth": 6,
                            "width": 6,
                            "text": "length",
                            "value": "length",
                            "valueText": "length"
                        }
                    }
                },
                "semicolonToken": {
                    "kind": "SemicolonToken",
                    "fullStart": 1872,
                    "fullEnd": 1874,
                    "start": 1872,
                    "end": 1873,
                    "fullWidth": 2,
                    "width": 1,
                    "text": ";",
                    "value": ";",
                    "valueText": ";",
                    "hasTrailingTrivia": true,
                    "hasTrailingNewLine": true,
                    "trailingTrivia": [
                        {
                            "kind": "NewLineTrivia",
                            "text": "\n"
                        }
                    ]
                }
            },
            {
                "kind": "IfStatement",
                "fullStart": 1874,
                "fullEnd": 2093,
                "start": 1874,
                "end": 2092,
                "fullWidth": 219,
                "width": 218,
                "ifKeyword": {
                    "kind": "IfKeyword",
                    "fullStart": 1874,
                    "fullEnd": 1877,
                    "start": 1874,
                    "end": 1876,
                    "fullWidth": 3,
                    "width": 2,
                    "text": "if",
                    "value": "if",
                    "valueText": "if",
                    "hasTrailingTrivia": true,
                    "trailingTrivia": [
                        {
                            "kind": "WhitespaceTrivia",
                            "text": " "
                        }
                    ]
                },
                "openParenToken": {
                    "kind": "OpenParenToken",
                    "fullStart": 1877,
                    "fullEnd": 1878,
                    "start": 1877,
                    "end": 1878,
                    "fullWidth": 1,
                    "width": 1,
                    "text": "(",
                    "value": "(",
                    "valueText": "("
                },
                "condition": {
                    "kind": "NotEqualsExpression",
                    "fullStart": 1878,
                    "fullEnd": 1892,
                    "start": 1878,
                    "end": 1892,
                    "fullWidth": 14,
                    "width": 14,
                    "left": {
                        "kind": "MemberAccessExpression",
                        "fullStart": 1878,
                        "fullEnd": 1887,
                        "start": 1878,
                        "end": 1886,
                        "fullWidth": 9,
                        "width": 8,
                        "expression": {
                            "kind": "IdentifierName",
                            "fullStart": 1878,
                            "fullEnd": 1879,
                            "start": 1878,
                            "end": 1879,
                            "fullWidth": 1,
                            "width": 1,
                            "text": "x",
                            "value": "x",
                            "valueText": "x"
                        },
                        "dotToken": {
                            "kind": "DotToken",
                            "fullStart": 1879,
                            "fullEnd": 1880,
                            "start": 1879,
                            "end": 1880,
                            "fullWidth": 1,
                            "width": 1,
                            "text": ".",
                            "value": ".",
                            "valueText": "."
                        },
                        "name": {
                            "kind": "IdentifierName",
                            "fullStart": 1880,
                            "fullEnd": 1887,
                            "start": 1880,
                            "end": 1886,
                            "fullWidth": 7,
                            "width": 6,
                            "text": "length",
                            "value": "length",
                            "valueText": "length",
                            "hasTrailingTrivia": true,
                            "trailingTrivia": [
                                {
                                    "kind": "WhitespaceTrivia",
                                    "text": " "
                                }
                            ]
                        }
                    },
                    "operatorToken": {
                        "kind": "ExclamationEqualsEqualsToken",
                        "fullStart": 1887,
                        "fullEnd": 1891,
                        "start": 1887,
                        "end": 1890,
                        "fullWidth": 4,
                        "width": 3,
                        "text": "!==",
                        "value": "!==",
                        "valueText": "!==",
                        "hasTrailingTrivia": true,
                        "trailingTrivia": [
                            {
                                "kind": "WhitespaceTrivia",
                                "text": " "
                            }
                        ]
                    },
                    "right": {
                        "kind": "NumericLiteral",
                        "fullStart": 1891,
                        "fullEnd": 1892,
                        "start": 1891,
                        "end": 1892,
                        "fullWidth": 1,
                        "width": 1,
                        "text": "2",
                        "value": 2,
                        "valueText": "2"
                    }
                },
                "closeParenToken": {
                    "kind": "CloseParenToken",
                    "fullStart": 1892,
                    "fullEnd": 1894,
                    "start": 1892,
                    "end": 1893,
                    "fullWidth": 2,
                    "width": 1,
                    "text": ")",
                    "value": ")",
                    "valueText": ")",
                    "hasTrailingTrivia": true,
                    "trailingTrivia": [
                        {
                            "kind": "WhitespaceTrivia",
                            "text": " "
                        }
                    ]
                },
                "statement": {
                    "kind": "Block",
                    "fullStart": 1894,
                    "fullEnd": 2093,
                    "start": 1894,
                    "end": 2092,
                    "fullWidth": 199,
                    "width": 198,
                    "openBraceToken": {
                        "kind": "OpenBraceToken",
                        "fullStart": 1894,
                        "fullEnd": 1898,
                        "start": 1894,
                        "end": 1895,
                        "fullWidth": 4,
                        "width": 1,
                        "text": "{",
                        "value": "{",
                        "valueText": "{",
                        "hasTrailingTrivia": true,
                        "hasTrailingNewLine": true,
                        "trailingTrivia": [
                            {
                                "kind": "WhitespaceTrivia",
                                "text": "  "
                            },
                            {
                                "kind": "NewLineTrivia",
                                "text": "\n"
                            }
                        ]
                    },
                    "statements": [
                        {
                            "kind": "ExpressionStatement",
                            "fullStart": 1898,
                            "fullEnd": 2091,
                            "start": 1900,
                            "end": 2086,
                            "fullWidth": 193,
                            "width": 186,
                            "expression": {
                                "kind": "InvocationExpression",
                                "fullStart": 1898,
                                "fullEnd": 2085,
                                "start": 1900,
                                "end": 2085,
                                "fullWidth": 187,
                                "width": 185,
                                "expression": {
                                    "kind": "IdentifierName",
                                    "fullStart": 1898,
                                    "fullEnd": 1906,
                                    "start": 1900,
                                    "end": 1906,
                                    "fullWidth": 8,
                                    "width": 6,
                                    "text": "$ERROR",
                                    "value": "$ERROR",
                                    "valueText": "$ERROR",
                                    "hasLeadingTrivia": true,
                                    "leadingTrivia": [
                                        {
                                            "kind": "WhitespaceTrivia",
                                            "text": "  "
                                        }
                                    ]
                                },
                                "argumentList": {
                                    "kind": "ArgumentList",
                                    "fullStart": 1906,
                                    "fullEnd": 2085,
                                    "start": 1906,
                                    "end": 2085,
                                    "fullWidth": 179,
                                    "width": 179,
                                    "openParenToken": {
                                        "kind": "OpenParenToken",
                                        "fullStart": 1906,
                                        "fullEnd": 1907,
                                        "start": 1906,
                                        "end": 1907,
                                        "fullWidth": 1,
                                        "width": 1,
                                        "text": "(",
                                        "value": "(",
                                        "valueText": "("
                                    },
                                    "arguments": [
                                        {
                                            "kind": "AddExpression",
                                            "fullStart": 1907,
                                            "fullEnd": 2084,
                                            "start": 1907,
                                            "end": 2084,
                                            "fullWidth": 177,
                                            "width": 177,
                                            "left": {
                                                "kind": "StringLiteral",
                                                "fullStart": 1907,
                                                "fullEnd": 2072,
                                                "start": 1907,
                                                "end": 2071,
                                                "fullWidth": 165,
                                                "width": 164,
                                                "text": "'#8: Object.prototype[1] = 1; Object.prototype.length = 2; Object.prototype.shift = Array.prototype.shift; x = {0:0}; x.shift(); delete x; x.length === 2. Actual: '",
                                                "value": "#8: Object.prototype[1] = 1; Object.prototype.length = 2; Object.prototype.shift = Array.prototype.shift; x = {0:0}; x.shift(); delete x; x.length === 2. Actual: ",
                                                "valueText": "#8: Object.prototype[1] = 1; Object.prototype.length = 2; Object.prototype.shift = Array.prototype.shift; x = {0:0}; x.shift(); delete x; x.length === 2. Actual: ",
                                                "hasTrailingTrivia": true,
                                                "trailingTrivia": [
                                                    {
                                                        "kind": "WhitespaceTrivia",
                                                        "text": " "
                                                    }
                                                ]
                                            },
                                            "operatorToken": {
                                                "kind": "PlusToken",
                                                "fullStart": 2072,
                                                "fullEnd": 2074,
                                                "start": 2072,
                                                "end": 2073,
                                                "fullWidth": 2,
                                                "width": 1,
                                                "text": "+",
                                                "value": "+",
                                                "valueText": "+",
                                                "hasTrailingTrivia": true,
                                                "trailingTrivia": [
                                                    {
                                                        "kind": "WhitespaceTrivia",
                                                        "text": " "
                                                    }
                                                ]
                                            },
                                            "right": {
                                                "kind": "ParenthesizedExpression",
                                                "fullStart": 2074,
                                                "fullEnd": 2084,
                                                "start": 2074,
                                                "end": 2084,
                                                "fullWidth": 10,
                                                "width": 10,
                                                "openParenToken": {
                                                    "kind": "OpenParenToken",
                                                    "fullStart": 2074,
                                                    "fullEnd": 2075,
                                                    "start": 2074,
                                                    "end": 2075,
                                                    "fullWidth": 1,
                                                    "width": 1,
                                                    "text": "(",
                                                    "value": "(",
                                                    "valueText": "("
                                                },
                                                "expression": {
                                                    "kind": "MemberAccessExpression",
                                                    "fullStart": 2075,
                                                    "fullEnd": 2083,
                                                    "start": 2075,
                                                    "end": 2083,
                                                    "fullWidth": 8,
                                                    "width": 8,
                                                    "expression": {
                                                        "kind": "IdentifierName",
                                                        "fullStart": 2075,
                                                        "fullEnd": 2076,
                                                        "start": 2075,
                                                        "end": 2076,
                                                        "fullWidth": 1,
                                                        "width": 1,
                                                        "text": "x",
                                                        "value": "x",
                                                        "valueText": "x"
                                                    },
                                                    "dotToken": {
                                                        "kind": "DotToken",
                                                        "fullStart": 2076,
                                                        "fullEnd": 2077,
                                                        "start": 2076,
                                                        "end": 2077,
                                                        "fullWidth": 1,
                                                        "width": 1,
                                                        "text": ".",
                                                        "value": ".",
                                                        "valueText": "."
                                                    },
                                                    "name": {
                                                        "kind": "IdentifierName",
                                                        "fullStart": 2077,
                                                        "fullEnd": 2083,
                                                        "start": 2077,
                                                        "end": 2083,
                                                        "fullWidth": 6,
                                                        "width": 6,
                                                        "text": "length",
                                                        "value": "length",
                                                        "valueText": "length"
                                                    }
                                                },
                                                "closeParenToken": {
                                                    "kind": "CloseParenToken",
                                                    "fullStart": 2083,
                                                    "fullEnd": 2084,
                                                    "start": 2083,
                                                    "end": 2084,
                                                    "fullWidth": 1,
                                                    "width": 1,
                                                    "text": ")",
                                                    "value": ")",
                                                    "valueText": ")"
                                                }
                                            }
                                        }
                                    ],
                                    "closeParenToken": {
                                        "kind": "CloseParenToken",
                                        "fullStart": 2084,
                                        "fullEnd": 2085,
                                        "start": 2084,
                                        "end": 2085,
                                        "fullWidth": 1,
                                        "width": 1,
                                        "text": ")",
                                        "value": ")",
                                        "valueText": ")"
                                    }
                                }
                            },
                            "semicolonToken": {
                                "kind": "SemicolonToken",
                                "fullStart": 2085,
                                "fullEnd": 2091,
                                "start": 2085,
                                "end": 2086,
                                "fullWidth": 6,
                                "width": 1,
                                "text": ";",
                                "value": ";",
                                "valueText": ";",
                                "hasTrailingTrivia": true,
                                "hasTrailingNewLine": true,
                                "trailingTrivia": [
                                    {
                                        "kind": "WhitespaceTrivia",
                                        "text": "    "
                                    },
                                    {
                                        "kind": "NewLineTrivia",
                                        "text": "\n"
                                    }
                                ]
                            }
                        }
                    ],
                    "closeBraceToken": {
                        "kind": "CloseBraceToken",
                        "fullStart": 2091,
                        "fullEnd": 2093,
                        "start": 2091,
                        "end": 2092,
                        "fullWidth": 2,
                        "width": 1,
                        "text": "}",
                        "value": "}",
                        "valueText": "}",
                        "hasTrailingTrivia": true,
                        "hasTrailingNewLine": true,
                        "trailingTrivia": [
                            {
                                "kind": "NewLineTrivia",
                                "text": "\n"
                            }
                        ]
                    }
                }
            }
        ],
        "endOfFileToken": {
            "kind": "EndOfFileToken",
            "fullStart": 2093,
            "fullEnd": 2094,
            "start": 2094,
            "end": 2094,
            "fullWidth": 1,
            "width": 0,
            "text": "",
            "hasLeadingTrivia": true,
            "hasLeadingNewLine": true,
            "leadingTrivia": [
                {
                    "kind": "NewLineTrivia",
                    "text": "\n"
                }
            ]
        }
    },
    "lineMap": {
        "lineStarts": [
            0,
            61,
            132,
            133,
            137,
            191,
            194,
            248,
            368,
            372,
            373,
            397,
            410,
            424,
            425,
            435,
            458,
            479,
            583,
            585,
            586,
            596,
            616,
            725,
            727,
            728,
            738,
            758,
            867,
            869,
            870,
            895,
            924,
            972,
            983,
            984,
            994,
            1017,
            1038,
            1208,
            1210,
            1211,
            1221,
            1241,
            1416,
            1418,
            1419,
            1429,
            1449,
            1624,
            1626,
            1627,
            1637,
            1661,
            1844,
            1846,
            1847,
            1857,
            1874,
            1898,
            2091,
            2093,
            2094
        ],
        "length": 2094
    }
}<|MERGE_RESOLUTION|>--- conflicted
+++ resolved
@@ -260,12 +260,8 @@
                             "start": 401,
                             "end": 408,
                             "fullWidth": 7,
-<<<<<<< HEAD
                             "width": 7,
-                            "identifier": {
-=======
                             "propertyName": {
->>>>>>> 85e84683
                                 "kind": "IdentifierName",
                                 "fullStart": 401,
                                 "fullEnd": 403,
@@ -565,12 +561,8 @@
                             "start": 439,
                             "end": 456,
                             "fullWidth": 17,
-<<<<<<< HEAD
                             "width": 17,
-                            "identifier": {
-=======
                             "propertyName": {
->>>>>>> 85e84683
                                 "kind": "IdentifierName",
                                 "fullStart": 439,
                                 "fullEnd": 445,
@@ -2791,12 +2783,8 @@
                             "start": 998,
                             "end": 1015,
                             "fullWidth": 17,
-<<<<<<< HEAD
                             "width": 17,
-                            "identifier": {
-=======
                             "propertyName": {
->>>>>>> 85e84683
                                 "kind": "IdentifierName",
                                 "fullStart": 998,
                                 "fullEnd": 1004,
