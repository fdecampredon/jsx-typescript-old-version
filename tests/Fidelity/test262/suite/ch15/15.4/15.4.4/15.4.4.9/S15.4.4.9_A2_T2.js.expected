{
    "isDeclaration": false,
    "languageVersion": "EcmaScript5",
    "parseOptions": {
        "allowAutomaticSemicolonInsertion": true
    },
    "sourceUnit": {
        "kind": "SourceUnit",
        "fullStart": 0,
        "fullEnd": 3208,
        "start": 450,
        "end": 3208,
        "fullWidth": 3208,
        "width": 2758,
        "isIncrementallyUnusable": true,
        "moduleElements": [
            {
                "kind": "VariableStatement",
                "fullStart": 0,
                "fullEnd": 464,
                "start": 450,
                "end": 463,
                "fullWidth": 464,
                "width": 13,
                "modifiers": [],
                "variableDeclaration": {
                    "kind": "VariableDeclaration",
                    "fullStart": 0,
                    "fullEnd": 462,
                    "start": 450,
                    "end": 462,
                    "fullWidth": 462,
                    "width": 12,
                    "varKeyword": {
                        "kind": "VarKeyword",
                        "fullStart": 0,
                        "fullEnd": 454,
                        "start": 450,
                        "end": 453,
                        "fullWidth": 454,
                        "width": 3,
                        "text": "var",
                        "value": "var",
                        "valueText": "var",
                        "hasLeadingTrivia": true,
                        "hasLeadingComment": true,
                        "hasLeadingNewLine": true,
                        "hasTrailingTrivia": true,
                        "leadingTrivia": [
                            {
                                "kind": "SingleLineCommentTrivia",
                                "text": "// Copyright 2009 the Sputnik authors.  All rights reserved."
                            },
                            {
                                "kind": "NewLineTrivia",
                                "text": "\n"
                            },
                            {
                                "kind": "SingleLineCommentTrivia",
                                "text": "// This code is governed by the BSD license found in the LICENSE file."
                            },
                            {
                                "kind": "NewLineTrivia",
                                "text": "\n"
                            },
                            {
                                "kind": "NewLineTrivia",
                                "text": "\n"
                            },
                            {
                                "kind": "MultiLineCommentTrivia",
                                "text": "/**\n * The shift function is intentionally generic.\n * It does not require that its this value be an Array object\n *\n * @path ch15/15.4/15.4.4/15.4.4.9/S15.4.4.9_A2_T2.js\n * @description If ToUint32(length) equal zero, call the [[Put]] method\n * of this object with arguments \"length\" and 0 and return undefined\n */"
                            },
                            {
                                "kind": "NewLineTrivia",
                                "text": "\n"
                            },
                            {
                                "kind": "NewLineTrivia",
                                "text": "\n"
                            }
                        ],
                        "trailingTrivia": [
                            {
                                "kind": "WhitespaceTrivia",
                                "text": " "
                            }
                        ]
                    },
                    "variableDeclarators": [
                        {
                            "kind": "VariableDeclarator",
                            "fullStart": 454,
                            "fullEnd": 462,
                            "start": 454,
                            "end": 462,
                            "fullWidth": 8,
<<<<<<< HEAD
                            "width": 8,
                            "identifier": {
=======
                            "propertyName": {
>>>>>>> 85e84683
                                "kind": "IdentifierName",
                                "fullStart": 454,
                                "fullEnd": 458,
                                "start": 454,
                                "end": 457,
                                "fullWidth": 4,
                                "width": 3,
                                "text": "obj",
                                "value": "obj",
                                "valueText": "obj",
                                "hasTrailingTrivia": true,
                                "trailingTrivia": [
                                    {
                                        "kind": "WhitespaceTrivia",
                                        "text": " "
                                    }
                                ]
                            },
                            "equalsValueClause": {
                                "kind": "EqualsValueClause",
                                "fullStart": 458,
                                "fullEnd": 462,
                                "start": 458,
                                "end": 462,
                                "fullWidth": 4,
                                "width": 4,
                                "equalsToken": {
                                    "kind": "EqualsToken",
                                    "fullStart": 458,
                                    "fullEnd": 460,
                                    "start": 458,
                                    "end": 459,
                                    "fullWidth": 2,
                                    "width": 1,
                                    "text": "=",
                                    "value": "=",
                                    "valueText": "=",
                                    "hasTrailingTrivia": true,
                                    "trailingTrivia": [
                                        {
                                            "kind": "WhitespaceTrivia",
                                            "text": " "
                                        }
                                    ]
                                },
                                "value": {
                                    "kind": "ObjectLiteralExpression",
                                    "fullStart": 460,
                                    "fullEnd": 462,
                                    "start": 460,
                                    "end": 462,
                                    "fullWidth": 2,
                                    "width": 2,
                                    "openBraceToken": {
                                        "kind": "OpenBraceToken",
                                        "fullStart": 460,
                                        "fullEnd": 461,
                                        "start": 460,
                                        "end": 461,
                                        "fullWidth": 1,
                                        "width": 1,
                                        "text": "{",
                                        "value": "{",
                                        "valueText": "{"
                                    },
                                    "propertyAssignments": [],
                                    "closeBraceToken": {
                                        "kind": "CloseBraceToken",
                                        "fullStart": 461,
                                        "fullEnd": 462,
                                        "start": 461,
                                        "end": 462,
                                        "fullWidth": 1,
                                        "width": 1,
                                        "text": "}",
                                        "value": "}",
                                        "valueText": "}"
                                    }
                                }
                            }
                        }
                    ]
                },
                "semicolonToken": {
                    "kind": "SemicolonToken",
                    "fullStart": 462,
                    "fullEnd": 464,
                    "start": 462,
                    "end": 463,
                    "fullWidth": 2,
                    "width": 1,
                    "text": ";",
                    "value": ";",
                    "valueText": ";",
                    "hasTrailingTrivia": true,
                    "hasTrailingNewLine": true,
                    "trailingTrivia": [
                        {
                            "kind": "NewLineTrivia",
                            "text": "\n"
                        }
                    ]
                }
            },
            {
                "kind": "ExpressionStatement",
                "fullStart": 464,
                "fullEnd": 499,
                "start": 464,
                "end": 498,
                "fullWidth": 35,
                "width": 34,
                "expression": {
                    "kind": "AssignmentExpression",
                    "fullStart": 464,
                    "fullEnd": 497,
                    "start": 464,
                    "end": 497,
                    "fullWidth": 33,
                    "width": 33,
                    "left": {
                        "kind": "MemberAccessExpression",
                        "fullStart": 464,
                        "fullEnd": 474,
                        "start": 464,
                        "end": 473,
                        "fullWidth": 10,
                        "width": 9,
                        "expression": {
                            "kind": "IdentifierName",
                            "fullStart": 464,
                            "fullEnd": 467,
                            "start": 464,
                            "end": 467,
                            "fullWidth": 3,
                            "width": 3,
                            "text": "obj",
                            "value": "obj",
                            "valueText": "obj"
                        },
                        "dotToken": {
                            "kind": "DotToken",
                            "fullStart": 467,
                            "fullEnd": 468,
                            "start": 467,
                            "end": 468,
                            "fullWidth": 1,
                            "width": 1,
                            "text": ".",
                            "value": ".",
                            "valueText": "."
                        },
                        "name": {
                            "kind": "IdentifierName",
                            "fullStart": 468,
                            "fullEnd": 474,
                            "start": 468,
                            "end": 473,
                            "fullWidth": 6,
                            "width": 5,
                            "text": "shift",
                            "value": "shift",
                            "valueText": "shift",
                            "hasTrailingTrivia": true,
                            "trailingTrivia": [
                                {
                                    "kind": "WhitespaceTrivia",
                                    "text": " "
                                }
                            ]
                        }
                    },
                    "operatorToken": {
                        "kind": "EqualsToken",
                        "fullStart": 474,
                        "fullEnd": 476,
                        "start": 474,
                        "end": 475,
                        "fullWidth": 2,
                        "width": 1,
                        "text": "=",
                        "value": "=",
                        "valueText": "=",
                        "hasTrailingTrivia": true,
                        "trailingTrivia": [
                            {
                                "kind": "WhitespaceTrivia",
                                "text": " "
                            }
                        ]
                    },
                    "right": {
                        "kind": "MemberAccessExpression",
                        "fullStart": 476,
                        "fullEnd": 497,
                        "start": 476,
                        "end": 497,
                        "fullWidth": 21,
                        "width": 21,
                        "expression": {
                            "kind": "MemberAccessExpression",
                            "fullStart": 476,
                            "fullEnd": 491,
                            "start": 476,
                            "end": 491,
                            "fullWidth": 15,
                            "width": 15,
                            "expression": {
                                "kind": "IdentifierName",
                                "fullStart": 476,
                                "fullEnd": 481,
                                "start": 476,
                                "end": 481,
                                "fullWidth": 5,
                                "width": 5,
                                "text": "Array",
                                "value": "Array",
                                "valueText": "Array"
                            },
                            "dotToken": {
                                "kind": "DotToken",
                                "fullStart": 481,
                                "fullEnd": 482,
                                "start": 481,
                                "end": 482,
                                "fullWidth": 1,
                                "width": 1,
                                "text": ".",
                                "value": ".",
                                "valueText": "."
                            },
                            "name": {
                                "kind": "IdentifierName",
                                "fullStart": 482,
                                "fullEnd": 491,
                                "start": 482,
                                "end": 491,
                                "fullWidth": 9,
                                "width": 9,
                                "text": "prototype",
                                "value": "prototype",
                                "valueText": "prototype"
                            }
                        },
                        "dotToken": {
                            "kind": "DotToken",
                            "fullStart": 491,
                            "fullEnd": 492,
                            "start": 491,
                            "end": 492,
                            "fullWidth": 1,
                            "width": 1,
                            "text": ".",
                            "value": ".",
                            "valueText": "."
                        },
                        "name": {
                            "kind": "IdentifierName",
                            "fullStart": 492,
                            "fullEnd": 497,
                            "start": 492,
                            "end": 497,
                            "fullWidth": 5,
                            "width": 5,
                            "text": "shift",
                            "value": "shift",
                            "valueText": "shift"
                        }
                    }
                },
                "semicolonToken": {
                    "kind": "SemicolonToken",
                    "fullStart": 497,
                    "fullEnd": 499,
                    "start": 497,
                    "end": 498,
                    "fullWidth": 2,
                    "width": 1,
                    "text": ";",
                    "value": ";",
                    "valueText": ";",
                    "hasTrailingTrivia": true,
                    "hasTrailingNewLine": true,
                    "trailingTrivia": [
                        {
                            "kind": "NewLineTrivia",
                            "text": "\n"
                        }
                    ]
                }
            },
            {
                "kind": "ExpressionStatement",
                "fullStart": 499,
                "fullEnd": 528,
                "start": 510,
                "end": 527,
                "fullWidth": 29,
                "width": 17,
                "expression": {
                    "kind": "AssignmentExpression",
                    "fullStart": 499,
                    "fullEnd": 526,
                    "start": 510,
                    "end": 526,
                    "fullWidth": 27,
                    "width": 16,
                    "left": {
                        "kind": "MemberAccessExpression",
                        "fullStart": 499,
                        "fullEnd": 521,
                        "start": 510,
                        "end": 520,
                        "fullWidth": 22,
                        "width": 10,
                        "expression": {
                            "kind": "IdentifierName",
                            "fullStart": 499,
                            "fullEnd": 513,
                            "start": 510,
                            "end": 513,
                            "fullWidth": 14,
                            "width": 3,
                            "text": "obj",
                            "value": "obj",
                            "valueText": "obj",
                            "hasLeadingTrivia": true,
                            "hasLeadingComment": true,
                            "hasLeadingNewLine": true,
                            "leadingTrivia": [
                                {
                                    "kind": "NewLineTrivia",
                                    "text": "\n"
                                },
                                {
                                    "kind": "SingleLineCommentTrivia",
                                    "text": "//CHECK#1"
                                },
                                {
                                    "kind": "NewLineTrivia",
                                    "text": "\n"
                                }
                            ]
                        },
                        "dotToken": {
                            "kind": "DotToken",
                            "fullStart": 513,
                            "fullEnd": 514,
                            "start": 513,
                            "end": 514,
                            "fullWidth": 1,
                            "width": 1,
                            "text": ".",
                            "value": ".",
                            "valueText": "."
                        },
                        "name": {
                            "kind": "IdentifierName",
                            "fullStart": 514,
                            "fullEnd": 521,
                            "start": 514,
                            "end": 520,
                            "fullWidth": 7,
                            "width": 6,
                            "text": "length",
                            "value": "length",
                            "valueText": "length",
                            "hasTrailingTrivia": true,
                            "trailingTrivia": [
                                {
                                    "kind": "WhitespaceTrivia",
                                    "text": " "
                                }
                            ]
                        }
                    },
                    "operatorToken": {
                        "kind": "EqualsToken",
                        "fullStart": 521,
                        "fullEnd": 523,
                        "start": 521,
                        "end": 522,
                        "fullWidth": 2,
                        "width": 1,
                        "text": "=",
                        "value": "=",
                        "valueText": "=",
                        "hasTrailingTrivia": true,
                        "trailingTrivia": [
                            {
                                "kind": "WhitespaceTrivia",
                                "text": " "
                            }
                        ]
                    },
                    "right": {
                        "kind": "IdentifierName",
                        "fullStart": 523,
                        "fullEnd": 526,
                        "start": 523,
                        "end": 526,
                        "fullWidth": 3,
                        "width": 3,
                        "text": "NaN",
                        "value": "NaN",
                        "valueText": "NaN"
                    }
                },
                "semicolonToken": {
                    "kind": "SemicolonToken",
                    "fullStart": 526,
                    "fullEnd": 528,
                    "start": 526,
                    "end": 527,
                    "fullWidth": 2,
                    "width": 1,
                    "text": ";",
                    "value": ";",
                    "valueText": ";",
                    "hasTrailingTrivia": true,
                    "hasTrailingNewLine": true,
                    "trailingTrivia": [
                        {
                            "kind": "NewLineTrivia",
                            "text": "\n"
                        }
                    ]
                }
            },
            {
                "kind": "VariableStatement",
                "fullStart": 528,
                "fullEnd": 553,
                "start": 528,
                "end": 552,
                "fullWidth": 25,
                "width": 24,
                "modifiers": [],
                "variableDeclaration": {
                    "kind": "VariableDeclaration",
                    "fullStart": 528,
                    "fullEnd": 551,
                    "start": 528,
                    "end": 551,
                    "fullWidth": 23,
                    "width": 23,
                    "varKeyword": {
                        "kind": "VarKeyword",
                        "fullStart": 528,
                        "fullEnd": 532,
                        "start": 528,
                        "end": 531,
                        "fullWidth": 4,
                        "width": 3,
                        "text": "var",
                        "value": "var",
                        "valueText": "var",
                        "hasTrailingTrivia": true,
                        "trailingTrivia": [
                            {
                                "kind": "WhitespaceTrivia",
                                "text": " "
                            }
                        ]
                    },
                    "variableDeclarators": [
                        {
                            "kind": "VariableDeclarator",
                            "fullStart": 532,
                            "fullEnd": 551,
                            "start": 532,
                            "end": 551,
                            "fullWidth": 19,
<<<<<<< HEAD
                            "width": 19,
                            "identifier": {
=======
                            "propertyName": {
>>>>>>> 85e84683
                                "kind": "IdentifierName",
                                "fullStart": 532,
                                "fullEnd": 538,
                                "start": 532,
                                "end": 537,
                                "fullWidth": 6,
                                "width": 5,
                                "text": "shift",
                                "value": "shift",
                                "valueText": "shift",
                                "hasTrailingTrivia": true,
                                "trailingTrivia": [
                                    {
                                        "kind": "WhitespaceTrivia",
                                        "text": " "
                                    }
                                ]
                            },
                            "equalsValueClause": {
                                "kind": "EqualsValueClause",
                                "fullStart": 538,
                                "fullEnd": 551,
                                "start": 538,
                                "end": 551,
                                "fullWidth": 13,
                                "width": 13,
                                "equalsToken": {
                                    "kind": "EqualsToken",
                                    "fullStart": 538,
                                    "fullEnd": 540,
                                    "start": 538,
                                    "end": 539,
                                    "fullWidth": 2,
                                    "width": 1,
                                    "text": "=",
                                    "value": "=",
                                    "valueText": "=",
                                    "hasTrailingTrivia": true,
                                    "trailingTrivia": [
                                        {
                                            "kind": "WhitespaceTrivia",
                                            "text": " "
                                        }
                                    ]
                                },
                                "value": {
                                    "kind": "InvocationExpression",
                                    "fullStart": 540,
                                    "fullEnd": 551,
                                    "start": 540,
                                    "end": 551,
                                    "fullWidth": 11,
                                    "width": 11,
                                    "expression": {
                                        "kind": "MemberAccessExpression",
                                        "fullStart": 540,
                                        "fullEnd": 549,
                                        "start": 540,
                                        "end": 549,
                                        "fullWidth": 9,
                                        "width": 9,
                                        "expression": {
                                            "kind": "IdentifierName",
                                            "fullStart": 540,
                                            "fullEnd": 543,
                                            "start": 540,
                                            "end": 543,
                                            "fullWidth": 3,
                                            "width": 3,
                                            "text": "obj",
                                            "value": "obj",
                                            "valueText": "obj"
                                        },
                                        "dotToken": {
                                            "kind": "DotToken",
                                            "fullStart": 543,
                                            "fullEnd": 544,
                                            "start": 543,
                                            "end": 544,
                                            "fullWidth": 1,
                                            "width": 1,
                                            "text": ".",
                                            "value": ".",
                                            "valueText": "."
                                        },
                                        "name": {
                                            "kind": "IdentifierName",
                                            "fullStart": 544,
                                            "fullEnd": 549,
                                            "start": 544,
                                            "end": 549,
                                            "fullWidth": 5,
                                            "width": 5,
                                            "text": "shift",
                                            "value": "shift",
                                            "valueText": "shift"
                                        }
                                    },
                                    "argumentList": {
                                        "kind": "ArgumentList",
                                        "fullStart": 549,
                                        "fullEnd": 551,
                                        "start": 549,
                                        "end": 551,
                                        "fullWidth": 2,
                                        "width": 2,
                                        "openParenToken": {
                                            "kind": "OpenParenToken",
                                            "fullStart": 549,
                                            "fullEnd": 550,
                                            "start": 549,
                                            "end": 550,
                                            "fullWidth": 1,
                                            "width": 1,
                                            "text": "(",
                                            "value": "(",
                                            "valueText": "("
                                        },
                                        "arguments": [],
                                        "closeParenToken": {
                                            "kind": "CloseParenToken",
                                            "fullStart": 550,
                                            "fullEnd": 551,
                                            "start": 550,
                                            "end": 551,
                                            "fullWidth": 1,
                                            "width": 1,
                                            "text": ")",
                                            "value": ")",
                                            "valueText": ")"
                                        }
                                    }
                                }
                            }
                        }
                    ]
                },
                "semicolonToken": {
                    "kind": "SemicolonToken",
                    "fullStart": 551,
                    "fullEnd": 553,
                    "start": 551,
                    "end": 552,
                    "fullWidth": 2,
                    "width": 1,
                    "text": ";",
                    "value": ";",
                    "valueText": ";",
                    "hasTrailingTrivia": true,
                    "hasTrailingNewLine": true,
                    "trailingTrivia": [
                        {
                            "kind": "NewLineTrivia",
                            "text": "\n"
                        }
                    ]
                }
            },
            {
                "kind": "IfStatement",
                "fullStart": 553,
                "fullEnd": 712,
                "start": 553,
                "end": 711,
                "fullWidth": 159,
                "width": 158,
                "ifKeyword": {
                    "kind": "IfKeyword",
                    "fullStart": 553,
                    "fullEnd": 556,
                    "start": 553,
                    "end": 555,
                    "fullWidth": 3,
                    "width": 2,
                    "text": "if",
                    "value": "if",
                    "valueText": "if",
                    "hasTrailingTrivia": true,
                    "trailingTrivia": [
                        {
                            "kind": "WhitespaceTrivia",
                            "text": " "
                        }
                    ]
                },
                "openParenToken": {
                    "kind": "OpenParenToken",
                    "fullStart": 556,
                    "fullEnd": 557,
                    "start": 556,
                    "end": 557,
                    "fullWidth": 1,
                    "width": 1,
                    "text": "(",
                    "value": "(",
                    "valueText": "("
                },
                "condition": {
                    "kind": "NotEqualsExpression",
                    "fullStart": 557,
                    "fullEnd": 576,
                    "start": 557,
                    "end": 576,
                    "fullWidth": 19,
                    "width": 19,
                    "left": {
                        "kind": "IdentifierName",
                        "fullStart": 557,
                        "fullEnd": 563,
                        "start": 557,
                        "end": 562,
                        "fullWidth": 6,
                        "width": 5,
                        "text": "shift",
                        "value": "shift",
                        "valueText": "shift",
                        "hasTrailingTrivia": true,
                        "trailingTrivia": [
                            {
                                "kind": "WhitespaceTrivia",
                                "text": " "
                            }
                        ]
                    },
                    "operatorToken": {
                        "kind": "ExclamationEqualsEqualsToken",
                        "fullStart": 563,
                        "fullEnd": 567,
                        "start": 563,
                        "end": 566,
                        "fullWidth": 4,
                        "width": 3,
                        "text": "!==",
                        "value": "!==",
                        "valueText": "!==",
                        "hasTrailingTrivia": true,
                        "trailingTrivia": [
                            {
                                "kind": "WhitespaceTrivia",
                                "text": " "
                            }
                        ]
                    },
                    "right": {
                        "kind": "IdentifierName",
                        "fullStart": 567,
                        "fullEnd": 576,
                        "start": 567,
                        "end": 576,
                        "fullWidth": 9,
                        "width": 9,
                        "text": "undefined",
                        "value": "undefined",
                        "valueText": "undefined"
                    }
                },
                "closeParenToken": {
                    "kind": "CloseParenToken",
                    "fullStart": 576,
                    "fullEnd": 578,
                    "start": 576,
                    "end": 577,
                    "fullWidth": 2,
                    "width": 1,
                    "text": ")",
                    "value": ")",
                    "valueText": ")",
                    "hasTrailingTrivia": true,
                    "trailingTrivia": [
                        {
                            "kind": "WhitespaceTrivia",
                            "text": " "
                        }
                    ]
                },
                "statement": {
                    "kind": "Block",
                    "fullStart": 578,
                    "fullEnd": 712,
                    "start": 578,
                    "end": 711,
                    "fullWidth": 134,
                    "width": 133,
                    "openBraceToken": {
                        "kind": "OpenBraceToken",
                        "fullStart": 578,
                        "fullEnd": 580,
                        "start": 578,
                        "end": 579,
                        "fullWidth": 2,
                        "width": 1,
                        "text": "{",
                        "value": "{",
                        "valueText": "{",
                        "hasTrailingTrivia": true,
                        "hasTrailingNewLine": true,
                        "trailingTrivia": [
                            {
                                "kind": "NewLineTrivia",
                                "text": "\n"
                            }
                        ]
                    },
                    "statements": [
                        {
                            "kind": "ExpressionStatement",
                            "fullStart": 580,
                            "fullEnd": 710,
                            "start": 582,
                            "end": 709,
                            "fullWidth": 130,
                            "width": 127,
                            "expression": {
                                "kind": "InvocationExpression",
                                "fullStart": 580,
                                "fullEnd": 708,
                                "start": 582,
                                "end": 708,
                                "fullWidth": 128,
                                "width": 126,
                                "expression": {
                                    "kind": "IdentifierName",
                                    "fullStart": 580,
                                    "fullEnd": 588,
                                    "start": 582,
                                    "end": 588,
                                    "fullWidth": 8,
                                    "width": 6,
                                    "text": "$ERROR",
                                    "value": "$ERROR",
                                    "valueText": "$ERROR",
                                    "hasLeadingTrivia": true,
                                    "leadingTrivia": [
                                        {
                                            "kind": "WhitespaceTrivia",
                                            "text": "  "
                                        }
                                    ]
                                },
                                "argumentList": {
                                    "kind": "ArgumentList",
                                    "fullStart": 588,
                                    "fullEnd": 708,
                                    "start": 588,
                                    "end": 708,
                                    "fullWidth": 120,
                                    "width": 120,
                                    "openParenToken": {
                                        "kind": "OpenParenToken",
                                        "fullStart": 588,
                                        "fullEnd": 589,
                                        "start": 588,
                                        "end": 589,
                                        "fullWidth": 1,
                                        "width": 1,
                                        "text": "(",
                                        "value": "(",
                                        "valueText": "("
                                    },
                                    "arguments": [
                                        {
                                            "kind": "AddExpression",
                                            "fullStart": 589,
                                            "fullEnd": 707,
                                            "start": 589,
                                            "end": 707,
                                            "fullWidth": 118,
                                            "width": 118,
                                            "left": {
                                                "kind": "StringLiteral",
                                                "fullStart": 589,
                                                "fullEnd": 698,
                                                "start": 589,
                                                "end": 697,
                                                "fullWidth": 109,
                                                "width": 108,
                                                "text": "'#1: var obj = {}; obj.length = NaN; obj.shift = Array.prototype.shift; obj.shift() === undefined. Actual: '",
                                                "value": "#1: var obj = {}; obj.length = NaN; obj.shift = Array.prototype.shift; obj.shift() === undefined. Actual: ",
                                                "valueText": "#1: var obj = {}; obj.length = NaN; obj.shift = Array.prototype.shift; obj.shift() === undefined. Actual: ",
                                                "hasTrailingTrivia": true,
                                                "trailingTrivia": [
                                                    {
                                                        "kind": "WhitespaceTrivia",
                                                        "text": " "
                                                    }
                                                ]
                                            },
                                            "operatorToken": {
                                                "kind": "PlusToken",
                                                "fullStart": 698,
                                                "fullEnd": 700,
                                                "start": 698,
                                                "end": 699,
                                                "fullWidth": 2,
                                                "width": 1,
                                                "text": "+",
                                                "value": "+",
                                                "valueText": "+",
                                                "hasTrailingTrivia": true,
                                                "trailingTrivia": [
                                                    {
                                                        "kind": "WhitespaceTrivia",
                                                        "text": " "
                                                    }
                                                ]
                                            },
                                            "right": {
                                                "kind": "ParenthesizedExpression",
                                                "fullStart": 700,
                                                "fullEnd": 707,
                                                "start": 700,
                                                "end": 707,
                                                "fullWidth": 7,
                                                "width": 7,
                                                "openParenToken": {
                                                    "kind": "OpenParenToken",
                                                    "fullStart": 700,
                                                    "fullEnd": 701,
                                                    "start": 700,
                                                    "end": 701,
                                                    "fullWidth": 1,
                                                    "width": 1,
                                                    "text": "(",
                                                    "value": "(",
                                                    "valueText": "("
                                                },
                                                "expression": {
                                                    "kind": "IdentifierName",
                                                    "fullStart": 701,
                                                    "fullEnd": 706,
                                                    "start": 701,
                                                    "end": 706,
                                                    "fullWidth": 5,
                                                    "width": 5,
                                                    "text": "shift",
                                                    "value": "shift",
                                                    "valueText": "shift"
                                                },
                                                "closeParenToken": {
                                                    "kind": "CloseParenToken",
                                                    "fullStart": 706,
                                                    "fullEnd": 707,
                                                    "start": 706,
                                                    "end": 707,
                                                    "fullWidth": 1,
                                                    "width": 1,
                                                    "text": ")",
                                                    "value": ")",
                                                    "valueText": ")"
                                                }
                                            }
                                        }
                                    ],
                                    "closeParenToken": {
                                        "kind": "CloseParenToken",
                                        "fullStart": 707,
                                        "fullEnd": 708,
                                        "start": 707,
                                        "end": 708,
                                        "fullWidth": 1,
                                        "width": 1,
                                        "text": ")",
                                        "value": ")",
                                        "valueText": ")"
                                    }
                                }
                            },
                            "semicolonToken": {
                                "kind": "SemicolonToken",
                                "fullStart": 708,
                                "fullEnd": 710,
                                "start": 708,
                                "end": 709,
                                "fullWidth": 2,
                                "width": 1,
                                "text": ";",
                                "value": ";",
                                "valueText": ";",
                                "hasTrailingTrivia": true,
                                "hasTrailingNewLine": true,
                                "trailingTrivia": [
                                    {
                                        "kind": "NewLineTrivia",
                                        "text": "\n"
                                    }
                                ]
                            }
                        }
                    ],
                    "closeBraceToken": {
                        "kind": "CloseBraceToken",
                        "fullStart": 710,
                        "fullEnd": 712,
                        "start": 710,
                        "end": 711,
                        "fullWidth": 2,
                        "width": 1,
                        "text": "}",
                        "value": "}",
                        "valueText": "}",
                        "hasTrailingTrivia": true,
                        "hasTrailingNewLine": true,
                        "trailingTrivia": [
                            {
                                "kind": "NewLineTrivia",
                                "text": "\n"
                            }
                        ]
                    }
                }
            },
            {
                "kind": "IfStatement",
                "fullStart": 712,
                "fullEnd": 888,
                "start": 723,
                "end": 887,
                "fullWidth": 176,
                "width": 164,
                "ifKeyword": {
                    "kind": "IfKeyword",
                    "fullStart": 712,
                    "fullEnd": 726,
                    "start": 723,
                    "end": 725,
                    "fullWidth": 14,
                    "width": 2,
                    "text": "if",
                    "value": "if",
                    "valueText": "if",
                    "hasLeadingTrivia": true,
                    "hasLeadingComment": true,
                    "hasLeadingNewLine": true,
                    "hasTrailingTrivia": true,
                    "leadingTrivia": [
                        {
                            "kind": "NewLineTrivia",
                            "text": "\n"
                        },
                        {
                            "kind": "SingleLineCommentTrivia",
                            "text": "//CHECK#2"
                        },
                        {
                            "kind": "NewLineTrivia",
                            "text": "\n"
                        }
                    ],
                    "trailingTrivia": [
                        {
                            "kind": "WhitespaceTrivia",
                            "text": " "
                        }
                    ]
                },
                "openParenToken": {
                    "kind": "OpenParenToken",
                    "fullStart": 726,
                    "fullEnd": 727,
                    "start": 726,
                    "end": 727,
                    "fullWidth": 1,
                    "width": 1,
                    "text": "(",
                    "value": "(",
                    "valueText": "("
                },
                "condition": {
                    "kind": "NotEqualsExpression",
                    "fullStart": 727,
                    "fullEnd": 743,
                    "start": 727,
                    "end": 743,
                    "fullWidth": 16,
                    "width": 16,
                    "left": {
                        "kind": "MemberAccessExpression",
                        "fullStart": 727,
                        "fullEnd": 738,
                        "start": 727,
                        "end": 737,
                        "fullWidth": 11,
                        "width": 10,
                        "expression": {
                            "kind": "IdentifierName",
                            "fullStart": 727,
                            "fullEnd": 730,
                            "start": 727,
                            "end": 730,
                            "fullWidth": 3,
                            "width": 3,
                            "text": "obj",
                            "value": "obj",
                            "valueText": "obj"
                        },
                        "dotToken": {
                            "kind": "DotToken",
                            "fullStart": 730,
                            "fullEnd": 731,
                            "start": 730,
                            "end": 731,
                            "fullWidth": 1,
                            "width": 1,
                            "text": ".",
                            "value": ".",
                            "valueText": "."
                        },
                        "name": {
                            "kind": "IdentifierName",
                            "fullStart": 731,
                            "fullEnd": 738,
                            "start": 731,
                            "end": 737,
                            "fullWidth": 7,
                            "width": 6,
                            "text": "length",
                            "value": "length",
                            "valueText": "length",
                            "hasTrailingTrivia": true,
                            "trailingTrivia": [
                                {
                                    "kind": "WhitespaceTrivia",
                                    "text": " "
                                }
                            ]
                        }
                    },
                    "operatorToken": {
                        "kind": "ExclamationEqualsEqualsToken",
                        "fullStart": 738,
                        "fullEnd": 742,
                        "start": 738,
                        "end": 741,
                        "fullWidth": 4,
                        "width": 3,
                        "text": "!==",
                        "value": "!==",
                        "valueText": "!==",
                        "hasTrailingTrivia": true,
                        "trailingTrivia": [
                            {
                                "kind": "WhitespaceTrivia",
                                "text": " "
                            }
                        ]
                    },
                    "right": {
                        "kind": "NumericLiteral",
                        "fullStart": 742,
                        "fullEnd": 743,
                        "start": 742,
                        "end": 743,
                        "fullWidth": 1,
                        "width": 1,
                        "text": "0",
                        "value": 0,
                        "valueText": "0"
                    }
                },
                "closeParenToken": {
                    "kind": "CloseParenToken",
                    "fullStart": 743,
                    "fullEnd": 745,
                    "start": 743,
                    "end": 744,
                    "fullWidth": 2,
                    "width": 1,
                    "text": ")",
                    "value": ")",
                    "valueText": ")",
                    "hasTrailingTrivia": true,
                    "trailingTrivia": [
                        {
                            "kind": "WhitespaceTrivia",
                            "text": " "
                        }
                    ]
                },
                "statement": {
                    "kind": "Block",
                    "fullStart": 745,
                    "fullEnd": 888,
                    "start": 745,
                    "end": 887,
                    "fullWidth": 143,
                    "width": 142,
                    "openBraceToken": {
                        "kind": "OpenBraceToken",
                        "fullStart": 745,
                        "fullEnd": 747,
                        "start": 745,
                        "end": 746,
                        "fullWidth": 2,
                        "width": 1,
                        "text": "{",
                        "value": "{",
                        "valueText": "{",
                        "hasTrailingTrivia": true,
                        "hasTrailingNewLine": true,
                        "trailingTrivia": [
                            {
                                "kind": "NewLineTrivia",
                                "text": "\n"
                            }
                        ]
                    },
                    "statements": [
                        {
                            "kind": "ExpressionStatement",
                            "fullStart": 747,
                            "fullEnd": 886,
                            "start": 749,
                            "end": 885,
                            "fullWidth": 139,
                            "width": 136,
                            "expression": {
                                "kind": "InvocationExpression",
                                "fullStart": 747,
                                "fullEnd": 884,
                                "start": 749,
                                "end": 884,
                                "fullWidth": 137,
                                "width": 135,
                                "expression": {
                                    "kind": "IdentifierName",
                                    "fullStart": 747,
                                    "fullEnd": 755,
                                    "start": 749,
                                    "end": 755,
                                    "fullWidth": 8,
                                    "width": 6,
                                    "text": "$ERROR",
                                    "value": "$ERROR",
                                    "valueText": "$ERROR",
                                    "hasLeadingTrivia": true,
                                    "leadingTrivia": [
                                        {
                                            "kind": "WhitespaceTrivia",
                                            "text": "  "
                                        }
                                    ]
                                },
                                "argumentList": {
                                    "kind": "ArgumentList",
                                    "fullStart": 755,
                                    "fullEnd": 884,
                                    "start": 755,
                                    "end": 884,
                                    "fullWidth": 129,
                                    "width": 129,
                                    "openParenToken": {
                                        "kind": "OpenParenToken",
                                        "fullStart": 755,
                                        "fullEnd": 756,
                                        "start": 755,
                                        "end": 756,
                                        "fullWidth": 1,
                                        "width": 1,
                                        "text": "(",
                                        "value": "(",
                                        "valueText": "("
                                    },
                                    "arguments": [
                                        {
                                            "kind": "AddExpression",
                                            "fullStart": 756,
                                            "fullEnd": 883,
                                            "start": 756,
                                            "end": 883,
                                            "fullWidth": 127,
                                            "width": 127,
                                            "left": {
                                                "kind": "StringLiteral",
                                                "fullStart": 756,
                                                "fullEnd": 869,
                                                "start": 756,
                                                "end": 868,
                                                "fullWidth": 113,
                                                "width": 112,
                                                "text": "'#2: var obj = {}; obj.length = NaN; obj.shift = Array.prototype.shift; obj.shift(); obj.length === 0. Actual: '",
                                                "value": "#2: var obj = {}; obj.length = NaN; obj.shift = Array.prototype.shift; obj.shift(); obj.length === 0. Actual: ",
                                                "valueText": "#2: var obj = {}; obj.length = NaN; obj.shift = Array.prototype.shift; obj.shift(); obj.length === 0. Actual: ",
                                                "hasTrailingTrivia": true,
                                                "trailingTrivia": [
                                                    {
                                                        "kind": "WhitespaceTrivia",
                                                        "text": " "
                                                    }
                                                ]
                                            },
                                            "operatorToken": {
                                                "kind": "PlusToken",
                                                "fullStart": 869,
                                                "fullEnd": 871,
                                                "start": 869,
                                                "end": 870,
                                                "fullWidth": 2,
                                                "width": 1,
                                                "text": "+",
                                                "value": "+",
                                                "valueText": "+",
                                                "hasTrailingTrivia": true,
                                                "trailingTrivia": [
                                                    {
                                                        "kind": "WhitespaceTrivia",
                                                        "text": " "
                                                    }
                                                ]
                                            },
                                            "right": {
                                                "kind": "ParenthesizedExpression",
                                                "fullStart": 871,
                                                "fullEnd": 883,
                                                "start": 871,
                                                "end": 883,
                                                "fullWidth": 12,
                                                "width": 12,
                                                "openParenToken": {
                                                    "kind": "OpenParenToken",
                                                    "fullStart": 871,
                                                    "fullEnd": 872,
                                                    "start": 871,
                                                    "end": 872,
                                                    "fullWidth": 1,
                                                    "width": 1,
                                                    "text": "(",
                                                    "value": "(",
                                                    "valueText": "("
                                                },
                                                "expression": {
                                                    "kind": "MemberAccessExpression",
                                                    "fullStart": 872,
                                                    "fullEnd": 882,
                                                    "start": 872,
                                                    "end": 882,
                                                    "fullWidth": 10,
                                                    "width": 10,
                                                    "expression": {
                                                        "kind": "IdentifierName",
                                                        "fullStart": 872,
                                                        "fullEnd": 875,
                                                        "start": 872,
                                                        "end": 875,
                                                        "fullWidth": 3,
                                                        "width": 3,
                                                        "text": "obj",
                                                        "value": "obj",
                                                        "valueText": "obj"
                                                    },
                                                    "dotToken": {
                                                        "kind": "DotToken",
                                                        "fullStart": 875,
                                                        "fullEnd": 876,
                                                        "start": 875,
                                                        "end": 876,
                                                        "fullWidth": 1,
                                                        "width": 1,
                                                        "text": ".",
                                                        "value": ".",
                                                        "valueText": "."
                                                    },
                                                    "name": {
                                                        "kind": "IdentifierName",
                                                        "fullStart": 876,
                                                        "fullEnd": 882,
                                                        "start": 876,
                                                        "end": 882,
                                                        "fullWidth": 6,
                                                        "width": 6,
                                                        "text": "length",
                                                        "value": "length",
                                                        "valueText": "length"
                                                    }
                                                },
                                                "closeParenToken": {
                                                    "kind": "CloseParenToken",
                                                    "fullStart": 882,
                                                    "fullEnd": 883,
                                                    "start": 882,
                                                    "end": 883,
                                                    "fullWidth": 1,
                                                    "width": 1,
                                                    "text": ")",
                                                    "value": ")",
                                                    "valueText": ")"
                                                }
                                            }
                                        }
                                    ],
                                    "closeParenToken": {
                                        "kind": "CloseParenToken",
                                        "fullStart": 883,
                                        "fullEnd": 884,
                                        "start": 883,
                                        "end": 884,
                                        "fullWidth": 1,
                                        "width": 1,
                                        "text": ")",
                                        "value": ")",
                                        "valueText": ")"
                                    }
                                }
                            },
                            "semicolonToken": {
                                "kind": "SemicolonToken",
                                "fullStart": 884,
                                "fullEnd": 886,
                                "start": 884,
                                "end": 885,
                                "fullWidth": 2,
                                "width": 1,
                                "text": ";",
                                "value": ";",
                                "valueText": ";",
                                "hasTrailingTrivia": true,
                                "hasTrailingNewLine": true,
                                "trailingTrivia": [
                                    {
                                        "kind": "NewLineTrivia",
                                        "text": "\n"
                                    }
                                ]
                            }
                        }
                    ],
                    "closeBraceToken": {
                        "kind": "CloseBraceToken",
                        "fullStart": 886,
                        "fullEnd": 888,
                        "start": 886,
                        "end": 887,
                        "fullWidth": 2,
                        "width": 1,
                        "text": "}",
                        "value": "}",
                        "valueText": "}",
                        "hasTrailingTrivia": true,
                        "hasTrailingNewLine": true,
                        "trailingTrivia": [
                            {
                                "kind": "NewLineTrivia",
                                "text": "\n"
                            }
                        ]
                    }
                }
            },
            {
                "kind": "ExpressionStatement",
                "fullStart": 888,
                "fullEnd": 938,
                "start": 899,
                "end": 937,
                "fullWidth": 50,
                "width": 38,
                "expression": {
                    "kind": "AssignmentExpression",
                    "fullStart": 888,
                    "fullEnd": 936,
                    "start": 899,
                    "end": 936,
                    "fullWidth": 48,
                    "width": 37,
                    "left": {
                        "kind": "MemberAccessExpression",
                        "fullStart": 888,
                        "fullEnd": 910,
                        "start": 899,
                        "end": 909,
                        "fullWidth": 22,
                        "width": 10,
                        "expression": {
                            "kind": "IdentifierName",
                            "fullStart": 888,
                            "fullEnd": 902,
                            "start": 899,
                            "end": 902,
                            "fullWidth": 14,
                            "width": 3,
                            "text": "obj",
                            "value": "obj",
                            "valueText": "obj",
                            "hasLeadingTrivia": true,
                            "hasLeadingComment": true,
                            "hasLeadingNewLine": true,
                            "leadingTrivia": [
                                {
                                    "kind": "NewLineTrivia",
                                    "text": "\n"
                                },
                                {
                                    "kind": "SingleLineCommentTrivia",
                                    "text": "//CHECK#3"
                                },
                                {
                                    "kind": "NewLineTrivia",
                                    "text": "\n"
                                }
                            ]
                        },
                        "dotToken": {
                            "kind": "DotToken",
                            "fullStart": 902,
                            "fullEnd": 903,
                            "start": 902,
                            "end": 903,
                            "fullWidth": 1,
                            "width": 1,
                            "text": ".",
                            "value": ".",
                            "valueText": "."
                        },
                        "name": {
                            "kind": "IdentifierName",
                            "fullStart": 903,
                            "fullEnd": 910,
                            "start": 903,
                            "end": 909,
                            "fullWidth": 7,
                            "width": 6,
                            "text": "length",
                            "value": "length",
                            "valueText": "length",
                            "hasTrailingTrivia": true,
                            "trailingTrivia": [
                                {
                                    "kind": "WhitespaceTrivia",
                                    "text": " "
                                }
                            ]
                        }
                    },
                    "operatorToken": {
                        "kind": "EqualsToken",
                        "fullStart": 910,
                        "fullEnd": 912,
                        "start": 910,
                        "end": 911,
                        "fullWidth": 2,
                        "width": 1,
                        "text": "=",
                        "value": "=",
                        "valueText": "=",
                        "hasTrailingTrivia": true,
                        "trailingTrivia": [
                            {
                                "kind": "WhitespaceTrivia",
                                "text": " "
                            }
                        ]
                    },
                    "right": {
                        "kind": "MemberAccessExpression",
                        "fullStart": 912,
                        "fullEnd": 936,
                        "start": 912,
                        "end": 936,
                        "fullWidth": 24,
                        "width": 24,
                        "expression": {
                            "kind": "IdentifierName",
                            "fullStart": 912,
                            "fullEnd": 918,
                            "start": 912,
                            "end": 918,
                            "fullWidth": 6,
                            "width": 6,
                            "text": "Number",
                            "value": "Number",
                            "valueText": "Number"
                        },
                        "dotToken": {
                            "kind": "DotToken",
                            "fullStart": 918,
                            "fullEnd": 919,
                            "start": 918,
                            "end": 919,
                            "fullWidth": 1,
                            "width": 1,
                            "text": ".",
                            "value": ".",
                            "valueText": "."
                        },
                        "name": {
                            "kind": "IdentifierName",
                            "fullStart": 919,
                            "fullEnd": 936,
                            "start": 919,
                            "end": 936,
                            "fullWidth": 17,
                            "width": 17,
                            "text": "POSITIVE_INFINITY",
                            "value": "POSITIVE_INFINITY",
                            "valueText": "POSITIVE_INFINITY"
                        }
                    }
                },
                "semicolonToken": {
                    "kind": "SemicolonToken",
                    "fullStart": 936,
                    "fullEnd": 938,
                    "start": 936,
                    "end": 937,
                    "fullWidth": 2,
                    "width": 1,
                    "text": ";",
                    "value": ";",
                    "valueText": ";",
                    "hasTrailingTrivia": true,
                    "hasTrailingNewLine": true,
                    "trailingTrivia": [
                        {
                            "kind": "NewLineTrivia",
                            "text": "\n"
                        }
                    ]
                }
            },
            {
                "kind": "VariableStatement",
                "fullStart": 938,
                "fullEnd": 963,
                "start": 938,
                "end": 962,
                "fullWidth": 25,
                "width": 24,
                "modifiers": [],
                "variableDeclaration": {
                    "kind": "VariableDeclaration",
                    "fullStart": 938,
                    "fullEnd": 961,
                    "start": 938,
                    "end": 961,
                    "fullWidth": 23,
                    "width": 23,
                    "varKeyword": {
                        "kind": "VarKeyword",
                        "fullStart": 938,
                        "fullEnd": 942,
                        "start": 938,
                        "end": 941,
                        "fullWidth": 4,
                        "width": 3,
                        "text": "var",
                        "value": "var",
                        "valueText": "var",
                        "hasTrailingTrivia": true,
                        "trailingTrivia": [
                            {
                                "kind": "WhitespaceTrivia",
                                "text": " "
                            }
                        ]
                    },
                    "variableDeclarators": [
                        {
                            "kind": "VariableDeclarator",
                            "fullStart": 942,
                            "fullEnd": 961,
                            "start": 942,
                            "end": 961,
                            "fullWidth": 19,
<<<<<<< HEAD
                            "width": 19,
                            "identifier": {
=======
                            "propertyName": {
>>>>>>> 85e84683
                                "kind": "IdentifierName",
                                "fullStart": 942,
                                "fullEnd": 948,
                                "start": 942,
                                "end": 947,
                                "fullWidth": 6,
                                "width": 5,
                                "text": "shift",
                                "value": "shift",
                                "valueText": "shift",
                                "hasTrailingTrivia": true,
                                "trailingTrivia": [
                                    {
                                        "kind": "WhitespaceTrivia",
                                        "text": " "
                                    }
                                ]
                            },
                            "equalsValueClause": {
                                "kind": "EqualsValueClause",
                                "fullStart": 948,
                                "fullEnd": 961,
                                "start": 948,
                                "end": 961,
                                "fullWidth": 13,
                                "width": 13,
                                "equalsToken": {
                                    "kind": "EqualsToken",
                                    "fullStart": 948,
                                    "fullEnd": 950,
                                    "start": 948,
                                    "end": 949,
                                    "fullWidth": 2,
                                    "width": 1,
                                    "text": "=",
                                    "value": "=",
                                    "valueText": "=",
                                    "hasTrailingTrivia": true,
                                    "trailingTrivia": [
                                        {
                                            "kind": "WhitespaceTrivia",
                                            "text": " "
                                        }
                                    ]
                                },
                                "value": {
                                    "kind": "InvocationExpression",
                                    "fullStart": 950,
                                    "fullEnd": 961,
                                    "start": 950,
                                    "end": 961,
                                    "fullWidth": 11,
                                    "width": 11,
                                    "expression": {
                                        "kind": "MemberAccessExpression",
                                        "fullStart": 950,
                                        "fullEnd": 959,
                                        "start": 950,
                                        "end": 959,
                                        "fullWidth": 9,
                                        "width": 9,
                                        "expression": {
                                            "kind": "IdentifierName",
                                            "fullStart": 950,
                                            "fullEnd": 953,
                                            "start": 950,
                                            "end": 953,
                                            "fullWidth": 3,
                                            "width": 3,
                                            "text": "obj",
                                            "value": "obj",
                                            "valueText": "obj"
                                        },
                                        "dotToken": {
                                            "kind": "DotToken",
                                            "fullStart": 953,
                                            "fullEnd": 954,
                                            "start": 953,
                                            "end": 954,
                                            "fullWidth": 1,
                                            "width": 1,
                                            "text": ".",
                                            "value": ".",
                                            "valueText": "."
                                        },
                                        "name": {
                                            "kind": "IdentifierName",
                                            "fullStart": 954,
                                            "fullEnd": 959,
                                            "start": 954,
                                            "end": 959,
                                            "fullWidth": 5,
                                            "width": 5,
                                            "text": "shift",
                                            "value": "shift",
                                            "valueText": "shift"
                                        }
                                    },
                                    "argumentList": {
                                        "kind": "ArgumentList",
                                        "fullStart": 959,
                                        "fullEnd": 961,
                                        "start": 959,
                                        "end": 961,
                                        "fullWidth": 2,
                                        "width": 2,
                                        "openParenToken": {
                                            "kind": "OpenParenToken",
                                            "fullStart": 959,
                                            "fullEnd": 960,
                                            "start": 959,
                                            "end": 960,
                                            "fullWidth": 1,
                                            "width": 1,
                                            "text": "(",
                                            "value": "(",
                                            "valueText": "("
                                        },
                                        "arguments": [],
                                        "closeParenToken": {
                                            "kind": "CloseParenToken",
                                            "fullStart": 960,
                                            "fullEnd": 961,
                                            "start": 960,
                                            "end": 961,
                                            "fullWidth": 1,
                                            "width": 1,
                                            "text": ")",
                                            "value": ")",
                                            "valueText": ")"
                                        }
                                    }
                                }
                            }
                        }
                    ]
                },
                "semicolonToken": {
                    "kind": "SemicolonToken",
                    "fullStart": 961,
                    "fullEnd": 963,
                    "start": 961,
                    "end": 962,
                    "fullWidth": 2,
                    "width": 1,
                    "text": ";",
                    "value": ";",
                    "valueText": ";",
                    "hasTrailingTrivia": true,
                    "hasTrailingNewLine": true,
                    "trailingTrivia": [
                        {
                            "kind": "NewLineTrivia",
                            "text": "\n"
                        }
                    ]
                }
            },
            {
                "kind": "IfStatement",
                "fullStart": 963,
                "fullEnd": 1143,
                "start": 963,
                "end": 1142,
                "fullWidth": 180,
                "width": 179,
                "ifKeyword": {
                    "kind": "IfKeyword",
                    "fullStart": 963,
                    "fullEnd": 966,
                    "start": 963,
                    "end": 965,
                    "fullWidth": 3,
                    "width": 2,
                    "text": "if",
                    "value": "if",
                    "valueText": "if",
                    "hasTrailingTrivia": true,
                    "trailingTrivia": [
                        {
                            "kind": "WhitespaceTrivia",
                            "text": " "
                        }
                    ]
                },
                "openParenToken": {
                    "kind": "OpenParenToken",
                    "fullStart": 966,
                    "fullEnd": 967,
                    "start": 966,
                    "end": 967,
                    "fullWidth": 1,
                    "width": 1,
                    "text": "(",
                    "value": "(",
                    "valueText": "("
                },
                "condition": {
                    "kind": "NotEqualsExpression",
                    "fullStart": 967,
                    "fullEnd": 986,
                    "start": 967,
                    "end": 986,
                    "fullWidth": 19,
                    "width": 19,
                    "left": {
                        "kind": "IdentifierName",
                        "fullStart": 967,
                        "fullEnd": 973,
                        "start": 967,
                        "end": 972,
                        "fullWidth": 6,
                        "width": 5,
                        "text": "shift",
                        "value": "shift",
                        "valueText": "shift",
                        "hasTrailingTrivia": true,
                        "trailingTrivia": [
                            {
                                "kind": "WhitespaceTrivia",
                                "text": " "
                            }
                        ]
                    },
                    "operatorToken": {
                        "kind": "ExclamationEqualsEqualsToken",
                        "fullStart": 973,
                        "fullEnd": 977,
                        "start": 973,
                        "end": 976,
                        "fullWidth": 4,
                        "width": 3,
                        "text": "!==",
                        "value": "!==",
                        "valueText": "!==",
                        "hasTrailingTrivia": true,
                        "trailingTrivia": [
                            {
                                "kind": "WhitespaceTrivia",
                                "text": " "
                            }
                        ]
                    },
                    "right": {
                        "kind": "IdentifierName",
                        "fullStart": 977,
                        "fullEnd": 986,
                        "start": 977,
                        "end": 986,
                        "fullWidth": 9,
                        "width": 9,
                        "text": "undefined",
                        "value": "undefined",
                        "valueText": "undefined"
                    }
                },
                "closeParenToken": {
                    "kind": "CloseParenToken",
                    "fullStart": 986,
                    "fullEnd": 988,
                    "start": 986,
                    "end": 987,
                    "fullWidth": 2,
                    "width": 1,
                    "text": ")",
                    "value": ")",
                    "valueText": ")",
                    "hasTrailingTrivia": true,
                    "trailingTrivia": [
                        {
                            "kind": "WhitespaceTrivia",
                            "text": " "
                        }
                    ]
                },
                "statement": {
                    "kind": "Block",
                    "fullStart": 988,
                    "fullEnd": 1143,
                    "start": 988,
                    "end": 1142,
                    "fullWidth": 155,
                    "width": 154,
                    "openBraceToken": {
                        "kind": "OpenBraceToken",
                        "fullStart": 988,
                        "fullEnd": 990,
                        "start": 988,
                        "end": 989,
                        "fullWidth": 2,
                        "width": 1,
                        "text": "{",
                        "value": "{",
                        "valueText": "{",
                        "hasTrailingTrivia": true,
                        "hasTrailingNewLine": true,
                        "trailingTrivia": [
                            {
                                "kind": "NewLineTrivia",
                                "text": "\n"
                            }
                        ]
                    },
                    "statements": [
                        {
                            "kind": "ExpressionStatement",
                            "fullStart": 990,
                            "fullEnd": 1141,
                            "start": 992,
                            "end": 1140,
                            "fullWidth": 151,
                            "width": 148,
                            "expression": {
                                "kind": "InvocationExpression",
                                "fullStart": 990,
                                "fullEnd": 1139,
                                "start": 992,
                                "end": 1139,
                                "fullWidth": 149,
                                "width": 147,
                                "expression": {
                                    "kind": "IdentifierName",
                                    "fullStart": 990,
                                    "fullEnd": 998,
                                    "start": 992,
                                    "end": 998,
                                    "fullWidth": 8,
                                    "width": 6,
                                    "text": "$ERROR",
                                    "value": "$ERROR",
                                    "valueText": "$ERROR",
                                    "hasLeadingTrivia": true,
                                    "leadingTrivia": [
                                        {
                                            "kind": "WhitespaceTrivia",
                                            "text": "  "
                                        }
                                    ]
                                },
                                "argumentList": {
                                    "kind": "ArgumentList",
                                    "fullStart": 998,
                                    "fullEnd": 1139,
                                    "start": 998,
                                    "end": 1139,
                                    "fullWidth": 141,
                                    "width": 141,
                                    "openParenToken": {
                                        "kind": "OpenParenToken",
                                        "fullStart": 998,
                                        "fullEnd": 999,
                                        "start": 998,
                                        "end": 999,
                                        "fullWidth": 1,
                                        "width": 1,
                                        "text": "(",
                                        "value": "(",
                                        "valueText": "("
                                    },
                                    "arguments": [
                                        {
                                            "kind": "AddExpression",
                                            "fullStart": 999,
                                            "fullEnd": 1138,
                                            "start": 999,
                                            "end": 1138,
                                            "fullWidth": 139,
                                            "width": 139,
                                            "left": {
                                                "kind": "StringLiteral",
                                                "fullStart": 999,
                                                "fullEnd": 1129,
                                                "start": 999,
                                                "end": 1128,
                                                "fullWidth": 130,
                                                "width": 129,
                                                "text": "'#3: var obj = {}; obj.length = Number.POSITIVE_INFINITY; obj.shift = Array.prototype.shift; obj.shift() === undefined. Actual: '",
                                                "value": "#3: var obj = {}; obj.length = Number.POSITIVE_INFINITY; obj.shift = Array.prototype.shift; obj.shift() === undefined. Actual: ",
                                                "valueText": "#3: var obj = {}; obj.length = Number.POSITIVE_INFINITY; obj.shift = Array.prototype.shift; obj.shift() === undefined. Actual: ",
                                                "hasTrailingTrivia": true,
                                                "trailingTrivia": [
                                                    {
                                                        "kind": "WhitespaceTrivia",
                                                        "text": " "
                                                    }
                                                ]
                                            },
                                            "operatorToken": {
                                                "kind": "PlusToken",
                                                "fullStart": 1129,
                                                "fullEnd": 1131,
                                                "start": 1129,
                                                "end": 1130,
                                                "fullWidth": 2,
                                                "width": 1,
                                                "text": "+",
                                                "value": "+",
                                                "valueText": "+",
                                                "hasTrailingTrivia": true,
                                                "trailingTrivia": [
                                                    {
                                                        "kind": "WhitespaceTrivia",
                                                        "text": " "
                                                    }
                                                ]
                                            },
                                            "right": {
                                                "kind": "ParenthesizedExpression",
                                                "fullStart": 1131,
                                                "fullEnd": 1138,
                                                "start": 1131,
                                                "end": 1138,
                                                "fullWidth": 7,
                                                "width": 7,
                                                "openParenToken": {
                                                    "kind": "OpenParenToken",
                                                    "fullStart": 1131,
                                                    "fullEnd": 1132,
                                                    "start": 1131,
                                                    "end": 1132,
                                                    "fullWidth": 1,
                                                    "width": 1,
                                                    "text": "(",
                                                    "value": "(",
                                                    "valueText": "("
                                                },
                                                "expression": {
                                                    "kind": "IdentifierName",
                                                    "fullStart": 1132,
                                                    "fullEnd": 1137,
                                                    "start": 1132,
                                                    "end": 1137,
                                                    "fullWidth": 5,
                                                    "width": 5,
                                                    "text": "shift",
                                                    "value": "shift",
                                                    "valueText": "shift"
                                                },
                                                "closeParenToken": {
                                                    "kind": "CloseParenToken",
                                                    "fullStart": 1137,
                                                    "fullEnd": 1138,
                                                    "start": 1137,
                                                    "end": 1138,
                                                    "fullWidth": 1,
                                                    "width": 1,
                                                    "text": ")",
                                                    "value": ")",
                                                    "valueText": ")"
                                                }
                                            }
                                        }
                                    ],
                                    "closeParenToken": {
                                        "kind": "CloseParenToken",
                                        "fullStart": 1138,
                                        "fullEnd": 1139,
                                        "start": 1138,
                                        "end": 1139,
                                        "fullWidth": 1,
                                        "width": 1,
                                        "text": ")",
                                        "value": ")",
                                        "valueText": ")"
                                    }
                                }
                            },
                            "semicolonToken": {
                                "kind": "SemicolonToken",
                                "fullStart": 1139,
                                "fullEnd": 1141,
                                "start": 1139,
                                "end": 1140,
                                "fullWidth": 2,
                                "width": 1,
                                "text": ";",
                                "value": ";",
                                "valueText": ";",
                                "hasTrailingTrivia": true,
                                "hasTrailingNewLine": true,
                                "trailingTrivia": [
                                    {
                                        "kind": "NewLineTrivia",
                                        "text": "\n"
                                    }
                                ]
                            }
                        }
                    ],
                    "closeBraceToken": {
                        "kind": "CloseBraceToken",
                        "fullStart": 1141,
                        "fullEnd": 1143,
                        "start": 1141,
                        "end": 1142,
                        "fullWidth": 2,
                        "width": 1,
                        "text": "}",
                        "value": "}",
                        "valueText": "}",
                        "hasTrailingTrivia": true,
                        "hasTrailingNewLine": true,
                        "trailingTrivia": [
                            {
                                "kind": "NewLineTrivia",
                                "text": "\n"
                            }
                        ]
                    }
                }
            },
            {
                "kind": "IfStatement",
                "fullStart": 1143,
                "fullEnd": 1340,
                "start": 1154,
                "end": 1339,
                "fullWidth": 197,
                "width": 185,
                "ifKeyword": {
                    "kind": "IfKeyword",
                    "fullStart": 1143,
                    "fullEnd": 1157,
                    "start": 1154,
                    "end": 1156,
                    "fullWidth": 14,
                    "width": 2,
                    "text": "if",
                    "value": "if",
                    "valueText": "if",
                    "hasLeadingTrivia": true,
                    "hasLeadingComment": true,
                    "hasLeadingNewLine": true,
                    "hasTrailingTrivia": true,
                    "leadingTrivia": [
                        {
                            "kind": "NewLineTrivia",
                            "text": "\n"
                        },
                        {
                            "kind": "SingleLineCommentTrivia",
                            "text": "//CHECK#4"
                        },
                        {
                            "kind": "NewLineTrivia",
                            "text": "\n"
                        }
                    ],
                    "trailingTrivia": [
                        {
                            "kind": "WhitespaceTrivia",
                            "text": " "
                        }
                    ]
                },
                "openParenToken": {
                    "kind": "OpenParenToken",
                    "fullStart": 1157,
                    "fullEnd": 1158,
                    "start": 1157,
                    "end": 1158,
                    "fullWidth": 1,
                    "width": 1,
                    "text": "(",
                    "value": "(",
                    "valueText": "("
                },
                "condition": {
                    "kind": "NotEqualsExpression",
                    "fullStart": 1158,
                    "fullEnd": 1174,
                    "start": 1158,
                    "end": 1174,
                    "fullWidth": 16,
                    "width": 16,
                    "left": {
                        "kind": "MemberAccessExpression",
                        "fullStart": 1158,
                        "fullEnd": 1169,
                        "start": 1158,
                        "end": 1168,
                        "fullWidth": 11,
                        "width": 10,
                        "expression": {
                            "kind": "IdentifierName",
                            "fullStart": 1158,
                            "fullEnd": 1161,
                            "start": 1158,
                            "end": 1161,
                            "fullWidth": 3,
                            "width": 3,
                            "text": "obj",
                            "value": "obj",
                            "valueText": "obj"
                        },
                        "dotToken": {
                            "kind": "DotToken",
                            "fullStart": 1161,
                            "fullEnd": 1162,
                            "start": 1161,
                            "end": 1162,
                            "fullWidth": 1,
                            "width": 1,
                            "text": ".",
                            "value": ".",
                            "valueText": "."
                        },
                        "name": {
                            "kind": "IdentifierName",
                            "fullStart": 1162,
                            "fullEnd": 1169,
                            "start": 1162,
                            "end": 1168,
                            "fullWidth": 7,
                            "width": 6,
                            "text": "length",
                            "value": "length",
                            "valueText": "length",
                            "hasTrailingTrivia": true,
                            "trailingTrivia": [
                                {
                                    "kind": "WhitespaceTrivia",
                                    "text": " "
                                }
                            ]
                        }
                    },
                    "operatorToken": {
                        "kind": "ExclamationEqualsEqualsToken",
                        "fullStart": 1169,
                        "fullEnd": 1173,
                        "start": 1169,
                        "end": 1172,
                        "fullWidth": 4,
                        "width": 3,
                        "text": "!==",
                        "value": "!==",
                        "valueText": "!==",
                        "hasTrailingTrivia": true,
                        "trailingTrivia": [
                            {
                                "kind": "WhitespaceTrivia",
                                "text": " "
                            }
                        ]
                    },
                    "right": {
                        "kind": "NumericLiteral",
                        "fullStart": 1173,
                        "fullEnd": 1174,
                        "start": 1173,
                        "end": 1174,
                        "fullWidth": 1,
                        "width": 1,
                        "text": "0",
                        "value": 0,
                        "valueText": "0"
                    }
                },
                "closeParenToken": {
                    "kind": "CloseParenToken",
                    "fullStart": 1174,
                    "fullEnd": 1176,
                    "start": 1174,
                    "end": 1175,
                    "fullWidth": 2,
                    "width": 1,
                    "text": ")",
                    "value": ")",
                    "valueText": ")",
                    "hasTrailingTrivia": true,
                    "trailingTrivia": [
                        {
                            "kind": "WhitespaceTrivia",
                            "text": " "
                        }
                    ]
                },
                "statement": {
                    "kind": "Block",
                    "fullStart": 1176,
                    "fullEnd": 1340,
                    "start": 1176,
                    "end": 1339,
                    "fullWidth": 164,
                    "width": 163,
                    "openBraceToken": {
                        "kind": "OpenBraceToken",
                        "fullStart": 1176,
                        "fullEnd": 1178,
                        "start": 1176,
                        "end": 1177,
                        "fullWidth": 2,
                        "width": 1,
                        "text": "{",
                        "value": "{",
                        "valueText": "{",
                        "hasTrailingTrivia": true,
                        "hasTrailingNewLine": true,
                        "trailingTrivia": [
                            {
                                "kind": "NewLineTrivia",
                                "text": "\n"
                            }
                        ]
                    },
                    "statements": [
                        {
                            "kind": "ExpressionStatement",
                            "fullStart": 1178,
                            "fullEnd": 1338,
                            "start": 1180,
                            "end": 1337,
                            "fullWidth": 160,
                            "width": 157,
                            "expression": {
                                "kind": "InvocationExpression",
                                "fullStart": 1178,
                                "fullEnd": 1336,
                                "start": 1180,
                                "end": 1336,
                                "fullWidth": 158,
                                "width": 156,
                                "expression": {
                                    "kind": "IdentifierName",
                                    "fullStart": 1178,
                                    "fullEnd": 1186,
                                    "start": 1180,
                                    "end": 1186,
                                    "fullWidth": 8,
                                    "width": 6,
                                    "text": "$ERROR",
                                    "value": "$ERROR",
                                    "valueText": "$ERROR",
                                    "hasLeadingTrivia": true,
                                    "leadingTrivia": [
                                        {
                                            "kind": "WhitespaceTrivia",
                                            "text": "  "
                                        }
                                    ]
                                },
                                "argumentList": {
                                    "kind": "ArgumentList",
                                    "fullStart": 1186,
                                    "fullEnd": 1336,
                                    "start": 1186,
                                    "end": 1336,
                                    "fullWidth": 150,
                                    "width": 150,
                                    "openParenToken": {
                                        "kind": "OpenParenToken",
                                        "fullStart": 1186,
                                        "fullEnd": 1187,
                                        "start": 1186,
                                        "end": 1187,
                                        "fullWidth": 1,
                                        "width": 1,
                                        "text": "(",
                                        "value": "(",
                                        "valueText": "("
                                    },
                                    "arguments": [
                                        {
                                            "kind": "AddExpression",
                                            "fullStart": 1187,
                                            "fullEnd": 1335,
                                            "start": 1187,
                                            "end": 1335,
                                            "fullWidth": 148,
                                            "width": 148,
                                            "left": {
                                                "kind": "StringLiteral",
                                                "fullStart": 1187,
                                                "fullEnd": 1321,
                                                "start": 1187,
                                                "end": 1320,
                                                "fullWidth": 134,
                                                "width": 133,
                                                "text": "'#4: var obj = {}; obj.length = Number.POSITIVE_INFINITY; obj.shift = Array.prototype.shift; obj.shift(); obj.length === 0. Actual: '",
                                                "value": "#4: var obj = {}; obj.length = Number.POSITIVE_INFINITY; obj.shift = Array.prototype.shift; obj.shift(); obj.length === 0. Actual: ",
                                                "valueText": "#4: var obj = {}; obj.length = Number.POSITIVE_INFINITY; obj.shift = Array.prototype.shift; obj.shift(); obj.length === 0. Actual: ",
                                                "hasTrailingTrivia": true,
                                                "trailingTrivia": [
                                                    {
                                                        "kind": "WhitespaceTrivia",
                                                        "text": " "
                                                    }
                                                ]
                                            },
                                            "operatorToken": {
                                                "kind": "PlusToken",
                                                "fullStart": 1321,
                                                "fullEnd": 1323,
                                                "start": 1321,
                                                "end": 1322,
                                                "fullWidth": 2,
                                                "width": 1,
                                                "text": "+",
                                                "value": "+",
                                                "valueText": "+",
                                                "hasTrailingTrivia": true,
                                                "trailingTrivia": [
                                                    {
                                                        "kind": "WhitespaceTrivia",
                                                        "text": " "
                                                    }
                                                ]
                                            },
                                            "right": {
                                                "kind": "ParenthesizedExpression",
                                                "fullStart": 1323,
                                                "fullEnd": 1335,
                                                "start": 1323,
                                                "end": 1335,
                                                "fullWidth": 12,
                                                "width": 12,
                                                "openParenToken": {
                                                    "kind": "OpenParenToken",
                                                    "fullStart": 1323,
                                                    "fullEnd": 1324,
                                                    "start": 1323,
                                                    "end": 1324,
                                                    "fullWidth": 1,
                                                    "width": 1,
                                                    "text": "(",
                                                    "value": "(",
                                                    "valueText": "("
                                                },
                                                "expression": {
                                                    "kind": "MemberAccessExpression",
                                                    "fullStart": 1324,
                                                    "fullEnd": 1334,
                                                    "start": 1324,
                                                    "end": 1334,
                                                    "fullWidth": 10,
                                                    "width": 10,
                                                    "expression": {
                                                        "kind": "IdentifierName",
                                                        "fullStart": 1324,
                                                        "fullEnd": 1327,
                                                        "start": 1324,
                                                        "end": 1327,
                                                        "fullWidth": 3,
                                                        "width": 3,
                                                        "text": "obj",
                                                        "value": "obj",
                                                        "valueText": "obj"
                                                    },
                                                    "dotToken": {
                                                        "kind": "DotToken",
                                                        "fullStart": 1327,
                                                        "fullEnd": 1328,
                                                        "start": 1327,
                                                        "end": 1328,
                                                        "fullWidth": 1,
                                                        "width": 1,
                                                        "text": ".",
                                                        "value": ".",
                                                        "valueText": "."
                                                    },
                                                    "name": {
                                                        "kind": "IdentifierName",
                                                        "fullStart": 1328,
                                                        "fullEnd": 1334,
                                                        "start": 1328,
                                                        "end": 1334,
                                                        "fullWidth": 6,
                                                        "width": 6,
                                                        "text": "length",
                                                        "value": "length",
                                                        "valueText": "length"
                                                    }
                                                },
                                                "closeParenToken": {
                                                    "kind": "CloseParenToken",
                                                    "fullStart": 1334,
                                                    "fullEnd": 1335,
                                                    "start": 1334,
                                                    "end": 1335,
                                                    "fullWidth": 1,
                                                    "width": 1,
                                                    "text": ")",
                                                    "value": ")",
                                                    "valueText": ")"
                                                }
                                            }
                                        }
                                    ],
                                    "closeParenToken": {
                                        "kind": "CloseParenToken",
                                        "fullStart": 1335,
                                        "fullEnd": 1336,
                                        "start": 1335,
                                        "end": 1336,
                                        "fullWidth": 1,
                                        "width": 1,
                                        "text": ")",
                                        "value": ")",
                                        "valueText": ")"
                                    }
                                }
                            },
                            "semicolonToken": {
                                "kind": "SemicolonToken",
                                "fullStart": 1336,
                                "fullEnd": 1338,
                                "start": 1336,
                                "end": 1337,
                                "fullWidth": 2,
                                "width": 1,
                                "text": ";",
                                "value": ";",
                                "valueText": ";",
                                "hasTrailingTrivia": true,
                                "hasTrailingNewLine": true,
                                "trailingTrivia": [
                                    {
                                        "kind": "NewLineTrivia",
                                        "text": "\n"
                                    }
                                ]
                            }
                        }
                    ],
                    "closeBraceToken": {
                        "kind": "CloseBraceToken",
                        "fullStart": 1338,
                        "fullEnd": 1340,
                        "start": 1338,
                        "end": 1339,
                        "fullWidth": 2,
                        "width": 1,
                        "text": "}",
                        "value": "}",
                        "valueText": "}",
                        "hasTrailingTrivia": true,
                        "hasTrailingNewLine": true,
                        "trailingTrivia": [
                            {
                                "kind": "NewLineTrivia",
                                "text": "\n"
                            }
                        ]
                    }
                }
            },
            {
                "kind": "ExpressionStatement",
                "fullStart": 1340,
                "fullEnd": 1390,
                "start": 1351,
                "end": 1389,
                "fullWidth": 50,
                "width": 38,
                "expression": {
                    "kind": "AssignmentExpression",
                    "fullStart": 1340,
                    "fullEnd": 1388,
                    "start": 1351,
                    "end": 1388,
                    "fullWidth": 48,
                    "width": 37,
                    "left": {
                        "kind": "MemberAccessExpression",
                        "fullStart": 1340,
                        "fullEnd": 1362,
                        "start": 1351,
                        "end": 1361,
                        "fullWidth": 22,
                        "width": 10,
                        "expression": {
                            "kind": "IdentifierName",
                            "fullStart": 1340,
                            "fullEnd": 1354,
                            "start": 1351,
                            "end": 1354,
                            "fullWidth": 14,
                            "width": 3,
                            "text": "obj",
                            "value": "obj",
                            "valueText": "obj",
                            "hasLeadingTrivia": true,
                            "hasLeadingComment": true,
                            "hasLeadingNewLine": true,
                            "leadingTrivia": [
                                {
                                    "kind": "NewLineTrivia",
                                    "text": "\n"
                                },
                                {
                                    "kind": "SingleLineCommentTrivia",
                                    "text": "//CHECK#5"
                                },
                                {
                                    "kind": "NewLineTrivia",
                                    "text": "\n"
                                }
                            ]
                        },
                        "dotToken": {
                            "kind": "DotToken",
                            "fullStart": 1354,
                            "fullEnd": 1355,
                            "start": 1354,
                            "end": 1355,
                            "fullWidth": 1,
                            "width": 1,
                            "text": ".",
                            "value": ".",
                            "valueText": "."
                        },
                        "name": {
                            "kind": "IdentifierName",
                            "fullStart": 1355,
                            "fullEnd": 1362,
                            "start": 1355,
                            "end": 1361,
                            "fullWidth": 7,
                            "width": 6,
                            "text": "length",
                            "value": "length",
                            "valueText": "length",
                            "hasTrailingTrivia": true,
                            "trailingTrivia": [
                                {
                                    "kind": "WhitespaceTrivia",
                                    "text": " "
                                }
                            ]
                        }
                    },
                    "operatorToken": {
                        "kind": "EqualsToken",
                        "fullStart": 1362,
                        "fullEnd": 1364,
                        "start": 1362,
                        "end": 1363,
                        "fullWidth": 2,
                        "width": 1,
                        "text": "=",
                        "value": "=",
                        "valueText": "=",
                        "hasTrailingTrivia": true,
                        "trailingTrivia": [
                            {
                                "kind": "WhitespaceTrivia",
                                "text": " "
                            }
                        ]
                    },
                    "right": {
                        "kind": "MemberAccessExpression",
                        "fullStart": 1364,
                        "fullEnd": 1388,
                        "start": 1364,
                        "end": 1388,
                        "fullWidth": 24,
                        "width": 24,
                        "expression": {
                            "kind": "IdentifierName",
                            "fullStart": 1364,
                            "fullEnd": 1370,
                            "start": 1364,
                            "end": 1370,
                            "fullWidth": 6,
                            "width": 6,
                            "text": "Number",
                            "value": "Number",
                            "valueText": "Number"
                        },
                        "dotToken": {
                            "kind": "DotToken",
                            "fullStart": 1370,
                            "fullEnd": 1371,
                            "start": 1370,
                            "end": 1371,
                            "fullWidth": 1,
                            "width": 1,
                            "text": ".",
                            "value": ".",
                            "valueText": "."
                        },
                        "name": {
                            "kind": "IdentifierName",
                            "fullStart": 1371,
                            "fullEnd": 1388,
                            "start": 1371,
                            "end": 1388,
                            "fullWidth": 17,
                            "width": 17,
                            "text": "NEGATIVE_INFINITY",
                            "value": "NEGATIVE_INFINITY",
                            "valueText": "NEGATIVE_INFINITY"
                        }
                    }
                },
                "semicolonToken": {
                    "kind": "SemicolonToken",
                    "fullStart": 1388,
                    "fullEnd": 1390,
                    "start": 1388,
                    "end": 1389,
                    "fullWidth": 2,
                    "width": 1,
                    "text": ";",
                    "value": ";",
                    "valueText": ";",
                    "hasTrailingTrivia": true,
                    "hasTrailingNewLine": true,
                    "trailingTrivia": [
                        {
                            "kind": "NewLineTrivia",
                            "text": "\n"
                        }
                    ]
                }
            },
            {
                "kind": "VariableStatement",
                "fullStart": 1390,
                "fullEnd": 1415,
                "start": 1390,
                "end": 1414,
                "fullWidth": 25,
                "width": 24,
                "modifiers": [],
                "variableDeclaration": {
                    "kind": "VariableDeclaration",
                    "fullStart": 1390,
                    "fullEnd": 1413,
                    "start": 1390,
                    "end": 1413,
                    "fullWidth": 23,
                    "width": 23,
                    "varKeyword": {
                        "kind": "VarKeyword",
                        "fullStart": 1390,
                        "fullEnd": 1394,
                        "start": 1390,
                        "end": 1393,
                        "fullWidth": 4,
                        "width": 3,
                        "text": "var",
                        "value": "var",
                        "valueText": "var",
                        "hasTrailingTrivia": true,
                        "trailingTrivia": [
                            {
                                "kind": "WhitespaceTrivia",
                                "text": " "
                            }
                        ]
                    },
                    "variableDeclarators": [
                        {
                            "kind": "VariableDeclarator",
                            "fullStart": 1394,
                            "fullEnd": 1413,
                            "start": 1394,
                            "end": 1413,
                            "fullWidth": 19,
<<<<<<< HEAD
                            "width": 19,
                            "identifier": {
=======
                            "propertyName": {
>>>>>>> 85e84683
                                "kind": "IdentifierName",
                                "fullStart": 1394,
                                "fullEnd": 1400,
                                "start": 1394,
                                "end": 1399,
                                "fullWidth": 6,
                                "width": 5,
                                "text": "shift",
                                "value": "shift",
                                "valueText": "shift",
                                "hasTrailingTrivia": true,
                                "trailingTrivia": [
                                    {
                                        "kind": "WhitespaceTrivia",
                                        "text": " "
                                    }
                                ]
                            },
                            "equalsValueClause": {
                                "kind": "EqualsValueClause",
                                "fullStart": 1400,
                                "fullEnd": 1413,
                                "start": 1400,
                                "end": 1413,
                                "fullWidth": 13,
                                "width": 13,
                                "equalsToken": {
                                    "kind": "EqualsToken",
                                    "fullStart": 1400,
                                    "fullEnd": 1402,
                                    "start": 1400,
                                    "end": 1401,
                                    "fullWidth": 2,
                                    "width": 1,
                                    "text": "=",
                                    "value": "=",
                                    "valueText": "=",
                                    "hasTrailingTrivia": true,
                                    "trailingTrivia": [
                                        {
                                            "kind": "WhitespaceTrivia",
                                            "text": " "
                                        }
                                    ]
                                },
                                "value": {
                                    "kind": "InvocationExpression",
                                    "fullStart": 1402,
                                    "fullEnd": 1413,
                                    "start": 1402,
                                    "end": 1413,
                                    "fullWidth": 11,
                                    "width": 11,
                                    "expression": {
                                        "kind": "MemberAccessExpression",
                                        "fullStart": 1402,
                                        "fullEnd": 1411,
                                        "start": 1402,
                                        "end": 1411,
                                        "fullWidth": 9,
                                        "width": 9,
                                        "expression": {
                                            "kind": "IdentifierName",
                                            "fullStart": 1402,
                                            "fullEnd": 1405,
                                            "start": 1402,
                                            "end": 1405,
                                            "fullWidth": 3,
                                            "width": 3,
                                            "text": "obj",
                                            "value": "obj",
                                            "valueText": "obj"
                                        },
                                        "dotToken": {
                                            "kind": "DotToken",
                                            "fullStart": 1405,
                                            "fullEnd": 1406,
                                            "start": 1405,
                                            "end": 1406,
                                            "fullWidth": 1,
                                            "width": 1,
                                            "text": ".",
                                            "value": ".",
                                            "valueText": "."
                                        },
                                        "name": {
                                            "kind": "IdentifierName",
                                            "fullStart": 1406,
                                            "fullEnd": 1411,
                                            "start": 1406,
                                            "end": 1411,
                                            "fullWidth": 5,
                                            "width": 5,
                                            "text": "shift",
                                            "value": "shift",
                                            "valueText": "shift"
                                        }
                                    },
                                    "argumentList": {
                                        "kind": "ArgumentList",
                                        "fullStart": 1411,
                                        "fullEnd": 1413,
                                        "start": 1411,
                                        "end": 1413,
                                        "fullWidth": 2,
                                        "width": 2,
                                        "openParenToken": {
                                            "kind": "OpenParenToken",
                                            "fullStart": 1411,
                                            "fullEnd": 1412,
                                            "start": 1411,
                                            "end": 1412,
                                            "fullWidth": 1,
                                            "width": 1,
                                            "text": "(",
                                            "value": "(",
                                            "valueText": "("
                                        },
                                        "arguments": [],
                                        "closeParenToken": {
                                            "kind": "CloseParenToken",
                                            "fullStart": 1412,
                                            "fullEnd": 1413,
                                            "start": 1412,
                                            "end": 1413,
                                            "fullWidth": 1,
                                            "width": 1,
                                            "text": ")",
                                            "value": ")",
                                            "valueText": ")"
                                        }
                                    }
                                }
                            }
                        }
                    ]
                },
                "semicolonToken": {
                    "kind": "SemicolonToken",
                    "fullStart": 1413,
                    "fullEnd": 1415,
                    "start": 1413,
                    "end": 1414,
                    "fullWidth": 2,
                    "width": 1,
                    "text": ";",
                    "value": ";",
                    "valueText": ";",
                    "hasTrailingTrivia": true,
                    "hasTrailingNewLine": true,
                    "trailingTrivia": [
                        {
                            "kind": "NewLineTrivia",
                            "text": "\n"
                        }
                    ]
                }
            },
            {
                "kind": "IfStatement",
                "fullStart": 1415,
                "fullEnd": 1595,
                "start": 1415,
                "end": 1594,
                "fullWidth": 180,
                "width": 179,
                "ifKeyword": {
                    "kind": "IfKeyword",
                    "fullStart": 1415,
                    "fullEnd": 1418,
                    "start": 1415,
                    "end": 1417,
                    "fullWidth": 3,
                    "width": 2,
                    "text": "if",
                    "value": "if",
                    "valueText": "if",
                    "hasTrailingTrivia": true,
                    "trailingTrivia": [
                        {
                            "kind": "WhitespaceTrivia",
                            "text": " "
                        }
                    ]
                },
                "openParenToken": {
                    "kind": "OpenParenToken",
                    "fullStart": 1418,
                    "fullEnd": 1419,
                    "start": 1418,
                    "end": 1419,
                    "fullWidth": 1,
                    "width": 1,
                    "text": "(",
                    "value": "(",
                    "valueText": "("
                },
                "condition": {
                    "kind": "NotEqualsExpression",
                    "fullStart": 1419,
                    "fullEnd": 1438,
                    "start": 1419,
                    "end": 1438,
                    "fullWidth": 19,
                    "width": 19,
                    "left": {
                        "kind": "IdentifierName",
                        "fullStart": 1419,
                        "fullEnd": 1425,
                        "start": 1419,
                        "end": 1424,
                        "fullWidth": 6,
                        "width": 5,
                        "text": "shift",
                        "value": "shift",
                        "valueText": "shift",
                        "hasTrailingTrivia": true,
                        "trailingTrivia": [
                            {
                                "kind": "WhitespaceTrivia",
                                "text": " "
                            }
                        ]
                    },
                    "operatorToken": {
                        "kind": "ExclamationEqualsEqualsToken",
                        "fullStart": 1425,
                        "fullEnd": 1429,
                        "start": 1425,
                        "end": 1428,
                        "fullWidth": 4,
                        "width": 3,
                        "text": "!==",
                        "value": "!==",
                        "valueText": "!==",
                        "hasTrailingTrivia": true,
                        "trailingTrivia": [
                            {
                                "kind": "WhitespaceTrivia",
                                "text": " "
                            }
                        ]
                    },
                    "right": {
                        "kind": "IdentifierName",
                        "fullStart": 1429,
                        "fullEnd": 1438,
                        "start": 1429,
                        "end": 1438,
                        "fullWidth": 9,
                        "width": 9,
                        "text": "undefined",
                        "value": "undefined",
                        "valueText": "undefined"
                    }
                },
                "closeParenToken": {
                    "kind": "CloseParenToken",
                    "fullStart": 1438,
                    "fullEnd": 1440,
                    "start": 1438,
                    "end": 1439,
                    "fullWidth": 2,
                    "width": 1,
                    "text": ")",
                    "value": ")",
                    "valueText": ")",
                    "hasTrailingTrivia": true,
                    "trailingTrivia": [
                        {
                            "kind": "WhitespaceTrivia",
                            "text": " "
                        }
                    ]
                },
                "statement": {
                    "kind": "Block",
                    "fullStart": 1440,
                    "fullEnd": 1595,
                    "start": 1440,
                    "end": 1594,
                    "fullWidth": 155,
                    "width": 154,
                    "openBraceToken": {
                        "kind": "OpenBraceToken",
                        "fullStart": 1440,
                        "fullEnd": 1442,
                        "start": 1440,
                        "end": 1441,
                        "fullWidth": 2,
                        "width": 1,
                        "text": "{",
                        "value": "{",
                        "valueText": "{",
                        "hasTrailingTrivia": true,
                        "hasTrailingNewLine": true,
                        "trailingTrivia": [
                            {
                                "kind": "NewLineTrivia",
                                "text": "\n"
                            }
                        ]
                    },
                    "statements": [
                        {
                            "kind": "ExpressionStatement",
                            "fullStart": 1442,
                            "fullEnd": 1593,
                            "start": 1444,
                            "end": 1592,
                            "fullWidth": 151,
                            "width": 148,
                            "expression": {
                                "kind": "InvocationExpression",
                                "fullStart": 1442,
                                "fullEnd": 1591,
                                "start": 1444,
                                "end": 1591,
                                "fullWidth": 149,
                                "width": 147,
                                "expression": {
                                    "kind": "IdentifierName",
                                    "fullStart": 1442,
                                    "fullEnd": 1450,
                                    "start": 1444,
                                    "end": 1450,
                                    "fullWidth": 8,
                                    "width": 6,
                                    "text": "$ERROR",
                                    "value": "$ERROR",
                                    "valueText": "$ERROR",
                                    "hasLeadingTrivia": true,
                                    "leadingTrivia": [
                                        {
                                            "kind": "WhitespaceTrivia",
                                            "text": "  "
                                        }
                                    ]
                                },
                                "argumentList": {
                                    "kind": "ArgumentList",
                                    "fullStart": 1450,
                                    "fullEnd": 1591,
                                    "start": 1450,
                                    "end": 1591,
                                    "fullWidth": 141,
                                    "width": 141,
                                    "openParenToken": {
                                        "kind": "OpenParenToken",
                                        "fullStart": 1450,
                                        "fullEnd": 1451,
                                        "start": 1450,
                                        "end": 1451,
                                        "fullWidth": 1,
                                        "width": 1,
                                        "text": "(",
                                        "value": "(",
                                        "valueText": "("
                                    },
                                    "arguments": [
                                        {
                                            "kind": "AddExpression",
                                            "fullStart": 1451,
                                            "fullEnd": 1590,
                                            "start": 1451,
                                            "end": 1590,
                                            "fullWidth": 139,
                                            "width": 139,
                                            "left": {
                                                "kind": "StringLiteral",
                                                "fullStart": 1451,
                                                "fullEnd": 1581,
                                                "start": 1451,
                                                "end": 1580,
                                                "fullWidth": 130,
                                                "width": 129,
                                                "text": "'#5: var obj = {}; obj.length = Number.NEGATIVE_INFINITY; obj.shift = Array.prototype.shift; obj.shift() === undefined. Actual: '",
                                                "value": "#5: var obj = {}; obj.length = Number.NEGATIVE_INFINITY; obj.shift = Array.prototype.shift; obj.shift() === undefined. Actual: ",
                                                "valueText": "#5: var obj = {}; obj.length = Number.NEGATIVE_INFINITY; obj.shift = Array.prototype.shift; obj.shift() === undefined. Actual: ",
                                                "hasTrailingTrivia": true,
                                                "trailingTrivia": [
                                                    {
                                                        "kind": "WhitespaceTrivia",
                                                        "text": " "
                                                    }
                                                ]
                                            },
                                            "operatorToken": {
                                                "kind": "PlusToken",
                                                "fullStart": 1581,
                                                "fullEnd": 1583,
                                                "start": 1581,
                                                "end": 1582,
                                                "fullWidth": 2,
                                                "width": 1,
                                                "text": "+",
                                                "value": "+",
                                                "valueText": "+",
                                                "hasTrailingTrivia": true,
                                                "trailingTrivia": [
                                                    {
                                                        "kind": "WhitespaceTrivia",
                                                        "text": " "
                                                    }
                                                ]
                                            },
                                            "right": {
                                                "kind": "ParenthesizedExpression",
                                                "fullStart": 1583,
                                                "fullEnd": 1590,
                                                "start": 1583,
                                                "end": 1590,
                                                "fullWidth": 7,
                                                "width": 7,
                                                "openParenToken": {
                                                    "kind": "OpenParenToken",
                                                    "fullStart": 1583,
                                                    "fullEnd": 1584,
                                                    "start": 1583,
                                                    "end": 1584,
                                                    "fullWidth": 1,
                                                    "width": 1,
                                                    "text": "(",
                                                    "value": "(",
                                                    "valueText": "("
                                                },
                                                "expression": {
                                                    "kind": "IdentifierName",
                                                    "fullStart": 1584,
                                                    "fullEnd": 1589,
                                                    "start": 1584,
                                                    "end": 1589,
                                                    "fullWidth": 5,
                                                    "width": 5,
                                                    "text": "shift",
                                                    "value": "shift",
                                                    "valueText": "shift"
                                                },
                                                "closeParenToken": {
                                                    "kind": "CloseParenToken",
                                                    "fullStart": 1589,
                                                    "fullEnd": 1590,
                                                    "start": 1589,
                                                    "end": 1590,
                                                    "fullWidth": 1,
                                                    "width": 1,
                                                    "text": ")",
                                                    "value": ")",
                                                    "valueText": ")"
                                                }
                                            }
                                        }
                                    ],
                                    "closeParenToken": {
                                        "kind": "CloseParenToken",
                                        "fullStart": 1590,
                                        "fullEnd": 1591,
                                        "start": 1590,
                                        "end": 1591,
                                        "fullWidth": 1,
                                        "width": 1,
                                        "text": ")",
                                        "value": ")",
                                        "valueText": ")"
                                    }
                                }
                            },
                            "semicolonToken": {
                                "kind": "SemicolonToken",
                                "fullStart": 1591,
                                "fullEnd": 1593,
                                "start": 1591,
                                "end": 1592,
                                "fullWidth": 2,
                                "width": 1,
                                "text": ";",
                                "value": ";",
                                "valueText": ";",
                                "hasTrailingTrivia": true,
                                "hasTrailingNewLine": true,
                                "trailingTrivia": [
                                    {
                                        "kind": "NewLineTrivia",
                                        "text": "\n"
                                    }
                                ]
                            }
                        }
                    ],
                    "closeBraceToken": {
                        "kind": "CloseBraceToken",
                        "fullStart": 1593,
                        "fullEnd": 1595,
                        "start": 1593,
                        "end": 1594,
                        "fullWidth": 2,
                        "width": 1,
                        "text": "}",
                        "value": "}",
                        "valueText": "}",
                        "hasTrailingTrivia": true,
                        "hasTrailingNewLine": true,
                        "trailingTrivia": [
                            {
                                "kind": "NewLineTrivia",
                                "text": "\n"
                            }
                        ]
                    }
                }
            },
            {
                "kind": "IfStatement",
                "fullStart": 1595,
                "fullEnd": 1792,
                "start": 1606,
                "end": 1791,
                "fullWidth": 197,
                "width": 185,
                "ifKeyword": {
                    "kind": "IfKeyword",
                    "fullStart": 1595,
                    "fullEnd": 1609,
                    "start": 1606,
                    "end": 1608,
                    "fullWidth": 14,
                    "width": 2,
                    "text": "if",
                    "value": "if",
                    "valueText": "if",
                    "hasLeadingTrivia": true,
                    "hasLeadingComment": true,
                    "hasLeadingNewLine": true,
                    "hasTrailingTrivia": true,
                    "leadingTrivia": [
                        {
                            "kind": "NewLineTrivia",
                            "text": "\n"
                        },
                        {
                            "kind": "SingleLineCommentTrivia",
                            "text": "//CHECK#6"
                        },
                        {
                            "kind": "NewLineTrivia",
                            "text": "\n"
                        }
                    ],
                    "trailingTrivia": [
                        {
                            "kind": "WhitespaceTrivia",
                            "text": " "
                        }
                    ]
                },
                "openParenToken": {
                    "kind": "OpenParenToken",
                    "fullStart": 1609,
                    "fullEnd": 1610,
                    "start": 1609,
                    "end": 1610,
                    "fullWidth": 1,
                    "width": 1,
                    "text": "(",
                    "value": "(",
                    "valueText": "("
                },
                "condition": {
                    "kind": "NotEqualsExpression",
                    "fullStart": 1610,
                    "fullEnd": 1626,
                    "start": 1610,
                    "end": 1626,
                    "fullWidth": 16,
                    "width": 16,
                    "left": {
                        "kind": "MemberAccessExpression",
                        "fullStart": 1610,
                        "fullEnd": 1621,
                        "start": 1610,
                        "end": 1620,
                        "fullWidth": 11,
                        "width": 10,
                        "expression": {
                            "kind": "IdentifierName",
                            "fullStart": 1610,
                            "fullEnd": 1613,
                            "start": 1610,
                            "end": 1613,
                            "fullWidth": 3,
                            "width": 3,
                            "text": "obj",
                            "value": "obj",
                            "valueText": "obj"
                        },
                        "dotToken": {
                            "kind": "DotToken",
                            "fullStart": 1613,
                            "fullEnd": 1614,
                            "start": 1613,
                            "end": 1614,
                            "fullWidth": 1,
                            "width": 1,
                            "text": ".",
                            "value": ".",
                            "valueText": "."
                        },
                        "name": {
                            "kind": "IdentifierName",
                            "fullStart": 1614,
                            "fullEnd": 1621,
                            "start": 1614,
                            "end": 1620,
                            "fullWidth": 7,
                            "width": 6,
                            "text": "length",
                            "value": "length",
                            "valueText": "length",
                            "hasTrailingTrivia": true,
                            "trailingTrivia": [
                                {
                                    "kind": "WhitespaceTrivia",
                                    "text": " "
                                }
                            ]
                        }
                    },
                    "operatorToken": {
                        "kind": "ExclamationEqualsEqualsToken",
                        "fullStart": 1621,
                        "fullEnd": 1625,
                        "start": 1621,
                        "end": 1624,
                        "fullWidth": 4,
                        "width": 3,
                        "text": "!==",
                        "value": "!==",
                        "valueText": "!==",
                        "hasTrailingTrivia": true,
                        "trailingTrivia": [
                            {
                                "kind": "WhitespaceTrivia",
                                "text": " "
                            }
                        ]
                    },
                    "right": {
                        "kind": "NumericLiteral",
                        "fullStart": 1625,
                        "fullEnd": 1626,
                        "start": 1625,
                        "end": 1626,
                        "fullWidth": 1,
                        "width": 1,
                        "text": "0",
                        "value": 0,
                        "valueText": "0"
                    }
                },
                "closeParenToken": {
                    "kind": "CloseParenToken",
                    "fullStart": 1626,
                    "fullEnd": 1628,
                    "start": 1626,
                    "end": 1627,
                    "fullWidth": 2,
                    "width": 1,
                    "text": ")",
                    "value": ")",
                    "valueText": ")",
                    "hasTrailingTrivia": true,
                    "trailingTrivia": [
                        {
                            "kind": "WhitespaceTrivia",
                            "text": " "
                        }
                    ]
                },
                "statement": {
                    "kind": "Block",
                    "fullStart": 1628,
                    "fullEnd": 1792,
                    "start": 1628,
                    "end": 1791,
                    "fullWidth": 164,
                    "width": 163,
                    "openBraceToken": {
                        "kind": "OpenBraceToken",
                        "fullStart": 1628,
                        "fullEnd": 1630,
                        "start": 1628,
                        "end": 1629,
                        "fullWidth": 2,
                        "width": 1,
                        "text": "{",
                        "value": "{",
                        "valueText": "{",
                        "hasTrailingTrivia": true,
                        "hasTrailingNewLine": true,
                        "trailingTrivia": [
                            {
                                "kind": "NewLineTrivia",
                                "text": "\n"
                            }
                        ]
                    },
                    "statements": [
                        {
                            "kind": "ExpressionStatement",
                            "fullStart": 1630,
                            "fullEnd": 1790,
                            "start": 1632,
                            "end": 1789,
                            "fullWidth": 160,
                            "width": 157,
                            "expression": {
                                "kind": "InvocationExpression",
                                "fullStart": 1630,
                                "fullEnd": 1788,
                                "start": 1632,
                                "end": 1788,
                                "fullWidth": 158,
                                "width": 156,
                                "expression": {
                                    "kind": "IdentifierName",
                                    "fullStart": 1630,
                                    "fullEnd": 1638,
                                    "start": 1632,
                                    "end": 1638,
                                    "fullWidth": 8,
                                    "width": 6,
                                    "text": "$ERROR",
                                    "value": "$ERROR",
                                    "valueText": "$ERROR",
                                    "hasLeadingTrivia": true,
                                    "leadingTrivia": [
                                        {
                                            "kind": "WhitespaceTrivia",
                                            "text": "  "
                                        }
                                    ]
                                },
                                "argumentList": {
                                    "kind": "ArgumentList",
                                    "fullStart": 1638,
                                    "fullEnd": 1788,
                                    "start": 1638,
                                    "end": 1788,
                                    "fullWidth": 150,
                                    "width": 150,
                                    "openParenToken": {
                                        "kind": "OpenParenToken",
                                        "fullStart": 1638,
                                        "fullEnd": 1639,
                                        "start": 1638,
                                        "end": 1639,
                                        "fullWidth": 1,
                                        "width": 1,
                                        "text": "(",
                                        "value": "(",
                                        "valueText": "("
                                    },
                                    "arguments": [
                                        {
                                            "kind": "AddExpression",
                                            "fullStart": 1639,
                                            "fullEnd": 1787,
                                            "start": 1639,
                                            "end": 1787,
                                            "fullWidth": 148,
                                            "width": 148,
                                            "left": {
                                                "kind": "StringLiteral",
                                                "fullStart": 1639,
                                                "fullEnd": 1773,
                                                "start": 1639,
                                                "end": 1772,
                                                "fullWidth": 134,
                                                "width": 133,
                                                "text": "'#6: var obj = {}; obj.length = Number.NEGATIVE_INFINITY; obj.shift = Array.prototype.shift; obj.shift(); obj.length === 0. Actual: '",
                                                "value": "#6: var obj = {}; obj.length = Number.NEGATIVE_INFINITY; obj.shift = Array.prototype.shift; obj.shift(); obj.length === 0. Actual: ",
                                                "valueText": "#6: var obj = {}; obj.length = Number.NEGATIVE_INFINITY; obj.shift = Array.prototype.shift; obj.shift(); obj.length === 0. Actual: ",
                                                "hasTrailingTrivia": true,
                                                "trailingTrivia": [
                                                    {
                                                        "kind": "WhitespaceTrivia",
                                                        "text": " "
                                                    }
                                                ]
                                            },
                                            "operatorToken": {
                                                "kind": "PlusToken",
                                                "fullStart": 1773,
                                                "fullEnd": 1775,
                                                "start": 1773,
                                                "end": 1774,
                                                "fullWidth": 2,
                                                "width": 1,
                                                "text": "+",
                                                "value": "+",
                                                "valueText": "+",
                                                "hasTrailingTrivia": true,
                                                "trailingTrivia": [
                                                    {
                                                        "kind": "WhitespaceTrivia",
                                                        "text": " "
                                                    }
                                                ]
                                            },
                                            "right": {
                                                "kind": "ParenthesizedExpression",
                                                "fullStart": 1775,
                                                "fullEnd": 1787,
                                                "start": 1775,
                                                "end": 1787,
                                                "fullWidth": 12,
                                                "width": 12,
                                                "openParenToken": {
                                                    "kind": "OpenParenToken",
                                                    "fullStart": 1775,
                                                    "fullEnd": 1776,
                                                    "start": 1775,
                                                    "end": 1776,
                                                    "fullWidth": 1,
                                                    "width": 1,
                                                    "text": "(",
                                                    "value": "(",
                                                    "valueText": "("
                                                },
                                                "expression": {
                                                    "kind": "MemberAccessExpression",
                                                    "fullStart": 1776,
                                                    "fullEnd": 1786,
                                                    "start": 1776,
                                                    "end": 1786,
                                                    "fullWidth": 10,
                                                    "width": 10,
                                                    "expression": {
                                                        "kind": "IdentifierName",
                                                        "fullStart": 1776,
                                                        "fullEnd": 1779,
                                                        "start": 1776,
                                                        "end": 1779,
                                                        "fullWidth": 3,
                                                        "width": 3,
                                                        "text": "obj",
                                                        "value": "obj",
                                                        "valueText": "obj"
                                                    },
                                                    "dotToken": {
                                                        "kind": "DotToken",
                                                        "fullStart": 1779,
                                                        "fullEnd": 1780,
                                                        "start": 1779,
                                                        "end": 1780,
                                                        "fullWidth": 1,
                                                        "width": 1,
                                                        "text": ".",
                                                        "value": ".",
                                                        "valueText": "."
                                                    },
                                                    "name": {
                                                        "kind": "IdentifierName",
                                                        "fullStart": 1780,
                                                        "fullEnd": 1786,
                                                        "start": 1780,
                                                        "end": 1786,
                                                        "fullWidth": 6,
                                                        "width": 6,
                                                        "text": "length",
                                                        "value": "length",
                                                        "valueText": "length"
                                                    }
                                                },
                                                "closeParenToken": {
                                                    "kind": "CloseParenToken",
                                                    "fullStart": 1786,
                                                    "fullEnd": 1787,
                                                    "start": 1786,
                                                    "end": 1787,
                                                    "fullWidth": 1,
                                                    "width": 1,
                                                    "text": ")",
                                                    "value": ")",
                                                    "valueText": ")"
                                                }
                                            }
                                        }
                                    ],
                                    "closeParenToken": {
                                        "kind": "CloseParenToken",
                                        "fullStart": 1787,
                                        "fullEnd": 1788,
                                        "start": 1787,
                                        "end": 1788,
                                        "fullWidth": 1,
                                        "width": 1,
                                        "text": ")",
                                        "value": ")",
                                        "valueText": ")"
                                    }
                                }
                            },
                            "semicolonToken": {
                                "kind": "SemicolonToken",
                                "fullStart": 1788,
                                "fullEnd": 1790,
                                "start": 1788,
                                "end": 1789,
                                "fullWidth": 2,
                                "width": 1,
                                "text": ";",
                                "value": ";",
                                "valueText": ";",
                                "hasTrailingTrivia": true,
                                "hasTrailingNewLine": true,
                                "trailingTrivia": [
                                    {
                                        "kind": "NewLineTrivia",
                                        "text": "\n"
                                    }
                                ]
                            }
                        }
                    ],
                    "closeBraceToken": {
                        "kind": "CloseBraceToken",
                        "fullStart": 1790,
                        "fullEnd": 1792,
                        "start": 1790,
                        "end": 1791,
                        "fullWidth": 2,
                        "width": 1,
                        "text": "}",
                        "value": "}",
                        "valueText": "}",
                        "hasTrailingTrivia": true,
                        "hasTrailingNewLine": true,
                        "trailingTrivia": [
                            {
                                "kind": "NewLineTrivia",
                                "text": "\n"
                            }
                        ]
                    }
                }
            },
            {
                "kind": "ExpressionStatement",
                "fullStart": 1792,
                "fullEnd": 1820,
                "start": 1803,
                "end": 1819,
                "fullWidth": 28,
                "width": 16,
                "expression": {
                    "kind": "AssignmentExpression",
                    "fullStart": 1792,
                    "fullEnd": 1818,
                    "start": 1803,
                    "end": 1818,
                    "fullWidth": 26,
                    "width": 15,
                    "left": {
                        "kind": "MemberAccessExpression",
                        "fullStart": 1792,
                        "fullEnd": 1814,
                        "start": 1803,
                        "end": 1813,
                        "fullWidth": 22,
                        "width": 10,
                        "expression": {
                            "kind": "IdentifierName",
                            "fullStart": 1792,
                            "fullEnd": 1806,
                            "start": 1803,
                            "end": 1806,
                            "fullWidth": 14,
                            "width": 3,
                            "text": "obj",
                            "value": "obj",
                            "valueText": "obj",
                            "hasLeadingTrivia": true,
                            "hasLeadingComment": true,
                            "hasLeadingNewLine": true,
                            "leadingTrivia": [
                                {
                                    "kind": "NewLineTrivia",
                                    "text": "\n"
                                },
                                {
                                    "kind": "SingleLineCommentTrivia",
                                    "text": "//CHECK#7"
                                },
                                {
                                    "kind": "NewLineTrivia",
                                    "text": "\n"
                                }
                            ]
                        },
                        "dotToken": {
                            "kind": "DotToken",
                            "fullStart": 1806,
                            "fullEnd": 1807,
                            "start": 1806,
                            "end": 1807,
                            "fullWidth": 1,
                            "width": 1,
                            "text": ".",
                            "value": ".",
                            "valueText": "."
                        },
                        "name": {
                            "kind": "IdentifierName",
                            "fullStart": 1807,
                            "fullEnd": 1814,
                            "start": 1807,
                            "end": 1813,
                            "fullWidth": 7,
                            "width": 6,
                            "text": "length",
                            "value": "length",
                            "valueText": "length",
                            "hasTrailingTrivia": true,
                            "trailingTrivia": [
                                {
                                    "kind": "WhitespaceTrivia",
                                    "text": " "
                                }
                            ]
                        }
                    },
                    "operatorToken": {
                        "kind": "EqualsToken",
                        "fullStart": 1814,
                        "fullEnd": 1816,
                        "start": 1814,
                        "end": 1815,
                        "fullWidth": 2,
                        "width": 1,
                        "text": "=",
                        "value": "=",
                        "valueText": "=",
                        "hasTrailingTrivia": true,
                        "trailingTrivia": [
                            {
                                "kind": "WhitespaceTrivia",
                                "text": " "
                            }
                        ]
                    },
                    "right": {
                        "kind": "NegateExpression",
                        "fullStart": 1816,
                        "fullEnd": 1818,
                        "start": 1816,
                        "end": 1818,
                        "fullWidth": 2,
                        "width": 2,
                        "operatorToken": {
                            "kind": "MinusToken",
                            "fullStart": 1816,
                            "fullEnd": 1817,
                            "start": 1816,
                            "end": 1817,
                            "fullWidth": 1,
                            "width": 1,
                            "text": "-",
                            "value": "-",
                            "valueText": "-"
                        },
                        "operand": {
                            "kind": "NumericLiteral",
                            "fullStart": 1817,
                            "fullEnd": 1818,
                            "start": 1817,
                            "end": 1818,
                            "fullWidth": 1,
                            "width": 1,
                            "text": "0",
                            "value": 0,
                            "valueText": "0"
                        }
                    }
                },
                "semicolonToken": {
                    "kind": "SemicolonToken",
                    "fullStart": 1818,
                    "fullEnd": 1820,
                    "start": 1818,
                    "end": 1819,
                    "fullWidth": 2,
                    "width": 1,
                    "text": ";",
                    "value": ";",
                    "valueText": ";",
                    "hasTrailingTrivia": true,
                    "hasTrailingNewLine": true,
                    "trailingTrivia": [
                        {
                            "kind": "NewLineTrivia",
                            "text": "\n"
                        }
                    ]
                }
            },
            {
                "kind": "VariableStatement",
                "fullStart": 1820,
                "fullEnd": 1845,
                "start": 1820,
                "end": 1844,
                "fullWidth": 25,
                "width": 24,
                "modifiers": [],
                "variableDeclaration": {
                    "kind": "VariableDeclaration",
                    "fullStart": 1820,
                    "fullEnd": 1843,
                    "start": 1820,
                    "end": 1843,
                    "fullWidth": 23,
                    "width": 23,
                    "varKeyword": {
                        "kind": "VarKeyword",
                        "fullStart": 1820,
                        "fullEnd": 1824,
                        "start": 1820,
                        "end": 1823,
                        "fullWidth": 4,
                        "width": 3,
                        "text": "var",
                        "value": "var",
                        "valueText": "var",
                        "hasTrailingTrivia": true,
                        "trailingTrivia": [
                            {
                                "kind": "WhitespaceTrivia",
                                "text": " "
                            }
                        ]
                    },
                    "variableDeclarators": [
                        {
                            "kind": "VariableDeclarator",
                            "fullStart": 1824,
                            "fullEnd": 1843,
                            "start": 1824,
                            "end": 1843,
                            "fullWidth": 19,
<<<<<<< HEAD
                            "width": 19,
                            "identifier": {
=======
                            "propertyName": {
>>>>>>> 85e84683
                                "kind": "IdentifierName",
                                "fullStart": 1824,
                                "fullEnd": 1830,
                                "start": 1824,
                                "end": 1829,
                                "fullWidth": 6,
                                "width": 5,
                                "text": "shift",
                                "value": "shift",
                                "valueText": "shift",
                                "hasTrailingTrivia": true,
                                "trailingTrivia": [
                                    {
                                        "kind": "WhitespaceTrivia",
                                        "text": " "
                                    }
                                ]
                            },
                            "equalsValueClause": {
                                "kind": "EqualsValueClause",
                                "fullStart": 1830,
                                "fullEnd": 1843,
                                "start": 1830,
                                "end": 1843,
                                "fullWidth": 13,
                                "width": 13,
                                "equalsToken": {
                                    "kind": "EqualsToken",
                                    "fullStart": 1830,
                                    "fullEnd": 1832,
                                    "start": 1830,
                                    "end": 1831,
                                    "fullWidth": 2,
                                    "width": 1,
                                    "text": "=",
                                    "value": "=",
                                    "valueText": "=",
                                    "hasTrailingTrivia": true,
                                    "trailingTrivia": [
                                        {
                                            "kind": "WhitespaceTrivia",
                                            "text": " "
                                        }
                                    ]
                                },
                                "value": {
                                    "kind": "InvocationExpression",
                                    "fullStart": 1832,
                                    "fullEnd": 1843,
                                    "start": 1832,
                                    "end": 1843,
                                    "fullWidth": 11,
                                    "width": 11,
                                    "expression": {
                                        "kind": "MemberAccessExpression",
                                        "fullStart": 1832,
                                        "fullEnd": 1841,
                                        "start": 1832,
                                        "end": 1841,
                                        "fullWidth": 9,
                                        "width": 9,
                                        "expression": {
                                            "kind": "IdentifierName",
                                            "fullStart": 1832,
                                            "fullEnd": 1835,
                                            "start": 1832,
                                            "end": 1835,
                                            "fullWidth": 3,
                                            "width": 3,
                                            "text": "obj",
                                            "value": "obj",
                                            "valueText": "obj"
                                        },
                                        "dotToken": {
                                            "kind": "DotToken",
                                            "fullStart": 1835,
                                            "fullEnd": 1836,
                                            "start": 1835,
                                            "end": 1836,
                                            "fullWidth": 1,
                                            "width": 1,
                                            "text": ".",
                                            "value": ".",
                                            "valueText": "."
                                        },
                                        "name": {
                                            "kind": "IdentifierName",
                                            "fullStart": 1836,
                                            "fullEnd": 1841,
                                            "start": 1836,
                                            "end": 1841,
                                            "fullWidth": 5,
                                            "width": 5,
                                            "text": "shift",
                                            "value": "shift",
                                            "valueText": "shift"
                                        }
                                    },
                                    "argumentList": {
                                        "kind": "ArgumentList",
                                        "fullStart": 1841,
                                        "fullEnd": 1843,
                                        "start": 1841,
                                        "end": 1843,
                                        "fullWidth": 2,
                                        "width": 2,
                                        "openParenToken": {
                                            "kind": "OpenParenToken",
                                            "fullStart": 1841,
                                            "fullEnd": 1842,
                                            "start": 1841,
                                            "end": 1842,
                                            "fullWidth": 1,
                                            "width": 1,
                                            "text": "(",
                                            "value": "(",
                                            "valueText": "("
                                        },
                                        "arguments": [],
                                        "closeParenToken": {
                                            "kind": "CloseParenToken",
                                            "fullStart": 1842,
                                            "fullEnd": 1843,
                                            "start": 1842,
                                            "end": 1843,
                                            "fullWidth": 1,
                                            "width": 1,
                                            "text": ")",
                                            "value": ")",
                                            "valueText": ")"
                                        }
                                    }
                                }
                            }
                        }
                    ]
                },
                "semicolonToken": {
                    "kind": "SemicolonToken",
                    "fullStart": 1843,
                    "fullEnd": 1845,
                    "start": 1843,
                    "end": 1844,
                    "fullWidth": 2,
                    "width": 1,
                    "text": ";",
                    "value": ";",
                    "valueText": ";",
                    "hasTrailingTrivia": true,
                    "hasTrailingNewLine": true,
                    "trailingTrivia": [
                        {
                            "kind": "NewLineTrivia",
                            "text": "\n"
                        }
                    ]
                }
            },
            {
                "kind": "IfStatement",
                "fullStart": 1845,
                "fullEnd": 2007,
                "start": 1845,
                "end": 2002,
                "fullWidth": 162,
                "width": 157,
                "ifKeyword": {
                    "kind": "IfKeyword",
                    "fullStart": 1845,
                    "fullEnd": 1848,
                    "start": 1845,
                    "end": 1847,
                    "fullWidth": 3,
                    "width": 2,
                    "text": "if",
                    "value": "if",
                    "valueText": "if",
                    "hasTrailingTrivia": true,
                    "trailingTrivia": [
                        {
                            "kind": "WhitespaceTrivia",
                            "text": " "
                        }
                    ]
                },
                "openParenToken": {
                    "kind": "OpenParenToken",
                    "fullStart": 1848,
                    "fullEnd": 1849,
                    "start": 1848,
                    "end": 1849,
                    "fullWidth": 1,
                    "width": 1,
                    "text": "(",
                    "value": "(",
                    "valueText": "("
                },
                "condition": {
                    "kind": "NotEqualsExpression",
                    "fullStart": 1849,
                    "fullEnd": 1868,
                    "start": 1849,
                    "end": 1868,
                    "fullWidth": 19,
                    "width": 19,
                    "left": {
                        "kind": "IdentifierName",
                        "fullStart": 1849,
                        "fullEnd": 1855,
                        "start": 1849,
                        "end": 1854,
                        "fullWidth": 6,
                        "width": 5,
                        "text": "shift",
                        "value": "shift",
                        "valueText": "shift",
                        "hasTrailingTrivia": true,
                        "trailingTrivia": [
                            {
                                "kind": "WhitespaceTrivia",
                                "text": " "
                            }
                        ]
                    },
                    "operatorToken": {
                        "kind": "ExclamationEqualsEqualsToken",
                        "fullStart": 1855,
                        "fullEnd": 1859,
                        "start": 1855,
                        "end": 1858,
                        "fullWidth": 4,
                        "width": 3,
                        "text": "!==",
                        "value": "!==",
                        "valueText": "!==",
                        "hasTrailingTrivia": true,
                        "trailingTrivia": [
                            {
                                "kind": "WhitespaceTrivia",
                                "text": " "
                            }
                        ]
                    },
                    "right": {
                        "kind": "IdentifierName",
                        "fullStart": 1859,
                        "fullEnd": 1868,
                        "start": 1859,
                        "end": 1868,
                        "fullWidth": 9,
                        "width": 9,
                        "text": "undefined",
                        "value": "undefined",
                        "valueText": "undefined"
                    }
                },
                "closeParenToken": {
                    "kind": "CloseParenToken",
                    "fullStart": 1868,
                    "fullEnd": 1870,
                    "start": 1868,
                    "end": 1869,
                    "fullWidth": 2,
                    "width": 1,
                    "text": ")",
                    "value": ")",
                    "valueText": ")",
                    "hasTrailingTrivia": true,
                    "trailingTrivia": [
                        {
                            "kind": "WhitespaceTrivia",
                            "text": " "
                        }
                    ]
                },
                "statement": {
                    "kind": "Block",
                    "fullStart": 1870,
                    "fullEnd": 2007,
                    "start": 1870,
                    "end": 2002,
                    "fullWidth": 137,
                    "width": 132,
                    "openBraceToken": {
                        "kind": "OpenBraceToken",
                        "fullStart": 1870,
                        "fullEnd": 1872,
                        "start": 1870,
                        "end": 1871,
                        "fullWidth": 2,
                        "width": 1,
                        "text": "{",
                        "value": "{",
                        "valueText": "{",
                        "hasTrailingTrivia": true,
                        "hasTrailingNewLine": true,
                        "trailingTrivia": [
                            {
                                "kind": "NewLineTrivia",
                                "text": "\n"
                            }
                        ]
                    },
                    "statements": [
                        {
                            "kind": "ExpressionStatement",
                            "fullStart": 1872,
                            "fullEnd": 2001,
                            "start": 1874,
                            "end": 2000,
                            "fullWidth": 129,
                            "width": 126,
                            "expression": {
                                "kind": "InvocationExpression",
                                "fullStart": 1872,
                                "fullEnd": 1999,
                                "start": 1874,
                                "end": 1999,
                                "fullWidth": 127,
                                "width": 125,
                                "expression": {
                                    "kind": "IdentifierName",
                                    "fullStart": 1872,
                                    "fullEnd": 1880,
                                    "start": 1874,
                                    "end": 1880,
                                    "fullWidth": 8,
                                    "width": 6,
                                    "text": "$ERROR",
                                    "value": "$ERROR",
                                    "valueText": "$ERROR",
                                    "hasLeadingTrivia": true,
                                    "leadingTrivia": [
                                        {
                                            "kind": "WhitespaceTrivia",
                                            "text": "  "
                                        }
                                    ]
                                },
                                "argumentList": {
                                    "kind": "ArgumentList",
                                    "fullStart": 1880,
                                    "fullEnd": 1999,
                                    "start": 1880,
                                    "end": 1999,
                                    "fullWidth": 119,
                                    "width": 119,
                                    "openParenToken": {
                                        "kind": "OpenParenToken",
                                        "fullStart": 1880,
                                        "fullEnd": 1881,
                                        "start": 1880,
                                        "end": 1881,
                                        "fullWidth": 1,
                                        "width": 1,
                                        "text": "(",
                                        "value": "(",
                                        "valueText": "("
                                    },
                                    "arguments": [
                                        {
                                            "kind": "AddExpression",
                                            "fullStart": 1881,
                                            "fullEnd": 1998,
                                            "start": 1881,
                                            "end": 1998,
                                            "fullWidth": 117,
                                            "width": 117,
                                            "left": {
                                                "kind": "StringLiteral",
                                                "fullStart": 1881,
                                                "fullEnd": 1989,
                                                "start": 1881,
                                                "end": 1988,
                                                "fullWidth": 108,
                                                "width": 107,
                                                "text": "'#7: var obj = {}; obj.length = -0; obj.shift = Array.prototype.shift; obj.shift() === undefined. Actual: '",
                                                "value": "#7: var obj = {}; obj.length = -0; obj.shift = Array.prototype.shift; obj.shift() === undefined. Actual: ",
                                                "valueText": "#7: var obj = {}; obj.length = -0; obj.shift = Array.prototype.shift; obj.shift() === undefined. Actual: ",
                                                "hasTrailingTrivia": true,
                                                "trailingTrivia": [
                                                    {
                                                        "kind": "WhitespaceTrivia",
                                                        "text": " "
                                                    }
                                                ]
                                            },
                                            "operatorToken": {
                                                "kind": "PlusToken",
                                                "fullStart": 1989,
                                                "fullEnd": 1991,
                                                "start": 1989,
                                                "end": 1990,
                                                "fullWidth": 2,
                                                "width": 1,
                                                "text": "+",
                                                "value": "+",
                                                "valueText": "+",
                                                "hasTrailingTrivia": true,
                                                "trailingTrivia": [
                                                    {
                                                        "kind": "WhitespaceTrivia",
                                                        "text": " "
                                                    }
                                                ]
                                            },
                                            "right": {
                                                "kind": "ParenthesizedExpression",
                                                "fullStart": 1991,
                                                "fullEnd": 1998,
                                                "start": 1991,
                                                "end": 1998,
                                                "fullWidth": 7,
                                                "width": 7,
                                                "openParenToken": {
                                                    "kind": "OpenParenToken",
                                                    "fullStart": 1991,
                                                    "fullEnd": 1992,
                                                    "start": 1991,
                                                    "end": 1992,
                                                    "fullWidth": 1,
                                                    "width": 1,
                                                    "text": "(",
                                                    "value": "(",
                                                    "valueText": "("
                                                },
                                                "expression": {
                                                    "kind": "IdentifierName",
                                                    "fullStart": 1992,
                                                    "fullEnd": 1997,
                                                    "start": 1992,
                                                    "end": 1997,
                                                    "fullWidth": 5,
                                                    "width": 5,
                                                    "text": "shift",
                                                    "value": "shift",
                                                    "valueText": "shift"
                                                },
                                                "closeParenToken": {
                                                    "kind": "CloseParenToken",
                                                    "fullStart": 1997,
                                                    "fullEnd": 1998,
                                                    "start": 1997,
                                                    "end": 1998,
                                                    "fullWidth": 1,
                                                    "width": 1,
                                                    "text": ")",
                                                    "value": ")",
                                                    "valueText": ")"
                                                }
                                            }
                                        }
                                    ],
                                    "closeParenToken": {
                                        "kind": "CloseParenToken",
                                        "fullStart": 1998,
                                        "fullEnd": 1999,
                                        "start": 1998,
                                        "end": 1999,
                                        "fullWidth": 1,
                                        "width": 1,
                                        "text": ")",
                                        "value": ")",
                                        "valueText": ")"
                                    }
                                }
                            },
                            "semicolonToken": {
                                "kind": "SemicolonToken",
                                "fullStart": 1999,
                                "fullEnd": 2001,
                                "start": 1999,
                                "end": 2000,
                                "fullWidth": 2,
                                "width": 1,
                                "text": ";",
                                "value": ";",
                                "valueText": ";",
                                "hasTrailingTrivia": true,
                                "hasTrailingNewLine": true,
                                "trailingTrivia": [
                                    {
                                        "kind": "NewLineTrivia",
                                        "text": "\n"
                                    }
                                ]
                            }
                        }
                    ],
                    "closeBraceToken": {
                        "kind": "CloseBraceToken",
                        "fullStart": 2001,
                        "fullEnd": 2007,
                        "start": 2001,
                        "end": 2002,
                        "fullWidth": 6,
                        "width": 1,
                        "text": "}",
                        "value": "}",
                        "valueText": "}",
                        "hasTrailingTrivia": true,
                        "hasTrailingNewLine": true,
                        "trailingTrivia": [
                            {
                                "kind": "WhitespaceTrivia",
                                "text": "    "
                            },
                            {
                                "kind": "NewLineTrivia",
                                "text": "\n"
                            }
                        ]
                    }
                }
            },
            {
                "kind": "IfStatement",
                "fullStart": 2007,
                "fullEnd": 2392,
                "start": 2018,
                "end": 2388,
                "fullWidth": 385,
                "width": 370,
                "isIncrementallyUnusable": true,
                "ifKeyword": {
                    "kind": "IfKeyword",
                    "fullStart": 2007,
                    "fullEnd": 2021,
                    "start": 2018,
                    "end": 2020,
                    "fullWidth": 14,
                    "width": 2,
                    "text": "if",
                    "value": "if",
                    "valueText": "if",
                    "hasLeadingTrivia": true,
                    "hasLeadingComment": true,
                    "hasLeadingNewLine": true,
                    "hasTrailingTrivia": true,
                    "leadingTrivia": [
                        {
                            "kind": "NewLineTrivia",
                            "text": "\n"
                        },
                        {
                            "kind": "SingleLineCommentTrivia",
                            "text": "//CHECK#8"
                        },
                        {
                            "kind": "NewLineTrivia",
                            "text": "\n"
                        }
                    ],
                    "trailingTrivia": [
                        {
                            "kind": "WhitespaceTrivia",
                            "text": " "
                        }
                    ]
                },
                "openParenToken": {
                    "kind": "OpenParenToken",
                    "fullStart": 2021,
                    "fullEnd": 2022,
                    "start": 2021,
                    "end": 2022,
                    "fullWidth": 1,
                    "width": 1,
                    "text": "(",
                    "value": "(",
                    "valueText": "("
                },
                "condition": {
                    "kind": "NotEqualsExpression",
                    "fullStart": 2022,
                    "fullEnd": 2038,
                    "start": 2022,
                    "end": 2038,
                    "fullWidth": 16,
                    "width": 16,
                    "left": {
                        "kind": "MemberAccessExpression",
                        "fullStart": 2022,
                        "fullEnd": 2033,
                        "start": 2022,
                        "end": 2032,
                        "fullWidth": 11,
                        "width": 10,
                        "expression": {
                            "kind": "IdentifierName",
                            "fullStart": 2022,
                            "fullEnd": 2025,
                            "start": 2022,
                            "end": 2025,
                            "fullWidth": 3,
                            "width": 3,
                            "text": "obj",
                            "value": "obj",
                            "valueText": "obj"
                        },
                        "dotToken": {
                            "kind": "DotToken",
                            "fullStart": 2025,
                            "fullEnd": 2026,
                            "start": 2025,
                            "end": 2026,
                            "fullWidth": 1,
                            "width": 1,
                            "text": ".",
                            "value": ".",
                            "valueText": "."
                        },
                        "name": {
                            "kind": "IdentifierName",
                            "fullStart": 2026,
                            "fullEnd": 2033,
                            "start": 2026,
                            "end": 2032,
                            "fullWidth": 7,
                            "width": 6,
                            "text": "length",
                            "value": "length",
                            "valueText": "length",
                            "hasTrailingTrivia": true,
                            "trailingTrivia": [
                                {
                                    "kind": "WhitespaceTrivia",
                                    "text": " "
                                }
                            ]
                        }
                    },
                    "operatorToken": {
                        "kind": "ExclamationEqualsEqualsToken",
                        "fullStart": 2033,
                        "fullEnd": 2037,
                        "start": 2033,
                        "end": 2036,
                        "fullWidth": 4,
                        "width": 3,
                        "text": "!==",
                        "value": "!==",
                        "valueText": "!==",
                        "hasTrailingTrivia": true,
                        "trailingTrivia": [
                            {
                                "kind": "WhitespaceTrivia",
                                "text": " "
                            }
                        ]
                    },
                    "right": {
                        "kind": "NumericLiteral",
                        "fullStart": 2037,
                        "fullEnd": 2038,
                        "start": 2037,
                        "end": 2038,
                        "fullWidth": 1,
                        "width": 1,
                        "text": "0",
                        "value": 0,
                        "valueText": "0"
                    }
                },
                "closeParenToken": {
                    "kind": "CloseParenToken",
                    "fullStart": 2038,
                    "fullEnd": 2040,
                    "start": 2038,
                    "end": 2039,
                    "fullWidth": 2,
                    "width": 1,
                    "text": ")",
                    "value": ")",
                    "valueText": ")",
                    "hasTrailingTrivia": true,
                    "trailingTrivia": [
                        {
                            "kind": "WhitespaceTrivia",
                            "text": " "
                        }
                    ]
                },
                "statement": {
                    "kind": "Block",
                    "fullStart": 2040,
                    "fullEnd": 2182,
                    "start": 2040,
                    "end": 2181,
                    "fullWidth": 142,
                    "width": 141,
                    "openBraceToken": {
                        "kind": "OpenBraceToken",
                        "fullStart": 2040,
                        "fullEnd": 2042,
                        "start": 2040,
                        "end": 2041,
                        "fullWidth": 2,
                        "width": 1,
                        "text": "{",
                        "value": "{",
                        "valueText": "{",
                        "hasTrailingTrivia": true,
                        "hasTrailingNewLine": true,
                        "trailingTrivia": [
                            {
                                "kind": "NewLineTrivia",
                                "text": "\n"
                            }
                        ]
                    },
                    "statements": [
                        {
                            "kind": "ExpressionStatement",
                            "fullStart": 2042,
                            "fullEnd": 2180,
                            "start": 2044,
                            "end": 2179,
                            "fullWidth": 138,
                            "width": 135,
                            "expression": {
                                "kind": "InvocationExpression",
                                "fullStart": 2042,
                                "fullEnd": 2178,
                                "start": 2044,
                                "end": 2178,
                                "fullWidth": 136,
                                "width": 134,
                                "expression": {
                                    "kind": "IdentifierName",
                                    "fullStart": 2042,
                                    "fullEnd": 2050,
                                    "start": 2044,
                                    "end": 2050,
                                    "fullWidth": 8,
                                    "width": 6,
                                    "text": "$ERROR",
                                    "value": "$ERROR",
                                    "valueText": "$ERROR",
                                    "hasLeadingTrivia": true,
                                    "leadingTrivia": [
                                        {
                                            "kind": "WhitespaceTrivia",
                                            "text": "  "
                                        }
                                    ]
                                },
                                "argumentList": {
                                    "kind": "ArgumentList",
                                    "fullStart": 2050,
                                    "fullEnd": 2178,
                                    "start": 2050,
                                    "end": 2178,
                                    "fullWidth": 128,
                                    "width": 128,
                                    "openParenToken": {
                                        "kind": "OpenParenToken",
                                        "fullStart": 2050,
                                        "fullEnd": 2051,
                                        "start": 2050,
                                        "end": 2051,
                                        "fullWidth": 1,
                                        "width": 1,
                                        "text": "(",
                                        "value": "(",
                                        "valueText": "("
                                    },
                                    "arguments": [
                                        {
                                            "kind": "AddExpression",
                                            "fullStart": 2051,
                                            "fullEnd": 2177,
                                            "start": 2051,
                                            "end": 2177,
                                            "fullWidth": 126,
                                            "width": 126,
                                            "left": {
                                                "kind": "StringLiteral",
                                                "fullStart": 2051,
                                                "fullEnd": 2163,
                                                "start": 2051,
                                                "end": 2162,
                                                "fullWidth": 112,
                                                "width": 111,
                                                "text": "'#8: var obj = {}; obj.length = -0; obj.shift = Array.prototype.shift; obj.shift(); obj.length === 0. Actual: '",
                                                "value": "#8: var obj = {}; obj.length = -0; obj.shift = Array.prototype.shift; obj.shift(); obj.length === 0. Actual: ",
                                                "valueText": "#8: var obj = {}; obj.length = -0; obj.shift = Array.prototype.shift; obj.shift(); obj.length === 0. Actual: ",
                                                "hasTrailingTrivia": true,
                                                "trailingTrivia": [
                                                    {
                                                        "kind": "WhitespaceTrivia",
                                                        "text": " "
                                                    }
                                                ]
                                            },
                                            "operatorToken": {
                                                "kind": "PlusToken",
                                                "fullStart": 2163,
                                                "fullEnd": 2165,
                                                "start": 2163,
                                                "end": 2164,
                                                "fullWidth": 2,
                                                "width": 1,
                                                "text": "+",
                                                "value": "+",
                                                "valueText": "+",
                                                "hasTrailingTrivia": true,
                                                "trailingTrivia": [
                                                    {
                                                        "kind": "WhitespaceTrivia",
                                                        "text": " "
                                                    }
                                                ]
                                            },
                                            "right": {
                                                "kind": "ParenthesizedExpression",
                                                "fullStart": 2165,
                                                "fullEnd": 2177,
                                                "start": 2165,
                                                "end": 2177,
                                                "fullWidth": 12,
                                                "width": 12,
                                                "openParenToken": {
                                                    "kind": "OpenParenToken",
                                                    "fullStart": 2165,
                                                    "fullEnd": 2166,
                                                    "start": 2165,
                                                    "end": 2166,
                                                    "fullWidth": 1,
                                                    "width": 1,
                                                    "text": "(",
                                                    "value": "(",
                                                    "valueText": "("
                                                },
                                                "expression": {
                                                    "kind": "MemberAccessExpression",
                                                    "fullStart": 2166,
                                                    "fullEnd": 2176,
                                                    "start": 2166,
                                                    "end": 2176,
                                                    "fullWidth": 10,
                                                    "width": 10,
                                                    "expression": {
                                                        "kind": "IdentifierName",
                                                        "fullStart": 2166,
                                                        "fullEnd": 2169,
                                                        "start": 2166,
                                                        "end": 2169,
                                                        "fullWidth": 3,
                                                        "width": 3,
                                                        "text": "obj",
                                                        "value": "obj",
                                                        "valueText": "obj"
                                                    },
                                                    "dotToken": {
                                                        "kind": "DotToken",
                                                        "fullStart": 2169,
                                                        "fullEnd": 2170,
                                                        "start": 2169,
                                                        "end": 2170,
                                                        "fullWidth": 1,
                                                        "width": 1,
                                                        "text": ".",
                                                        "value": ".",
                                                        "valueText": "."
                                                    },
                                                    "name": {
                                                        "kind": "IdentifierName",
                                                        "fullStart": 2170,
                                                        "fullEnd": 2176,
                                                        "start": 2170,
                                                        "end": 2176,
                                                        "fullWidth": 6,
                                                        "width": 6,
                                                        "text": "length",
                                                        "value": "length",
                                                        "valueText": "length"
                                                    }
                                                },
                                                "closeParenToken": {
                                                    "kind": "CloseParenToken",
                                                    "fullStart": 2176,
                                                    "fullEnd": 2177,
                                                    "start": 2176,
                                                    "end": 2177,
                                                    "fullWidth": 1,
                                                    "width": 1,
                                                    "text": ")",
                                                    "value": ")",
                                                    "valueText": ")"
                                                }
                                            }
                                        }
                                    ],
                                    "closeParenToken": {
                                        "kind": "CloseParenToken",
                                        "fullStart": 2177,
                                        "fullEnd": 2178,
                                        "start": 2177,
                                        "end": 2178,
                                        "fullWidth": 1,
                                        "width": 1,
                                        "text": ")",
                                        "value": ")",
                                        "valueText": ")"
                                    }
                                }
                            },
                            "semicolonToken": {
                                "kind": "SemicolonToken",
                                "fullStart": 2178,
                                "fullEnd": 2180,
                                "start": 2178,
                                "end": 2179,
                                "fullWidth": 2,
                                "width": 1,
                                "text": ";",
                                "value": ";",
                                "valueText": ";",
                                "hasTrailingTrivia": true,
                                "hasTrailingNewLine": true,
                                "trailingTrivia": [
                                    {
                                        "kind": "NewLineTrivia",
                                        "text": "\n"
                                    }
                                ]
                            }
                        }
                    ],
                    "closeBraceToken": {
                        "kind": "CloseBraceToken",
                        "fullStart": 2180,
                        "fullEnd": 2182,
                        "start": 2180,
                        "end": 2181,
                        "fullWidth": 2,
                        "width": 1,
                        "text": "}",
                        "value": "}",
                        "valueText": "}",
                        "hasTrailingTrivia": true,
                        "trailingTrivia": [
                            {
                                "kind": "WhitespaceTrivia",
                                "text": " "
                            }
                        ]
                    }
                },
                "elseClause": {
                    "kind": "ElseClause",
                    "fullStart": 2182,
                    "fullEnd": 2392,
                    "start": 2182,
                    "end": 2388,
                    "fullWidth": 210,
                    "width": 206,
                    "isIncrementallyUnusable": true,
                    "elseKeyword": {
                        "kind": "ElseKeyword",
                        "fullStart": 2182,
                        "fullEnd": 2187,
                        "start": 2182,
                        "end": 2186,
                        "fullWidth": 5,
                        "width": 4,
                        "text": "else",
                        "value": "else",
                        "valueText": "else",
                        "hasTrailingTrivia": true,
                        "trailingTrivia": [
                            {
                                "kind": "WhitespaceTrivia",
                                "text": " "
                            }
                        ]
                    },
                    "statement": {
                        "kind": "Block",
                        "fullStart": 2187,
                        "fullEnd": 2392,
                        "start": 2187,
                        "end": 2388,
                        "fullWidth": 205,
                        "width": 201,
                        "isIncrementallyUnusable": true,
                        "openBraceToken": {
                            "kind": "OpenBraceToken",
                            "fullStart": 2187,
                            "fullEnd": 2189,
                            "start": 2187,
                            "end": 2188,
                            "fullWidth": 2,
                            "width": 1,
                            "text": "{",
                            "value": "{",
                            "valueText": "{",
                            "hasTrailingTrivia": true,
                            "hasTrailingNewLine": true,
                            "trailingTrivia": [
                                {
                                    "kind": "NewLineTrivia",
                                    "text": "\n"
                                }
                            ]
                        },
                        "statements": [
                            {
                                "kind": "IfStatement",
                                "fullStart": 2189,
                                "fullEnd": 2387,
                                "start": 2191,
                                "end": 2384,
                                "fullWidth": 198,
                                "width": 193,
                                "isIncrementallyUnusable": true,
                                "ifKeyword": {
                                    "kind": "IfKeyword",
                                    "fullStart": 2189,
                                    "fullEnd": 2194,
                                    "start": 2191,
                                    "end": 2193,
                                    "fullWidth": 5,
                                    "width": 2,
                                    "text": "if",
                                    "value": "if",
                                    "valueText": "if",
                                    "hasLeadingTrivia": true,
                                    "hasTrailingTrivia": true,
                                    "leadingTrivia": [
                                        {
                                            "kind": "WhitespaceTrivia",
                                            "text": "  "
                                        }
                                    ],
                                    "trailingTrivia": [
                                        {
                                            "kind": "WhitespaceTrivia",
                                            "text": " "
                                        }
                                    ]
                                },
                                "openParenToken": {
                                    "kind": "OpenParenToken",
                                    "fullStart": 2194,
                                    "fullEnd": 2195,
                                    "start": 2194,
                                    "end": 2195,
                                    "fullWidth": 1,
                                    "width": 1,
                                    "text": "(",
                                    "value": "(",
                                    "valueText": "("
                                },
                                "condition": {
                                    "kind": "NotEqualsExpression",
                                    "fullStart": 2195,
                                    "fullEnd": 2236,
                                    "start": 2195,
                                    "end": 2236,
                                    "fullWidth": 41,
                                    "width": 41,
                                    "isIncrementallyUnusable": true,
                                    "left": {
                                        "kind": "DivideExpression",
                                        "fullStart": 2195,
                                        "fullEnd": 2208,
                                        "start": 2195,
                                        "end": 2207,
                                        "fullWidth": 13,
                                        "width": 12,
                                        "isIncrementallyUnusable": true,
                                        "left": {
                                            "kind": "NumericLiteral",
                                            "fullStart": 2195,
                                            "fullEnd": 2196,
                                            "start": 2195,
                                            "end": 2196,
                                            "fullWidth": 1,
                                            "width": 1,
                                            "text": "1",
                                            "value": 1,
                                            "valueText": "1"
                                        },
                                        "operatorToken": {
                                            "kind": "SlashToken",
                                            "fullStart": 2196,
                                            "fullEnd": 2197,
                                            "start": 2196,
                                            "end": 2197,
                                            "fullWidth": 1,
                                            "width": 1,
                                            "text": "/",
                                            "value": "/",
                                            "valueText": "/"
                                        },
                                        "right": {
                                            "kind": "MemberAccessExpression",
                                            "fullStart": 2197,
                                            "fullEnd": 2208,
                                            "start": 2197,
                                            "end": 2207,
                                            "fullWidth": 11,
                                            "width": 10,
                                            "expression": {
                                                "kind": "IdentifierName",
                                                "fullStart": 2197,
                                                "fullEnd": 2200,
                                                "start": 2197,
                                                "end": 2200,
                                                "fullWidth": 3,
                                                "width": 3,
                                                "text": "obj",
                                                "value": "obj",
                                                "valueText": "obj"
                                            },
                                            "dotToken": {
                                                "kind": "DotToken",
                                                "fullStart": 2200,
                                                "fullEnd": 2201,
                                                "start": 2200,
                                                "end": 2201,
                                                "fullWidth": 1,
                                                "width": 1,
                                                "text": ".",
                                                "value": ".",
                                                "valueText": "."
                                            },
                                            "name": {
                                                "kind": "IdentifierName",
                                                "fullStart": 2201,
                                                "fullEnd": 2208,
                                                "start": 2201,
                                                "end": 2207,
                                                "fullWidth": 7,
                                                "width": 6,
                                                "text": "length",
                                                "value": "length",
                                                "valueText": "length",
                                                "hasTrailingTrivia": true,
                                                "trailingTrivia": [
                                                    {
                                                        "kind": "WhitespaceTrivia",
                                                        "text": " "
                                                    }
                                                ]
                                            }
                                        }
                                    },
                                    "operatorToken": {
                                        "kind": "ExclamationEqualsEqualsToken",
                                        "fullStart": 2208,
                                        "fullEnd": 2212,
                                        "start": 2208,
                                        "end": 2211,
                                        "fullWidth": 4,
                                        "width": 3,
                                        "text": "!==",
                                        "value": "!==",
                                        "valueText": "!==",
                                        "hasTrailingTrivia": true,
                                        "trailingTrivia": [
                                            {
                                                "kind": "WhitespaceTrivia",
                                                "text": " "
                                            }
                                        ]
                                    },
                                    "right": {
                                        "kind": "MemberAccessExpression",
                                        "fullStart": 2212,
                                        "fullEnd": 2236,
                                        "start": 2212,
                                        "end": 2236,
                                        "fullWidth": 24,
                                        "width": 24,
                                        "expression": {
                                            "kind": "IdentifierName",
                                            "fullStart": 2212,
                                            "fullEnd": 2218,
                                            "start": 2212,
                                            "end": 2218,
                                            "fullWidth": 6,
                                            "width": 6,
                                            "text": "Number",
                                            "value": "Number",
                                            "valueText": "Number"
                                        },
                                        "dotToken": {
                                            "kind": "DotToken",
                                            "fullStart": 2218,
                                            "fullEnd": 2219,
                                            "start": 2218,
                                            "end": 2219,
                                            "fullWidth": 1,
                                            "width": 1,
                                            "text": ".",
                                            "value": ".",
                                            "valueText": "."
                                        },
                                        "name": {
                                            "kind": "IdentifierName",
                                            "fullStart": 2219,
                                            "fullEnd": 2236,
                                            "start": 2219,
                                            "end": 2236,
                                            "fullWidth": 17,
                                            "width": 17,
                                            "text": "POSITIVE_INFINITY",
                                            "value": "POSITIVE_INFINITY",
                                            "valueText": "POSITIVE_INFINITY"
                                        }
                                    }
                                },
                                "closeParenToken": {
                                    "kind": "CloseParenToken",
                                    "fullStart": 2236,
                                    "fullEnd": 2238,
                                    "start": 2236,
                                    "end": 2237,
                                    "fullWidth": 2,
                                    "width": 1,
                                    "text": ")",
                                    "value": ")",
                                    "valueText": ")",
                                    "hasTrailingTrivia": true,
                                    "trailingTrivia": [
                                        {
                                            "kind": "WhitespaceTrivia",
                                            "text": " "
                                        }
                                    ]
                                },
                                "statement": {
                                    "kind": "Block",
                                    "fullStart": 2238,
                                    "fullEnd": 2387,
                                    "start": 2238,
                                    "end": 2384,
                                    "fullWidth": 149,
                                    "width": 146,
                                    "openBraceToken": {
                                        "kind": "OpenBraceToken",
                                        "fullStart": 2238,
                                        "fullEnd": 2240,
                                        "start": 2238,
                                        "end": 2239,
                                        "fullWidth": 2,
                                        "width": 1,
                                        "text": "{",
                                        "value": "{",
                                        "valueText": "{",
                                        "hasTrailingTrivia": true,
                                        "hasTrailingNewLine": true,
                                        "trailingTrivia": [
                                            {
                                                "kind": "NewLineTrivia",
                                                "text": "\n"
                                            }
                                        ]
                                    },
                                    "statements": [
                                        {
                                            "kind": "ExpressionStatement",
                                            "fullStart": 2240,
                                            "fullEnd": 2381,
                                            "start": 2244,
                                            "end": 2380,
                                            "fullWidth": 141,
                                            "width": 136,
                                            "expression": {
                                                "kind": "InvocationExpression",
                                                "fullStart": 2240,
                                                "fullEnd": 2379,
                                                "start": 2244,
                                                "end": 2379,
                                                "fullWidth": 139,
                                                "width": 135,
                                                "expression": {
                                                    "kind": "IdentifierName",
                                                    "fullStart": 2240,
                                                    "fullEnd": 2250,
                                                    "start": 2244,
                                                    "end": 2250,
                                                    "fullWidth": 10,
                                                    "width": 6,
                                                    "text": "$ERROR",
                                                    "value": "$ERROR",
                                                    "valueText": "$ERROR",
                                                    "hasLeadingTrivia": true,
                                                    "leadingTrivia": [
                                                        {
                                                            "kind": "WhitespaceTrivia",
                                                            "text": "    "
                                                        }
                                                    ]
                                                },
                                                "argumentList": {
                                                    "kind": "ArgumentList",
                                                    "fullStart": 2250,
                                                    "fullEnd": 2379,
                                                    "start": 2250,
                                                    "end": 2379,
                                                    "fullWidth": 129,
                                                    "width": 129,
                                                    "openParenToken": {
                                                        "kind": "OpenParenToken",
                                                        "fullStart": 2250,
                                                        "fullEnd": 2251,
                                                        "start": 2250,
                                                        "end": 2251,
                                                        "fullWidth": 1,
                                                        "width": 1,
                                                        "text": "(",
                                                        "value": "(",
                                                        "valueText": "("
                                                    },
                                                    "arguments": [
                                                        {
                                                            "kind": "AddExpression",
                                                            "fullStart": 2251,
                                                            "fullEnd": 2378,
                                                            "start": 2251,
                                                            "end": 2378,
                                                            "fullWidth": 127,
                                                            "width": 127,
                                                            "left": {
                                                                "kind": "StringLiteral",
                                                                "fullStart": 2251,
                                                                "fullEnd": 2364,
                                                                "start": 2251,
                                                                "end": 2363,
                                                                "fullWidth": 113,
                                                                "width": 112,
                                                                "text": "'#8: var obj = {}; obj.length = -0; obj.shift = Array.prototype.shift; obj.shift(); obj.length === +0. Actual: '",
                                                                "value": "#8: var obj = {}; obj.length = -0; obj.shift = Array.prototype.shift; obj.shift(); obj.length === +0. Actual: ",
                                                                "valueText": "#8: var obj = {}; obj.length = -0; obj.shift = Array.prototype.shift; obj.shift(); obj.length === +0. Actual: ",
                                                                "hasTrailingTrivia": true,
                                                                "trailingTrivia": [
                                                                    {
                                                                        "kind": "WhitespaceTrivia",
                                                                        "text": " "
                                                                    }
                                                                ]
                                                            },
                                                            "operatorToken": {
                                                                "kind": "PlusToken",
                                                                "fullStart": 2364,
                                                                "fullEnd": 2366,
                                                                "start": 2364,
                                                                "end": 2365,
                                                                "fullWidth": 2,
                                                                "width": 1,
                                                                "text": "+",
                                                                "value": "+",
                                                                "valueText": "+",
                                                                "hasTrailingTrivia": true,
                                                                "trailingTrivia": [
                                                                    {
                                                                        "kind": "WhitespaceTrivia",
                                                                        "text": " "
                                                                    }
                                                                ]
                                                            },
                                                            "right": {
                                                                "kind": "ParenthesizedExpression",
                                                                "fullStart": 2366,
                                                                "fullEnd": 2378,
                                                                "start": 2366,
                                                                "end": 2378,
                                                                "fullWidth": 12,
                                                                "width": 12,
                                                                "openParenToken": {
                                                                    "kind": "OpenParenToken",
                                                                    "fullStart": 2366,
                                                                    "fullEnd": 2367,
                                                                    "start": 2366,
                                                                    "end": 2367,
                                                                    "fullWidth": 1,
                                                                    "width": 1,
                                                                    "text": "(",
                                                                    "value": "(",
                                                                    "valueText": "("
                                                                },
                                                                "expression": {
                                                                    "kind": "MemberAccessExpression",
                                                                    "fullStart": 2367,
                                                                    "fullEnd": 2377,
                                                                    "start": 2367,
                                                                    "end": 2377,
                                                                    "fullWidth": 10,
                                                                    "width": 10,
                                                                    "expression": {
                                                                        "kind": "IdentifierName",
                                                                        "fullStart": 2367,
                                                                        "fullEnd": 2370,
                                                                        "start": 2367,
                                                                        "end": 2370,
                                                                        "fullWidth": 3,
                                                                        "width": 3,
                                                                        "text": "obj",
                                                                        "value": "obj",
                                                                        "valueText": "obj"
                                                                    },
                                                                    "dotToken": {
                                                                        "kind": "DotToken",
                                                                        "fullStart": 2370,
                                                                        "fullEnd": 2371,
                                                                        "start": 2370,
                                                                        "end": 2371,
                                                                        "fullWidth": 1,
                                                                        "width": 1,
                                                                        "text": ".",
                                                                        "value": ".",
                                                                        "valueText": "."
                                                                    },
                                                                    "name": {
                                                                        "kind": "IdentifierName",
                                                                        "fullStart": 2371,
                                                                        "fullEnd": 2377,
                                                                        "start": 2371,
                                                                        "end": 2377,
                                                                        "fullWidth": 6,
                                                                        "width": 6,
                                                                        "text": "length",
                                                                        "value": "length",
                                                                        "valueText": "length"
                                                                    }
                                                                },
                                                                "closeParenToken": {
                                                                    "kind": "CloseParenToken",
                                                                    "fullStart": 2377,
                                                                    "fullEnd": 2378,
                                                                    "start": 2377,
                                                                    "end": 2378,
                                                                    "fullWidth": 1,
                                                                    "width": 1,
                                                                    "text": ")",
                                                                    "value": ")",
                                                                    "valueText": ")"
                                                                }
                                                            }
                                                        }
                                                    ],
                                                    "closeParenToken": {
                                                        "kind": "CloseParenToken",
                                                        "fullStart": 2378,
                                                        "fullEnd": 2379,
                                                        "start": 2378,
                                                        "end": 2379,
                                                        "fullWidth": 1,
                                                        "width": 1,
                                                        "text": ")",
                                                        "value": ")",
                                                        "valueText": ")"
                                                    }
                                                }
                                            },
                                            "semicolonToken": {
                                                "kind": "SemicolonToken",
                                                "fullStart": 2379,
                                                "fullEnd": 2381,
                                                "start": 2379,
                                                "end": 2380,
                                                "fullWidth": 2,
                                                "width": 1,
                                                "text": ";",
                                                "value": ";",
                                                "valueText": ";",
                                                "hasTrailingTrivia": true,
                                                "hasTrailingNewLine": true,
                                                "trailingTrivia": [
                                                    {
                                                        "kind": "NewLineTrivia",
                                                        "text": "\n"
                                                    }
                                                ]
                                            }
                                        }
                                    ],
                                    "closeBraceToken": {
                                        "kind": "CloseBraceToken",
                                        "fullStart": 2381,
                                        "fullEnd": 2387,
                                        "start": 2383,
                                        "end": 2384,
                                        "fullWidth": 6,
                                        "width": 1,
                                        "text": "}",
                                        "value": "}",
                                        "valueText": "}",
                                        "hasLeadingTrivia": true,
                                        "hasTrailingTrivia": true,
                                        "hasTrailingNewLine": true,
                                        "leadingTrivia": [
                                            {
                                                "kind": "WhitespaceTrivia",
                                                "text": "  "
                                            }
                                        ],
                                        "trailingTrivia": [
                                            {
                                                "kind": "WhitespaceTrivia",
                                                "text": "  "
                                            },
                                            {
                                                "kind": "NewLineTrivia",
                                                "text": "\n"
                                            }
                                        ]
                                    }
                                }
                            }
                        ],
                        "closeBraceToken": {
                            "kind": "CloseBraceToken",
                            "fullStart": 2387,
                            "fullEnd": 2392,
                            "start": 2387,
                            "end": 2388,
                            "fullWidth": 5,
                            "width": 1,
                            "text": "}",
                            "value": "}",
                            "valueText": "}",
                            "hasTrailingTrivia": true,
                            "hasTrailingNewLine": true,
                            "trailingTrivia": [
                                {
                                    "kind": "WhitespaceTrivia",
                                    "text": "   "
                                },
                                {
                                    "kind": "NewLineTrivia",
                                    "text": "\n"
                                }
                            ]
                        }
                    }
                }
            },
            {
                "kind": "ExpressionStatement",
                "fullStart": 2392,
                "fullEnd": 2421,
                "start": 2403,
                "end": 2420,
                "fullWidth": 29,
                "width": 17,
                "expression": {
                    "kind": "AssignmentExpression",
                    "fullStart": 2392,
                    "fullEnd": 2419,
                    "start": 2403,
                    "end": 2419,
                    "fullWidth": 27,
                    "width": 16,
                    "left": {
                        "kind": "MemberAccessExpression",
                        "fullStart": 2392,
                        "fullEnd": 2414,
                        "start": 2403,
                        "end": 2413,
                        "fullWidth": 22,
                        "width": 10,
                        "expression": {
                            "kind": "IdentifierName",
                            "fullStart": 2392,
                            "fullEnd": 2406,
                            "start": 2403,
                            "end": 2406,
                            "fullWidth": 14,
                            "width": 3,
                            "text": "obj",
                            "value": "obj",
                            "valueText": "obj",
                            "hasLeadingTrivia": true,
                            "hasLeadingComment": true,
                            "hasLeadingNewLine": true,
                            "leadingTrivia": [
                                {
                                    "kind": "NewLineTrivia",
                                    "text": "\n"
                                },
                                {
                                    "kind": "SingleLineCommentTrivia",
                                    "text": "//CHECK#9"
                                },
                                {
                                    "kind": "NewLineTrivia",
                                    "text": "\n"
                                }
                            ]
                        },
                        "dotToken": {
                            "kind": "DotToken",
                            "fullStart": 2406,
                            "fullEnd": 2407,
                            "start": 2406,
                            "end": 2407,
                            "fullWidth": 1,
                            "width": 1,
                            "text": ".",
                            "value": ".",
                            "valueText": "."
                        },
                        "name": {
                            "kind": "IdentifierName",
                            "fullStart": 2407,
                            "fullEnd": 2414,
                            "start": 2407,
                            "end": 2413,
                            "fullWidth": 7,
                            "width": 6,
                            "text": "length",
                            "value": "length",
                            "valueText": "length",
                            "hasTrailingTrivia": true,
                            "trailingTrivia": [
                                {
                                    "kind": "WhitespaceTrivia",
                                    "text": " "
                                }
                            ]
                        }
                    },
                    "operatorToken": {
                        "kind": "EqualsToken",
                        "fullStart": 2414,
                        "fullEnd": 2416,
                        "start": 2414,
                        "end": 2415,
                        "fullWidth": 2,
                        "width": 1,
                        "text": "=",
                        "value": "=",
                        "valueText": "=",
                        "hasTrailingTrivia": true,
                        "trailingTrivia": [
                            {
                                "kind": "WhitespaceTrivia",
                                "text": " "
                            }
                        ]
                    },
                    "right": {
                        "kind": "NumericLiteral",
                        "fullStart": 2416,
                        "fullEnd": 2419,
                        "start": 2416,
                        "end": 2419,
                        "fullWidth": 3,
                        "width": 3,
                        "text": "0.5",
                        "value": 0.5,
                        "valueText": "0.5"
                    }
                },
                "semicolonToken": {
                    "kind": "SemicolonToken",
                    "fullStart": 2419,
                    "fullEnd": 2421,
                    "start": 2419,
                    "end": 2420,
                    "fullWidth": 2,
                    "width": 1,
                    "text": ";",
                    "value": ";",
                    "valueText": ";",
                    "hasTrailingTrivia": true,
                    "hasTrailingNewLine": true,
                    "trailingTrivia": [
                        {
                            "kind": "NewLineTrivia",
                            "text": "\n"
                        }
                    ]
                }
            },
            {
                "kind": "VariableStatement",
                "fullStart": 2421,
                "fullEnd": 2446,
                "start": 2421,
                "end": 2445,
                "fullWidth": 25,
                "width": 24,
                "modifiers": [],
                "variableDeclaration": {
                    "kind": "VariableDeclaration",
                    "fullStart": 2421,
                    "fullEnd": 2444,
                    "start": 2421,
                    "end": 2444,
                    "fullWidth": 23,
                    "width": 23,
                    "varKeyword": {
                        "kind": "VarKeyword",
                        "fullStart": 2421,
                        "fullEnd": 2425,
                        "start": 2421,
                        "end": 2424,
                        "fullWidth": 4,
                        "width": 3,
                        "text": "var",
                        "value": "var",
                        "valueText": "var",
                        "hasTrailingTrivia": true,
                        "trailingTrivia": [
                            {
                                "kind": "WhitespaceTrivia",
                                "text": " "
                            }
                        ]
                    },
                    "variableDeclarators": [
                        {
                            "kind": "VariableDeclarator",
                            "fullStart": 2425,
                            "fullEnd": 2444,
                            "start": 2425,
                            "end": 2444,
                            "fullWidth": 19,
<<<<<<< HEAD
                            "width": 19,
                            "identifier": {
=======
                            "propertyName": {
>>>>>>> 85e84683
                                "kind": "IdentifierName",
                                "fullStart": 2425,
                                "fullEnd": 2431,
                                "start": 2425,
                                "end": 2430,
                                "fullWidth": 6,
                                "width": 5,
                                "text": "shift",
                                "value": "shift",
                                "valueText": "shift",
                                "hasTrailingTrivia": true,
                                "trailingTrivia": [
                                    {
                                        "kind": "WhitespaceTrivia",
                                        "text": " "
                                    }
                                ]
                            },
                            "equalsValueClause": {
                                "kind": "EqualsValueClause",
                                "fullStart": 2431,
                                "fullEnd": 2444,
                                "start": 2431,
                                "end": 2444,
                                "fullWidth": 13,
                                "width": 13,
                                "equalsToken": {
                                    "kind": "EqualsToken",
                                    "fullStart": 2431,
                                    "fullEnd": 2433,
                                    "start": 2431,
                                    "end": 2432,
                                    "fullWidth": 2,
                                    "width": 1,
                                    "text": "=",
                                    "value": "=",
                                    "valueText": "=",
                                    "hasTrailingTrivia": true,
                                    "trailingTrivia": [
                                        {
                                            "kind": "WhitespaceTrivia",
                                            "text": " "
                                        }
                                    ]
                                },
                                "value": {
                                    "kind": "InvocationExpression",
                                    "fullStart": 2433,
                                    "fullEnd": 2444,
                                    "start": 2433,
                                    "end": 2444,
                                    "fullWidth": 11,
                                    "width": 11,
                                    "expression": {
                                        "kind": "MemberAccessExpression",
                                        "fullStart": 2433,
                                        "fullEnd": 2442,
                                        "start": 2433,
                                        "end": 2442,
                                        "fullWidth": 9,
                                        "width": 9,
                                        "expression": {
                                            "kind": "IdentifierName",
                                            "fullStart": 2433,
                                            "fullEnd": 2436,
                                            "start": 2433,
                                            "end": 2436,
                                            "fullWidth": 3,
                                            "width": 3,
                                            "text": "obj",
                                            "value": "obj",
                                            "valueText": "obj"
                                        },
                                        "dotToken": {
                                            "kind": "DotToken",
                                            "fullStart": 2436,
                                            "fullEnd": 2437,
                                            "start": 2436,
                                            "end": 2437,
                                            "fullWidth": 1,
                                            "width": 1,
                                            "text": ".",
                                            "value": ".",
                                            "valueText": "."
                                        },
                                        "name": {
                                            "kind": "IdentifierName",
                                            "fullStart": 2437,
                                            "fullEnd": 2442,
                                            "start": 2437,
                                            "end": 2442,
                                            "fullWidth": 5,
                                            "width": 5,
                                            "text": "shift",
                                            "value": "shift",
                                            "valueText": "shift"
                                        }
                                    },
                                    "argumentList": {
                                        "kind": "ArgumentList",
                                        "fullStart": 2442,
                                        "fullEnd": 2444,
                                        "start": 2442,
                                        "end": 2444,
                                        "fullWidth": 2,
                                        "width": 2,
                                        "openParenToken": {
                                            "kind": "OpenParenToken",
                                            "fullStart": 2442,
                                            "fullEnd": 2443,
                                            "start": 2442,
                                            "end": 2443,
                                            "fullWidth": 1,
                                            "width": 1,
                                            "text": "(",
                                            "value": "(",
                                            "valueText": "("
                                        },
                                        "arguments": [],
                                        "closeParenToken": {
                                            "kind": "CloseParenToken",
                                            "fullStart": 2443,
                                            "fullEnd": 2444,
                                            "start": 2443,
                                            "end": 2444,
                                            "fullWidth": 1,
                                            "width": 1,
                                            "text": ")",
                                            "value": ")",
                                            "valueText": ")"
                                        }
                                    }
                                }
                            }
                        }
                    ]
                },
                "semicolonToken": {
                    "kind": "SemicolonToken",
                    "fullStart": 2444,
                    "fullEnd": 2446,
                    "start": 2444,
                    "end": 2445,
                    "fullWidth": 2,
                    "width": 1,
                    "text": ";",
                    "value": ";",
                    "valueText": ";",
                    "hasTrailingTrivia": true,
                    "hasTrailingNewLine": true,
                    "trailingTrivia": [
                        {
                            "kind": "NewLineTrivia",
                            "text": "\n"
                        }
                    ]
                }
            },
            {
                "kind": "IfStatement",
                "fullStart": 2446,
                "fullEnd": 2605,
                "start": 2446,
                "end": 2604,
                "fullWidth": 159,
                "width": 158,
                "ifKeyword": {
                    "kind": "IfKeyword",
                    "fullStart": 2446,
                    "fullEnd": 2449,
                    "start": 2446,
                    "end": 2448,
                    "fullWidth": 3,
                    "width": 2,
                    "text": "if",
                    "value": "if",
                    "valueText": "if",
                    "hasTrailingTrivia": true,
                    "trailingTrivia": [
                        {
                            "kind": "WhitespaceTrivia",
                            "text": " "
                        }
                    ]
                },
                "openParenToken": {
                    "kind": "OpenParenToken",
                    "fullStart": 2449,
                    "fullEnd": 2450,
                    "start": 2449,
                    "end": 2450,
                    "fullWidth": 1,
                    "width": 1,
                    "text": "(",
                    "value": "(",
                    "valueText": "("
                },
                "condition": {
                    "kind": "NotEqualsExpression",
                    "fullStart": 2450,
                    "fullEnd": 2469,
                    "start": 2450,
                    "end": 2469,
                    "fullWidth": 19,
                    "width": 19,
                    "left": {
                        "kind": "IdentifierName",
                        "fullStart": 2450,
                        "fullEnd": 2456,
                        "start": 2450,
                        "end": 2455,
                        "fullWidth": 6,
                        "width": 5,
                        "text": "shift",
                        "value": "shift",
                        "valueText": "shift",
                        "hasTrailingTrivia": true,
                        "trailingTrivia": [
                            {
                                "kind": "WhitespaceTrivia",
                                "text": " "
                            }
                        ]
                    },
                    "operatorToken": {
                        "kind": "ExclamationEqualsEqualsToken",
                        "fullStart": 2456,
                        "fullEnd": 2460,
                        "start": 2456,
                        "end": 2459,
                        "fullWidth": 4,
                        "width": 3,
                        "text": "!==",
                        "value": "!==",
                        "valueText": "!==",
                        "hasTrailingTrivia": true,
                        "trailingTrivia": [
                            {
                                "kind": "WhitespaceTrivia",
                                "text": " "
                            }
                        ]
                    },
                    "right": {
                        "kind": "IdentifierName",
                        "fullStart": 2460,
                        "fullEnd": 2469,
                        "start": 2460,
                        "end": 2469,
                        "fullWidth": 9,
                        "width": 9,
                        "text": "undefined",
                        "value": "undefined",
                        "valueText": "undefined"
                    }
                },
                "closeParenToken": {
                    "kind": "CloseParenToken",
                    "fullStart": 2469,
                    "fullEnd": 2471,
                    "start": 2469,
                    "end": 2470,
                    "fullWidth": 2,
                    "width": 1,
                    "text": ")",
                    "value": ")",
                    "valueText": ")",
                    "hasTrailingTrivia": true,
                    "trailingTrivia": [
                        {
                            "kind": "WhitespaceTrivia",
                            "text": " "
                        }
                    ]
                },
                "statement": {
                    "kind": "Block",
                    "fullStart": 2471,
                    "fullEnd": 2605,
                    "start": 2471,
                    "end": 2604,
                    "fullWidth": 134,
                    "width": 133,
                    "openBraceToken": {
                        "kind": "OpenBraceToken",
                        "fullStart": 2471,
                        "fullEnd": 2473,
                        "start": 2471,
                        "end": 2472,
                        "fullWidth": 2,
                        "width": 1,
                        "text": "{",
                        "value": "{",
                        "valueText": "{",
                        "hasTrailingTrivia": true,
                        "hasTrailingNewLine": true,
                        "trailingTrivia": [
                            {
                                "kind": "NewLineTrivia",
                                "text": "\n"
                            }
                        ]
                    },
                    "statements": [
                        {
                            "kind": "ExpressionStatement",
                            "fullStart": 2473,
                            "fullEnd": 2603,
                            "start": 2475,
                            "end": 2602,
                            "fullWidth": 130,
                            "width": 127,
                            "expression": {
                                "kind": "InvocationExpression",
                                "fullStart": 2473,
                                "fullEnd": 2601,
                                "start": 2475,
                                "end": 2601,
                                "fullWidth": 128,
                                "width": 126,
                                "expression": {
                                    "kind": "IdentifierName",
                                    "fullStart": 2473,
                                    "fullEnd": 2481,
                                    "start": 2475,
                                    "end": 2481,
                                    "fullWidth": 8,
                                    "width": 6,
                                    "text": "$ERROR",
                                    "value": "$ERROR",
                                    "valueText": "$ERROR",
                                    "hasLeadingTrivia": true,
                                    "leadingTrivia": [
                                        {
                                            "kind": "WhitespaceTrivia",
                                            "text": "  "
                                        }
                                    ]
                                },
                                "argumentList": {
                                    "kind": "ArgumentList",
                                    "fullStart": 2481,
                                    "fullEnd": 2601,
                                    "start": 2481,
                                    "end": 2601,
                                    "fullWidth": 120,
                                    "width": 120,
                                    "openParenToken": {
                                        "kind": "OpenParenToken",
                                        "fullStart": 2481,
                                        "fullEnd": 2482,
                                        "start": 2481,
                                        "end": 2482,
                                        "fullWidth": 1,
                                        "width": 1,
                                        "text": "(",
                                        "value": "(",
                                        "valueText": "("
                                    },
                                    "arguments": [
                                        {
                                            "kind": "AddExpression",
                                            "fullStart": 2482,
                                            "fullEnd": 2600,
                                            "start": 2482,
                                            "end": 2600,
                                            "fullWidth": 118,
                                            "width": 118,
                                            "left": {
                                                "kind": "StringLiteral",
                                                "fullStart": 2482,
                                                "fullEnd": 2591,
                                                "start": 2482,
                                                "end": 2590,
                                                "fullWidth": 109,
                                                "width": 108,
                                                "text": "'#9: var obj = {}; obj.length = 0.5; obj.shift = Array.prototype.shift; obj.shift() === undefined. Actual: '",
                                                "value": "#9: var obj = {}; obj.length = 0.5; obj.shift = Array.prototype.shift; obj.shift() === undefined. Actual: ",
                                                "valueText": "#9: var obj = {}; obj.length = 0.5; obj.shift = Array.prototype.shift; obj.shift() === undefined. Actual: ",
                                                "hasTrailingTrivia": true,
                                                "trailingTrivia": [
                                                    {
                                                        "kind": "WhitespaceTrivia",
                                                        "text": " "
                                                    }
                                                ]
                                            },
                                            "operatorToken": {
                                                "kind": "PlusToken",
                                                "fullStart": 2591,
                                                "fullEnd": 2593,
                                                "start": 2591,
                                                "end": 2592,
                                                "fullWidth": 2,
                                                "width": 1,
                                                "text": "+",
                                                "value": "+",
                                                "valueText": "+",
                                                "hasTrailingTrivia": true,
                                                "trailingTrivia": [
                                                    {
                                                        "kind": "WhitespaceTrivia",
                                                        "text": " "
                                                    }
                                                ]
                                            },
                                            "right": {
                                                "kind": "ParenthesizedExpression",
                                                "fullStart": 2593,
                                                "fullEnd": 2600,
                                                "start": 2593,
                                                "end": 2600,
                                                "fullWidth": 7,
                                                "width": 7,
                                                "openParenToken": {
                                                    "kind": "OpenParenToken",
                                                    "fullStart": 2593,
                                                    "fullEnd": 2594,
                                                    "start": 2593,
                                                    "end": 2594,
                                                    "fullWidth": 1,
                                                    "width": 1,
                                                    "text": "(",
                                                    "value": "(",
                                                    "valueText": "("
                                                },
                                                "expression": {
                                                    "kind": "IdentifierName",
                                                    "fullStart": 2594,
                                                    "fullEnd": 2599,
                                                    "start": 2594,
                                                    "end": 2599,
                                                    "fullWidth": 5,
                                                    "width": 5,
                                                    "text": "shift",
                                                    "value": "shift",
                                                    "valueText": "shift"
                                                },
                                                "closeParenToken": {
                                                    "kind": "CloseParenToken",
                                                    "fullStart": 2599,
                                                    "fullEnd": 2600,
                                                    "start": 2599,
                                                    "end": 2600,
                                                    "fullWidth": 1,
                                                    "width": 1,
                                                    "text": ")",
                                                    "value": ")",
                                                    "valueText": ")"
                                                }
                                            }
                                        }
                                    ],
                                    "closeParenToken": {
                                        "kind": "CloseParenToken",
                                        "fullStart": 2600,
                                        "fullEnd": 2601,
                                        "start": 2600,
                                        "end": 2601,
                                        "fullWidth": 1,
                                        "width": 1,
                                        "text": ")",
                                        "value": ")",
                                        "valueText": ")"
                                    }
                                }
                            },
                            "semicolonToken": {
                                "kind": "SemicolonToken",
                                "fullStart": 2601,
                                "fullEnd": 2603,
                                "start": 2601,
                                "end": 2602,
                                "fullWidth": 2,
                                "width": 1,
                                "text": ";",
                                "value": ";",
                                "valueText": ";",
                                "hasTrailingTrivia": true,
                                "hasTrailingNewLine": true,
                                "trailingTrivia": [
                                    {
                                        "kind": "NewLineTrivia",
                                        "text": "\n"
                                    }
                                ]
                            }
                        }
                    ],
                    "closeBraceToken": {
                        "kind": "CloseBraceToken",
                        "fullStart": 2603,
                        "fullEnd": 2605,
                        "start": 2603,
                        "end": 2604,
                        "fullWidth": 2,
                        "width": 1,
                        "text": "}",
                        "value": "}",
                        "valueText": "}",
                        "hasTrailingTrivia": true,
                        "hasTrailingNewLine": true,
                        "trailingTrivia": [
                            {
                                "kind": "NewLineTrivia",
                                "text": "\n"
                            }
                        ]
                    }
                }
            },
            {
                "kind": "IfStatement",
                "fullStart": 2605,
                "fullEnd": 2784,
                "start": 2617,
                "end": 2782,
                "fullWidth": 179,
                "width": 165,
                "ifKeyword": {
                    "kind": "IfKeyword",
                    "fullStart": 2605,
                    "fullEnd": 2620,
                    "start": 2617,
                    "end": 2619,
                    "fullWidth": 15,
                    "width": 2,
                    "text": "if",
                    "value": "if",
                    "valueText": "if",
                    "hasLeadingTrivia": true,
                    "hasLeadingComment": true,
                    "hasLeadingNewLine": true,
                    "hasTrailingTrivia": true,
                    "leadingTrivia": [
                        {
                            "kind": "NewLineTrivia",
                            "text": "\n"
                        },
                        {
                            "kind": "SingleLineCommentTrivia",
                            "text": "//CHECK#10"
                        },
                        {
                            "kind": "NewLineTrivia",
                            "text": "\n"
                        }
                    ],
                    "trailingTrivia": [
                        {
                            "kind": "WhitespaceTrivia",
                            "text": " "
                        }
                    ]
                },
                "openParenToken": {
                    "kind": "OpenParenToken",
                    "fullStart": 2620,
                    "fullEnd": 2621,
                    "start": 2620,
                    "end": 2621,
                    "fullWidth": 1,
                    "width": 1,
                    "text": "(",
                    "value": "(",
                    "valueText": "("
                },
                "condition": {
                    "kind": "NotEqualsExpression",
                    "fullStart": 2621,
                    "fullEnd": 2637,
                    "start": 2621,
                    "end": 2637,
                    "fullWidth": 16,
                    "width": 16,
                    "left": {
                        "kind": "MemberAccessExpression",
                        "fullStart": 2621,
                        "fullEnd": 2632,
                        "start": 2621,
                        "end": 2631,
                        "fullWidth": 11,
                        "width": 10,
                        "expression": {
                            "kind": "IdentifierName",
                            "fullStart": 2621,
                            "fullEnd": 2624,
                            "start": 2621,
                            "end": 2624,
                            "fullWidth": 3,
                            "width": 3,
                            "text": "obj",
                            "value": "obj",
                            "valueText": "obj"
                        },
                        "dotToken": {
                            "kind": "DotToken",
                            "fullStart": 2624,
                            "fullEnd": 2625,
                            "start": 2624,
                            "end": 2625,
                            "fullWidth": 1,
                            "width": 1,
                            "text": ".",
                            "value": ".",
                            "valueText": "."
                        },
                        "name": {
                            "kind": "IdentifierName",
                            "fullStart": 2625,
                            "fullEnd": 2632,
                            "start": 2625,
                            "end": 2631,
                            "fullWidth": 7,
                            "width": 6,
                            "text": "length",
                            "value": "length",
                            "valueText": "length",
                            "hasTrailingTrivia": true,
                            "trailingTrivia": [
                                {
                                    "kind": "WhitespaceTrivia",
                                    "text": " "
                                }
                            ]
                        }
                    },
                    "operatorToken": {
                        "kind": "ExclamationEqualsEqualsToken",
                        "fullStart": 2632,
                        "fullEnd": 2636,
                        "start": 2632,
                        "end": 2635,
                        "fullWidth": 4,
                        "width": 3,
                        "text": "!==",
                        "value": "!==",
                        "valueText": "!==",
                        "hasTrailingTrivia": true,
                        "trailingTrivia": [
                            {
                                "kind": "WhitespaceTrivia",
                                "text": " "
                            }
                        ]
                    },
                    "right": {
                        "kind": "NumericLiteral",
                        "fullStart": 2636,
                        "fullEnd": 2637,
                        "start": 2636,
                        "end": 2637,
                        "fullWidth": 1,
                        "width": 1,
                        "text": "0",
                        "value": 0,
                        "valueText": "0"
                    }
                },
                "closeParenToken": {
                    "kind": "CloseParenToken",
                    "fullStart": 2637,
                    "fullEnd": 2639,
                    "start": 2637,
                    "end": 2638,
                    "fullWidth": 2,
                    "width": 1,
                    "text": ")",
                    "value": ")",
                    "valueText": ")",
                    "hasTrailingTrivia": true,
                    "trailingTrivia": [
                        {
                            "kind": "WhitespaceTrivia",
                            "text": " "
                        }
                    ]
                },
                "statement": {
                    "kind": "Block",
                    "fullStart": 2639,
                    "fullEnd": 2784,
                    "start": 2639,
                    "end": 2782,
                    "fullWidth": 145,
                    "width": 143,
                    "openBraceToken": {
                        "kind": "OpenBraceToken",
                        "fullStart": 2639,
                        "fullEnd": 2641,
                        "start": 2639,
                        "end": 2640,
                        "fullWidth": 2,
                        "width": 1,
                        "text": "{",
                        "value": "{",
                        "valueText": "{",
                        "hasTrailingTrivia": true,
                        "hasTrailingNewLine": true,
                        "trailingTrivia": [
                            {
                                "kind": "NewLineTrivia",
                                "text": "\n"
                            }
                        ]
                    },
                    "statements": [
                        {
                            "kind": "ExpressionStatement",
                            "fullStart": 2641,
                            "fullEnd": 2781,
                            "start": 2643,
                            "end": 2780,
                            "fullWidth": 140,
                            "width": 137,
                            "expression": {
                                "kind": "InvocationExpression",
                                "fullStart": 2641,
                                "fullEnd": 2779,
                                "start": 2643,
                                "end": 2779,
                                "fullWidth": 138,
                                "width": 136,
                                "expression": {
                                    "kind": "IdentifierName",
                                    "fullStart": 2641,
                                    "fullEnd": 2649,
                                    "start": 2643,
                                    "end": 2649,
                                    "fullWidth": 8,
                                    "width": 6,
                                    "text": "$ERROR",
                                    "value": "$ERROR",
                                    "valueText": "$ERROR",
                                    "hasLeadingTrivia": true,
                                    "leadingTrivia": [
                                        {
                                            "kind": "WhitespaceTrivia",
                                            "text": "  "
                                        }
                                    ]
                                },
                                "argumentList": {
                                    "kind": "ArgumentList",
                                    "fullStart": 2649,
                                    "fullEnd": 2779,
                                    "start": 2649,
                                    "end": 2779,
                                    "fullWidth": 130,
                                    "width": 130,
                                    "openParenToken": {
                                        "kind": "OpenParenToken",
                                        "fullStart": 2649,
                                        "fullEnd": 2650,
                                        "start": 2649,
                                        "end": 2650,
                                        "fullWidth": 1,
                                        "width": 1,
                                        "text": "(",
                                        "value": "(",
                                        "valueText": "("
                                    },
                                    "arguments": [
                                        {
                                            "kind": "AddExpression",
                                            "fullStart": 2650,
                                            "fullEnd": 2778,
                                            "start": 2650,
                                            "end": 2778,
                                            "fullWidth": 128,
                                            "width": 128,
                                            "left": {
                                                "kind": "StringLiteral",
                                                "fullStart": 2650,
                                                "fullEnd": 2764,
                                                "start": 2650,
                                                "end": 2763,
                                                "fullWidth": 114,
                                                "width": 113,
                                                "text": "'#10: var obj = {}; obj.length = 0.5; obj.shift = Array.prototype.shift; obj.shift(); obj.length === 0. Actual: '",
                                                "value": "#10: var obj = {}; obj.length = 0.5; obj.shift = Array.prototype.shift; obj.shift(); obj.length === 0. Actual: ",
                                                "valueText": "#10: var obj = {}; obj.length = 0.5; obj.shift = Array.prototype.shift; obj.shift(); obj.length === 0. Actual: ",
                                                "hasTrailingTrivia": true,
                                                "trailingTrivia": [
                                                    {
                                                        "kind": "WhitespaceTrivia",
                                                        "text": " "
                                                    }
                                                ]
                                            },
                                            "operatorToken": {
                                                "kind": "PlusToken",
                                                "fullStart": 2764,
                                                "fullEnd": 2766,
                                                "start": 2764,
                                                "end": 2765,
                                                "fullWidth": 2,
                                                "width": 1,
                                                "text": "+",
                                                "value": "+",
                                                "valueText": "+",
                                                "hasTrailingTrivia": true,
                                                "trailingTrivia": [
                                                    {
                                                        "kind": "WhitespaceTrivia",
                                                        "text": " "
                                                    }
                                                ]
                                            },
                                            "right": {
                                                "kind": "ParenthesizedExpression",
                                                "fullStart": 2766,
                                                "fullEnd": 2778,
                                                "start": 2766,
                                                "end": 2778,
                                                "fullWidth": 12,
                                                "width": 12,
                                                "openParenToken": {
                                                    "kind": "OpenParenToken",
                                                    "fullStart": 2766,
                                                    "fullEnd": 2767,
                                                    "start": 2766,
                                                    "end": 2767,
                                                    "fullWidth": 1,
                                                    "width": 1,
                                                    "text": "(",
                                                    "value": "(",
                                                    "valueText": "("
                                                },
                                                "expression": {
                                                    "kind": "MemberAccessExpression",
                                                    "fullStart": 2767,
                                                    "fullEnd": 2777,
                                                    "start": 2767,
                                                    "end": 2777,
                                                    "fullWidth": 10,
                                                    "width": 10,
                                                    "expression": {
                                                        "kind": "IdentifierName",
                                                        "fullStart": 2767,
                                                        "fullEnd": 2770,
                                                        "start": 2767,
                                                        "end": 2770,
                                                        "fullWidth": 3,
                                                        "width": 3,
                                                        "text": "obj",
                                                        "value": "obj",
                                                        "valueText": "obj"
                                                    },
                                                    "dotToken": {
                                                        "kind": "DotToken",
                                                        "fullStart": 2770,
                                                        "fullEnd": 2771,
                                                        "start": 2770,
                                                        "end": 2771,
                                                        "fullWidth": 1,
                                                        "width": 1,
                                                        "text": ".",
                                                        "value": ".",
                                                        "valueText": "."
                                                    },
                                                    "name": {
                                                        "kind": "IdentifierName",
                                                        "fullStart": 2771,
                                                        "fullEnd": 2777,
                                                        "start": 2771,
                                                        "end": 2777,
                                                        "fullWidth": 6,
                                                        "width": 6,
                                                        "text": "length",
                                                        "value": "length",
                                                        "valueText": "length"
                                                    }
                                                },
                                                "closeParenToken": {
                                                    "kind": "CloseParenToken",
                                                    "fullStart": 2777,
                                                    "fullEnd": 2778,
                                                    "start": 2777,
                                                    "end": 2778,
                                                    "fullWidth": 1,
                                                    "width": 1,
                                                    "text": ")",
                                                    "value": ")",
                                                    "valueText": ")"
                                                }
                                            }
                                        }
                                    ],
                                    "closeParenToken": {
                                        "kind": "CloseParenToken",
                                        "fullStart": 2778,
                                        "fullEnd": 2779,
                                        "start": 2778,
                                        "end": 2779,
                                        "fullWidth": 1,
                                        "width": 1,
                                        "text": ")",
                                        "value": ")",
                                        "valueText": ")"
                                    }
                                }
                            },
                            "semicolonToken": {
                                "kind": "SemicolonToken",
                                "fullStart": 2779,
                                "fullEnd": 2781,
                                "start": 2779,
                                "end": 2780,
                                "fullWidth": 2,
                                "width": 1,
                                "text": ";",
                                "value": ";",
                                "valueText": ";",
                                "hasTrailingTrivia": true,
                                "hasTrailingNewLine": true,
                                "trailingTrivia": [
                                    {
                                        "kind": "NewLineTrivia",
                                        "text": "\n"
                                    }
                                ]
                            }
                        }
                    ],
                    "closeBraceToken": {
                        "kind": "CloseBraceToken",
                        "fullStart": 2781,
                        "fullEnd": 2784,
                        "start": 2781,
                        "end": 2782,
                        "fullWidth": 3,
                        "width": 1,
                        "text": "}",
                        "value": "}",
                        "valueText": "}",
                        "hasTrailingTrivia": true,
                        "hasTrailingNewLine": true,
                        "trailingTrivia": [
                            {
                                "kind": "WhitespaceTrivia",
                                "text": " "
                            },
                            {
                                "kind": "NewLineTrivia",
                                "text": "\n"
                            }
                        ]
                    }
                }
            },
            {
                "kind": "ExpressionStatement",
                "fullStart": 2784,
                "fullEnd": 2824,
                "start": 2796,
                "end": 2823,
                "fullWidth": 40,
                "width": 27,
                "expression": {
                    "kind": "AssignmentExpression",
                    "fullStart": 2784,
                    "fullEnd": 2822,
                    "start": 2796,
                    "end": 2822,
                    "fullWidth": 38,
                    "width": 26,
                    "left": {
                        "kind": "MemberAccessExpression",
                        "fullStart": 2784,
                        "fullEnd": 2807,
                        "start": 2796,
                        "end": 2806,
                        "fullWidth": 23,
                        "width": 10,
                        "expression": {
                            "kind": "IdentifierName",
                            "fullStart": 2784,
                            "fullEnd": 2799,
                            "start": 2796,
                            "end": 2799,
                            "fullWidth": 15,
                            "width": 3,
                            "text": "obj",
                            "value": "obj",
                            "valueText": "obj",
                            "hasLeadingTrivia": true,
                            "hasLeadingComment": true,
                            "hasLeadingNewLine": true,
                            "leadingTrivia": [
                                {
                                    "kind": "NewLineTrivia",
                                    "text": "\n"
                                },
                                {
                                    "kind": "SingleLineCommentTrivia",
                                    "text": "//CHECK#11"
                                },
                                {
                                    "kind": "NewLineTrivia",
                                    "text": "\n"
                                }
                            ]
                        },
                        "dotToken": {
                            "kind": "DotToken",
                            "fullStart": 2799,
                            "fullEnd": 2800,
                            "start": 2799,
                            "end": 2800,
                            "fullWidth": 1,
                            "width": 1,
                            "text": ".",
                            "value": ".",
                            "valueText": "."
                        },
                        "name": {
                            "kind": "IdentifierName",
                            "fullStart": 2800,
                            "fullEnd": 2807,
                            "start": 2800,
                            "end": 2806,
                            "fullWidth": 7,
                            "width": 6,
                            "text": "length",
                            "value": "length",
                            "valueText": "length",
                            "hasTrailingTrivia": true,
                            "trailingTrivia": [
                                {
                                    "kind": "WhitespaceTrivia",
                                    "text": " "
                                }
                            ]
                        }
                    },
                    "operatorToken": {
                        "kind": "EqualsToken",
                        "fullStart": 2807,
                        "fullEnd": 2809,
                        "start": 2807,
                        "end": 2808,
                        "fullWidth": 2,
                        "width": 1,
                        "text": "=",
                        "value": "=",
                        "valueText": "=",
                        "hasTrailingTrivia": true,
                        "trailingTrivia": [
                            {
                                "kind": "WhitespaceTrivia",
                                "text": " "
                            }
                        ]
                    },
                    "right": {
                        "kind": "ObjectCreationExpression",
                        "fullStart": 2809,
                        "fullEnd": 2822,
                        "start": 2809,
                        "end": 2822,
                        "fullWidth": 13,
                        "width": 13,
                        "newKeyword": {
                            "kind": "NewKeyword",
                            "fullStart": 2809,
                            "fullEnd": 2813,
                            "start": 2809,
                            "end": 2812,
                            "fullWidth": 4,
                            "width": 3,
                            "text": "new",
                            "value": "new",
                            "valueText": "new",
                            "hasTrailingTrivia": true,
                            "trailingTrivia": [
                                {
                                    "kind": "WhitespaceTrivia",
                                    "text": " "
                                }
                            ]
                        },
                        "expression": {
                            "kind": "IdentifierName",
                            "fullStart": 2813,
                            "fullEnd": 2819,
                            "start": 2813,
                            "end": 2819,
                            "fullWidth": 6,
                            "width": 6,
                            "text": "Number",
                            "value": "Number",
                            "valueText": "Number"
                        },
                        "argumentList": {
                            "kind": "ArgumentList",
                            "fullStart": 2819,
                            "fullEnd": 2822,
                            "start": 2819,
                            "end": 2822,
                            "fullWidth": 3,
                            "width": 3,
                            "openParenToken": {
                                "kind": "OpenParenToken",
                                "fullStart": 2819,
                                "fullEnd": 2820,
                                "start": 2819,
                                "end": 2820,
                                "fullWidth": 1,
                                "width": 1,
                                "text": "(",
                                "value": "(",
                                "valueText": "("
                            },
                            "arguments": [
                                {
                                    "kind": "NumericLiteral",
                                    "fullStart": 2820,
                                    "fullEnd": 2821,
                                    "start": 2820,
                                    "end": 2821,
                                    "fullWidth": 1,
                                    "width": 1,
                                    "text": "0",
                                    "value": 0,
                                    "valueText": "0"
                                }
                            ],
                            "closeParenToken": {
                                "kind": "CloseParenToken",
                                "fullStart": 2821,
                                "fullEnd": 2822,
                                "start": 2821,
                                "end": 2822,
                                "fullWidth": 1,
                                "width": 1,
                                "text": ")",
                                "value": ")",
                                "valueText": ")"
                            }
                        }
                    }
                },
                "semicolonToken": {
                    "kind": "SemicolonToken",
                    "fullStart": 2822,
                    "fullEnd": 2824,
                    "start": 2822,
                    "end": 2823,
                    "fullWidth": 2,
                    "width": 1,
                    "text": ";",
                    "value": ";",
                    "valueText": ";",
                    "hasTrailingTrivia": true,
                    "hasTrailingNewLine": true,
                    "trailingTrivia": [
                        {
                            "kind": "NewLineTrivia",
                            "text": "\n"
                        }
                    ]
                }
            },
            {
                "kind": "VariableStatement",
                "fullStart": 2824,
                "fullEnd": 2849,
                "start": 2824,
                "end": 2848,
                "fullWidth": 25,
                "width": 24,
                "modifiers": [],
                "variableDeclaration": {
                    "kind": "VariableDeclaration",
                    "fullStart": 2824,
                    "fullEnd": 2847,
                    "start": 2824,
                    "end": 2847,
                    "fullWidth": 23,
                    "width": 23,
                    "varKeyword": {
                        "kind": "VarKeyword",
                        "fullStart": 2824,
                        "fullEnd": 2828,
                        "start": 2824,
                        "end": 2827,
                        "fullWidth": 4,
                        "width": 3,
                        "text": "var",
                        "value": "var",
                        "valueText": "var",
                        "hasTrailingTrivia": true,
                        "trailingTrivia": [
                            {
                                "kind": "WhitespaceTrivia",
                                "text": " "
                            }
                        ]
                    },
                    "variableDeclarators": [
                        {
                            "kind": "VariableDeclarator",
                            "fullStart": 2828,
                            "fullEnd": 2847,
                            "start": 2828,
                            "end": 2847,
                            "fullWidth": 19,
<<<<<<< HEAD
                            "width": 19,
                            "identifier": {
=======
                            "propertyName": {
>>>>>>> 85e84683
                                "kind": "IdentifierName",
                                "fullStart": 2828,
                                "fullEnd": 2834,
                                "start": 2828,
                                "end": 2833,
                                "fullWidth": 6,
                                "width": 5,
                                "text": "shift",
                                "value": "shift",
                                "valueText": "shift",
                                "hasTrailingTrivia": true,
                                "trailingTrivia": [
                                    {
                                        "kind": "WhitespaceTrivia",
                                        "text": " "
                                    }
                                ]
                            },
                            "equalsValueClause": {
                                "kind": "EqualsValueClause",
                                "fullStart": 2834,
                                "fullEnd": 2847,
                                "start": 2834,
                                "end": 2847,
                                "fullWidth": 13,
                                "width": 13,
                                "equalsToken": {
                                    "kind": "EqualsToken",
                                    "fullStart": 2834,
                                    "fullEnd": 2836,
                                    "start": 2834,
                                    "end": 2835,
                                    "fullWidth": 2,
                                    "width": 1,
                                    "text": "=",
                                    "value": "=",
                                    "valueText": "=",
                                    "hasTrailingTrivia": true,
                                    "trailingTrivia": [
                                        {
                                            "kind": "WhitespaceTrivia",
                                            "text": " "
                                        }
                                    ]
                                },
                                "value": {
                                    "kind": "InvocationExpression",
                                    "fullStart": 2836,
                                    "fullEnd": 2847,
                                    "start": 2836,
                                    "end": 2847,
                                    "fullWidth": 11,
                                    "width": 11,
                                    "expression": {
                                        "kind": "MemberAccessExpression",
                                        "fullStart": 2836,
                                        "fullEnd": 2845,
                                        "start": 2836,
                                        "end": 2845,
                                        "fullWidth": 9,
                                        "width": 9,
                                        "expression": {
                                            "kind": "IdentifierName",
                                            "fullStart": 2836,
                                            "fullEnd": 2839,
                                            "start": 2836,
                                            "end": 2839,
                                            "fullWidth": 3,
                                            "width": 3,
                                            "text": "obj",
                                            "value": "obj",
                                            "valueText": "obj"
                                        },
                                        "dotToken": {
                                            "kind": "DotToken",
                                            "fullStart": 2839,
                                            "fullEnd": 2840,
                                            "start": 2839,
                                            "end": 2840,
                                            "fullWidth": 1,
                                            "width": 1,
                                            "text": ".",
                                            "value": ".",
                                            "valueText": "."
                                        },
                                        "name": {
                                            "kind": "IdentifierName",
                                            "fullStart": 2840,
                                            "fullEnd": 2845,
                                            "start": 2840,
                                            "end": 2845,
                                            "fullWidth": 5,
                                            "width": 5,
                                            "text": "shift",
                                            "value": "shift",
                                            "valueText": "shift"
                                        }
                                    },
                                    "argumentList": {
                                        "kind": "ArgumentList",
                                        "fullStart": 2845,
                                        "fullEnd": 2847,
                                        "start": 2845,
                                        "end": 2847,
                                        "fullWidth": 2,
                                        "width": 2,
                                        "openParenToken": {
                                            "kind": "OpenParenToken",
                                            "fullStart": 2845,
                                            "fullEnd": 2846,
                                            "start": 2845,
                                            "end": 2846,
                                            "fullWidth": 1,
                                            "width": 1,
                                            "text": "(",
                                            "value": "(",
                                            "valueText": "("
                                        },
                                        "arguments": [],
                                        "closeParenToken": {
                                            "kind": "CloseParenToken",
                                            "fullStart": 2846,
                                            "fullEnd": 2847,
                                            "start": 2846,
                                            "end": 2847,
                                            "fullWidth": 1,
                                            "width": 1,
                                            "text": ")",
                                            "value": ")",
                                            "valueText": ")"
                                        }
                                    }
                                }
                            }
                        }
                    ]
                },
                "semicolonToken": {
                    "kind": "SemicolonToken",
                    "fullStart": 2847,
                    "fullEnd": 2849,
                    "start": 2847,
                    "end": 2848,
                    "fullWidth": 2,
                    "width": 1,
                    "text": ";",
                    "value": ";",
                    "valueText": ";",
                    "hasTrailingTrivia": true,
                    "hasTrailingNewLine": true,
                    "trailingTrivia": [
                        {
                            "kind": "NewLineTrivia",
                            "text": "\n"
                        }
                    ]
                }
            },
            {
                "kind": "IfStatement",
                "fullStart": 2849,
                "fullEnd": 3019,
                "start": 2849,
                "end": 3018,
                "fullWidth": 170,
                "width": 169,
                "ifKeyword": {
                    "kind": "IfKeyword",
                    "fullStart": 2849,
                    "fullEnd": 2852,
                    "start": 2849,
                    "end": 2851,
                    "fullWidth": 3,
                    "width": 2,
                    "text": "if",
                    "value": "if",
                    "valueText": "if",
                    "hasTrailingTrivia": true,
                    "trailingTrivia": [
                        {
                            "kind": "WhitespaceTrivia",
                            "text": " "
                        }
                    ]
                },
                "openParenToken": {
                    "kind": "OpenParenToken",
                    "fullStart": 2852,
                    "fullEnd": 2853,
                    "start": 2852,
                    "end": 2853,
                    "fullWidth": 1,
                    "width": 1,
                    "text": "(",
                    "value": "(",
                    "valueText": "("
                },
                "condition": {
                    "kind": "NotEqualsExpression",
                    "fullStart": 2853,
                    "fullEnd": 2872,
                    "start": 2853,
                    "end": 2872,
                    "fullWidth": 19,
                    "width": 19,
                    "left": {
                        "kind": "IdentifierName",
                        "fullStart": 2853,
                        "fullEnd": 2859,
                        "start": 2853,
                        "end": 2858,
                        "fullWidth": 6,
                        "width": 5,
                        "text": "shift",
                        "value": "shift",
                        "valueText": "shift",
                        "hasTrailingTrivia": true,
                        "trailingTrivia": [
                            {
                                "kind": "WhitespaceTrivia",
                                "text": " "
                            }
                        ]
                    },
                    "operatorToken": {
                        "kind": "ExclamationEqualsEqualsToken",
                        "fullStart": 2859,
                        "fullEnd": 2863,
                        "start": 2859,
                        "end": 2862,
                        "fullWidth": 4,
                        "width": 3,
                        "text": "!==",
                        "value": "!==",
                        "valueText": "!==",
                        "hasTrailingTrivia": true,
                        "trailingTrivia": [
                            {
                                "kind": "WhitespaceTrivia",
                                "text": " "
                            }
                        ]
                    },
                    "right": {
                        "kind": "IdentifierName",
                        "fullStart": 2863,
                        "fullEnd": 2872,
                        "start": 2863,
                        "end": 2872,
                        "fullWidth": 9,
                        "width": 9,
                        "text": "undefined",
                        "value": "undefined",
                        "valueText": "undefined"
                    }
                },
                "closeParenToken": {
                    "kind": "CloseParenToken",
                    "fullStart": 2872,
                    "fullEnd": 2874,
                    "start": 2872,
                    "end": 2873,
                    "fullWidth": 2,
                    "width": 1,
                    "text": ")",
                    "value": ")",
                    "valueText": ")",
                    "hasTrailingTrivia": true,
                    "trailingTrivia": [
                        {
                            "kind": "WhitespaceTrivia",
                            "text": " "
                        }
                    ]
                },
                "statement": {
                    "kind": "Block",
                    "fullStart": 2874,
                    "fullEnd": 3019,
                    "start": 2874,
                    "end": 3018,
                    "fullWidth": 145,
                    "width": 144,
                    "openBraceToken": {
                        "kind": "OpenBraceToken",
                        "fullStart": 2874,
                        "fullEnd": 2876,
                        "start": 2874,
                        "end": 2875,
                        "fullWidth": 2,
                        "width": 1,
                        "text": "{",
                        "value": "{",
                        "valueText": "{",
                        "hasTrailingTrivia": true,
                        "hasTrailingNewLine": true,
                        "trailingTrivia": [
                            {
                                "kind": "NewLineTrivia",
                                "text": "\n"
                            }
                        ]
                    },
                    "statements": [
                        {
                            "kind": "ExpressionStatement",
                            "fullStart": 2876,
                            "fullEnd": 3017,
                            "start": 2878,
                            "end": 3016,
                            "fullWidth": 141,
                            "width": 138,
                            "expression": {
                                "kind": "InvocationExpression",
                                "fullStart": 2876,
                                "fullEnd": 3015,
                                "start": 2878,
                                "end": 3015,
                                "fullWidth": 139,
                                "width": 137,
                                "expression": {
                                    "kind": "IdentifierName",
                                    "fullStart": 2876,
                                    "fullEnd": 2884,
                                    "start": 2878,
                                    "end": 2884,
                                    "fullWidth": 8,
                                    "width": 6,
                                    "text": "$ERROR",
                                    "value": "$ERROR",
                                    "valueText": "$ERROR",
                                    "hasLeadingTrivia": true,
                                    "leadingTrivia": [
                                        {
                                            "kind": "WhitespaceTrivia",
                                            "text": "  "
                                        }
                                    ]
                                },
                                "argumentList": {
                                    "kind": "ArgumentList",
                                    "fullStart": 2884,
                                    "fullEnd": 3015,
                                    "start": 2884,
                                    "end": 3015,
                                    "fullWidth": 131,
                                    "width": 131,
                                    "openParenToken": {
                                        "kind": "OpenParenToken",
                                        "fullStart": 2884,
                                        "fullEnd": 2885,
                                        "start": 2884,
                                        "end": 2885,
                                        "fullWidth": 1,
                                        "width": 1,
                                        "text": "(",
                                        "value": "(",
                                        "valueText": "("
                                    },
                                    "arguments": [
                                        {
                                            "kind": "AddExpression",
                                            "fullStart": 2885,
                                            "fullEnd": 3014,
                                            "start": 2885,
                                            "end": 3014,
                                            "fullWidth": 129,
                                            "width": 129,
                                            "left": {
                                                "kind": "StringLiteral",
                                                "fullStart": 2885,
                                                "fullEnd": 3005,
                                                "start": 2885,
                                                "end": 3004,
                                                "fullWidth": 120,
                                                "width": 119,
                                                "text": "'#11: var obj = {}; obj.length = new Number(0); obj.shift = Array.prototype.shift; obj.shift() === undefined. Actual: '",
                                                "value": "#11: var obj = {}; obj.length = new Number(0); obj.shift = Array.prototype.shift; obj.shift() === undefined. Actual: ",
                                                "valueText": "#11: var obj = {}; obj.length = new Number(0); obj.shift = Array.prototype.shift; obj.shift() === undefined. Actual: ",
                                                "hasTrailingTrivia": true,
                                                "trailingTrivia": [
                                                    {
                                                        "kind": "WhitespaceTrivia",
                                                        "text": " "
                                                    }
                                                ]
                                            },
                                            "operatorToken": {
                                                "kind": "PlusToken",
                                                "fullStart": 3005,
                                                "fullEnd": 3007,
                                                "start": 3005,
                                                "end": 3006,
                                                "fullWidth": 2,
                                                "width": 1,
                                                "text": "+",
                                                "value": "+",
                                                "valueText": "+",
                                                "hasTrailingTrivia": true,
                                                "trailingTrivia": [
                                                    {
                                                        "kind": "WhitespaceTrivia",
                                                        "text": " "
                                                    }
                                                ]
                                            },
                                            "right": {
                                                "kind": "ParenthesizedExpression",
                                                "fullStart": 3007,
                                                "fullEnd": 3014,
                                                "start": 3007,
                                                "end": 3014,
                                                "fullWidth": 7,
                                                "width": 7,
                                                "openParenToken": {
                                                    "kind": "OpenParenToken",
                                                    "fullStart": 3007,
                                                    "fullEnd": 3008,
                                                    "start": 3007,
                                                    "end": 3008,
                                                    "fullWidth": 1,
                                                    "width": 1,
                                                    "text": "(",
                                                    "value": "(",
                                                    "valueText": "("
                                                },
                                                "expression": {
                                                    "kind": "IdentifierName",
                                                    "fullStart": 3008,
                                                    "fullEnd": 3013,
                                                    "start": 3008,
                                                    "end": 3013,
                                                    "fullWidth": 5,
                                                    "width": 5,
                                                    "text": "shift",
                                                    "value": "shift",
                                                    "valueText": "shift"
                                                },
                                                "closeParenToken": {
                                                    "kind": "CloseParenToken",
                                                    "fullStart": 3013,
                                                    "fullEnd": 3014,
                                                    "start": 3013,
                                                    "end": 3014,
                                                    "fullWidth": 1,
                                                    "width": 1,
                                                    "text": ")",
                                                    "value": ")",
                                                    "valueText": ")"
                                                }
                                            }
                                        }
                                    ],
                                    "closeParenToken": {
                                        "kind": "CloseParenToken",
                                        "fullStart": 3014,
                                        "fullEnd": 3015,
                                        "start": 3014,
                                        "end": 3015,
                                        "fullWidth": 1,
                                        "width": 1,
                                        "text": ")",
                                        "value": ")",
                                        "valueText": ")"
                                    }
                                }
                            },
                            "semicolonToken": {
                                "kind": "SemicolonToken",
                                "fullStart": 3015,
                                "fullEnd": 3017,
                                "start": 3015,
                                "end": 3016,
                                "fullWidth": 2,
                                "width": 1,
                                "text": ";",
                                "value": ";",
                                "valueText": ";",
                                "hasTrailingTrivia": true,
                                "hasTrailingNewLine": true,
                                "trailingTrivia": [
                                    {
                                        "kind": "NewLineTrivia",
                                        "text": "\n"
                                    }
                                ]
                            }
                        }
                    ],
                    "closeBraceToken": {
                        "kind": "CloseBraceToken",
                        "fullStart": 3017,
                        "fullEnd": 3019,
                        "start": 3017,
                        "end": 3018,
                        "fullWidth": 2,
                        "width": 1,
                        "text": "}",
                        "value": "}",
                        "valueText": "}",
                        "hasTrailingTrivia": true,
                        "hasTrailingNewLine": true,
                        "trailingTrivia": [
                            {
                                "kind": "NewLineTrivia",
                                "text": "\n"
                            }
                        ]
                    }
                }
            },
            {
                "kind": "IfStatement",
                "fullStart": 3019,
                "fullEnd": 3207,
                "start": 3031,
                "end": 3206,
                "fullWidth": 188,
                "width": 175,
                "ifKeyword": {
                    "kind": "IfKeyword",
                    "fullStart": 3019,
                    "fullEnd": 3034,
                    "start": 3031,
                    "end": 3033,
                    "fullWidth": 15,
                    "width": 2,
                    "text": "if",
                    "value": "if",
                    "valueText": "if",
                    "hasLeadingTrivia": true,
                    "hasLeadingComment": true,
                    "hasLeadingNewLine": true,
                    "hasTrailingTrivia": true,
                    "leadingTrivia": [
                        {
                            "kind": "NewLineTrivia",
                            "text": "\n"
                        },
                        {
                            "kind": "SingleLineCommentTrivia",
                            "text": "//CHECK#12"
                        },
                        {
                            "kind": "NewLineTrivia",
                            "text": "\n"
                        }
                    ],
                    "trailingTrivia": [
                        {
                            "kind": "WhitespaceTrivia",
                            "text": " "
                        }
                    ]
                },
                "openParenToken": {
                    "kind": "OpenParenToken",
                    "fullStart": 3034,
                    "fullEnd": 3035,
                    "start": 3034,
                    "end": 3035,
                    "fullWidth": 1,
                    "width": 1,
                    "text": "(",
                    "value": "(",
                    "valueText": "("
                },
                "condition": {
                    "kind": "NotEqualsExpression",
                    "fullStart": 3035,
                    "fullEnd": 3051,
                    "start": 3035,
                    "end": 3051,
                    "fullWidth": 16,
                    "width": 16,
                    "left": {
                        "kind": "MemberAccessExpression",
                        "fullStart": 3035,
                        "fullEnd": 3046,
                        "start": 3035,
                        "end": 3045,
                        "fullWidth": 11,
                        "width": 10,
                        "expression": {
                            "kind": "IdentifierName",
                            "fullStart": 3035,
                            "fullEnd": 3038,
                            "start": 3035,
                            "end": 3038,
                            "fullWidth": 3,
                            "width": 3,
                            "text": "obj",
                            "value": "obj",
                            "valueText": "obj"
                        },
                        "dotToken": {
                            "kind": "DotToken",
                            "fullStart": 3038,
                            "fullEnd": 3039,
                            "start": 3038,
                            "end": 3039,
                            "fullWidth": 1,
                            "width": 1,
                            "text": ".",
                            "value": ".",
                            "valueText": "."
                        },
                        "name": {
                            "kind": "IdentifierName",
                            "fullStart": 3039,
                            "fullEnd": 3046,
                            "start": 3039,
                            "end": 3045,
                            "fullWidth": 7,
                            "width": 6,
                            "text": "length",
                            "value": "length",
                            "valueText": "length",
                            "hasTrailingTrivia": true,
                            "trailingTrivia": [
                                {
                                    "kind": "WhitespaceTrivia",
                                    "text": " "
                                }
                            ]
                        }
                    },
                    "operatorToken": {
                        "kind": "ExclamationEqualsEqualsToken",
                        "fullStart": 3046,
                        "fullEnd": 3050,
                        "start": 3046,
                        "end": 3049,
                        "fullWidth": 4,
                        "width": 3,
                        "text": "!==",
                        "value": "!==",
                        "valueText": "!==",
                        "hasTrailingTrivia": true,
                        "trailingTrivia": [
                            {
                                "kind": "WhitespaceTrivia",
                                "text": " "
                            }
                        ]
                    },
                    "right": {
                        "kind": "NumericLiteral",
                        "fullStart": 3050,
                        "fullEnd": 3051,
                        "start": 3050,
                        "end": 3051,
                        "fullWidth": 1,
                        "width": 1,
                        "text": "0",
                        "value": 0,
                        "valueText": "0"
                    }
                },
                "closeParenToken": {
                    "kind": "CloseParenToken",
                    "fullStart": 3051,
                    "fullEnd": 3053,
                    "start": 3051,
                    "end": 3052,
                    "fullWidth": 2,
                    "width": 1,
                    "text": ")",
                    "value": ")",
                    "valueText": ")",
                    "hasTrailingTrivia": true,
                    "trailingTrivia": [
                        {
                            "kind": "WhitespaceTrivia",
                            "text": " "
                        }
                    ]
                },
                "statement": {
                    "kind": "Block",
                    "fullStart": 3053,
                    "fullEnd": 3207,
                    "start": 3053,
                    "end": 3206,
                    "fullWidth": 154,
                    "width": 153,
                    "openBraceToken": {
                        "kind": "OpenBraceToken",
                        "fullStart": 3053,
                        "fullEnd": 3055,
                        "start": 3053,
                        "end": 3054,
                        "fullWidth": 2,
                        "width": 1,
                        "text": "{",
                        "value": "{",
                        "valueText": "{",
                        "hasTrailingTrivia": true,
                        "hasTrailingNewLine": true,
                        "trailingTrivia": [
                            {
                                "kind": "NewLineTrivia",
                                "text": "\n"
                            }
                        ]
                    },
                    "statements": [
                        {
                            "kind": "ExpressionStatement",
                            "fullStart": 3055,
                            "fullEnd": 3205,
                            "start": 3057,
                            "end": 3204,
                            "fullWidth": 150,
                            "width": 147,
                            "expression": {
                                "kind": "InvocationExpression",
                                "fullStart": 3055,
                                "fullEnd": 3203,
                                "start": 3057,
                                "end": 3203,
                                "fullWidth": 148,
                                "width": 146,
                                "expression": {
                                    "kind": "IdentifierName",
                                    "fullStart": 3055,
                                    "fullEnd": 3063,
                                    "start": 3057,
                                    "end": 3063,
                                    "fullWidth": 8,
                                    "width": 6,
                                    "text": "$ERROR",
                                    "value": "$ERROR",
                                    "valueText": "$ERROR",
                                    "hasLeadingTrivia": true,
                                    "leadingTrivia": [
                                        {
                                            "kind": "WhitespaceTrivia",
                                            "text": "  "
                                        }
                                    ]
                                },
                                "argumentList": {
                                    "kind": "ArgumentList",
                                    "fullStart": 3063,
                                    "fullEnd": 3203,
                                    "start": 3063,
                                    "end": 3203,
                                    "fullWidth": 140,
                                    "width": 140,
                                    "openParenToken": {
                                        "kind": "OpenParenToken",
                                        "fullStart": 3063,
                                        "fullEnd": 3064,
                                        "start": 3063,
                                        "end": 3064,
                                        "fullWidth": 1,
                                        "width": 1,
                                        "text": "(",
                                        "value": "(",
                                        "valueText": "("
                                    },
                                    "arguments": [
                                        {
                                            "kind": "AddExpression",
                                            "fullStart": 3064,
                                            "fullEnd": 3202,
                                            "start": 3064,
                                            "end": 3202,
                                            "fullWidth": 138,
                                            "width": 138,
                                            "left": {
                                                "kind": "StringLiteral",
                                                "fullStart": 3064,
                                                "fullEnd": 3188,
                                                "start": 3064,
                                                "end": 3187,
                                                "fullWidth": 124,
                                                "width": 123,
                                                "text": "'#12: var obj = {}; obj.length = new Number(0); obj.shift = Array.prototype.shift; obj.shift(); obj.length === 0. Actual: '",
                                                "value": "#12: var obj = {}; obj.length = new Number(0); obj.shift = Array.prototype.shift; obj.shift(); obj.length === 0. Actual: ",
                                                "valueText": "#12: var obj = {}; obj.length = new Number(0); obj.shift = Array.prototype.shift; obj.shift(); obj.length === 0. Actual: ",
                                                "hasTrailingTrivia": true,
                                                "trailingTrivia": [
                                                    {
                                                        "kind": "WhitespaceTrivia",
                                                        "text": " "
                                                    }
                                                ]
                                            },
                                            "operatorToken": {
                                                "kind": "PlusToken",
                                                "fullStart": 3188,
                                                "fullEnd": 3190,
                                                "start": 3188,
                                                "end": 3189,
                                                "fullWidth": 2,
                                                "width": 1,
                                                "text": "+",
                                                "value": "+",
                                                "valueText": "+",
                                                "hasTrailingTrivia": true,
                                                "trailingTrivia": [
                                                    {
                                                        "kind": "WhitespaceTrivia",
                                                        "text": " "
                                                    }
                                                ]
                                            },
                                            "right": {
                                                "kind": "ParenthesizedExpression",
                                                "fullStart": 3190,
                                                "fullEnd": 3202,
                                                "start": 3190,
                                                "end": 3202,
                                                "fullWidth": 12,
                                                "width": 12,
                                                "openParenToken": {
                                                    "kind": "OpenParenToken",
                                                    "fullStart": 3190,
                                                    "fullEnd": 3191,
                                                    "start": 3190,
                                                    "end": 3191,
                                                    "fullWidth": 1,
                                                    "width": 1,
                                                    "text": "(",
                                                    "value": "(",
                                                    "valueText": "("
                                                },
                                                "expression": {
                                                    "kind": "MemberAccessExpression",
                                                    "fullStart": 3191,
                                                    "fullEnd": 3201,
                                                    "start": 3191,
                                                    "end": 3201,
                                                    "fullWidth": 10,
                                                    "width": 10,
                                                    "expression": {
                                                        "kind": "IdentifierName",
                                                        "fullStart": 3191,
                                                        "fullEnd": 3194,
                                                        "start": 3191,
                                                        "end": 3194,
                                                        "fullWidth": 3,
                                                        "width": 3,
                                                        "text": "obj",
                                                        "value": "obj",
                                                        "valueText": "obj"
                                                    },
                                                    "dotToken": {
                                                        "kind": "DotToken",
                                                        "fullStart": 3194,
                                                        "fullEnd": 3195,
                                                        "start": 3194,
                                                        "end": 3195,
                                                        "fullWidth": 1,
                                                        "width": 1,
                                                        "text": ".",
                                                        "value": ".",
                                                        "valueText": "."
                                                    },
                                                    "name": {
                                                        "kind": "IdentifierName",
                                                        "fullStart": 3195,
                                                        "fullEnd": 3201,
                                                        "start": 3195,
                                                        "end": 3201,
                                                        "fullWidth": 6,
                                                        "width": 6,
                                                        "text": "length",
                                                        "value": "length",
                                                        "valueText": "length"
                                                    }
                                                },
                                                "closeParenToken": {
                                                    "kind": "CloseParenToken",
                                                    "fullStart": 3201,
                                                    "fullEnd": 3202,
                                                    "start": 3201,
                                                    "end": 3202,
                                                    "fullWidth": 1,
                                                    "width": 1,
                                                    "text": ")",
                                                    "value": ")",
                                                    "valueText": ")"
                                                }
                                            }
                                        }
                                    ],
                                    "closeParenToken": {
                                        "kind": "CloseParenToken",
                                        "fullStart": 3202,
                                        "fullEnd": 3203,
                                        "start": 3202,
                                        "end": 3203,
                                        "fullWidth": 1,
                                        "width": 1,
                                        "text": ")",
                                        "value": ")",
                                        "valueText": ")"
                                    }
                                }
                            },
                            "semicolonToken": {
                                "kind": "SemicolonToken",
                                "fullStart": 3203,
                                "fullEnd": 3205,
                                "start": 3203,
                                "end": 3204,
                                "fullWidth": 2,
                                "width": 1,
                                "text": ";",
                                "value": ";",
                                "valueText": ";",
                                "hasTrailingTrivia": true,
                                "hasTrailingNewLine": true,
                                "trailingTrivia": [
                                    {
                                        "kind": "NewLineTrivia",
                                        "text": "\n"
                                    }
                                ]
                            }
                        }
                    ],
                    "closeBraceToken": {
                        "kind": "CloseBraceToken",
                        "fullStart": 3205,
                        "fullEnd": 3207,
                        "start": 3205,
                        "end": 3206,
                        "fullWidth": 2,
                        "width": 1,
                        "text": "}",
                        "value": "}",
                        "valueText": "}",
                        "hasTrailingTrivia": true,
                        "hasTrailingNewLine": true,
                        "trailingTrivia": [
                            {
                                "kind": "NewLineTrivia",
                                "text": "\n"
                            }
                        ]
                    }
                }
            }
        ],
        "endOfFileToken": {
            "kind": "EndOfFileToken",
            "fullStart": 3207,
            "fullEnd": 3208,
            "start": 3208,
            "end": 3208,
            "fullWidth": 1,
            "width": 0,
            "text": "",
            "hasLeadingTrivia": true,
            "hasLeadingNewLine": true,
            "leadingTrivia": [
                {
                    "kind": "NewLineTrivia",
                    "text": "\n"
                }
            ]
        }
    },
    "lineMap": {
        "lineStarts": [
            0,
            61,
            132,
            133,
            137,
            185,
            247,
            250,
            304,
            376,
            445,
            449,
            450,
            464,
            499,
            500,
            510,
            528,
            553,
            580,
            710,
            712,
            713,
            723,
            747,
            886,
            888,
            889,
            899,
            938,
            963,
            990,
            1141,
            1143,
            1144,
            1154,
            1178,
            1338,
            1340,
            1341,
            1351,
            1390,
            1415,
            1442,
            1593,
            1595,
            1596,
            1606,
            1630,
            1790,
            1792,
            1793,
            1803,
            1820,
            1845,
            1872,
            2001,
            2007,
            2008,
            2018,
            2042,
            2180,
            2189,
            2240,
            2381,
            2387,
            2392,
            2393,
            2403,
            2421,
            2446,
            2473,
            2603,
            2605,
            2606,
            2617,
            2641,
            2781,
            2784,
            2785,
            2796,
            2824,
            2849,
            2876,
            3017,
            3019,
            3020,
            3031,
            3055,
            3205,
            3207,
            3208
        ],
        "length": 3208
    }
}<|MERGE_RESOLUTION|>--- conflicted
+++ resolved
@@ -95,12 +95,8 @@
                             "start": 454,
                             "end": 462,
                             "fullWidth": 8,
-<<<<<<< HEAD
                             "width": 8,
-                            "identifier": {
-=======
                             "propertyName": {
->>>>>>> 85e84683
                                 "kind": "IdentifierName",
                                 "fullStart": 454,
                                 "fullEnd": 458,
@@ -574,12 +570,8 @@
                             "start": 532,
                             "end": 551,
                             "fullWidth": 19,
-<<<<<<< HEAD
                             "width": 19,
-                            "identifier": {
-=======
                             "propertyName": {
->>>>>>> 85e84683
                                 "kind": "IdentifierName",
                                 "fullStart": 532,
                                 "fullEnd": 538,
@@ -1742,12 +1734,8 @@
                             "start": 942,
                             "end": 961,
                             "fullWidth": 19,
-<<<<<<< HEAD
                             "width": 19,
-                            "identifier": {
-=======
                             "propertyName": {
->>>>>>> 85e84683
                                 "kind": "IdentifierName",
                                 "fullStart": 942,
                                 "fullEnd": 948,
@@ -2910,12 +2898,8 @@
                             "start": 1394,
                             "end": 1413,
                             "fullWidth": 19,
-<<<<<<< HEAD
                             "width": 19,
-                            "identifier": {
-=======
                             "propertyName": {
->>>>>>> 85e84683
                                 "kind": "IdentifierName",
                                 "fullStart": 1394,
                                 "fullEnd": 1400,
@@ -4066,12 +4050,8 @@
                             "start": 1824,
                             "end": 1843,
                             "fullWidth": 19,
-<<<<<<< HEAD
                             "width": 19,
-                            "identifier": {
-=======
                             "propertyName": {
->>>>>>> 85e84683
                                 "kind": "IdentifierName",
                                 "fullStart": 1824,
                                 "fullEnd": 1830,
@@ -5796,12 +5776,8 @@
                             "start": 2425,
                             "end": 2444,
                             "fullWidth": 19,
-<<<<<<< HEAD
                             "width": 19,
-                            "identifier": {
-=======
                             "propertyName": {
->>>>>>> 85e84683
                                 "kind": "IdentifierName",
                                 "fullStart": 2425,
                                 "fullEnd": 2431,
@@ -7010,12 +6986,8 @@
                             "start": 2828,
                             "end": 2847,
                             "fullWidth": 19,
-<<<<<<< HEAD
                             "width": 19,
-                            "identifier": {
-=======
                             "propertyName": {
->>>>>>> 85e84683
                                 "kind": "IdentifierName",
                                 "fullStart": 2828,
                                 "fullEnd": 2834,
