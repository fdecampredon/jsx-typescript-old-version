--- conflicted
+++ resolved
@@ -281,12 +281,8 @@
                             "start": 402,
                             "end": 411,
                             "fullWidth": 9,
-<<<<<<< HEAD
                             "width": 9,
-                            "identifier": {
-=======
                             "propertyName": {
->>>>>>> 85e84683
                                 "kind": "IdentifierName",
                                 "fullStart": 402,
                                 "fullEnd": 404,
@@ -610,12 +606,8 @@
                             "start": 442,
                             "end": 459,
                             "fullWidth": 17,
-<<<<<<< HEAD
                             "width": 17,
-                            "identifier": {
-=======
                             "propertyName": {
->>>>>>> 85e84683
                                 "kind": "IdentifierName",
                                 "fullStart": 442,
                                 "fullEnd": 448,
@@ -2935,12 +2927,8 @@
                             "start": 1017,
                             "end": 1034,
                             "fullWidth": 17,
-<<<<<<< HEAD
                             "width": 17,
-                            "identifier": {
-=======
                             "propertyName": {
->>>>>>> 85e84683
                                 "kind": "IdentifierName",
                                 "fullStart": 1017,
                                 "fullEnd": 1023,
