--- conflicted
+++ resolved
@@ -289,12 +289,8 @@
                             "start": 511,
                             "end": 522,
                             "fullWidth": 11,
-<<<<<<< HEAD
                             "width": 11,
-                            "identifier": {
-=======
                             "propertyName": {
->>>>>>> 85e84683
                                 "kind": "IdentifierName",
                                 "fullStart": 511,
                                 "fullEnd": 513,
