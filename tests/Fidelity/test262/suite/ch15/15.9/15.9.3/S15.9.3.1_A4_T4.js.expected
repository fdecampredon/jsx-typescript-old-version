{
    "isDeclaration": false,
    "languageVersion": "EcmaScript5",
    "parseOptions": {
        "allowAutomaticSemicolonInsertion": true
    },
    "sourceUnit": {
        "kind": "SourceUnit",
        "fullStart": 0,
        "fullEnd": 2022,
        "start": 631,
        "end": 2022,
        "fullWidth": 2022,
        "width": 1391,
        "moduleElements": [
            {
                "kind": "VariableStatement",
                "fullStart": 0,
                "fullEnd": 801,
                "start": 631,
                "end": 800,
                "fullWidth": 801,
                "width": 169,
                "modifiers": [],
                "variableDeclaration": {
                    "kind": "VariableDeclaration",
                    "fullStart": 0,
                    "fullEnd": 799,
                    "start": 631,
                    "end": 799,
                    "fullWidth": 799,
                    "width": 168,
                    "varKeyword": {
                        "kind": "VarKeyword",
                        "fullStart": 0,
                        "fullEnd": 635,
                        "start": 631,
                        "end": 634,
                        "fullWidth": 635,
                        "width": 3,
                        "text": "var",
                        "value": "var",
                        "valueText": "var",
                        "hasLeadingTrivia": true,
                        "hasLeadingComment": true,
                        "hasLeadingNewLine": true,
                        "hasTrailingTrivia": true,
                        "leadingTrivia": [
                            {
                                "kind": "SingleLineCommentTrivia",
                                "text": "// Copyright 2009 the Sputnik authors.  All rights reserved."
                            },
                            {
                                "kind": "NewLineTrivia",
                                "text": "\n"
                            },
                            {
                                "kind": "SingleLineCommentTrivia",
                                "text": "// This code is governed by the BSD license found in the LICENSE file."
                            },
                            {
                                "kind": "NewLineTrivia",
                                "text": "\n"
                            },
                            {
                                "kind": "NewLineTrivia",
                                "text": "\n"
                            },
                            {
                                "kind": "MultiLineCommentTrivia",
                                "text": "/**\n * The [[Value]] property of the newly constructed object\n * is set by following steps:\n * 1. Call ToNumber(year)\n * 2. Call ToNumber(month)\n * 3. If date is supplied use ToNumber(date)\n * 4. If hours is supplied use ToNumber(hours)\n * 5. If minutes is supplied use ToNumber(minutes)\n * 6. If seconds is supplied use ToNumber(seconds)\n * 7. If ms is supplied use ToNumber(ms)\n *\n * @path ch15/15.9/15.9.3/S15.9.3.1_A4_T4.js\n * @description 5 arguments, (year, month, date, hours, minutes)\n */"
                            },
                            {
                                "kind": "NewLineTrivia",
                                "text": "\n"
                            },
                            {
                                "kind": "NewLineTrivia",
                                "text": "\n"
                            }
                        ],
                        "trailingTrivia": [
                            {
                                "kind": "WhitespaceTrivia",
                                "text": " "
                            }
                        ]
                    },
                    "variableDeclarators": [
                        {
                            "kind": "VariableDeclarator",
                            "fullStart": 635,
                            "fullEnd": 799,
                            "start": 635,
                            "end": 799,
                            "fullWidth": 164,
<<<<<<< HEAD
                            "width": 164,
                            "identifier": {
=======
                            "propertyName": {
>>>>>>> 85e84683
                                "kind": "IdentifierName",
                                "fullStart": 635,
                                "fullEnd": 641,
                                "start": 635,
                                "end": 640,
                                "fullWidth": 6,
                                "width": 5,
                                "text": "myObj",
                                "value": "myObj",
                                "valueText": "myObj",
                                "hasTrailingTrivia": true,
                                "trailingTrivia": [
                                    {
                                        "kind": "WhitespaceTrivia",
                                        "text": " "
                                    }
                                ]
                            },
                            "equalsValueClause": {
                                "kind": "EqualsValueClause",
                                "fullStart": 641,
                                "fullEnd": 799,
                                "start": 641,
                                "end": 799,
                                "fullWidth": 158,
                                "width": 158,
                                "equalsToken": {
                                    "kind": "EqualsToken",
                                    "fullStart": 641,
                                    "fullEnd": 643,
                                    "start": 641,
                                    "end": 642,
                                    "fullWidth": 2,
                                    "width": 1,
                                    "text": "=",
                                    "value": "=",
                                    "valueText": "=",
                                    "hasTrailingTrivia": true,
                                    "trailingTrivia": [
                                        {
                                            "kind": "WhitespaceTrivia",
                                            "text": " "
                                        }
                                    ]
                                },
                                "value": {
                                    "kind": "FunctionExpression",
                                    "fullStart": 643,
                                    "fullEnd": 799,
                                    "start": 643,
                                    "end": 799,
                                    "fullWidth": 156,
                                    "width": 156,
                                    "functionKeyword": {
                                        "kind": "FunctionKeyword",
                                        "fullStart": 643,
                                        "fullEnd": 651,
                                        "start": 643,
                                        "end": 651,
                                        "fullWidth": 8,
                                        "width": 8,
                                        "text": "function",
                                        "value": "function",
                                        "valueText": "function"
                                    },
                                    "callSignature": {
                                        "kind": "CallSignature",
                                        "fullStart": 651,
                                        "fullEnd": 656,
                                        "start": 651,
                                        "end": 656,
                                        "fullWidth": 5,
                                        "width": 5,
                                        "parameterList": {
                                            "kind": "ParameterList",
                                            "fullStart": 651,
                                            "fullEnd": 656,
                                            "start": 651,
                                            "end": 656,
                                            "fullWidth": 5,
                                            "width": 5,
                                            "openParenToken": {
                                                "kind": "OpenParenToken",
                                                "fullStart": 651,
                                                "fullEnd": 652,
                                                "start": 651,
                                                "end": 652,
                                                "fullWidth": 1,
                                                "width": 1,
                                                "text": "(",
                                                "value": "(",
                                                "valueText": "("
                                            },
                                            "parameters": [
                                                {
                                                    "kind": "Parameter",
                                                    "fullStart": 652,
                                                    "fullEnd": 655,
                                                    "start": 652,
                                                    "end": 655,
                                                    "fullWidth": 3,
                                                    "width": 3,
                                                    "modifiers": [],
                                                    "identifier": {
                                                        "kind": "IdentifierName",
                                                        "fullStart": 652,
                                                        "fullEnd": 655,
                                                        "start": 652,
                                                        "end": 655,
                                                        "fullWidth": 3,
                                                        "width": 3,
                                                        "text": "val",
                                                        "value": "val",
                                                        "valueText": "val"
                                                    }
                                                }
                                            ],
                                            "closeParenToken": {
                                                "kind": "CloseParenToken",
                                                "fullStart": 655,
                                                "fullEnd": 656,
                                                "start": 655,
                                                "end": 656,
                                                "fullWidth": 1,
                                                "width": 1,
                                                "text": ")",
                                                "value": ")",
                                                "valueText": ")"
                                            }
                                        }
                                    },
                                    "block": {
                                        "kind": "Block",
                                        "fullStart": 656,
                                        "fullEnd": 799,
                                        "start": 656,
                                        "end": 799,
                                        "fullWidth": 143,
                                        "width": 143,
                                        "openBraceToken": {
                                            "kind": "OpenBraceToken",
                                            "fullStart": 656,
                                            "fullEnd": 658,
                                            "start": 656,
                                            "end": 657,
                                            "fullWidth": 2,
                                            "width": 1,
                                            "text": "{",
                                            "value": "{",
                                            "valueText": "{",
                                            "hasTrailingTrivia": true,
                                            "hasTrailingNewLine": true,
                                            "trailingTrivia": [
                                                {
                                                    "kind": "NewLineTrivia",
                                                    "text": "\n"
                                                }
                                            ]
                                        },
                                        "statements": [
                                            {
                                                "kind": "ExpressionStatement",
                                                "fullStart": 658,
                                                "fullEnd": 678,
                                                "start": 660,
                                                "end": 677,
                                                "fullWidth": 20,
                                                "width": 17,
                                                "expression": {
                                                    "kind": "AssignmentExpression",
                                                    "fullStart": 658,
                                                    "fullEnd": 676,
                                                    "start": 660,
                                                    "end": 676,
                                                    "fullWidth": 18,
                                                    "width": 16,
                                                    "left": {
                                                        "kind": "MemberAccessExpression",
                                                        "fullStart": 658,
                                                        "fullEnd": 671,
                                                        "start": 660,
                                                        "end": 670,
                                                        "fullWidth": 13,
                                                        "width": 10,
                                                        "expression": {
                                                            "kind": "ThisKeyword",
                                                            "fullStart": 658,
                                                            "fullEnd": 664,
                                                            "start": 660,
                                                            "end": 664,
                                                            "fullWidth": 6,
                                                            "width": 4,
                                                            "text": "this",
                                                            "value": "this",
                                                            "valueText": "this",
                                                            "hasLeadingTrivia": true,
                                                            "leadingTrivia": [
                                                                {
                                                                    "kind": "WhitespaceTrivia",
                                                                    "text": "  "
                                                                }
                                                            ]
                                                        },
                                                        "dotToken": {
                                                            "kind": "DotToken",
                                                            "fullStart": 664,
                                                            "fullEnd": 665,
                                                            "start": 664,
                                                            "end": 665,
                                                            "fullWidth": 1,
                                                            "width": 1,
                                                            "text": ".",
                                                            "value": ".",
                                                            "valueText": "."
                                                        },
                                                        "name": {
                                                            "kind": "IdentifierName",
                                                            "fullStart": 665,
                                                            "fullEnd": 671,
                                                            "start": 665,
                                                            "end": 670,
                                                            "fullWidth": 6,
                                                            "width": 5,
                                                            "text": "value",
                                                            "value": "value",
                                                            "valueText": "value",
                                                            "hasTrailingTrivia": true,
                                                            "trailingTrivia": [
                                                                {
                                                                    "kind": "WhitespaceTrivia",
                                                                    "text": " "
                                                                }
                                                            ]
                                                        }
                                                    },
                                                    "operatorToken": {
                                                        "kind": "EqualsToken",
                                                        "fullStart": 671,
                                                        "fullEnd": 673,
                                                        "start": 671,
                                                        "end": 672,
                                                        "fullWidth": 2,
                                                        "width": 1,
                                                        "text": "=",
                                                        "value": "=",
                                                        "valueText": "=",
                                                        "hasTrailingTrivia": true,
                                                        "trailingTrivia": [
                                                            {
                                                                "kind": "WhitespaceTrivia",
                                                                "text": " "
                                                            }
                                                        ]
                                                    },
                                                    "right": {
                                                        "kind": "IdentifierName",
                                                        "fullStart": 673,
                                                        "fullEnd": 676,
                                                        "start": 673,
                                                        "end": 676,
                                                        "fullWidth": 3,
                                                        "width": 3,
                                                        "text": "val",
                                                        "value": "val",
                                                        "valueText": "val"
                                                    }
                                                },
                                                "semicolonToken": {
                                                    "kind": "SemicolonToken",
                                                    "fullStart": 676,
                                                    "fullEnd": 678,
                                                    "start": 676,
                                                    "end": 677,
                                                    "fullWidth": 2,
                                                    "width": 1,
                                                    "text": ";",
                                                    "value": ";",
                                                    "valueText": ";",
                                                    "hasTrailingTrivia": true,
                                                    "hasTrailingNewLine": true,
                                                    "trailingTrivia": [
                                                        {
                                                            "kind": "NewLineTrivia",
                                                            "text": "\n"
                                                        }
                                                    ]
                                                }
                                            },
                                            {
                                                "kind": "ExpressionStatement",
                                                "fullStart": 678,
                                                "fullEnd": 737,
                                                "start": 680,
                                                "end": 736,
                                                "fullWidth": 59,
                                                "width": 56,
                                                "expression": {
                                                    "kind": "AssignmentExpression",
                                                    "fullStart": 678,
                                                    "fullEnd": 735,
                                                    "start": 680,
                                                    "end": 735,
                                                    "fullWidth": 57,
                                                    "width": 55,
                                                    "left": {
                                                        "kind": "MemberAccessExpression",
                                                        "fullStart": 678,
                                                        "fullEnd": 693,
                                                        "start": 680,
                                                        "end": 692,
                                                        "fullWidth": 15,
                                                        "width": 12,
                                                        "expression": {
                                                            "kind": "ThisKeyword",
                                                            "fullStart": 678,
                                                            "fullEnd": 684,
                                                            "start": 680,
                                                            "end": 684,
                                                            "fullWidth": 6,
                                                            "width": 4,
                                                            "text": "this",
                                                            "value": "this",
                                                            "valueText": "this",
                                                            "hasLeadingTrivia": true,
                                                            "leadingTrivia": [
                                                                {
                                                                    "kind": "WhitespaceTrivia",
                                                                    "text": "  "
                                                                }
                                                            ]
                                                        },
                                                        "dotToken": {
                                                            "kind": "DotToken",
                                                            "fullStart": 684,
                                                            "fullEnd": 685,
                                                            "start": 684,
                                                            "end": 685,
                                                            "fullWidth": 1,
                                                            "width": 1,
                                                            "text": ".",
                                                            "value": ".",
                                                            "valueText": "."
                                                        },
                                                        "name": {
                                                            "kind": "IdentifierName",
                                                            "fullStart": 685,
                                                            "fullEnd": 693,
                                                            "start": 685,
                                                            "end": 692,
                                                            "fullWidth": 8,
                                                            "width": 7,
                                                            "text": "valueOf",
                                                            "value": "valueOf",
                                                            "valueText": "valueOf",
                                                            "hasTrailingTrivia": true,
                                                            "trailingTrivia": [
                                                                {
                                                                    "kind": "WhitespaceTrivia",
                                                                    "text": " "
                                                                }
                                                            ]
                                                        }
                                                    },
                                                    "operatorToken": {
                                                        "kind": "EqualsToken",
                                                        "fullStart": 693,
                                                        "fullEnd": 695,
                                                        "start": 693,
                                                        "end": 694,
                                                        "fullWidth": 2,
                                                        "width": 1,
                                                        "text": "=",
                                                        "value": "=",
                                                        "valueText": "=",
                                                        "hasTrailingTrivia": true,
                                                        "trailingTrivia": [
                                                            {
                                                                "kind": "WhitespaceTrivia",
                                                                "text": " "
                                                            }
                                                        ]
                                                    },
                                                    "right": {
                                                        "kind": "FunctionExpression",
                                                        "fullStart": 695,
                                                        "fullEnd": 735,
                                                        "start": 695,
                                                        "end": 735,
                                                        "fullWidth": 40,
                                                        "width": 40,
                                                        "functionKeyword": {
                                                            "kind": "FunctionKeyword",
                                                            "fullStart": 695,
                                                            "fullEnd": 703,
                                                            "start": 695,
                                                            "end": 703,
                                                            "fullWidth": 8,
                                                            "width": 8,
                                                            "text": "function",
                                                            "value": "function",
                                                            "valueText": "function"
                                                        },
                                                        "callSignature": {
                                                            "kind": "CallSignature",
                                                            "fullStart": 703,
                                                            "fullEnd": 705,
                                                            "start": 703,
                                                            "end": 705,
                                                            "fullWidth": 2,
                                                            "width": 2,
                                                            "parameterList": {
                                                                "kind": "ParameterList",
                                                                "fullStart": 703,
                                                                "fullEnd": 705,
                                                                "start": 703,
                                                                "end": 705,
                                                                "fullWidth": 2,
                                                                "width": 2,
                                                                "openParenToken": {
                                                                    "kind": "OpenParenToken",
                                                                    "fullStart": 703,
                                                                    "fullEnd": 704,
                                                                    "start": 703,
                                                                    "end": 704,
                                                                    "fullWidth": 1,
                                                                    "width": 1,
                                                                    "text": "(",
                                                                    "value": "(",
                                                                    "valueText": "("
                                                                },
                                                                "parameters": [],
                                                                "closeParenToken": {
                                                                    "kind": "CloseParenToken",
                                                                    "fullStart": 704,
                                                                    "fullEnd": 705,
                                                                    "start": 704,
                                                                    "end": 705,
                                                                    "fullWidth": 1,
                                                                    "width": 1,
                                                                    "text": ")",
                                                                    "value": ")",
                                                                    "valueText": ")"
                                                                }
                                                            }
                                                        },
                                                        "block": {
                                                            "kind": "Block",
                                                            "fullStart": 705,
                                                            "fullEnd": 735,
                                                            "start": 705,
                                                            "end": 735,
                                                            "fullWidth": 30,
                                                            "width": 30,
                                                            "openBraceToken": {
                                                                "kind": "OpenBraceToken",
                                                                "fullStart": 705,
                                                                "fullEnd": 706,
                                                                "start": 705,
                                                                "end": 706,
                                                                "fullWidth": 1,
                                                                "width": 1,
                                                                "text": "{",
                                                                "value": "{",
                                                                "valueText": "{"
                                                            },
                                                            "statements": [
                                                                {
                                                                    "kind": "ThrowStatement",
                                                                    "fullStart": 706,
                                                                    "fullEnd": 734,
                                                                    "start": 706,
                                                                    "end": 734,
                                                                    "fullWidth": 28,
                                                                    "width": 28,
                                                                    "throwKeyword": {
                                                                        "kind": "ThrowKeyword",
                                                                        "fullStart": 706,
                                                                        "fullEnd": 712,
                                                                        "start": 706,
                                                                        "end": 711,
                                                                        "fullWidth": 6,
                                                                        "width": 5,
                                                                        "text": "throw",
                                                                        "value": "throw",
                                                                        "valueText": "throw",
                                                                        "hasTrailingTrivia": true,
                                                                        "trailingTrivia": [
                                                                            {
                                                                                "kind": "WhitespaceTrivia",
                                                                                "text": " "
                                                                            }
                                                                        ]
                                                                    },
                                                                    "expression": {
                                                                        "kind": "AddExpression",
                                                                        "fullStart": 712,
                                                                        "fullEnd": 733,
                                                                        "start": 712,
                                                                        "end": 733,
                                                                        "fullWidth": 21,
                                                                        "width": 21,
                                                                        "left": {
                                                                            "kind": "StringLiteral",
                                                                            "fullStart": 712,
                                                                            "fullEnd": 722,
                                                                            "start": 712,
                                                                            "end": 722,
                                                                            "fullWidth": 10,
                                                                            "width": 10,
                                                                            "text": "\"valueOf-\"",
                                                                            "value": "valueOf-",
                                                                            "valueText": "valueOf-"
                                                                        },
                                                                        "operatorToken": {
                                                                            "kind": "PlusToken",
                                                                            "fullStart": 722,
                                                                            "fullEnd": 723,
                                                                            "start": 722,
                                                                            "end": 723,
                                                                            "fullWidth": 1,
                                                                            "width": 1,
                                                                            "text": "+",
                                                                            "value": "+",
                                                                            "valueText": "+"
                                                                        },
                                                                        "right": {
                                                                            "kind": "MemberAccessExpression",
                                                                            "fullStart": 723,
                                                                            "fullEnd": 733,
                                                                            "start": 723,
                                                                            "end": 733,
                                                                            "fullWidth": 10,
                                                                            "width": 10,
                                                                            "expression": {
                                                                                "kind": "ThisKeyword",
                                                                                "fullStart": 723,
                                                                                "fullEnd": 727,
                                                                                "start": 723,
                                                                                "end": 727,
                                                                                "fullWidth": 4,
                                                                                "width": 4,
                                                                                "text": "this",
                                                                                "value": "this",
                                                                                "valueText": "this"
                                                                            },
                                                                            "dotToken": {
                                                                                "kind": "DotToken",
                                                                                "fullStart": 727,
                                                                                "fullEnd": 728,
                                                                                "start": 727,
                                                                                "end": 728,
                                                                                "fullWidth": 1,
                                                                                "width": 1,
                                                                                "text": ".",
                                                                                "value": ".",
                                                                                "valueText": "."
                                                                            },
                                                                            "name": {
                                                                                "kind": "IdentifierName",
                                                                                "fullStart": 728,
                                                                                "fullEnd": 733,
                                                                                "start": 728,
                                                                                "end": 733,
                                                                                "fullWidth": 5,
                                                                                "width": 5,
                                                                                "text": "value",
                                                                                "value": "value",
                                                                                "valueText": "value"
                                                                            }
                                                                        }
                                                                    },
                                                                    "semicolonToken": {
                                                                        "kind": "SemicolonToken",
                                                                        "fullStart": 733,
                                                                        "fullEnd": 734,
                                                                        "start": 733,
                                                                        "end": 734,
                                                                        "fullWidth": 1,
                                                                        "width": 1,
                                                                        "text": ";",
                                                                        "value": ";",
                                                                        "valueText": ";"
                                                                    }
                                                                }
                                                            ],
                                                            "closeBraceToken": {
                                                                "kind": "CloseBraceToken",
                                                                "fullStart": 734,
                                                                "fullEnd": 735,
                                                                "start": 734,
                                                                "end": 735,
                                                                "fullWidth": 1,
                                                                "width": 1,
                                                                "text": "}",
                                                                "value": "}",
                                                                "valueText": "}"
                                                            }
                                                        }
                                                    }
                                                },
                                                "semicolonToken": {
                                                    "kind": "SemicolonToken",
                                                    "fullStart": 735,
                                                    "fullEnd": 737,
                                                    "start": 735,
                                                    "end": 736,
                                                    "fullWidth": 2,
                                                    "width": 1,
                                                    "text": ";",
                                                    "value": ";",
                                                    "valueText": ";",
                                                    "hasTrailingTrivia": true,
                                                    "hasTrailingNewLine": true,
                                                    "trailingTrivia": [
                                                        {
                                                            "kind": "NewLineTrivia",
                                                            "text": "\n"
                                                        }
                                                    ]
                                                }
                                            },
                                            {
                                                "kind": "ExpressionStatement",
                                                "fullStart": 737,
                                                "fullEnd": 798,
                                                "start": 739,
                                                "end": 797,
                                                "fullWidth": 61,
                                                "width": 58,
                                                "expression": {
                                                    "kind": "AssignmentExpression",
                                                    "fullStart": 737,
                                                    "fullEnd": 796,
                                                    "start": 739,
                                                    "end": 796,
                                                    "fullWidth": 59,
                                                    "width": 57,
                                                    "left": {
                                                        "kind": "MemberAccessExpression",
                                                        "fullStart": 737,
                                                        "fullEnd": 753,
                                                        "start": 739,
                                                        "end": 752,
                                                        "fullWidth": 16,
                                                        "width": 13,
                                                        "expression": {
                                                            "kind": "ThisKeyword",
                                                            "fullStart": 737,
                                                            "fullEnd": 743,
                                                            "start": 739,
                                                            "end": 743,
                                                            "fullWidth": 6,
                                                            "width": 4,
                                                            "text": "this",
                                                            "value": "this",
                                                            "valueText": "this",
                                                            "hasLeadingTrivia": true,
                                                            "leadingTrivia": [
                                                                {
                                                                    "kind": "WhitespaceTrivia",
                                                                    "text": "  "
                                                                }
                                                            ]
                                                        },
                                                        "dotToken": {
                                                            "kind": "DotToken",
                                                            "fullStart": 743,
                                                            "fullEnd": 744,
                                                            "start": 743,
                                                            "end": 744,
                                                            "fullWidth": 1,
                                                            "width": 1,
                                                            "text": ".",
                                                            "value": ".",
                                                            "valueText": "."
                                                        },
                                                        "name": {
                                                            "kind": "IdentifierName",
                                                            "fullStart": 744,
                                                            "fullEnd": 753,
                                                            "start": 744,
                                                            "end": 752,
                                                            "fullWidth": 9,
                                                            "width": 8,
                                                            "text": "toString",
                                                            "value": "toString",
                                                            "valueText": "toString",
                                                            "hasTrailingTrivia": true,
                                                            "trailingTrivia": [
                                                                {
                                                                    "kind": "WhitespaceTrivia",
                                                                    "text": " "
                                                                }
                                                            ]
                                                        }
                                                    },
                                                    "operatorToken": {
                                                        "kind": "EqualsToken",
                                                        "fullStart": 753,
                                                        "fullEnd": 755,
                                                        "start": 753,
                                                        "end": 754,
                                                        "fullWidth": 2,
                                                        "width": 1,
                                                        "text": "=",
                                                        "value": "=",
                                                        "valueText": "=",
                                                        "hasTrailingTrivia": true,
                                                        "trailingTrivia": [
                                                            {
                                                                "kind": "WhitespaceTrivia",
                                                                "text": " "
                                                            }
                                                        ]
                                                    },
                                                    "right": {
                                                        "kind": "FunctionExpression",
                                                        "fullStart": 755,
                                                        "fullEnd": 796,
                                                        "start": 755,
                                                        "end": 796,
                                                        "fullWidth": 41,
                                                        "width": 41,
                                                        "functionKeyword": {
                                                            "kind": "FunctionKeyword",
                                                            "fullStart": 755,
                                                            "fullEnd": 763,
                                                            "start": 755,
                                                            "end": 763,
                                                            "fullWidth": 8,
                                                            "width": 8,
                                                            "text": "function",
                                                            "value": "function",
                                                            "valueText": "function"
                                                        },
                                                        "callSignature": {
                                                            "kind": "CallSignature",
                                                            "fullStart": 763,
                                                            "fullEnd": 765,
                                                            "start": 763,
                                                            "end": 765,
                                                            "fullWidth": 2,
                                                            "width": 2,
                                                            "parameterList": {
                                                                "kind": "ParameterList",
                                                                "fullStart": 763,
                                                                "fullEnd": 765,
                                                                "start": 763,
                                                                "end": 765,
                                                                "fullWidth": 2,
                                                                "width": 2,
                                                                "openParenToken": {
                                                                    "kind": "OpenParenToken",
                                                                    "fullStart": 763,
                                                                    "fullEnd": 764,
                                                                    "start": 763,
                                                                    "end": 764,
                                                                    "fullWidth": 1,
                                                                    "width": 1,
                                                                    "text": "(",
                                                                    "value": "(",
                                                                    "valueText": "("
                                                                },
                                                                "parameters": [],
                                                                "closeParenToken": {
                                                                    "kind": "CloseParenToken",
                                                                    "fullStart": 764,
                                                                    "fullEnd": 765,
                                                                    "start": 764,
                                                                    "end": 765,
                                                                    "fullWidth": 1,
                                                                    "width": 1,
                                                                    "text": ")",
                                                                    "value": ")",
                                                                    "valueText": ")"
                                                                }
                                                            }
                                                        },
                                                        "block": {
                                                            "kind": "Block",
                                                            "fullStart": 765,
                                                            "fullEnd": 796,
                                                            "start": 765,
                                                            "end": 796,
                                                            "fullWidth": 31,
                                                            "width": 31,
                                                            "openBraceToken": {
                                                                "kind": "OpenBraceToken",
                                                                "fullStart": 765,
                                                                "fullEnd": 766,
                                                                "start": 765,
                                                                "end": 766,
                                                                "fullWidth": 1,
                                                                "width": 1,
                                                                "text": "{",
                                                                "value": "{",
                                                                "valueText": "{"
                                                            },
                                                            "statements": [
                                                                {
                                                                    "kind": "ThrowStatement",
                                                                    "fullStart": 766,
                                                                    "fullEnd": 795,
                                                                    "start": 766,
                                                                    "end": 795,
                                                                    "fullWidth": 29,
                                                                    "width": 29,
                                                                    "throwKeyword": {
                                                                        "kind": "ThrowKeyword",
                                                                        "fullStart": 766,
                                                                        "fullEnd": 772,
                                                                        "start": 766,
                                                                        "end": 771,
                                                                        "fullWidth": 6,
                                                                        "width": 5,
                                                                        "text": "throw",
                                                                        "value": "throw",
                                                                        "valueText": "throw",
                                                                        "hasTrailingTrivia": true,
                                                                        "trailingTrivia": [
                                                                            {
                                                                                "kind": "WhitespaceTrivia",
                                                                                "text": " "
                                                                            }
                                                                        ]
                                                                    },
                                                                    "expression": {
                                                                        "kind": "AddExpression",
                                                                        "fullStart": 772,
                                                                        "fullEnd": 794,
                                                                        "start": 772,
                                                                        "end": 794,
                                                                        "fullWidth": 22,
                                                                        "width": 22,
                                                                        "left": {
                                                                            "kind": "StringLiteral",
                                                                            "fullStart": 772,
                                                                            "fullEnd": 783,
                                                                            "start": 772,
                                                                            "end": 783,
                                                                            "fullWidth": 11,
                                                                            "width": 11,
                                                                            "text": "\"toString-\"",
                                                                            "value": "toString-",
                                                                            "valueText": "toString-"
                                                                        },
                                                                        "operatorToken": {
                                                                            "kind": "PlusToken",
                                                                            "fullStart": 783,
                                                                            "fullEnd": 784,
                                                                            "start": 783,
                                                                            "end": 784,
                                                                            "fullWidth": 1,
                                                                            "width": 1,
                                                                            "text": "+",
                                                                            "value": "+",
                                                                            "valueText": "+"
                                                                        },
                                                                        "right": {
                                                                            "kind": "MemberAccessExpression",
                                                                            "fullStart": 784,
                                                                            "fullEnd": 794,
                                                                            "start": 784,
                                                                            "end": 794,
                                                                            "fullWidth": 10,
                                                                            "width": 10,
                                                                            "expression": {
                                                                                "kind": "ThisKeyword",
                                                                                "fullStart": 784,
                                                                                "fullEnd": 788,
                                                                                "start": 784,
                                                                                "end": 788,
                                                                                "fullWidth": 4,
                                                                                "width": 4,
                                                                                "text": "this",
                                                                                "value": "this",
                                                                                "valueText": "this"
                                                                            },
                                                                            "dotToken": {
                                                                                "kind": "DotToken",
                                                                                "fullStart": 788,
                                                                                "fullEnd": 789,
                                                                                "start": 788,
                                                                                "end": 789,
                                                                                "fullWidth": 1,
                                                                                "width": 1,
                                                                                "text": ".",
                                                                                "value": ".",
                                                                                "valueText": "."
                                                                            },
                                                                            "name": {
                                                                                "kind": "IdentifierName",
                                                                                "fullStart": 789,
                                                                                "fullEnd": 794,
                                                                                "start": 789,
                                                                                "end": 794,
                                                                                "fullWidth": 5,
                                                                                "width": 5,
                                                                                "text": "value",
                                                                                "value": "value",
                                                                                "valueText": "value"
                                                                            }
                                                                        }
                                                                    },
                                                                    "semicolonToken": {
                                                                        "kind": "SemicolonToken",
                                                                        "fullStart": 794,
                                                                        "fullEnd": 795,
                                                                        "start": 794,
                                                                        "end": 795,
                                                                        "fullWidth": 1,
                                                                        "width": 1,
                                                                        "text": ";",
                                                                        "value": ";",
                                                                        "valueText": ";"
                                                                    }
                                                                }
                                                            ],
                                                            "closeBraceToken": {
                                                                "kind": "CloseBraceToken",
                                                                "fullStart": 795,
                                                                "fullEnd": 796,
                                                                "start": 795,
                                                                "end": 796,
                                                                "fullWidth": 1,
                                                                "width": 1,
                                                                "text": "}",
                                                                "value": "}",
                                                                "valueText": "}"
                                                            }
                                                        }
                                                    }
                                                },
                                                "semicolonToken": {
                                                    "kind": "SemicolonToken",
                                                    "fullStart": 796,
                                                    "fullEnd": 798,
                                                    "start": 796,
                                                    "end": 797,
                                                    "fullWidth": 2,
                                                    "width": 1,
                                                    "text": ";",
                                                    "value": ";",
                                                    "valueText": ";",
                                                    "hasTrailingTrivia": true,
                                                    "hasTrailingNewLine": true,
                                                    "trailingTrivia": [
                                                        {
                                                            "kind": "NewLineTrivia",
                                                            "text": "\n"
                                                        }
                                                    ]
                                                }
                                            }
                                        ],
                                        "closeBraceToken": {
                                            "kind": "CloseBraceToken",
                                            "fullStart": 798,
                                            "fullEnd": 799,
                                            "start": 798,
                                            "end": 799,
                                            "fullWidth": 1,
                                            "width": 1,
                                            "text": "}",
                                            "value": "}",
                                            "valueText": "}"
                                        }
                                    }
                                }
                            }
                        }
                    ]
                },
                "semicolonToken": {
                    "kind": "SemicolonToken",
                    "fullStart": 799,
                    "fullEnd": 801,
                    "start": 799,
                    "end": 800,
                    "fullWidth": 2,
                    "width": 1,
                    "text": ";",
                    "value": ";",
                    "valueText": ";",
                    "hasTrailingTrivia": true,
                    "hasTrailingNewLine": true,
                    "trailingTrivia": [
                        {
                            "kind": "NewLineTrivia",
                            "text": "\n"
                        }
                    ]
                }
            },
            {
                "kind": "TryStatement",
                "fullStart": 801,
                "fullEnd": 1065,
                "start": 812,
                "end": 1064,
                "fullWidth": 264,
                "width": 252,
                "tryKeyword": {
                    "kind": "TryKeyword",
                    "fullStart": 801,
                    "fullEnd": 815,
                    "start": 812,
                    "end": 815,
                    "fullWidth": 14,
                    "width": 3,
                    "text": "try",
                    "value": "try",
                    "valueText": "try",
                    "hasLeadingTrivia": true,
                    "hasLeadingComment": true,
                    "hasLeadingNewLine": true,
                    "leadingTrivia": [
                        {
                            "kind": "NewLineTrivia",
                            "text": "\n"
                        },
                        {
                            "kind": "SingleLineCommentTrivia",
                            "text": "//CHECK#1"
                        },
                        {
                            "kind": "NewLineTrivia",
                            "text": "\n"
                        }
                    ]
                },
                "block": {
                    "kind": "Block",
                    "fullStart": 815,
                    "fullEnd": 966,
                    "start": 815,
                    "end": 965,
                    "fullWidth": 151,
                    "width": 150,
                    "openBraceToken": {
                        "kind": "OpenBraceToken",
                        "fullStart": 815,
                        "fullEnd": 817,
                        "start": 815,
                        "end": 816,
                        "fullWidth": 2,
                        "width": 1,
                        "text": "{",
                        "value": "{",
                        "valueText": "{",
                        "hasTrailingTrivia": true,
                        "hasTrailingNewLine": true,
                        "trailingTrivia": [
                            {
                                "kind": "NewLineTrivia",
                                "text": "\n"
                            }
                        ]
                    },
                    "statements": [
                        {
                            "kind": "VariableStatement",
                            "fullStart": 817,
                            "fullEnd": 908,
                            "start": 819,
                            "end": 907,
                            "fullWidth": 91,
                            "width": 88,
                            "modifiers": [],
                            "variableDeclaration": {
                                "kind": "VariableDeclaration",
                                "fullStart": 817,
                                "fullEnd": 906,
                                "start": 819,
                                "end": 906,
                                "fullWidth": 89,
                                "width": 87,
                                "varKeyword": {
                                    "kind": "VarKeyword",
                                    "fullStart": 817,
                                    "fullEnd": 823,
                                    "start": 819,
                                    "end": 822,
                                    "fullWidth": 6,
                                    "width": 3,
                                    "text": "var",
                                    "value": "var",
                                    "valueText": "var",
                                    "hasLeadingTrivia": true,
                                    "hasTrailingTrivia": true,
                                    "leadingTrivia": [
                                        {
                                            "kind": "WhitespaceTrivia",
                                            "text": "  "
                                        }
                                    ],
                                    "trailingTrivia": [
                                        {
                                            "kind": "WhitespaceTrivia",
                                            "text": " "
                                        }
                                    ]
                                },
                                "variableDeclarators": [
                                    {
                                        "kind": "VariableDeclarator",
                                        "fullStart": 823,
                                        "fullEnd": 906,
                                        "start": 823,
                                        "end": 906,
                                        "fullWidth": 83,
<<<<<<< HEAD
                                        "width": 83,
                                        "identifier": {
=======
                                        "propertyName": {
>>>>>>> 85e84683
                                            "kind": "IdentifierName",
                                            "fullStart": 823,
                                            "fullEnd": 826,
                                            "start": 823,
                                            "end": 825,
                                            "fullWidth": 3,
                                            "width": 2,
                                            "text": "x1",
                                            "value": "x1",
                                            "valueText": "x1",
                                            "hasTrailingTrivia": true,
                                            "trailingTrivia": [
                                                {
                                                    "kind": "WhitespaceTrivia",
                                                    "text": " "
                                                }
                                            ]
                                        },
                                        "equalsValueClause": {
                                            "kind": "EqualsValueClause",
                                            "fullStart": 826,
                                            "fullEnd": 906,
                                            "start": 826,
                                            "end": 906,
                                            "fullWidth": 80,
                                            "width": 80,
                                            "equalsToken": {
                                                "kind": "EqualsToken",
                                                "fullStart": 826,
                                                "fullEnd": 828,
                                                "start": 826,
                                                "end": 827,
                                                "fullWidth": 2,
                                                "width": 1,
                                                "text": "=",
                                                "value": "=",
                                                "valueText": "=",
                                                "hasTrailingTrivia": true,
                                                "trailingTrivia": [
                                                    {
                                                        "kind": "WhitespaceTrivia",
                                                        "text": " "
                                                    }
                                                ]
                                            },
                                            "value": {
                                                "kind": "ObjectCreationExpression",
                                                "fullStart": 828,
                                                "fullEnd": 906,
                                                "start": 828,
                                                "end": 906,
                                                "fullWidth": 78,
                                                "width": 78,
                                                "newKeyword": {
                                                    "kind": "NewKeyword",
                                                    "fullStart": 828,
                                                    "fullEnd": 832,
                                                    "start": 828,
                                                    "end": 831,
                                                    "fullWidth": 4,
                                                    "width": 3,
                                                    "text": "new",
                                                    "value": "new",
                                                    "valueText": "new",
                                                    "hasTrailingTrivia": true,
                                                    "trailingTrivia": [
                                                        {
                                                            "kind": "WhitespaceTrivia",
                                                            "text": " "
                                                        }
                                                    ]
                                                },
                                                "expression": {
                                                    "kind": "IdentifierName",
                                                    "fullStart": 832,
                                                    "fullEnd": 836,
                                                    "start": 832,
                                                    "end": 836,
                                                    "fullWidth": 4,
                                                    "width": 4,
                                                    "text": "Date",
                                                    "value": "Date",
                                                    "valueText": "Date"
                                                },
                                                "argumentList": {
                                                    "kind": "ArgumentList",
                                                    "fullStart": 836,
                                                    "fullEnd": 906,
                                                    "start": 836,
                                                    "end": 906,
                                                    "fullWidth": 70,
                                                    "width": 70,
                                                    "openParenToken": {
                                                        "kind": "OpenParenToken",
                                                        "fullStart": 836,
                                                        "fullEnd": 837,
                                                        "start": 836,
                                                        "end": 837,
                                                        "fullWidth": 1,
                                                        "width": 1,
                                                        "text": "(",
                                                        "value": "(",
                                                        "valueText": "("
                                                    },
                                                    "arguments": [
                                                        {
                                                            "kind": "ObjectCreationExpression",
                                                            "fullStart": 837,
                                                            "fullEnd": 849,
                                                            "start": 837,
                                                            "end": 849,
                                                            "fullWidth": 12,
                                                            "width": 12,
                                                            "newKeyword": {
                                                                "kind": "NewKeyword",
                                                                "fullStart": 837,
                                                                "fullEnd": 841,
                                                                "start": 837,
                                                                "end": 840,
                                                                "fullWidth": 4,
                                                                "width": 3,
                                                                "text": "new",
                                                                "value": "new",
                                                                "valueText": "new",
                                                                "hasTrailingTrivia": true,
                                                                "trailingTrivia": [
                                                                    {
                                                                        "kind": "WhitespaceTrivia",
                                                                        "text": " "
                                                                    }
                                                                ]
                                                            },
                                                            "expression": {
                                                                "kind": "IdentifierName",
                                                                "fullStart": 841,
                                                                "fullEnd": 846,
                                                                "start": 841,
                                                                "end": 846,
                                                                "fullWidth": 5,
                                                                "width": 5,
                                                                "text": "myObj",
                                                                "value": "myObj",
                                                                "valueText": "myObj"
                                                            },
                                                            "argumentList": {
                                                                "kind": "ArgumentList",
                                                                "fullStart": 846,
                                                                "fullEnd": 849,
                                                                "start": 846,
                                                                "end": 849,
                                                                "fullWidth": 3,
                                                                "width": 3,
                                                                "openParenToken": {
                                                                    "kind": "OpenParenToken",
                                                                    "fullStart": 846,
                                                                    "fullEnd": 847,
                                                                    "start": 846,
                                                                    "end": 847,
                                                                    "fullWidth": 1,
                                                                    "width": 1,
                                                                    "text": "(",
                                                                    "value": "(",
                                                                    "valueText": "("
                                                                },
                                                                "arguments": [
                                                                    {
                                                                        "kind": "NumericLiteral",
                                                                        "fullStart": 847,
                                                                        "fullEnd": 848,
                                                                        "start": 847,
                                                                        "end": 848,
                                                                        "fullWidth": 1,
                                                                        "width": 1,
                                                                        "text": "1",
                                                                        "value": 1,
                                                                        "valueText": "1"
                                                                    }
                                                                ],
                                                                "closeParenToken": {
                                                                    "kind": "CloseParenToken",
                                                                    "fullStart": 848,
                                                                    "fullEnd": 849,
                                                                    "start": 848,
                                                                    "end": 849,
                                                                    "fullWidth": 1,
                                                                    "width": 1,
                                                                    "text": ")",
                                                                    "value": ")",
                                                                    "valueText": ")"
                                                                }
                                                            }
                                                        },
                                                        {
                                                            "kind": "CommaToken",
                                                            "fullStart": 849,
                                                            "fullEnd": 851,
                                                            "start": 849,
                                                            "end": 850,
                                                            "fullWidth": 2,
                                                            "width": 1,
                                                            "text": ",",
                                                            "value": ",",
                                                            "valueText": ",",
                                                            "hasTrailingTrivia": true,
                                                            "trailingTrivia": [
                                                                {
                                                                    "kind": "WhitespaceTrivia",
                                                                    "text": " "
                                                                }
                                                            ]
                                                        },
                                                        {
                                                            "kind": "ObjectCreationExpression",
                                                            "fullStart": 851,
                                                            "fullEnd": 863,
                                                            "start": 851,
                                                            "end": 863,
                                                            "fullWidth": 12,
                                                            "width": 12,
                                                            "newKeyword": {
                                                                "kind": "NewKeyword",
                                                                "fullStart": 851,
                                                                "fullEnd": 855,
                                                                "start": 851,
                                                                "end": 854,
                                                                "fullWidth": 4,
                                                                "width": 3,
                                                                "text": "new",
                                                                "value": "new",
                                                                "valueText": "new",
                                                                "hasTrailingTrivia": true,
                                                                "trailingTrivia": [
                                                                    {
                                                                        "kind": "WhitespaceTrivia",
                                                                        "text": " "
                                                                    }
                                                                ]
                                                            },
                                                            "expression": {
                                                                "kind": "IdentifierName",
                                                                "fullStart": 855,
                                                                "fullEnd": 860,
                                                                "start": 855,
                                                                "end": 860,
                                                                "fullWidth": 5,
                                                                "width": 5,
                                                                "text": "myObj",
                                                                "value": "myObj",
                                                                "valueText": "myObj"
                                                            },
                                                            "argumentList": {
                                                                "kind": "ArgumentList",
                                                                "fullStart": 860,
                                                                "fullEnd": 863,
                                                                "start": 860,
                                                                "end": 863,
                                                                "fullWidth": 3,
                                                                "width": 3,
                                                                "openParenToken": {
                                                                    "kind": "OpenParenToken",
                                                                    "fullStart": 860,
                                                                    "fullEnd": 861,
                                                                    "start": 860,
                                                                    "end": 861,
                                                                    "fullWidth": 1,
                                                                    "width": 1,
                                                                    "text": "(",
                                                                    "value": "(",
                                                                    "valueText": "("
                                                                },
                                                                "arguments": [
                                                                    {
                                                                        "kind": "NumericLiteral",
                                                                        "fullStart": 861,
                                                                        "fullEnd": 862,
                                                                        "start": 861,
                                                                        "end": 862,
                                                                        "fullWidth": 1,
                                                                        "width": 1,
                                                                        "text": "2",
                                                                        "value": 2,
                                                                        "valueText": "2"
                                                                    }
                                                                ],
                                                                "closeParenToken": {
                                                                    "kind": "CloseParenToken",
                                                                    "fullStart": 862,
                                                                    "fullEnd": 863,
                                                                    "start": 862,
                                                                    "end": 863,
                                                                    "fullWidth": 1,
                                                                    "width": 1,
                                                                    "text": ")",
                                                                    "value": ")",
                                                                    "valueText": ")"
                                                                }
                                                            }
                                                        },
                                                        {
                                                            "kind": "CommaToken",
                                                            "fullStart": 863,
                                                            "fullEnd": 865,
                                                            "start": 863,
                                                            "end": 864,
                                                            "fullWidth": 2,
                                                            "width": 1,
                                                            "text": ",",
                                                            "value": ",",
                                                            "valueText": ",",
                                                            "hasTrailingTrivia": true,
                                                            "trailingTrivia": [
                                                                {
                                                                    "kind": "WhitespaceTrivia",
                                                                    "text": " "
                                                                }
                                                            ]
                                                        },
                                                        {
                                                            "kind": "ObjectCreationExpression",
                                                            "fullStart": 865,
                                                            "fullEnd": 877,
                                                            "start": 865,
                                                            "end": 877,
                                                            "fullWidth": 12,
                                                            "width": 12,
                                                            "newKeyword": {
                                                                "kind": "NewKeyword",
                                                                "fullStart": 865,
                                                                "fullEnd": 869,
                                                                "start": 865,
                                                                "end": 868,
                                                                "fullWidth": 4,
                                                                "width": 3,
                                                                "text": "new",
                                                                "value": "new",
                                                                "valueText": "new",
                                                                "hasTrailingTrivia": true,
                                                                "trailingTrivia": [
                                                                    {
                                                                        "kind": "WhitespaceTrivia",
                                                                        "text": " "
                                                                    }
                                                                ]
                                                            },
                                                            "expression": {
                                                                "kind": "IdentifierName",
                                                                "fullStart": 869,
                                                                "fullEnd": 874,
                                                                "start": 869,
                                                                "end": 874,
                                                                "fullWidth": 5,
                                                                "width": 5,
                                                                "text": "myObj",
                                                                "value": "myObj",
                                                                "valueText": "myObj"
                                                            },
                                                            "argumentList": {
                                                                "kind": "ArgumentList",
                                                                "fullStart": 874,
                                                                "fullEnd": 877,
                                                                "start": 874,
                                                                "end": 877,
                                                                "fullWidth": 3,
                                                                "width": 3,
                                                                "openParenToken": {
                                                                    "kind": "OpenParenToken",
                                                                    "fullStart": 874,
                                                                    "fullEnd": 875,
                                                                    "start": 874,
                                                                    "end": 875,
                                                                    "fullWidth": 1,
                                                                    "width": 1,
                                                                    "text": "(",
                                                                    "value": "(",
                                                                    "valueText": "("
                                                                },
                                                                "arguments": [
                                                                    {
                                                                        "kind": "NumericLiteral",
                                                                        "fullStart": 875,
                                                                        "fullEnd": 876,
                                                                        "start": 875,
                                                                        "end": 876,
                                                                        "fullWidth": 1,
                                                                        "width": 1,
                                                                        "text": "3",
                                                                        "value": 3,
                                                                        "valueText": "3"
                                                                    }
                                                                ],
                                                                "closeParenToken": {
                                                                    "kind": "CloseParenToken",
                                                                    "fullStart": 876,
                                                                    "fullEnd": 877,
                                                                    "start": 876,
                                                                    "end": 877,
                                                                    "fullWidth": 1,
                                                                    "width": 1,
                                                                    "text": ")",
                                                                    "value": ")",
                                                                    "valueText": ")"
                                                                }
                                                            }
                                                        },
                                                        {
                                                            "kind": "CommaToken",
                                                            "fullStart": 877,
                                                            "fullEnd": 879,
                                                            "start": 877,
                                                            "end": 878,
                                                            "fullWidth": 2,
                                                            "width": 1,
                                                            "text": ",",
                                                            "value": ",",
                                                            "valueText": ",",
                                                            "hasTrailingTrivia": true,
                                                            "trailingTrivia": [
                                                                {
                                                                    "kind": "WhitespaceTrivia",
                                                                    "text": " "
                                                                }
                                                            ]
                                                        },
                                                        {
                                                            "kind": "ObjectCreationExpression",
                                                            "fullStart": 879,
                                                            "fullEnd": 891,
                                                            "start": 879,
                                                            "end": 891,
                                                            "fullWidth": 12,
                                                            "width": 12,
                                                            "newKeyword": {
                                                                "kind": "NewKeyword",
                                                                "fullStart": 879,
                                                                "fullEnd": 883,
                                                                "start": 879,
                                                                "end": 882,
                                                                "fullWidth": 4,
                                                                "width": 3,
                                                                "text": "new",
                                                                "value": "new",
                                                                "valueText": "new",
                                                                "hasTrailingTrivia": true,
                                                                "trailingTrivia": [
                                                                    {
                                                                        "kind": "WhitespaceTrivia",
                                                                        "text": " "
                                                                    }
                                                                ]
                                                            },
                                                            "expression": {
                                                                "kind": "IdentifierName",
                                                                "fullStart": 883,
                                                                "fullEnd": 888,
                                                                "start": 883,
                                                                "end": 888,
                                                                "fullWidth": 5,
                                                                "width": 5,
                                                                "text": "myObj",
                                                                "value": "myObj",
                                                                "valueText": "myObj"
                                                            },
                                                            "argumentList": {
                                                                "kind": "ArgumentList",
                                                                "fullStart": 888,
                                                                "fullEnd": 891,
                                                                "start": 888,
                                                                "end": 891,
                                                                "fullWidth": 3,
                                                                "width": 3,
                                                                "openParenToken": {
                                                                    "kind": "OpenParenToken",
                                                                    "fullStart": 888,
                                                                    "fullEnd": 889,
                                                                    "start": 888,
                                                                    "end": 889,
                                                                    "fullWidth": 1,
                                                                    "width": 1,
                                                                    "text": "(",
                                                                    "value": "(",
                                                                    "valueText": "("
                                                                },
                                                                "arguments": [
                                                                    {
                                                                        "kind": "NumericLiteral",
                                                                        "fullStart": 889,
                                                                        "fullEnd": 890,
                                                                        "start": 889,
                                                                        "end": 890,
                                                                        "fullWidth": 1,
                                                                        "width": 1,
                                                                        "text": "4",
                                                                        "value": 4,
                                                                        "valueText": "4"
                                                                    }
                                                                ],
                                                                "closeParenToken": {
                                                                    "kind": "CloseParenToken",
                                                                    "fullStart": 890,
                                                                    "fullEnd": 891,
                                                                    "start": 890,
                                                                    "end": 891,
                                                                    "fullWidth": 1,
                                                                    "width": 1,
                                                                    "text": ")",
                                                                    "value": ")",
                                                                    "valueText": ")"
                                                                }
                                                            }
                                                        },
                                                        {
                                                            "kind": "CommaToken",
                                                            "fullStart": 891,
                                                            "fullEnd": 893,
                                                            "start": 891,
                                                            "end": 892,
                                                            "fullWidth": 2,
                                                            "width": 1,
                                                            "text": ",",
                                                            "value": ",",
                                                            "valueText": ",",
                                                            "hasTrailingTrivia": true,
                                                            "trailingTrivia": [
                                                                {
                                                                    "kind": "WhitespaceTrivia",
                                                                    "text": " "
                                                                }
                                                            ]
                                                        },
                                                        {
                                                            "kind": "ObjectCreationExpression",
                                                            "fullStart": 893,
                                                            "fullEnd": 905,
                                                            "start": 893,
                                                            "end": 905,
                                                            "fullWidth": 12,
                                                            "width": 12,
                                                            "newKeyword": {
                                                                "kind": "NewKeyword",
                                                                "fullStart": 893,
                                                                "fullEnd": 897,
                                                                "start": 893,
                                                                "end": 896,
                                                                "fullWidth": 4,
                                                                "width": 3,
                                                                "text": "new",
                                                                "value": "new",
                                                                "valueText": "new",
                                                                "hasTrailingTrivia": true,
                                                                "trailingTrivia": [
                                                                    {
                                                                        "kind": "WhitespaceTrivia",
                                                                        "text": " "
                                                                    }
                                                                ]
                                                            },
                                                            "expression": {
                                                                "kind": "IdentifierName",
                                                                "fullStart": 897,
                                                                "fullEnd": 902,
                                                                "start": 897,
                                                                "end": 902,
                                                                "fullWidth": 5,
                                                                "width": 5,
                                                                "text": "myObj",
                                                                "value": "myObj",
                                                                "valueText": "myObj"
                                                            },
                                                            "argumentList": {
                                                                "kind": "ArgumentList",
                                                                "fullStart": 902,
                                                                "fullEnd": 905,
                                                                "start": 902,
                                                                "end": 905,
                                                                "fullWidth": 3,
                                                                "width": 3,
                                                                "openParenToken": {
                                                                    "kind": "OpenParenToken",
                                                                    "fullStart": 902,
                                                                    "fullEnd": 903,
                                                                    "start": 902,
                                                                    "end": 903,
                                                                    "fullWidth": 1,
                                                                    "width": 1,
                                                                    "text": "(",
                                                                    "value": "(",
                                                                    "valueText": "("
                                                                },
                                                                "arguments": [
                                                                    {
                                                                        "kind": "NumericLiteral",
                                                                        "fullStart": 903,
                                                                        "fullEnd": 904,
                                                                        "start": 903,
                                                                        "end": 904,
                                                                        "fullWidth": 1,
                                                                        "width": 1,
                                                                        "text": "5",
                                                                        "value": 5,
                                                                        "valueText": "5"
                                                                    }
                                                                ],
                                                                "closeParenToken": {
                                                                    "kind": "CloseParenToken",
                                                                    "fullStart": 904,
                                                                    "fullEnd": 905,
                                                                    "start": 904,
                                                                    "end": 905,
                                                                    "fullWidth": 1,
                                                                    "width": 1,
                                                                    "text": ")",
                                                                    "value": ")",
                                                                    "valueText": ")"
                                                                }
                                                            }
                                                        }
                                                    ],
                                                    "closeParenToken": {
                                                        "kind": "CloseParenToken",
                                                        "fullStart": 905,
                                                        "fullEnd": 906,
                                                        "start": 905,
                                                        "end": 906,
                                                        "fullWidth": 1,
                                                        "width": 1,
                                                        "text": ")",
                                                        "value": ")",
                                                        "valueText": ")"
                                                    }
                                                }
                                            }
                                        }
                                    }
                                ]
                            },
                            "semicolonToken": {
                                "kind": "SemicolonToken",
                                "fullStart": 906,
                                "fullEnd": 908,
                                "start": 906,
                                "end": 907,
                                "fullWidth": 2,
                                "width": 1,
                                "text": ";",
                                "value": ";",
                                "valueText": ";",
                                "hasTrailingTrivia": true,
                                "hasTrailingNewLine": true,
                                "trailingTrivia": [
                                    {
                                        "kind": "NewLineTrivia",
                                        "text": "\n"
                                    }
                                ]
                            }
                        },
                        {
                            "kind": "ExpressionStatement",
                            "fullStart": 908,
                            "fullEnd": 964,
                            "start": 910,
                            "end": 963,
                            "fullWidth": 56,
                            "width": 53,
                            "expression": {
                                "kind": "InvocationExpression",
                                "fullStart": 908,
                                "fullEnd": 962,
                                "start": 910,
                                "end": 962,
                                "fullWidth": 54,
                                "width": 52,
                                "expression": {
                                    "kind": "IdentifierName",
                                    "fullStart": 908,
                                    "fullEnd": 916,
                                    "start": 910,
                                    "end": 916,
                                    "fullWidth": 8,
                                    "width": 6,
                                    "text": "$ERROR",
                                    "value": "$ERROR",
                                    "valueText": "$ERROR",
                                    "hasLeadingTrivia": true,
                                    "leadingTrivia": [
                                        {
                                            "kind": "WhitespaceTrivia",
                                            "text": "  "
                                        }
                                    ]
                                },
                                "argumentList": {
                                    "kind": "ArgumentList",
                                    "fullStart": 916,
                                    "fullEnd": 962,
                                    "start": 916,
                                    "end": 962,
                                    "fullWidth": 46,
                                    "width": 46,
                                    "openParenToken": {
                                        "kind": "OpenParenToken",
                                        "fullStart": 916,
                                        "fullEnd": 917,
                                        "start": 916,
                                        "end": 917,
                                        "fullWidth": 1,
                                        "width": 1,
                                        "text": "(",
                                        "value": "(",
                                        "valueText": "("
                                    },
                                    "arguments": [
                                        {
                                            "kind": "StringLiteral",
                                            "fullStart": 917,
                                            "fullEnd": 961,
                                            "start": 917,
                                            "end": 961,
                                            "fullWidth": 44,
                                            "width": 44,
                                            "text": "\"#1: The 1st step is calling ToNumber(year)\"",
                                            "value": "#1: The 1st step is calling ToNumber(year)",
                                            "valueText": "#1: The 1st step is calling ToNumber(year)"
                                        }
                                    ],
                                    "closeParenToken": {
                                        "kind": "CloseParenToken",
                                        "fullStart": 961,
                                        "fullEnd": 962,
                                        "start": 961,
                                        "end": 962,
                                        "fullWidth": 1,
                                        "width": 1,
                                        "text": ")",
                                        "value": ")",
                                        "valueText": ")"
                                    }
                                }
                            },
                            "semicolonToken": {
                                "kind": "SemicolonToken",
                                "fullStart": 962,
                                "fullEnd": 964,
                                "start": 962,
                                "end": 963,
                                "fullWidth": 2,
                                "width": 1,
                                "text": ";",
                                "value": ";",
                                "valueText": ";",
                                "hasTrailingTrivia": true,
                                "hasTrailingNewLine": true,
                                "trailingTrivia": [
                                    {
                                        "kind": "NewLineTrivia",
                                        "text": "\n"
                                    }
                                ]
                            }
                        }
                    ],
                    "closeBraceToken": {
                        "kind": "CloseBraceToken",
                        "fullStart": 964,
                        "fullEnd": 966,
                        "start": 964,
                        "end": 965,
                        "fullWidth": 2,
                        "width": 1,
                        "text": "}",
                        "value": "}",
                        "valueText": "}",
                        "hasTrailingTrivia": true,
                        "hasTrailingNewLine": true,
                        "trailingTrivia": [
                            {
                                "kind": "NewLineTrivia",
                                "text": "\n"
                            }
                        ]
                    }
                },
                "catchClause": {
                    "kind": "CatchClause",
                    "fullStart": 966,
                    "fullEnd": 1065,
                    "start": 966,
                    "end": 1064,
                    "fullWidth": 99,
                    "width": 98,
                    "catchKeyword": {
                        "kind": "CatchKeyword",
                        "fullStart": 966,
                        "fullEnd": 971,
                        "start": 966,
                        "end": 971,
                        "fullWidth": 5,
                        "width": 5,
                        "text": "catch",
                        "value": "catch",
                        "valueText": "catch"
                    },
                    "openParenToken": {
                        "kind": "OpenParenToken",
                        "fullStart": 971,
                        "fullEnd": 972,
                        "start": 971,
                        "end": 972,
                        "fullWidth": 1,
                        "width": 1,
                        "text": "(",
                        "value": "(",
                        "valueText": "("
                    },
                    "identifier": {
                        "kind": "IdentifierName",
                        "fullStart": 972,
                        "fullEnd": 973,
                        "start": 972,
                        "end": 973,
                        "fullWidth": 1,
                        "width": 1,
                        "text": "e",
                        "value": "e",
                        "valueText": "e"
                    },
                    "closeParenToken": {
                        "kind": "CloseParenToken",
                        "fullStart": 973,
                        "fullEnd": 974,
                        "start": 973,
                        "end": 974,
                        "fullWidth": 1,
                        "width": 1,
                        "text": ")",
                        "value": ")",
                        "valueText": ")"
                    },
                    "block": {
                        "kind": "Block",
                        "fullStart": 974,
                        "fullEnd": 1065,
                        "start": 974,
                        "end": 1064,
                        "fullWidth": 91,
                        "width": 90,
                        "openBraceToken": {
                            "kind": "OpenBraceToken",
                            "fullStart": 974,
                            "fullEnd": 976,
                            "start": 974,
                            "end": 975,
                            "fullWidth": 2,
                            "width": 1,
                            "text": "{",
                            "value": "{",
                            "valueText": "{",
                            "hasTrailingTrivia": true,
                            "hasTrailingNewLine": true,
                            "trailingTrivia": [
                                {
                                    "kind": "NewLineTrivia",
                                    "text": "\n"
                                }
                            ]
                        },
                        "statements": [
                            {
                                "kind": "IfStatement",
                                "fullStart": 976,
                                "fullEnd": 1063,
                                "start": 978,
                                "end": 1062,
                                "fullWidth": 87,
                                "width": 84,
                                "ifKeyword": {
                                    "kind": "IfKeyword",
                                    "fullStart": 976,
                                    "fullEnd": 980,
                                    "start": 978,
                                    "end": 980,
                                    "fullWidth": 4,
                                    "width": 2,
                                    "text": "if",
                                    "value": "if",
                                    "valueText": "if",
                                    "hasLeadingTrivia": true,
                                    "leadingTrivia": [
                                        {
                                            "kind": "WhitespaceTrivia",
                                            "text": "  "
                                        }
                                    ]
                                },
                                "openParenToken": {
                                    "kind": "OpenParenToken",
                                    "fullStart": 980,
                                    "fullEnd": 981,
                                    "start": 980,
                                    "end": 981,
                                    "fullWidth": 1,
                                    "width": 1,
                                    "text": "(",
                                    "value": "(",
                                    "valueText": "("
                                },
                                "condition": {
                                    "kind": "NotEqualsExpression",
                                    "fullStart": 981,
                                    "fullEnd": 998,
                                    "start": 981,
                                    "end": 998,
                                    "fullWidth": 17,
                                    "width": 17,
                                    "left": {
                                        "kind": "IdentifierName",
                                        "fullStart": 981,
                                        "fullEnd": 983,
                                        "start": 981,
                                        "end": 982,
                                        "fullWidth": 2,
                                        "width": 1,
                                        "text": "e",
                                        "value": "e",
                                        "valueText": "e",
                                        "hasTrailingTrivia": true,
                                        "trailingTrivia": [
                                            {
                                                "kind": "WhitespaceTrivia",
                                                "text": " "
                                            }
                                        ]
                                    },
                                    "operatorToken": {
                                        "kind": "ExclamationEqualsEqualsToken",
                                        "fullStart": 983,
                                        "fullEnd": 987,
                                        "start": 983,
                                        "end": 986,
                                        "fullWidth": 4,
                                        "width": 3,
                                        "text": "!==",
                                        "value": "!==",
                                        "valueText": "!==",
                                        "hasTrailingTrivia": true,
                                        "trailingTrivia": [
                                            {
                                                "kind": "WhitespaceTrivia",
                                                "text": " "
                                            }
                                        ]
                                    },
                                    "right": {
                                        "kind": "StringLiteral",
                                        "fullStart": 987,
                                        "fullEnd": 998,
                                        "start": 987,
                                        "end": 998,
                                        "fullWidth": 11,
                                        "width": 11,
                                        "text": "\"valueOf-1\"",
                                        "value": "valueOf-1",
                                        "valueText": "valueOf-1"
                                    }
                                },
                                "closeParenToken": {
                                    "kind": "CloseParenToken",
                                    "fullStart": 998,
                                    "fullEnd": 999,
                                    "start": 998,
                                    "end": 999,
                                    "fullWidth": 1,
                                    "width": 1,
                                    "text": ")",
                                    "value": ")",
                                    "valueText": ")"
                                },
                                "statement": {
                                    "kind": "Block",
                                    "fullStart": 999,
                                    "fullEnd": 1063,
                                    "start": 999,
                                    "end": 1062,
                                    "fullWidth": 64,
                                    "width": 63,
                                    "openBraceToken": {
                                        "kind": "OpenBraceToken",
                                        "fullStart": 999,
                                        "fullEnd": 1001,
                                        "start": 999,
                                        "end": 1000,
                                        "fullWidth": 2,
                                        "width": 1,
                                        "text": "{",
                                        "value": "{",
                                        "valueText": "{",
                                        "hasTrailingTrivia": true,
                                        "hasTrailingNewLine": true,
                                        "trailingTrivia": [
                                            {
                                                "kind": "NewLineTrivia",
                                                "text": "\n"
                                            }
                                        ]
                                    },
                                    "statements": [
                                        {
                                            "kind": "ExpressionStatement",
                                            "fullStart": 1001,
                                            "fullEnd": 1059,
                                            "start": 1005,
                                            "end": 1058,
                                            "fullWidth": 58,
                                            "width": 53,
                                            "expression": {
                                                "kind": "InvocationExpression",
                                                "fullStart": 1001,
                                                "fullEnd": 1057,
                                                "start": 1005,
                                                "end": 1057,
                                                "fullWidth": 56,
                                                "width": 52,
                                                "expression": {
                                                    "kind": "IdentifierName",
                                                    "fullStart": 1001,
                                                    "fullEnd": 1011,
                                                    "start": 1005,
                                                    "end": 1011,
                                                    "fullWidth": 10,
                                                    "width": 6,
                                                    "text": "$ERROR",
                                                    "value": "$ERROR",
                                                    "valueText": "$ERROR",
                                                    "hasLeadingTrivia": true,
                                                    "leadingTrivia": [
                                                        {
                                                            "kind": "WhitespaceTrivia",
                                                            "text": "    "
                                                        }
                                                    ]
                                                },
                                                "argumentList": {
                                                    "kind": "ArgumentList",
                                                    "fullStart": 1011,
                                                    "fullEnd": 1057,
                                                    "start": 1011,
                                                    "end": 1057,
                                                    "fullWidth": 46,
                                                    "width": 46,
                                                    "openParenToken": {
                                                        "kind": "OpenParenToken",
                                                        "fullStart": 1011,
                                                        "fullEnd": 1012,
                                                        "start": 1011,
                                                        "end": 1012,
                                                        "fullWidth": 1,
                                                        "width": 1,
                                                        "text": "(",
                                                        "value": "(",
                                                        "valueText": "("
                                                    },
                                                    "arguments": [
                                                        {
                                                            "kind": "StringLiteral",
                                                            "fullStart": 1012,
                                                            "fullEnd": 1056,
                                                            "start": 1012,
                                                            "end": 1056,
                                                            "fullWidth": 44,
                                                            "width": 44,
                                                            "text": "\"#1: The 1st step is calling ToNumber(year)\"",
                                                            "value": "#1: The 1st step is calling ToNumber(year)",
                                                            "valueText": "#1: The 1st step is calling ToNumber(year)"
                                                        }
                                                    ],
                                                    "closeParenToken": {
                                                        "kind": "CloseParenToken",
                                                        "fullStart": 1056,
                                                        "fullEnd": 1057,
                                                        "start": 1056,
                                                        "end": 1057,
                                                        "fullWidth": 1,
                                                        "width": 1,
                                                        "text": ")",
                                                        "value": ")",
                                                        "valueText": ")"
                                                    }
                                                }
                                            },
                                            "semicolonToken": {
                                                "kind": "SemicolonToken",
                                                "fullStart": 1057,
                                                "fullEnd": 1059,
                                                "start": 1057,
                                                "end": 1058,
                                                "fullWidth": 2,
                                                "width": 1,
                                                "text": ";",
                                                "value": ";",
                                                "valueText": ";",
                                                "hasTrailingTrivia": true,
                                                "hasTrailingNewLine": true,
                                                "trailingTrivia": [
                                                    {
                                                        "kind": "NewLineTrivia",
                                                        "text": "\n"
                                                    }
                                                ]
                                            }
                                        }
                                    ],
                                    "closeBraceToken": {
                                        "kind": "CloseBraceToken",
                                        "fullStart": 1059,
                                        "fullEnd": 1063,
                                        "start": 1061,
                                        "end": 1062,
                                        "fullWidth": 4,
                                        "width": 1,
                                        "text": "}",
                                        "value": "}",
                                        "valueText": "}",
                                        "hasLeadingTrivia": true,
                                        "hasTrailingTrivia": true,
                                        "hasTrailingNewLine": true,
                                        "leadingTrivia": [
                                            {
                                                "kind": "WhitespaceTrivia",
                                                "text": "  "
                                            }
                                        ],
                                        "trailingTrivia": [
                                            {
                                                "kind": "NewLineTrivia",
                                                "text": "\n"
                                            }
                                        ]
                                    }
                                }
                            }
                        ],
                        "closeBraceToken": {
                            "kind": "CloseBraceToken",
                            "fullStart": 1063,
                            "fullEnd": 1065,
                            "start": 1063,
                            "end": 1064,
                            "fullWidth": 2,
                            "width": 1,
                            "text": "}",
                            "value": "}",
                            "valueText": "}",
                            "hasTrailingTrivia": true,
                            "hasTrailingNewLine": true,
                            "trailingTrivia": [
                                {
                                    "kind": "NewLineTrivia",
                                    "text": "\n"
                                }
                            ]
                        }
                    }
                }
            },
            {
                "kind": "TryStatement",
                "fullStart": 1065,
                "fullEnd": 1320,
                "start": 1076,
                "end": 1319,
                "fullWidth": 255,
                "width": 243,
                "tryKeyword": {
                    "kind": "TryKeyword",
                    "fullStart": 1065,
                    "fullEnd": 1079,
                    "start": 1076,
                    "end": 1079,
                    "fullWidth": 14,
                    "width": 3,
                    "text": "try",
                    "value": "try",
                    "valueText": "try",
                    "hasLeadingTrivia": true,
                    "hasLeadingComment": true,
                    "hasLeadingNewLine": true,
                    "leadingTrivia": [
                        {
                            "kind": "NewLineTrivia",
                            "text": "\n"
                        },
                        {
                            "kind": "SingleLineCommentTrivia",
                            "text": "//CHECK#2"
                        },
                        {
                            "kind": "NewLineTrivia",
                            "text": "\n"
                        }
                    ]
                },
                "block": {
                    "kind": "Block",
                    "fullStart": 1079,
                    "fullEnd": 1220,
                    "start": 1079,
                    "end": 1219,
                    "fullWidth": 141,
                    "width": 140,
                    "openBraceToken": {
                        "kind": "OpenBraceToken",
                        "fullStart": 1079,
                        "fullEnd": 1081,
                        "start": 1079,
                        "end": 1080,
                        "fullWidth": 2,
                        "width": 1,
                        "text": "{",
                        "value": "{",
                        "valueText": "{",
                        "hasTrailingTrivia": true,
                        "hasTrailingNewLine": true,
                        "trailingTrivia": [
                            {
                                "kind": "NewLineTrivia",
                                "text": "\n"
                            }
                        ]
                    },
                    "statements": [
                        {
                            "kind": "VariableStatement",
                            "fullStart": 1081,
                            "fullEnd": 1161,
                            "start": 1083,
                            "end": 1160,
                            "fullWidth": 80,
                            "width": 77,
                            "modifiers": [],
                            "variableDeclaration": {
                                "kind": "VariableDeclaration",
                                "fullStart": 1081,
                                "fullEnd": 1159,
                                "start": 1083,
                                "end": 1159,
                                "fullWidth": 78,
                                "width": 76,
                                "varKeyword": {
                                    "kind": "VarKeyword",
                                    "fullStart": 1081,
                                    "fullEnd": 1087,
                                    "start": 1083,
                                    "end": 1086,
                                    "fullWidth": 6,
                                    "width": 3,
                                    "text": "var",
                                    "value": "var",
                                    "valueText": "var",
                                    "hasLeadingTrivia": true,
                                    "hasTrailingTrivia": true,
                                    "leadingTrivia": [
                                        {
                                            "kind": "WhitespaceTrivia",
                                            "text": "  "
                                        }
                                    ],
                                    "trailingTrivia": [
                                        {
                                            "kind": "WhitespaceTrivia",
                                            "text": " "
                                        }
                                    ]
                                },
                                "variableDeclarators": [
                                    {
                                        "kind": "VariableDeclarator",
                                        "fullStart": 1087,
                                        "fullEnd": 1159,
                                        "start": 1087,
                                        "end": 1159,
                                        "fullWidth": 72,
<<<<<<< HEAD
                                        "width": 72,
                                        "identifier": {
=======
                                        "propertyName": {
>>>>>>> 85e84683
                                            "kind": "IdentifierName",
                                            "fullStart": 1087,
                                            "fullEnd": 1090,
                                            "start": 1087,
                                            "end": 1089,
                                            "fullWidth": 3,
                                            "width": 2,
                                            "text": "x2",
                                            "value": "x2",
                                            "valueText": "x2",
                                            "hasTrailingTrivia": true,
                                            "trailingTrivia": [
                                                {
                                                    "kind": "WhitespaceTrivia",
                                                    "text": " "
                                                }
                                            ]
                                        },
                                        "equalsValueClause": {
                                            "kind": "EqualsValueClause",
                                            "fullStart": 1090,
                                            "fullEnd": 1159,
                                            "start": 1090,
                                            "end": 1159,
                                            "fullWidth": 69,
                                            "width": 69,
                                            "equalsToken": {
                                                "kind": "EqualsToken",
                                                "fullStart": 1090,
                                                "fullEnd": 1092,
                                                "start": 1090,
                                                "end": 1091,
                                                "fullWidth": 2,
                                                "width": 1,
                                                "text": "=",
                                                "value": "=",
                                                "valueText": "=",
                                                "hasTrailingTrivia": true,
                                                "trailingTrivia": [
                                                    {
                                                        "kind": "WhitespaceTrivia",
                                                        "text": " "
                                                    }
                                                ]
                                            },
                                            "value": {
                                                "kind": "ObjectCreationExpression",
                                                "fullStart": 1092,
                                                "fullEnd": 1159,
                                                "start": 1092,
                                                "end": 1159,
                                                "fullWidth": 67,
                                                "width": 67,
                                                "newKeyword": {
                                                    "kind": "NewKeyword",
                                                    "fullStart": 1092,
                                                    "fullEnd": 1096,
                                                    "start": 1092,
                                                    "end": 1095,
                                                    "fullWidth": 4,
                                                    "width": 3,
                                                    "text": "new",
                                                    "value": "new",
                                                    "valueText": "new",
                                                    "hasTrailingTrivia": true,
                                                    "trailingTrivia": [
                                                        {
                                                            "kind": "WhitespaceTrivia",
                                                            "text": " "
                                                        }
                                                    ]
                                                },
                                                "expression": {
                                                    "kind": "IdentifierName",
                                                    "fullStart": 1096,
                                                    "fullEnd": 1100,
                                                    "start": 1096,
                                                    "end": 1100,
                                                    "fullWidth": 4,
                                                    "width": 4,
                                                    "text": "Date",
                                                    "value": "Date",
                                                    "valueText": "Date"
                                                },
                                                "argumentList": {
                                                    "kind": "ArgumentList",
                                                    "fullStart": 1100,
                                                    "fullEnd": 1159,
                                                    "start": 1100,
                                                    "end": 1159,
                                                    "fullWidth": 59,
                                                    "width": 59,
                                                    "openParenToken": {
                                                        "kind": "OpenParenToken",
                                                        "fullStart": 1100,
                                                        "fullEnd": 1101,
                                                        "start": 1100,
                                                        "end": 1101,
                                                        "fullWidth": 1,
                                                        "width": 1,
                                                        "text": "(",
                                                        "value": "(",
                                                        "valueText": "("
                                                    },
                                                    "arguments": [
                                                        {
                                                            "kind": "NumericLiteral",
                                                            "fullStart": 1101,
                                                            "fullEnd": 1102,
                                                            "start": 1101,
                                                            "end": 1102,
                                                            "fullWidth": 1,
                                                            "width": 1,
                                                            "text": "1",
                                                            "value": 1,
                                                            "valueText": "1"
                                                        },
                                                        {
                                                            "kind": "CommaToken",
                                                            "fullStart": 1102,
                                                            "fullEnd": 1104,
                                                            "start": 1102,
                                                            "end": 1103,
                                                            "fullWidth": 2,
                                                            "width": 1,
                                                            "text": ",",
                                                            "value": ",",
                                                            "valueText": ",",
                                                            "hasTrailingTrivia": true,
                                                            "trailingTrivia": [
                                                                {
                                                                    "kind": "WhitespaceTrivia",
                                                                    "text": " "
                                                                }
                                                            ]
                                                        },
                                                        {
                                                            "kind": "ObjectCreationExpression",
                                                            "fullStart": 1104,
                                                            "fullEnd": 1116,
                                                            "start": 1104,
                                                            "end": 1116,
                                                            "fullWidth": 12,
                                                            "width": 12,
                                                            "newKeyword": {
                                                                "kind": "NewKeyword",
                                                                "fullStart": 1104,
                                                                "fullEnd": 1108,
                                                                "start": 1104,
                                                                "end": 1107,
                                                                "fullWidth": 4,
                                                                "width": 3,
                                                                "text": "new",
                                                                "value": "new",
                                                                "valueText": "new",
                                                                "hasTrailingTrivia": true,
                                                                "trailingTrivia": [
                                                                    {
                                                                        "kind": "WhitespaceTrivia",
                                                                        "text": " "
                                                                    }
                                                                ]
                                                            },
                                                            "expression": {
                                                                "kind": "IdentifierName",
                                                                "fullStart": 1108,
                                                                "fullEnd": 1113,
                                                                "start": 1108,
                                                                "end": 1113,
                                                                "fullWidth": 5,
                                                                "width": 5,
                                                                "text": "myObj",
                                                                "value": "myObj",
                                                                "valueText": "myObj"
                                                            },
                                                            "argumentList": {
                                                                "kind": "ArgumentList",
                                                                "fullStart": 1113,
                                                                "fullEnd": 1116,
                                                                "start": 1113,
                                                                "end": 1116,
                                                                "fullWidth": 3,
                                                                "width": 3,
                                                                "openParenToken": {
                                                                    "kind": "OpenParenToken",
                                                                    "fullStart": 1113,
                                                                    "fullEnd": 1114,
                                                                    "start": 1113,
                                                                    "end": 1114,
                                                                    "fullWidth": 1,
                                                                    "width": 1,
                                                                    "text": "(",
                                                                    "value": "(",
                                                                    "valueText": "("
                                                                },
                                                                "arguments": [
                                                                    {
                                                                        "kind": "NumericLiteral",
                                                                        "fullStart": 1114,
                                                                        "fullEnd": 1115,
                                                                        "start": 1114,
                                                                        "end": 1115,
                                                                        "fullWidth": 1,
                                                                        "width": 1,
                                                                        "text": "2",
                                                                        "value": 2,
                                                                        "valueText": "2"
                                                                    }
                                                                ],
                                                                "closeParenToken": {
                                                                    "kind": "CloseParenToken",
                                                                    "fullStart": 1115,
                                                                    "fullEnd": 1116,
                                                                    "start": 1115,
                                                                    "end": 1116,
                                                                    "fullWidth": 1,
                                                                    "width": 1,
                                                                    "text": ")",
                                                                    "value": ")",
                                                                    "valueText": ")"
                                                                }
                                                            }
                                                        },
                                                        {
                                                            "kind": "CommaToken",
                                                            "fullStart": 1116,
                                                            "fullEnd": 1118,
                                                            "start": 1116,
                                                            "end": 1117,
                                                            "fullWidth": 2,
                                                            "width": 1,
                                                            "text": ",",
                                                            "value": ",",
                                                            "valueText": ",",
                                                            "hasTrailingTrivia": true,
                                                            "trailingTrivia": [
                                                                {
                                                                    "kind": "WhitespaceTrivia",
                                                                    "text": " "
                                                                }
                                                            ]
                                                        },
                                                        {
                                                            "kind": "ObjectCreationExpression",
                                                            "fullStart": 1118,
                                                            "fullEnd": 1130,
                                                            "start": 1118,
                                                            "end": 1130,
                                                            "fullWidth": 12,
                                                            "width": 12,
                                                            "newKeyword": {
                                                                "kind": "NewKeyword",
                                                                "fullStart": 1118,
                                                                "fullEnd": 1122,
                                                                "start": 1118,
                                                                "end": 1121,
                                                                "fullWidth": 4,
                                                                "width": 3,
                                                                "text": "new",
                                                                "value": "new",
                                                                "valueText": "new",
                                                                "hasTrailingTrivia": true,
                                                                "trailingTrivia": [
                                                                    {
                                                                        "kind": "WhitespaceTrivia",
                                                                        "text": " "
                                                                    }
                                                                ]
                                                            },
                                                            "expression": {
                                                                "kind": "IdentifierName",
                                                                "fullStart": 1122,
                                                                "fullEnd": 1127,
                                                                "start": 1122,
                                                                "end": 1127,
                                                                "fullWidth": 5,
                                                                "width": 5,
                                                                "text": "myObj",
                                                                "value": "myObj",
                                                                "valueText": "myObj"
                                                            },
                                                            "argumentList": {
                                                                "kind": "ArgumentList",
                                                                "fullStart": 1127,
                                                                "fullEnd": 1130,
                                                                "start": 1127,
                                                                "end": 1130,
                                                                "fullWidth": 3,
                                                                "width": 3,
                                                                "openParenToken": {
                                                                    "kind": "OpenParenToken",
                                                                    "fullStart": 1127,
                                                                    "fullEnd": 1128,
                                                                    "start": 1127,
                                                                    "end": 1128,
                                                                    "fullWidth": 1,
                                                                    "width": 1,
                                                                    "text": "(",
                                                                    "value": "(",
                                                                    "valueText": "("
                                                                },
                                                                "arguments": [
                                                                    {
                                                                        "kind": "NumericLiteral",
                                                                        "fullStart": 1128,
                                                                        "fullEnd": 1129,
                                                                        "start": 1128,
                                                                        "end": 1129,
                                                                        "fullWidth": 1,
                                                                        "width": 1,
                                                                        "text": "3",
                                                                        "value": 3,
                                                                        "valueText": "3"
                                                                    }
                                                                ],
                                                                "closeParenToken": {
                                                                    "kind": "CloseParenToken",
                                                                    "fullStart": 1129,
                                                                    "fullEnd": 1130,
                                                                    "start": 1129,
                                                                    "end": 1130,
                                                                    "fullWidth": 1,
                                                                    "width": 1,
                                                                    "text": ")",
                                                                    "value": ")",
                                                                    "valueText": ")"
                                                                }
                                                            }
                                                        },
                                                        {
                                                            "kind": "CommaToken",
                                                            "fullStart": 1130,
                                                            "fullEnd": 1132,
                                                            "start": 1130,
                                                            "end": 1131,
                                                            "fullWidth": 2,
                                                            "width": 1,
                                                            "text": ",",
                                                            "value": ",",
                                                            "valueText": ",",
                                                            "hasTrailingTrivia": true,
                                                            "trailingTrivia": [
                                                                {
                                                                    "kind": "WhitespaceTrivia",
                                                                    "text": " "
                                                                }
                                                            ]
                                                        },
                                                        {
                                                            "kind": "ObjectCreationExpression",
                                                            "fullStart": 1132,
                                                            "fullEnd": 1144,
                                                            "start": 1132,
                                                            "end": 1144,
                                                            "fullWidth": 12,
                                                            "width": 12,
                                                            "newKeyword": {
                                                                "kind": "NewKeyword",
                                                                "fullStart": 1132,
                                                                "fullEnd": 1136,
                                                                "start": 1132,
                                                                "end": 1135,
                                                                "fullWidth": 4,
                                                                "width": 3,
                                                                "text": "new",
                                                                "value": "new",
                                                                "valueText": "new",
                                                                "hasTrailingTrivia": true,
                                                                "trailingTrivia": [
                                                                    {
                                                                        "kind": "WhitespaceTrivia",
                                                                        "text": " "
                                                                    }
                                                                ]
                                                            },
                                                            "expression": {
                                                                "kind": "IdentifierName",
                                                                "fullStart": 1136,
                                                                "fullEnd": 1141,
                                                                "start": 1136,
                                                                "end": 1141,
                                                                "fullWidth": 5,
                                                                "width": 5,
                                                                "text": "myObj",
                                                                "value": "myObj",
                                                                "valueText": "myObj"
                                                            },
                                                            "argumentList": {
                                                                "kind": "ArgumentList",
                                                                "fullStart": 1141,
                                                                "fullEnd": 1144,
                                                                "start": 1141,
                                                                "end": 1144,
                                                                "fullWidth": 3,
                                                                "width": 3,
                                                                "openParenToken": {
                                                                    "kind": "OpenParenToken",
                                                                    "fullStart": 1141,
                                                                    "fullEnd": 1142,
                                                                    "start": 1141,
                                                                    "end": 1142,
                                                                    "fullWidth": 1,
                                                                    "width": 1,
                                                                    "text": "(",
                                                                    "value": "(",
                                                                    "valueText": "("
                                                                },
                                                                "arguments": [
                                                                    {
                                                                        "kind": "NumericLiteral",
                                                                        "fullStart": 1142,
                                                                        "fullEnd": 1143,
                                                                        "start": 1142,
                                                                        "end": 1143,
                                                                        "fullWidth": 1,
                                                                        "width": 1,
                                                                        "text": "4",
                                                                        "value": 4,
                                                                        "valueText": "4"
                                                                    }
                                                                ],
                                                                "closeParenToken": {
                                                                    "kind": "CloseParenToken",
                                                                    "fullStart": 1143,
                                                                    "fullEnd": 1144,
                                                                    "start": 1143,
                                                                    "end": 1144,
                                                                    "fullWidth": 1,
                                                                    "width": 1,
                                                                    "text": ")",
                                                                    "value": ")",
                                                                    "valueText": ")"
                                                                }
                                                            }
                                                        },
                                                        {
                                                            "kind": "CommaToken",
                                                            "fullStart": 1144,
                                                            "fullEnd": 1146,
                                                            "start": 1144,
                                                            "end": 1145,
                                                            "fullWidth": 2,
                                                            "width": 1,
                                                            "text": ",",
                                                            "value": ",",
                                                            "valueText": ",",
                                                            "hasTrailingTrivia": true,
                                                            "trailingTrivia": [
                                                                {
                                                                    "kind": "WhitespaceTrivia",
                                                                    "text": " "
                                                                }
                                                            ]
                                                        },
                                                        {
                                                            "kind": "ObjectCreationExpression",
                                                            "fullStart": 1146,
                                                            "fullEnd": 1158,
                                                            "start": 1146,
                                                            "end": 1158,
                                                            "fullWidth": 12,
                                                            "width": 12,
                                                            "newKeyword": {
                                                                "kind": "NewKeyword",
                                                                "fullStart": 1146,
                                                                "fullEnd": 1150,
                                                                "start": 1146,
                                                                "end": 1149,
                                                                "fullWidth": 4,
                                                                "width": 3,
                                                                "text": "new",
                                                                "value": "new",
                                                                "valueText": "new",
                                                                "hasTrailingTrivia": true,
                                                                "trailingTrivia": [
                                                                    {
                                                                        "kind": "WhitespaceTrivia",
                                                                        "text": " "
                                                                    }
                                                                ]
                                                            },
                                                            "expression": {
                                                                "kind": "IdentifierName",
                                                                "fullStart": 1150,
                                                                "fullEnd": 1155,
                                                                "start": 1150,
                                                                "end": 1155,
                                                                "fullWidth": 5,
                                                                "width": 5,
                                                                "text": "myObj",
                                                                "value": "myObj",
                                                                "valueText": "myObj"
                                                            },
                                                            "argumentList": {
                                                                "kind": "ArgumentList",
                                                                "fullStart": 1155,
                                                                "fullEnd": 1158,
                                                                "start": 1155,
                                                                "end": 1158,
                                                                "fullWidth": 3,
                                                                "width": 3,
                                                                "openParenToken": {
                                                                    "kind": "OpenParenToken",
                                                                    "fullStart": 1155,
                                                                    "fullEnd": 1156,
                                                                    "start": 1155,
                                                                    "end": 1156,
                                                                    "fullWidth": 1,
                                                                    "width": 1,
                                                                    "text": "(",
                                                                    "value": "(",
                                                                    "valueText": "("
                                                                },
                                                                "arguments": [
                                                                    {
                                                                        "kind": "NumericLiteral",
                                                                        "fullStart": 1156,
                                                                        "fullEnd": 1157,
                                                                        "start": 1156,
                                                                        "end": 1157,
                                                                        "fullWidth": 1,
                                                                        "width": 1,
                                                                        "text": "5",
                                                                        "value": 5,
                                                                        "valueText": "5"
                                                                    }
                                                                ],
                                                                "closeParenToken": {
                                                                    "kind": "CloseParenToken",
                                                                    "fullStart": 1157,
                                                                    "fullEnd": 1158,
                                                                    "start": 1157,
                                                                    "end": 1158,
                                                                    "fullWidth": 1,
                                                                    "width": 1,
                                                                    "text": ")",
                                                                    "value": ")",
                                                                    "valueText": ")"
                                                                }
                                                            }
                                                        }
                                                    ],
                                                    "closeParenToken": {
                                                        "kind": "CloseParenToken",
                                                        "fullStart": 1158,
                                                        "fullEnd": 1159,
                                                        "start": 1158,
                                                        "end": 1159,
                                                        "fullWidth": 1,
                                                        "width": 1,
                                                        "text": ")",
                                                        "value": ")",
                                                        "valueText": ")"
                                                    }
                                                }
                                            }
                                        }
                                    }
                                ]
                            },
                            "semicolonToken": {
                                "kind": "SemicolonToken",
                                "fullStart": 1159,
                                "fullEnd": 1161,
                                "start": 1159,
                                "end": 1160,
                                "fullWidth": 2,
                                "width": 1,
                                "text": ";",
                                "value": ";",
                                "valueText": ";",
                                "hasTrailingTrivia": true,
                                "hasTrailingNewLine": true,
                                "trailingTrivia": [
                                    {
                                        "kind": "NewLineTrivia",
                                        "text": "\n"
                                    }
                                ]
                            }
                        },
                        {
                            "kind": "ExpressionStatement",
                            "fullStart": 1161,
                            "fullEnd": 1218,
                            "start": 1163,
                            "end": 1217,
                            "fullWidth": 57,
                            "width": 54,
                            "expression": {
                                "kind": "InvocationExpression",
                                "fullStart": 1161,
                                "fullEnd": 1216,
                                "start": 1163,
                                "end": 1216,
                                "fullWidth": 55,
                                "width": 53,
                                "expression": {
                                    "kind": "IdentifierName",
                                    "fullStart": 1161,
                                    "fullEnd": 1169,
                                    "start": 1163,
                                    "end": 1169,
                                    "fullWidth": 8,
                                    "width": 6,
                                    "text": "$ERROR",
                                    "value": "$ERROR",
                                    "valueText": "$ERROR",
                                    "hasLeadingTrivia": true,
                                    "leadingTrivia": [
                                        {
                                            "kind": "WhitespaceTrivia",
                                            "text": "  "
                                        }
                                    ]
                                },
                                "argumentList": {
                                    "kind": "ArgumentList",
                                    "fullStart": 1169,
                                    "fullEnd": 1216,
                                    "start": 1169,
                                    "end": 1216,
                                    "fullWidth": 47,
                                    "width": 47,
                                    "openParenToken": {
                                        "kind": "OpenParenToken",
                                        "fullStart": 1169,
                                        "fullEnd": 1170,
                                        "start": 1169,
                                        "end": 1170,
                                        "fullWidth": 1,
                                        "width": 1,
                                        "text": "(",
                                        "value": "(",
                                        "valueText": "("
                                    },
                                    "arguments": [
                                        {
                                            "kind": "StringLiteral",
                                            "fullStart": 1170,
                                            "fullEnd": 1215,
                                            "start": 1170,
                                            "end": 1215,
                                            "fullWidth": 45,
                                            "width": 45,
                                            "text": "\"#2: The 2nd step is calling ToNumber(month)\"",
                                            "value": "#2: The 2nd step is calling ToNumber(month)",
                                            "valueText": "#2: The 2nd step is calling ToNumber(month)"
                                        }
                                    ],
                                    "closeParenToken": {
                                        "kind": "CloseParenToken",
                                        "fullStart": 1215,
                                        "fullEnd": 1216,
                                        "start": 1215,
                                        "end": 1216,
                                        "fullWidth": 1,
                                        "width": 1,
                                        "text": ")",
                                        "value": ")",
                                        "valueText": ")"
                                    }
                                }
                            },
                            "semicolonToken": {
                                "kind": "SemicolonToken",
                                "fullStart": 1216,
                                "fullEnd": 1218,
                                "start": 1216,
                                "end": 1217,
                                "fullWidth": 2,
                                "width": 1,
                                "text": ";",
                                "value": ";",
                                "valueText": ";",
                                "hasTrailingTrivia": true,
                                "hasTrailingNewLine": true,
                                "trailingTrivia": [
                                    {
                                        "kind": "NewLineTrivia",
                                        "text": "\n"
                                    }
                                ]
                            }
                        }
                    ],
                    "closeBraceToken": {
                        "kind": "CloseBraceToken",
                        "fullStart": 1218,
                        "fullEnd": 1220,
                        "start": 1218,
                        "end": 1219,
                        "fullWidth": 2,
                        "width": 1,
                        "text": "}",
                        "value": "}",
                        "valueText": "}",
                        "hasTrailingTrivia": true,
                        "hasTrailingNewLine": true,
                        "trailingTrivia": [
                            {
                                "kind": "NewLineTrivia",
                                "text": "\n"
                            }
                        ]
                    }
                },
                "catchClause": {
                    "kind": "CatchClause",
                    "fullStart": 1220,
                    "fullEnd": 1320,
                    "start": 1220,
                    "end": 1319,
                    "fullWidth": 100,
                    "width": 99,
                    "catchKeyword": {
                        "kind": "CatchKeyword",
                        "fullStart": 1220,
                        "fullEnd": 1225,
                        "start": 1220,
                        "end": 1225,
                        "fullWidth": 5,
                        "width": 5,
                        "text": "catch",
                        "value": "catch",
                        "valueText": "catch"
                    },
                    "openParenToken": {
                        "kind": "OpenParenToken",
                        "fullStart": 1225,
                        "fullEnd": 1226,
                        "start": 1225,
                        "end": 1226,
                        "fullWidth": 1,
                        "width": 1,
                        "text": "(",
                        "value": "(",
                        "valueText": "("
                    },
                    "identifier": {
                        "kind": "IdentifierName",
                        "fullStart": 1226,
                        "fullEnd": 1227,
                        "start": 1226,
                        "end": 1227,
                        "fullWidth": 1,
                        "width": 1,
                        "text": "e",
                        "value": "e",
                        "valueText": "e"
                    },
                    "closeParenToken": {
                        "kind": "CloseParenToken",
                        "fullStart": 1227,
                        "fullEnd": 1228,
                        "start": 1227,
                        "end": 1228,
                        "fullWidth": 1,
                        "width": 1,
                        "text": ")",
                        "value": ")",
                        "valueText": ")"
                    },
                    "block": {
                        "kind": "Block",
                        "fullStart": 1228,
                        "fullEnd": 1320,
                        "start": 1228,
                        "end": 1319,
                        "fullWidth": 92,
                        "width": 91,
                        "openBraceToken": {
                            "kind": "OpenBraceToken",
                            "fullStart": 1228,
                            "fullEnd": 1230,
                            "start": 1228,
                            "end": 1229,
                            "fullWidth": 2,
                            "width": 1,
                            "text": "{",
                            "value": "{",
                            "valueText": "{",
                            "hasTrailingTrivia": true,
                            "hasTrailingNewLine": true,
                            "trailingTrivia": [
                                {
                                    "kind": "NewLineTrivia",
                                    "text": "\n"
                                }
                            ]
                        },
                        "statements": [
                            {
                                "kind": "IfStatement",
                                "fullStart": 1230,
                                "fullEnd": 1318,
                                "start": 1232,
                                "end": 1317,
                                "fullWidth": 88,
                                "width": 85,
                                "ifKeyword": {
                                    "kind": "IfKeyword",
                                    "fullStart": 1230,
                                    "fullEnd": 1234,
                                    "start": 1232,
                                    "end": 1234,
                                    "fullWidth": 4,
                                    "width": 2,
                                    "text": "if",
                                    "value": "if",
                                    "valueText": "if",
                                    "hasLeadingTrivia": true,
                                    "leadingTrivia": [
                                        {
                                            "kind": "WhitespaceTrivia",
                                            "text": "  "
                                        }
                                    ]
                                },
                                "openParenToken": {
                                    "kind": "OpenParenToken",
                                    "fullStart": 1234,
                                    "fullEnd": 1235,
                                    "start": 1234,
                                    "end": 1235,
                                    "fullWidth": 1,
                                    "width": 1,
                                    "text": "(",
                                    "value": "(",
                                    "valueText": "("
                                },
                                "condition": {
                                    "kind": "NotEqualsExpression",
                                    "fullStart": 1235,
                                    "fullEnd": 1252,
                                    "start": 1235,
                                    "end": 1252,
                                    "fullWidth": 17,
                                    "width": 17,
                                    "left": {
                                        "kind": "IdentifierName",
                                        "fullStart": 1235,
                                        "fullEnd": 1237,
                                        "start": 1235,
                                        "end": 1236,
                                        "fullWidth": 2,
                                        "width": 1,
                                        "text": "e",
                                        "value": "e",
                                        "valueText": "e",
                                        "hasTrailingTrivia": true,
                                        "trailingTrivia": [
                                            {
                                                "kind": "WhitespaceTrivia",
                                                "text": " "
                                            }
                                        ]
                                    },
                                    "operatorToken": {
                                        "kind": "ExclamationEqualsEqualsToken",
                                        "fullStart": 1237,
                                        "fullEnd": 1241,
                                        "start": 1237,
                                        "end": 1240,
                                        "fullWidth": 4,
                                        "width": 3,
                                        "text": "!==",
                                        "value": "!==",
                                        "valueText": "!==",
                                        "hasTrailingTrivia": true,
                                        "trailingTrivia": [
                                            {
                                                "kind": "WhitespaceTrivia",
                                                "text": " "
                                            }
                                        ]
                                    },
                                    "right": {
                                        "kind": "StringLiteral",
                                        "fullStart": 1241,
                                        "fullEnd": 1252,
                                        "start": 1241,
                                        "end": 1252,
                                        "fullWidth": 11,
                                        "width": 11,
                                        "text": "\"valueOf-2\"",
                                        "value": "valueOf-2",
                                        "valueText": "valueOf-2"
                                    }
                                },
                                "closeParenToken": {
                                    "kind": "CloseParenToken",
                                    "fullStart": 1252,
                                    "fullEnd": 1253,
                                    "start": 1252,
                                    "end": 1253,
                                    "fullWidth": 1,
                                    "width": 1,
                                    "text": ")",
                                    "value": ")",
                                    "valueText": ")"
                                },
                                "statement": {
                                    "kind": "Block",
                                    "fullStart": 1253,
                                    "fullEnd": 1318,
                                    "start": 1253,
                                    "end": 1317,
                                    "fullWidth": 65,
                                    "width": 64,
                                    "openBraceToken": {
                                        "kind": "OpenBraceToken",
                                        "fullStart": 1253,
                                        "fullEnd": 1255,
                                        "start": 1253,
                                        "end": 1254,
                                        "fullWidth": 2,
                                        "width": 1,
                                        "text": "{",
                                        "value": "{",
                                        "valueText": "{",
                                        "hasTrailingTrivia": true,
                                        "hasTrailingNewLine": true,
                                        "trailingTrivia": [
                                            {
                                                "kind": "NewLineTrivia",
                                                "text": "\n"
                                            }
                                        ]
                                    },
                                    "statements": [
                                        {
                                            "kind": "ExpressionStatement",
                                            "fullStart": 1255,
                                            "fullEnd": 1314,
                                            "start": 1259,
                                            "end": 1313,
                                            "fullWidth": 59,
                                            "width": 54,
                                            "expression": {
                                                "kind": "InvocationExpression",
                                                "fullStart": 1255,
                                                "fullEnd": 1312,
                                                "start": 1259,
                                                "end": 1312,
                                                "fullWidth": 57,
                                                "width": 53,
                                                "expression": {
                                                    "kind": "IdentifierName",
                                                    "fullStart": 1255,
                                                    "fullEnd": 1265,
                                                    "start": 1259,
                                                    "end": 1265,
                                                    "fullWidth": 10,
                                                    "width": 6,
                                                    "text": "$ERROR",
                                                    "value": "$ERROR",
                                                    "valueText": "$ERROR",
                                                    "hasLeadingTrivia": true,
                                                    "leadingTrivia": [
                                                        {
                                                            "kind": "WhitespaceTrivia",
                                                            "text": "    "
                                                        }
                                                    ]
                                                },
                                                "argumentList": {
                                                    "kind": "ArgumentList",
                                                    "fullStart": 1265,
                                                    "fullEnd": 1312,
                                                    "start": 1265,
                                                    "end": 1312,
                                                    "fullWidth": 47,
                                                    "width": 47,
                                                    "openParenToken": {
                                                        "kind": "OpenParenToken",
                                                        "fullStart": 1265,
                                                        "fullEnd": 1266,
                                                        "start": 1265,
                                                        "end": 1266,
                                                        "fullWidth": 1,
                                                        "width": 1,
                                                        "text": "(",
                                                        "value": "(",
                                                        "valueText": "("
                                                    },
                                                    "arguments": [
                                                        {
                                                            "kind": "StringLiteral",
                                                            "fullStart": 1266,
                                                            "fullEnd": 1311,
                                                            "start": 1266,
                                                            "end": 1311,
                                                            "fullWidth": 45,
                                                            "width": 45,
                                                            "text": "\"#2: The 2nd step is calling ToNumber(month)\"",
                                                            "value": "#2: The 2nd step is calling ToNumber(month)",
                                                            "valueText": "#2: The 2nd step is calling ToNumber(month)"
                                                        }
                                                    ],
                                                    "closeParenToken": {
                                                        "kind": "CloseParenToken",
                                                        "fullStart": 1311,
                                                        "fullEnd": 1312,
                                                        "start": 1311,
                                                        "end": 1312,
                                                        "fullWidth": 1,
                                                        "width": 1,
                                                        "text": ")",
                                                        "value": ")",
                                                        "valueText": ")"
                                                    }
                                                }
                                            },
                                            "semicolonToken": {
                                                "kind": "SemicolonToken",
                                                "fullStart": 1312,
                                                "fullEnd": 1314,
                                                "start": 1312,
                                                "end": 1313,
                                                "fullWidth": 2,
                                                "width": 1,
                                                "text": ";",
                                                "value": ";",
                                                "valueText": ";",
                                                "hasTrailingTrivia": true,
                                                "hasTrailingNewLine": true,
                                                "trailingTrivia": [
                                                    {
                                                        "kind": "NewLineTrivia",
                                                        "text": "\n"
                                                    }
                                                ]
                                            }
                                        }
                                    ],
                                    "closeBraceToken": {
                                        "kind": "CloseBraceToken",
                                        "fullStart": 1314,
                                        "fullEnd": 1318,
                                        "start": 1316,
                                        "end": 1317,
                                        "fullWidth": 4,
                                        "width": 1,
                                        "text": "}",
                                        "value": "}",
                                        "valueText": "}",
                                        "hasLeadingTrivia": true,
                                        "hasTrailingTrivia": true,
                                        "hasTrailingNewLine": true,
                                        "leadingTrivia": [
                                            {
                                                "kind": "WhitespaceTrivia",
                                                "text": "  "
                                            }
                                        ],
                                        "trailingTrivia": [
                                            {
                                                "kind": "NewLineTrivia",
                                                "text": "\n"
                                            }
                                        ]
                                    }
                                }
                            }
                        ],
                        "closeBraceToken": {
                            "kind": "CloseBraceToken",
                            "fullStart": 1318,
                            "fullEnd": 1320,
                            "start": 1318,
                            "end": 1319,
                            "fullWidth": 2,
                            "width": 1,
                            "text": "}",
                            "value": "}",
                            "valueText": "}",
                            "hasTrailingTrivia": true,
                            "hasTrailingNewLine": true,
                            "trailingTrivia": [
                                {
                                    "kind": "NewLineTrivia",
                                    "text": "\n"
                                }
                            ]
                        }
                    }
                }
            },
            {
                "kind": "TryStatement",
                "fullStart": 1320,
                "fullEnd": 1562,
                "start": 1331,
                "end": 1561,
                "fullWidth": 242,
                "width": 230,
                "tryKeyword": {
                    "kind": "TryKeyword",
                    "fullStart": 1320,
                    "fullEnd": 1334,
                    "start": 1331,
                    "end": 1334,
                    "fullWidth": 14,
                    "width": 3,
                    "text": "try",
                    "value": "try",
                    "valueText": "try",
                    "hasLeadingTrivia": true,
                    "hasLeadingComment": true,
                    "hasLeadingNewLine": true,
                    "leadingTrivia": [
                        {
                            "kind": "NewLineTrivia",
                            "text": "\n"
                        },
                        {
                            "kind": "SingleLineCommentTrivia",
                            "text": "//CHECK#3"
                        },
                        {
                            "kind": "NewLineTrivia",
                            "text": "\n"
                        }
                    ]
                },
                "block": {
                    "kind": "Block",
                    "fullStart": 1334,
                    "fullEnd": 1463,
                    "start": 1334,
                    "end": 1462,
                    "fullWidth": 129,
                    "width": 128,
                    "openBraceToken": {
                        "kind": "OpenBraceToken",
                        "fullStart": 1334,
                        "fullEnd": 1336,
                        "start": 1334,
                        "end": 1335,
                        "fullWidth": 2,
                        "width": 1,
                        "text": "{",
                        "value": "{",
                        "valueText": "{",
                        "hasTrailingTrivia": true,
                        "hasTrailingNewLine": true,
                        "trailingTrivia": [
                            {
                                "kind": "NewLineTrivia",
                                "text": "\n"
                            }
                        ]
                    },
                    "statements": [
                        {
                            "kind": "VariableStatement",
                            "fullStart": 1336,
                            "fullEnd": 1405,
                            "start": 1338,
                            "end": 1404,
                            "fullWidth": 69,
                            "width": 66,
                            "modifiers": [],
                            "variableDeclaration": {
                                "kind": "VariableDeclaration",
                                "fullStart": 1336,
                                "fullEnd": 1403,
                                "start": 1338,
                                "end": 1403,
                                "fullWidth": 67,
                                "width": 65,
                                "varKeyword": {
                                    "kind": "VarKeyword",
                                    "fullStart": 1336,
                                    "fullEnd": 1342,
                                    "start": 1338,
                                    "end": 1341,
                                    "fullWidth": 6,
                                    "width": 3,
                                    "text": "var",
                                    "value": "var",
                                    "valueText": "var",
                                    "hasLeadingTrivia": true,
                                    "hasTrailingTrivia": true,
                                    "leadingTrivia": [
                                        {
                                            "kind": "WhitespaceTrivia",
                                            "text": "  "
                                        }
                                    ],
                                    "trailingTrivia": [
                                        {
                                            "kind": "WhitespaceTrivia",
                                            "text": " "
                                        }
                                    ]
                                },
                                "variableDeclarators": [
                                    {
                                        "kind": "VariableDeclarator",
                                        "fullStart": 1342,
                                        "fullEnd": 1403,
                                        "start": 1342,
                                        "end": 1403,
                                        "fullWidth": 61,
<<<<<<< HEAD
                                        "width": 61,
                                        "identifier": {
=======
                                        "propertyName": {
>>>>>>> 85e84683
                                            "kind": "IdentifierName",
                                            "fullStart": 1342,
                                            "fullEnd": 1345,
                                            "start": 1342,
                                            "end": 1344,
                                            "fullWidth": 3,
                                            "width": 2,
                                            "text": "x3",
                                            "value": "x3",
                                            "valueText": "x3",
                                            "hasTrailingTrivia": true,
                                            "trailingTrivia": [
                                                {
                                                    "kind": "WhitespaceTrivia",
                                                    "text": " "
                                                }
                                            ]
                                        },
                                        "equalsValueClause": {
                                            "kind": "EqualsValueClause",
                                            "fullStart": 1345,
                                            "fullEnd": 1403,
                                            "start": 1345,
                                            "end": 1403,
                                            "fullWidth": 58,
                                            "width": 58,
                                            "equalsToken": {
                                                "kind": "EqualsToken",
                                                "fullStart": 1345,
                                                "fullEnd": 1347,
                                                "start": 1345,
                                                "end": 1346,
                                                "fullWidth": 2,
                                                "width": 1,
                                                "text": "=",
                                                "value": "=",
                                                "valueText": "=",
                                                "hasTrailingTrivia": true,
                                                "trailingTrivia": [
                                                    {
                                                        "kind": "WhitespaceTrivia",
                                                        "text": " "
                                                    }
                                                ]
                                            },
                                            "value": {
                                                "kind": "ObjectCreationExpression",
                                                "fullStart": 1347,
                                                "fullEnd": 1403,
                                                "start": 1347,
                                                "end": 1403,
                                                "fullWidth": 56,
                                                "width": 56,
                                                "newKeyword": {
                                                    "kind": "NewKeyword",
                                                    "fullStart": 1347,
                                                    "fullEnd": 1351,
                                                    "start": 1347,
                                                    "end": 1350,
                                                    "fullWidth": 4,
                                                    "width": 3,
                                                    "text": "new",
                                                    "value": "new",
                                                    "valueText": "new",
                                                    "hasTrailingTrivia": true,
                                                    "trailingTrivia": [
                                                        {
                                                            "kind": "WhitespaceTrivia",
                                                            "text": " "
                                                        }
                                                    ]
                                                },
                                                "expression": {
                                                    "kind": "IdentifierName",
                                                    "fullStart": 1351,
                                                    "fullEnd": 1355,
                                                    "start": 1351,
                                                    "end": 1355,
                                                    "fullWidth": 4,
                                                    "width": 4,
                                                    "text": "Date",
                                                    "value": "Date",
                                                    "valueText": "Date"
                                                },
                                                "argumentList": {
                                                    "kind": "ArgumentList",
                                                    "fullStart": 1355,
                                                    "fullEnd": 1403,
                                                    "start": 1355,
                                                    "end": 1403,
                                                    "fullWidth": 48,
                                                    "width": 48,
                                                    "openParenToken": {
                                                        "kind": "OpenParenToken",
                                                        "fullStart": 1355,
                                                        "fullEnd": 1356,
                                                        "start": 1355,
                                                        "end": 1356,
                                                        "fullWidth": 1,
                                                        "width": 1,
                                                        "text": "(",
                                                        "value": "(",
                                                        "valueText": "("
                                                    },
                                                    "arguments": [
                                                        {
                                                            "kind": "NumericLiteral",
                                                            "fullStart": 1356,
                                                            "fullEnd": 1357,
                                                            "start": 1356,
                                                            "end": 1357,
                                                            "fullWidth": 1,
                                                            "width": 1,
                                                            "text": "1",
                                                            "value": 1,
                                                            "valueText": "1"
                                                        },
                                                        {
                                                            "kind": "CommaToken",
                                                            "fullStart": 1357,
                                                            "fullEnd": 1359,
                                                            "start": 1357,
                                                            "end": 1358,
                                                            "fullWidth": 2,
                                                            "width": 1,
                                                            "text": ",",
                                                            "value": ",",
                                                            "valueText": ",",
                                                            "hasTrailingTrivia": true,
                                                            "trailingTrivia": [
                                                                {
                                                                    "kind": "WhitespaceTrivia",
                                                                    "text": " "
                                                                }
                                                            ]
                                                        },
                                                        {
                                                            "kind": "NumericLiteral",
                                                            "fullStart": 1359,
                                                            "fullEnd": 1360,
                                                            "start": 1359,
                                                            "end": 1360,
                                                            "fullWidth": 1,
                                                            "width": 1,
                                                            "text": "2",
                                                            "value": 2,
                                                            "valueText": "2"
                                                        },
                                                        {
                                                            "kind": "CommaToken",
                                                            "fullStart": 1360,
                                                            "fullEnd": 1362,
                                                            "start": 1360,
                                                            "end": 1361,
                                                            "fullWidth": 2,
                                                            "width": 1,
                                                            "text": ",",
                                                            "value": ",",
                                                            "valueText": ",",
                                                            "hasTrailingTrivia": true,
                                                            "trailingTrivia": [
                                                                {
                                                                    "kind": "WhitespaceTrivia",
                                                                    "text": " "
                                                                }
                                                            ]
                                                        },
                                                        {
                                                            "kind": "ObjectCreationExpression",
                                                            "fullStart": 1362,
                                                            "fullEnd": 1374,
                                                            "start": 1362,
                                                            "end": 1374,
                                                            "fullWidth": 12,
                                                            "width": 12,
                                                            "newKeyword": {
                                                                "kind": "NewKeyword",
                                                                "fullStart": 1362,
                                                                "fullEnd": 1366,
                                                                "start": 1362,
                                                                "end": 1365,
                                                                "fullWidth": 4,
                                                                "width": 3,
                                                                "text": "new",
                                                                "value": "new",
                                                                "valueText": "new",
                                                                "hasTrailingTrivia": true,
                                                                "trailingTrivia": [
                                                                    {
                                                                        "kind": "WhitespaceTrivia",
                                                                        "text": " "
                                                                    }
                                                                ]
                                                            },
                                                            "expression": {
                                                                "kind": "IdentifierName",
                                                                "fullStart": 1366,
                                                                "fullEnd": 1371,
                                                                "start": 1366,
                                                                "end": 1371,
                                                                "fullWidth": 5,
                                                                "width": 5,
                                                                "text": "myObj",
                                                                "value": "myObj",
                                                                "valueText": "myObj"
                                                            },
                                                            "argumentList": {
                                                                "kind": "ArgumentList",
                                                                "fullStart": 1371,
                                                                "fullEnd": 1374,
                                                                "start": 1371,
                                                                "end": 1374,
                                                                "fullWidth": 3,
                                                                "width": 3,
                                                                "openParenToken": {
                                                                    "kind": "OpenParenToken",
                                                                    "fullStart": 1371,
                                                                    "fullEnd": 1372,
                                                                    "start": 1371,
                                                                    "end": 1372,
                                                                    "fullWidth": 1,
                                                                    "width": 1,
                                                                    "text": "(",
                                                                    "value": "(",
                                                                    "valueText": "("
                                                                },
                                                                "arguments": [
                                                                    {
                                                                        "kind": "NumericLiteral",
                                                                        "fullStart": 1372,
                                                                        "fullEnd": 1373,
                                                                        "start": 1372,
                                                                        "end": 1373,
                                                                        "fullWidth": 1,
                                                                        "width": 1,
                                                                        "text": "3",
                                                                        "value": 3,
                                                                        "valueText": "3"
                                                                    }
                                                                ],
                                                                "closeParenToken": {
                                                                    "kind": "CloseParenToken",
                                                                    "fullStart": 1373,
                                                                    "fullEnd": 1374,
                                                                    "start": 1373,
                                                                    "end": 1374,
                                                                    "fullWidth": 1,
                                                                    "width": 1,
                                                                    "text": ")",
                                                                    "value": ")",
                                                                    "valueText": ")"
                                                                }
                                                            }
                                                        },
                                                        {
                                                            "kind": "CommaToken",
                                                            "fullStart": 1374,
                                                            "fullEnd": 1376,
                                                            "start": 1374,
                                                            "end": 1375,
                                                            "fullWidth": 2,
                                                            "width": 1,
                                                            "text": ",",
                                                            "value": ",",
                                                            "valueText": ",",
                                                            "hasTrailingTrivia": true,
                                                            "trailingTrivia": [
                                                                {
                                                                    "kind": "WhitespaceTrivia",
                                                                    "text": " "
                                                                }
                                                            ]
                                                        },
                                                        {
                                                            "kind": "ObjectCreationExpression",
                                                            "fullStart": 1376,
                                                            "fullEnd": 1388,
                                                            "start": 1376,
                                                            "end": 1388,
                                                            "fullWidth": 12,
                                                            "width": 12,
                                                            "newKeyword": {
                                                                "kind": "NewKeyword",
                                                                "fullStart": 1376,
                                                                "fullEnd": 1380,
                                                                "start": 1376,
                                                                "end": 1379,
                                                                "fullWidth": 4,
                                                                "width": 3,
                                                                "text": "new",
                                                                "value": "new",
                                                                "valueText": "new",
                                                                "hasTrailingTrivia": true,
                                                                "trailingTrivia": [
                                                                    {
                                                                        "kind": "WhitespaceTrivia",
                                                                        "text": " "
                                                                    }
                                                                ]
                                                            },
                                                            "expression": {
                                                                "kind": "IdentifierName",
                                                                "fullStart": 1380,
                                                                "fullEnd": 1385,
                                                                "start": 1380,
                                                                "end": 1385,
                                                                "fullWidth": 5,
                                                                "width": 5,
                                                                "text": "myObj",
                                                                "value": "myObj",
                                                                "valueText": "myObj"
                                                            },
                                                            "argumentList": {
                                                                "kind": "ArgumentList",
                                                                "fullStart": 1385,
                                                                "fullEnd": 1388,
                                                                "start": 1385,
                                                                "end": 1388,
                                                                "fullWidth": 3,
                                                                "width": 3,
                                                                "openParenToken": {
                                                                    "kind": "OpenParenToken",
                                                                    "fullStart": 1385,
                                                                    "fullEnd": 1386,
                                                                    "start": 1385,
                                                                    "end": 1386,
                                                                    "fullWidth": 1,
                                                                    "width": 1,
                                                                    "text": "(",
                                                                    "value": "(",
                                                                    "valueText": "("
                                                                },
                                                                "arguments": [
                                                                    {
                                                                        "kind": "NumericLiteral",
                                                                        "fullStart": 1386,
                                                                        "fullEnd": 1387,
                                                                        "start": 1386,
                                                                        "end": 1387,
                                                                        "fullWidth": 1,
                                                                        "width": 1,
                                                                        "text": "4",
                                                                        "value": 4,
                                                                        "valueText": "4"
                                                                    }
                                                                ],
                                                                "closeParenToken": {
                                                                    "kind": "CloseParenToken",
                                                                    "fullStart": 1387,
                                                                    "fullEnd": 1388,
                                                                    "start": 1387,
                                                                    "end": 1388,
                                                                    "fullWidth": 1,
                                                                    "width": 1,
                                                                    "text": ")",
                                                                    "value": ")",
                                                                    "valueText": ")"
                                                                }
                                                            }
                                                        },
                                                        {
                                                            "kind": "CommaToken",
                                                            "fullStart": 1388,
                                                            "fullEnd": 1390,
                                                            "start": 1388,
                                                            "end": 1389,
                                                            "fullWidth": 2,
                                                            "width": 1,
                                                            "text": ",",
                                                            "value": ",",
                                                            "valueText": ",",
                                                            "hasTrailingTrivia": true,
                                                            "trailingTrivia": [
                                                                {
                                                                    "kind": "WhitespaceTrivia",
                                                                    "text": " "
                                                                }
                                                            ]
                                                        },
                                                        {
                                                            "kind": "ObjectCreationExpression",
                                                            "fullStart": 1390,
                                                            "fullEnd": 1402,
                                                            "start": 1390,
                                                            "end": 1402,
                                                            "fullWidth": 12,
                                                            "width": 12,
                                                            "newKeyword": {
                                                                "kind": "NewKeyword",
                                                                "fullStart": 1390,
                                                                "fullEnd": 1394,
                                                                "start": 1390,
                                                                "end": 1393,
                                                                "fullWidth": 4,
                                                                "width": 3,
                                                                "text": "new",
                                                                "value": "new",
                                                                "valueText": "new",
                                                                "hasTrailingTrivia": true,
                                                                "trailingTrivia": [
                                                                    {
                                                                        "kind": "WhitespaceTrivia",
                                                                        "text": " "
                                                                    }
                                                                ]
                                                            },
                                                            "expression": {
                                                                "kind": "IdentifierName",
                                                                "fullStart": 1394,
                                                                "fullEnd": 1399,
                                                                "start": 1394,
                                                                "end": 1399,
                                                                "fullWidth": 5,
                                                                "width": 5,
                                                                "text": "myObj",
                                                                "value": "myObj",
                                                                "valueText": "myObj"
                                                            },
                                                            "argumentList": {
                                                                "kind": "ArgumentList",
                                                                "fullStart": 1399,
                                                                "fullEnd": 1402,
                                                                "start": 1399,
                                                                "end": 1402,
                                                                "fullWidth": 3,
                                                                "width": 3,
                                                                "openParenToken": {
                                                                    "kind": "OpenParenToken",
                                                                    "fullStart": 1399,
                                                                    "fullEnd": 1400,
                                                                    "start": 1399,
                                                                    "end": 1400,
                                                                    "fullWidth": 1,
                                                                    "width": 1,
                                                                    "text": "(",
                                                                    "value": "(",
                                                                    "valueText": "("
                                                                },
                                                                "arguments": [
                                                                    {
                                                                        "kind": "NumericLiteral",
                                                                        "fullStart": 1400,
                                                                        "fullEnd": 1401,
                                                                        "start": 1400,
                                                                        "end": 1401,
                                                                        "fullWidth": 1,
                                                                        "width": 1,
                                                                        "text": "5",
                                                                        "value": 5,
                                                                        "valueText": "5"
                                                                    }
                                                                ],
                                                                "closeParenToken": {
                                                                    "kind": "CloseParenToken",
                                                                    "fullStart": 1401,
                                                                    "fullEnd": 1402,
                                                                    "start": 1401,
                                                                    "end": 1402,
                                                                    "fullWidth": 1,
                                                                    "width": 1,
                                                                    "text": ")",
                                                                    "value": ")",
                                                                    "valueText": ")"
                                                                }
                                                            }
                                                        }
                                                    ],
                                                    "closeParenToken": {
                                                        "kind": "CloseParenToken",
                                                        "fullStart": 1402,
                                                        "fullEnd": 1403,
                                                        "start": 1402,
                                                        "end": 1403,
                                                        "fullWidth": 1,
                                                        "width": 1,
                                                        "text": ")",
                                                        "value": ")",
                                                        "valueText": ")"
                                                    }
                                                }
                                            }
                                        }
                                    }
                                ]
                            },
                            "semicolonToken": {
                                "kind": "SemicolonToken",
                                "fullStart": 1403,
                                "fullEnd": 1405,
                                "start": 1403,
                                "end": 1404,
                                "fullWidth": 2,
                                "width": 1,
                                "text": ";",
                                "value": ";",
                                "valueText": ";",
                                "hasTrailingTrivia": true,
                                "hasTrailingNewLine": true,
                                "trailingTrivia": [
                                    {
                                        "kind": "NewLineTrivia",
                                        "text": "\n"
                                    }
                                ]
                            }
                        },
                        {
                            "kind": "ExpressionStatement",
                            "fullStart": 1405,
                            "fullEnd": 1461,
                            "start": 1407,
                            "end": 1460,
                            "fullWidth": 56,
                            "width": 53,
                            "expression": {
                                "kind": "InvocationExpression",
                                "fullStart": 1405,
                                "fullEnd": 1459,
                                "start": 1407,
                                "end": 1459,
                                "fullWidth": 54,
                                "width": 52,
                                "expression": {
                                    "kind": "IdentifierName",
                                    "fullStart": 1405,
                                    "fullEnd": 1413,
                                    "start": 1407,
                                    "end": 1413,
                                    "fullWidth": 8,
                                    "width": 6,
                                    "text": "$ERROR",
                                    "value": "$ERROR",
                                    "valueText": "$ERROR",
                                    "hasLeadingTrivia": true,
                                    "leadingTrivia": [
                                        {
                                            "kind": "WhitespaceTrivia",
                                            "text": "  "
                                        }
                                    ]
                                },
                                "argumentList": {
                                    "kind": "ArgumentList",
                                    "fullStart": 1413,
                                    "fullEnd": 1459,
                                    "start": 1413,
                                    "end": 1459,
                                    "fullWidth": 46,
                                    "width": 46,
                                    "openParenToken": {
                                        "kind": "OpenParenToken",
                                        "fullStart": 1413,
                                        "fullEnd": 1414,
                                        "start": 1413,
                                        "end": 1414,
                                        "fullWidth": 1,
                                        "width": 1,
                                        "text": "(",
                                        "value": "(",
                                        "valueText": "("
                                    },
                                    "arguments": [
                                        {
                                            "kind": "StringLiteral",
                                            "fullStart": 1414,
                                            "fullEnd": 1458,
                                            "start": 1414,
                                            "end": 1458,
                                            "fullWidth": 44,
                                            "width": 44,
                                            "text": "\"#3: The 3rd step is calling ToNumber(date)\"",
                                            "value": "#3: The 3rd step is calling ToNumber(date)",
                                            "valueText": "#3: The 3rd step is calling ToNumber(date)"
                                        }
                                    ],
                                    "closeParenToken": {
                                        "kind": "CloseParenToken",
                                        "fullStart": 1458,
                                        "fullEnd": 1459,
                                        "start": 1458,
                                        "end": 1459,
                                        "fullWidth": 1,
                                        "width": 1,
                                        "text": ")",
                                        "value": ")",
                                        "valueText": ")"
                                    }
                                }
                            },
                            "semicolonToken": {
                                "kind": "SemicolonToken",
                                "fullStart": 1459,
                                "fullEnd": 1461,
                                "start": 1459,
                                "end": 1460,
                                "fullWidth": 2,
                                "width": 1,
                                "text": ";",
                                "value": ";",
                                "valueText": ";",
                                "hasTrailingTrivia": true,
                                "hasTrailingNewLine": true,
                                "trailingTrivia": [
                                    {
                                        "kind": "NewLineTrivia",
                                        "text": "\n"
                                    }
                                ]
                            }
                        }
                    ],
                    "closeBraceToken": {
                        "kind": "CloseBraceToken",
                        "fullStart": 1461,
                        "fullEnd": 1463,
                        "start": 1461,
                        "end": 1462,
                        "fullWidth": 2,
                        "width": 1,
                        "text": "}",
                        "value": "}",
                        "valueText": "}",
                        "hasTrailingTrivia": true,
                        "hasTrailingNewLine": true,
                        "trailingTrivia": [
                            {
                                "kind": "NewLineTrivia",
                                "text": "\n"
                            }
                        ]
                    }
                },
                "catchClause": {
                    "kind": "CatchClause",
                    "fullStart": 1463,
                    "fullEnd": 1562,
                    "start": 1463,
                    "end": 1561,
                    "fullWidth": 99,
                    "width": 98,
                    "catchKeyword": {
                        "kind": "CatchKeyword",
                        "fullStart": 1463,
                        "fullEnd": 1468,
                        "start": 1463,
                        "end": 1468,
                        "fullWidth": 5,
                        "width": 5,
                        "text": "catch",
                        "value": "catch",
                        "valueText": "catch"
                    },
                    "openParenToken": {
                        "kind": "OpenParenToken",
                        "fullStart": 1468,
                        "fullEnd": 1469,
                        "start": 1468,
                        "end": 1469,
                        "fullWidth": 1,
                        "width": 1,
                        "text": "(",
                        "value": "(",
                        "valueText": "("
                    },
                    "identifier": {
                        "kind": "IdentifierName",
                        "fullStart": 1469,
                        "fullEnd": 1470,
                        "start": 1469,
                        "end": 1470,
                        "fullWidth": 1,
                        "width": 1,
                        "text": "e",
                        "value": "e",
                        "valueText": "e"
                    },
                    "closeParenToken": {
                        "kind": "CloseParenToken",
                        "fullStart": 1470,
                        "fullEnd": 1471,
                        "start": 1470,
                        "end": 1471,
                        "fullWidth": 1,
                        "width": 1,
                        "text": ")",
                        "value": ")",
                        "valueText": ")"
                    },
                    "block": {
                        "kind": "Block",
                        "fullStart": 1471,
                        "fullEnd": 1562,
                        "start": 1471,
                        "end": 1561,
                        "fullWidth": 91,
                        "width": 90,
                        "openBraceToken": {
                            "kind": "OpenBraceToken",
                            "fullStart": 1471,
                            "fullEnd": 1473,
                            "start": 1471,
                            "end": 1472,
                            "fullWidth": 2,
                            "width": 1,
                            "text": "{",
                            "value": "{",
                            "valueText": "{",
                            "hasTrailingTrivia": true,
                            "hasTrailingNewLine": true,
                            "trailingTrivia": [
                                {
                                    "kind": "NewLineTrivia",
                                    "text": "\n"
                                }
                            ]
                        },
                        "statements": [
                            {
                                "kind": "IfStatement",
                                "fullStart": 1473,
                                "fullEnd": 1560,
                                "start": 1475,
                                "end": 1559,
                                "fullWidth": 87,
                                "width": 84,
                                "ifKeyword": {
                                    "kind": "IfKeyword",
                                    "fullStart": 1473,
                                    "fullEnd": 1477,
                                    "start": 1475,
                                    "end": 1477,
                                    "fullWidth": 4,
                                    "width": 2,
                                    "text": "if",
                                    "value": "if",
                                    "valueText": "if",
                                    "hasLeadingTrivia": true,
                                    "leadingTrivia": [
                                        {
                                            "kind": "WhitespaceTrivia",
                                            "text": "  "
                                        }
                                    ]
                                },
                                "openParenToken": {
                                    "kind": "OpenParenToken",
                                    "fullStart": 1477,
                                    "fullEnd": 1478,
                                    "start": 1477,
                                    "end": 1478,
                                    "fullWidth": 1,
                                    "width": 1,
                                    "text": "(",
                                    "value": "(",
                                    "valueText": "("
                                },
                                "condition": {
                                    "kind": "NotEqualsExpression",
                                    "fullStart": 1478,
                                    "fullEnd": 1495,
                                    "start": 1478,
                                    "end": 1495,
                                    "fullWidth": 17,
                                    "width": 17,
                                    "left": {
                                        "kind": "IdentifierName",
                                        "fullStart": 1478,
                                        "fullEnd": 1480,
                                        "start": 1478,
                                        "end": 1479,
                                        "fullWidth": 2,
                                        "width": 1,
                                        "text": "e",
                                        "value": "e",
                                        "valueText": "e",
                                        "hasTrailingTrivia": true,
                                        "trailingTrivia": [
                                            {
                                                "kind": "WhitespaceTrivia",
                                                "text": " "
                                            }
                                        ]
                                    },
                                    "operatorToken": {
                                        "kind": "ExclamationEqualsEqualsToken",
                                        "fullStart": 1480,
                                        "fullEnd": 1484,
                                        "start": 1480,
                                        "end": 1483,
                                        "fullWidth": 4,
                                        "width": 3,
                                        "text": "!==",
                                        "value": "!==",
                                        "valueText": "!==",
                                        "hasTrailingTrivia": true,
                                        "trailingTrivia": [
                                            {
                                                "kind": "WhitespaceTrivia",
                                                "text": " "
                                            }
                                        ]
                                    },
                                    "right": {
                                        "kind": "StringLiteral",
                                        "fullStart": 1484,
                                        "fullEnd": 1495,
                                        "start": 1484,
                                        "end": 1495,
                                        "fullWidth": 11,
                                        "width": 11,
                                        "text": "\"valueOf-3\"",
                                        "value": "valueOf-3",
                                        "valueText": "valueOf-3"
                                    }
                                },
                                "closeParenToken": {
                                    "kind": "CloseParenToken",
                                    "fullStart": 1495,
                                    "fullEnd": 1496,
                                    "start": 1495,
                                    "end": 1496,
                                    "fullWidth": 1,
                                    "width": 1,
                                    "text": ")",
                                    "value": ")",
                                    "valueText": ")"
                                },
                                "statement": {
                                    "kind": "Block",
                                    "fullStart": 1496,
                                    "fullEnd": 1560,
                                    "start": 1496,
                                    "end": 1559,
                                    "fullWidth": 64,
                                    "width": 63,
                                    "openBraceToken": {
                                        "kind": "OpenBraceToken",
                                        "fullStart": 1496,
                                        "fullEnd": 1498,
                                        "start": 1496,
                                        "end": 1497,
                                        "fullWidth": 2,
                                        "width": 1,
                                        "text": "{",
                                        "value": "{",
                                        "valueText": "{",
                                        "hasTrailingTrivia": true,
                                        "hasTrailingNewLine": true,
                                        "trailingTrivia": [
                                            {
                                                "kind": "NewLineTrivia",
                                                "text": "\n"
                                            }
                                        ]
                                    },
                                    "statements": [
                                        {
                                            "kind": "ExpressionStatement",
                                            "fullStart": 1498,
                                            "fullEnd": 1556,
                                            "start": 1502,
                                            "end": 1555,
                                            "fullWidth": 58,
                                            "width": 53,
                                            "expression": {
                                                "kind": "InvocationExpression",
                                                "fullStart": 1498,
                                                "fullEnd": 1554,
                                                "start": 1502,
                                                "end": 1554,
                                                "fullWidth": 56,
                                                "width": 52,
                                                "expression": {
                                                    "kind": "IdentifierName",
                                                    "fullStart": 1498,
                                                    "fullEnd": 1508,
                                                    "start": 1502,
                                                    "end": 1508,
                                                    "fullWidth": 10,
                                                    "width": 6,
                                                    "text": "$ERROR",
                                                    "value": "$ERROR",
                                                    "valueText": "$ERROR",
                                                    "hasLeadingTrivia": true,
                                                    "leadingTrivia": [
                                                        {
                                                            "kind": "WhitespaceTrivia",
                                                            "text": "    "
                                                        }
                                                    ]
                                                },
                                                "argumentList": {
                                                    "kind": "ArgumentList",
                                                    "fullStart": 1508,
                                                    "fullEnd": 1554,
                                                    "start": 1508,
                                                    "end": 1554,
                                                    "fullWidth": 46,
                                                    "width": 46,
                                                    "openParenToken": {
                                                        "kind": "OpenParenToken",
                                                        "fullStart": 1508,
                                                        "fullEnd": 1509,
                                                        "start": 1508,
                                                        "end": 1509,
                                                        "fullWidth": 1,
                                                        "width": 1,
                                                        "text": "(",
                                                        "value": "(",
                                                        "valueText": "("
                                                    },
                                                    "arguments": [
                                                        {
                                                            "kind": "StringLiteral",
                                                            "fullStart": 1509,
                                                            "fullEnd": 1553,
                                                            "start": 1509,
                                                            "end": 1553,
                                                            "fullWidth": 44,
                                                            "width": 44,
                                                            "text": "\"#3: The 3rd step is calling ToNumber(date)\"",
                                                            "value": "#3: The 3rd step is calling ToNumber(date)",
                                                            "valueText": "#3: The 3rd step is calling ToNumber(date)"
                                                        }
                                                    ],
                                                    "closeParenToken": {
                                                        "kind": "CloseParenToken",
                                                        "fullStart": 1553,
                                                        "fullEnd": 1554,
                                                        "start": 1553,
                                                        "end": 1554,
                                                        "fullWidth": 1,
                                                        "width": 1,
                                                        "text": ")",
                                                        "value": ")",
                                                        "valueText": ")"
                                                    }
                                                }
                                            },
                                            "semicolonToken": {
                                                "kind": "SemicolonToken",
                                                "fullStart": 1554,
                                                "fullEnd": 1556,
                                                "start": 1554,
                                                "end": 1555,
                                                "fullWidth": 2,
                                                "width": 1,
                                                "text": ";",
                                                "value": ";",
                                                "valueText": ";",
                                                "hasTrailingTrivia": true,
                                                "hasTrailingNewLine": true,
                                                "trailingTrivia": [
                                                    {
                                                        "kind": "NewLineTrivia",
                                                        "text": "\n"
                                                    }
                                                ]
                                            }
                                        }
                                    ],
                                    "closeBraceToken": {
                                        "kind": "CloseBraceToken",
                                        "fullStart": 1556,
                                        "fullEnd": 1560,
                                        "start": 1558,
                                        "end": 1559,
                                        "fullWidth": 4,
                                        "width": 1,
                                        "text": "}",
                                        "value": "}",
                                        "valueText": "}",
                                        "hasLeadingTrivia": true,
                                        "hasTrailingTrivia": true,
                                        "hasTrailingNewLine": true,
                                        "leadingTrivia": [
                                            {
                                                "kind": "WhitespaceTrivia",
                                                "text": "  "
                                            }
                                        ],
                                        "trailingTrivia": [
                                            {
                                                "kind": "NewLineTrivia",
                                                "text": "\n"
                                            }
                                        ]
                                    }
                                }
                            }
                        ],
                        "closeBraceToken": {
                            "kind": "CloseBraceToken",
                            "fullStart": 1560,
                            "fullEnd": 1562,
                            "start": 1560,
                            "end": 1561,
                            "fullWidth": 2,
                            "width": 1,
                            "text": "}",
                            "value": "}",
                            "valueText": "}",
                            "hasTrailingTrivia": true,
                            "hasTrailingNewLine": true,
                            "trailingTrivia": [
                                {
                                    "kind": "NewLineTrivia",
                                    "text": "\n"
                                }
                            ]
                        }
                    }
                }
            },
            {
                "kind": "TryStatement",
                "fullStart": 1562,
                "fullEnd": 1795,
                "start": 1573,
                "end": 1794,
                "fullWidth": 233,
                "width": 221,
                "tryKeyword": {
                    "kind": "TryKeyword",
                    "fullStart": 1562,
                    "fullEnd": 1576,
                    "start": 1573,
                    "end": 1576,
                    "fullWidth": 14,
                    "width": 3,
                    "text": "try",
                    "value": "try",
                    "valueText": "try",
                    "hasLeadingTrivia": true,
                    "hasLeadingComment": true,
                    "hasLeadingNewLine": true,
                    "leadingTrivia": [
                        {
                            "kind": "NewLineTrivia",
                            "text": "\n"
                        },
                        {
                            "kind": "SingleLineCommentTrivia",
                            "text": "//CHECK#4"
                        },
                        {
                            "kind": "NewLineTrivia",
                            "text": "\n"
                        }
                    ]
                },
                "block": {
                    "kind": "Block",
                    "fullStart": 1576,
                    "fullEnd": 1695,
                    "start": 1576,
                    "end": 1694,
                    "fullWidth": 119,
                    "width": 118,
                    "openBraceToken": {
                        "kind": "OpenBraceToken",
                        "fullStart": 1576,
                        "fullEnd": 1578,
                        "start": 1576,
                        "end": 1577,
                        "fullWidth": 2,
                        "width": 1,
                        "text": "{",
                        "value": "{",
                        "valueText": "{",
                        "hasTrailingTrivia": true,
                        "hasTrailingNewLine": true,
                        "trailingTrivia": [
                            {
                                "kind": "NewLineTrivia",
                                "text": "\n"
                            }
                        ]
                    },
                    "statements": [
                        {
                            "kind": "VariableStatement",
                            "fullStart": 1578,
                            "fullEnd": 1636,
                            "start": 1580,
                            "end": 1635,
                            "fullWidth": 58,
                            "width": 55,
                            "modifiers": [],
                            "variableDeclaration": {
                                "kind": "VariableDeclaration",
                                "fullStart": 1578,
                                "fullEnd": 1634,
                                "start": 1580,
                                "end": 1634,
                                "fullWidth": 56,
                                "width": 54,
                                "varKeyword": {
                                    "kind": "VarKeyword",
                                    "fullStart": 1578,
                                    "fullEnd": 1584,
                                    "start": 1580,
                                    "end": 1583,
                                    "fullWidth": 6,
                                    "width": 3,
                                    "text": "var",
                                    "value": "var",
                                    "valueText": "var",
                                    "hasLeadingTrivia": true,
                                    "hasTrailingTrivia": true,
                                    "leadingTrivia": [
                                        {
                                            "kind": "WhitespaceTrivia",
                                            "text": "  "
                                        }
                                    ],
                                    "trailingTrivia": [
                                        {
                                            "kind": "WhitespaceTrivia",
                                            "text": " "
                                        }
                                    ]
                                },
                                "variableDeclarators": [
                                    {
                                        "kind": "VariableDeclarator",
                                        "fullStart": 1584,
                                        "fullEnd": 1634,
                                        "start": 1584,
                                        "end": 1634,
                                        "fullWidth": 50,
<<<<<<< HEAD
                                        "width": 50,
                                        "identifier": {
=======
                                        "propertyName": {
>>>>>>> 85e84683
                                            "kind": "IdentifierName",
                                            "fullStart": 1584,
                                            "fullEnd": 1587,
                                            "start": 1584,
                                            "end": 1586,
                                            "fullWidth": 3,
                                            "width": 2,
                                            "text": "x4",
                                            "value": "x4",
                                            "valueText": "x4",
                                            "hasTrailingTrivia": true,
                                            "trailingTrivia": [
                                                {
                                                    "kind": "WhitespaceTrivia",
                                                    "text": " "
                                                }
                                            ]
                                        },
                                        "equalsValueClause": {
                                            "kind": "EqualsValueClause",
                                            "fullStart": 1587,
                                            "fullEnd": 1634,
                                            "start": 1587,
                                            "end": 1634,
                                            "fullWidth": 47,
                                            "width": 47,
                                            "equalsToken": {
                                                "kind": "EqualsToken",
                                                "fullStart": 1587,
                                                "fullEnd": 1589,
                                                "start": 1587,
                                                "end": 1588,
                                                "fullWidth": 2,
                                                "width": 1,
                                                "text": "=",
                                                "value": "=",
                                                "valueText": "=",
                                                "hasTrailingTrivia": true,
                                                "trailingTrivia": [
                                                    {
                                                        "kind": "WhitespaceTrivia",
                                                        "text": " "
                                                    }
                                                ]
                                            },
                                            "value": {
                                                "kind": "ObjectCreationExpression",
                                                "fullStart": 1589,
                                                "fullEnd": 1634,
                                                "start": 1589,
                                                "end": 1634,
                                                "fullWidth": 45,
                                                "width": 45,
                                                "newKeyword": {
                                                    "kind": "NewKeyword",
                                                    "fullStart": 1589,
                                                    "fullEnd": 1593,
                                                    "start": 1589,
                                                    "end": 1592,
                                                    "fullWidth": 4,
                                                    "width": 3,
                                                    "text": "new",
                                                    "value": "new",
                                                    "valueText": "new",
                                                    "hasTrailingTrivia": true,
                                                    "trailingTrivia": [
                                                        {
                                                            "kind": "WhitespaceTrivia",
                                                            "text": " "
                                                        }
                                                    ]
                                                },
                                                "expression": {
                                                    "kind": "IdentifierName",
                                                    "fullStart": 1593,
                                                    "fullEnd": 1597,
                                                    "start": 1593,
                                                    "end": 1597,
                                                    "fullWidth": 4,
                                                    "width": 4,
                                                    "text": "Date",
                                                    "value": "Date",
                                                    "valueText": "Date"
                                                },
                                                "argumentList": {
                                                    "kind": "ArgumentList",
                                                    "fullStart": 1597,
                                                    "fullEnd": 1634,
                                                    "start": 1597,
                                                    "end": 1634,
                                                    "fullWidth": 37,
                                                    "width": 37,
                                                    "openParenToken": {
                                                        "kind": "OpenParenToken",
                                                        "fullStart": 1597,
                                                        "fullEnd": 1598,
                                                        "start": 1597,
                                                        "end": 1598,
                                                        "fullWidth": 1,
                                                        "width": 1,
                                                        "text": "(",
                                                        "value": "(",
                                                        "valueText": "("
                                                    },
                                                    "arguments": [
                                                        {
                                                            "kind": "NumericLiteral",
                                                            "fullStart": 1598,
                                                            "fullEnd": 1599,
                                                            "start": 1598,
                                                            "end": 1599,
                                                            "fullWidth": 1,
                                                            "width": 1,
                                                            "text": "1",
                                                            "value": 1,
                                                            "valueText": "1"
                                                        },
                                                        {
                                                            "kind": "CommaToken",
                                                            "fullStart": 1599,
                                                            "fullEnd": 1601,
                                                            "start": 1599,
                                                            "end": 1600,
                                                            "fullWidth": 2,
                                                            "width": 1,
                                                            "text": ",",
                                                            "value": ",",
                                                            "valueText": ",",
                                                            "hasTrailingTrivia": true,
                                                            "trailingTrivia": [
                                                                {
                                                                    "kind": "WhitespaceTrivia",
                                                                    "text": " "
                                                                }
                                                            ]
                                                        },
                                                        {
                                                            "kind": "NumericLiteral",
                                                            "fullStart": 1601,
                                                            "fullEnd": 1602,
                                                            "start": 1601,
                                                            "end": 1602,
                                                            "fullWidth": 1,
                                                            "width": 1,
                                                            "text": "2",
                                                            "value": 2,
                                                            "valueText": "2"
                                                        },
                                                        {
                                                            "kind": "CommaToken",
                                                            "fullStart": 1602,
                                                            "fullEnd": 1604,
                                                            "start": 1602,
                                                            "end": 1603,
                                                            "fullWidth": 2,
                                                            "width": 1,
                                                            "text": ",",
                                                            "value": ",",
                                                            "valueText": ",",
                                                            "hasTrailingTrivia": true,
                                                            "trailingTrivia": [
                                                                {
                                                                    "kind": "WhitespaceTrivia",
                                                                    "text": " "
                                                                }
                                                            ]
                                                        },
                                                        {
                                                            "kind": "NumericLiteral",
                                                            "fullStart": 1604,
                                                            "fullEnd": 1605,
                                                            "start": 1604,
                                                            "end": 1605,
                                                            "fullWidth": 1,
                                                            "width": 1,
                                                            "text": "3",
                                                            "value": 3,
                                                            "valueText": "3"
                                                        },
                                                        {
                                                            "kind": "CommaToken",
                                                            "fullStart": 1605,
                                                            "fullEnd": 1607,
                                                            "start": 1605,
                                                            "end": 1606,
                                                            "fullWidth": 2,
                                                            "width": 1,
                                                            "text": ",",
                                                            "value": ",",
                                                            "valueText": ",",
                                                            "hasTrailingTrivia": true,
                                                            "trailingTrivia": [
                                                                {
                                                                    "kind": "WhitespaceTrivia",
                                                                    "text": " "
                                                                }
                                                            ]
                                                        },
                                                        {
                                                            "kind": "ObjectCreationExpression",
                                                            "fullStart": 1607,
                                                            "fullEnd": 1619,
                                                            "start": 1607,
                                                            "end": 1619,
                                                            "fullWidth": 12,
                                                            "width": 12,
                                                            "newKeyword": {
                                                                "kind": "NewKeyword",
                                                                "fullStart": 1607,
                                                                "fullEnd": 1611,
                                                                "start": 1607,
                                                                "end": 1610,
                                                                "fullWidth": 4,
                                                                "width": 3,
                                                                "text": "new",
                                                                "value": "new",
                                                                "valueText": "new",
                                                                "hasTrailingTrivia": true,
                                                                "trailingTrivia": [
                                                                    {
                                                                        "kind": "WhitespaceTrivia",
                                                                        "text": " "
                                                                    }
                                                                ]
                                                            },
                                                            "expression": {
                                                                "kind": "IdentifierName",
                                                                "fullStart": 1611,
                                                                "fullEnd": 1616,
                                                                "start": 1611,
                                                                "end": 1616,
                                                                "fullWidth": 5,
                                                                "width": 5,
                                                                "text": "myObj",
                                                                "value": "myObj",
                                                                "valueText": "myObj"
                                                            },
                                                            "argumentList": {
                                                                "kind": "ArgumentList",
                                                                "fullStart": 1616,
                                                                "fullEnd": 1619,
                                                                "start": 1616,
                                                                "end": 1619,
                                                                "fullWidth": 3,
                                                                "width": 3,
                                                                "openParenToken": {
                                                                    "kind": "OpenParenToken",
                                                                    "fullStart": 1616,
                                                                    "fullEnd": 1617,
                                                                    "start": 1616,
                                                                    "end": 1617,
                                                                    "fullWidth": 1,
                                                                    "width": 1,
                                                                    "text": "(",
                                                                    "value": "(",
                                                                    "valueText": "("
                                                                },
                                                                "arguments": [
                                                                    {
                                                                        "kind": "NumericLiteral",
                                                                        "fullStart": 1617,
                                                                        "fullEnd": 1618,
                                                                        "start": 1617,
                                                                        "end": 1618,
                                                                        "fullWidth": 1,
                                                                        "width": 1,
                                                                        "text": "4",
                                                                        "value": 4,
                                                                        "valueText": "4"
                                                                    }
                                                                ],
                                                                "closeParenToken": {
                                                                    "kind": "CloseParenToken",
                                                                    "fullStart": 1618,
                                                                    "fullEnd": 1619,
                                                                    "start": 1618,
                                                                    "end": 1619,
                                                                    "fullWidth": 1,
                                                                    "width": 1,
                                                                    "text": ")",
                                                                    "value": ")",
                                                                    "valueText": ")"
                                                                }
                                                            }
                                                        },
                                                        {
                                                            "kind": "CommaToken",
                                                            "fullStart": 1619,
                                                            "fullEnd": 1621,
                                                            "start": 1619,
                                                            "end": 1620,
                                                            "fullWidth": 2,
                                                            "width": 1,
                                                            "text": ",",
                                                            "value": ",",
                                                            "valueText": ",",
                                                            "hasTrailingTrivia": true,
                                                            "trailingTrivia": [
                                                                {
                                                                    "kind": "WhitespaceTrivia",
                                                                    "text": " "
                                                                }
                                                            ]
                                                        },
                                                        {
                                                            "kind": "ObjectCreationExpression",
                                                            "fullStart": 1621,
                                                            "fullEnd": 1633,
                                                            "start": 1621,
                                                            "end": 1633,
                                                            "fullWidth": 12,
                                                            "width": 12,
                                                            "newKeyword": {
                                                                "kind": "NewKeyword",
                                                                "fullStart": 1621,
                                                                "fullEnd": 1625,
                                                                "start": 1621,
                                                                "end": 1624,
                                                                "fullWidth": 4,
                                                                "width": 3,
                                                                "text": "new",
                                                                "value": "new",
                                                                "valueText": "new",
                                                                "hasTrailingTrivia": true,
                                                                "trailingTrivia": [
                                                                    {
                                                                        "kind": "WhitespaceTrivia",
                                                                        "text": " "
                                                                    }
                                                                ]
                                                            },
                                                            "expression": {
                                                                "kind": "IdentifierName",
                                                                "fullStart": 1625,
                                                                "fullEnd": 1630,
                                                                "start": 1625,
                                                                "end": 1630,
                                                                "fullWidth": 5,
                                                                "width": 5,
                                                                "text": "myObj",
                                                                "value": "myObj",
                                                                "valueText": "myObj"
                                                            },
                                                            "argumentList": {
                                                                "kind": "ArgumentList",
                                                                "fullStart": 1630,
                                                                "fullEnd": 1633,
                                                                "start": 1630,
                                                                "end": 1633,
                                                                "fullWidth": 3,
                                                                "width": 3,
                                                                "openParenToken": {
                                                                    "kind": "OpenParenToken",
                                                                    "fullStart": 1630,
                                                                    "fullEnd": 1631,
                                                                    "start": 1630,
                                                                    "end": 1631,
                                                                    "fullWidth": 1,
                                                                    "width": 1,
                                                                    "text": "(",
                                                                    "value": "(",
                                                                    "valueText": "("
                                                                },
                                                                "arguments": [
                                                                    {
                                                                        "kind": "NumericLiteral",
                                                                        "fullStart": 1631,
                                                                        "fullEnd": 1632,
                                                                        "start": 1631,
                                                                        "end": 1632,
                                                                        "fullWidth": 1,
                                                                        "width": 1,
                                                                        "text": "5",
                                                                        "value": 5,
                                                                        "valueText": "5"
                                                                    }
                                                                ],
                                                                "closeParenToken": {
                                                                    "kind": "CloseParenToken",
                                                                    "fullStart": 1632,
                                                                    "fullEnd": 1633,
                                                                    "start": 1632,
                                                                    "end": 1633,
                                                                    "fullWidth": 1,
                                                                    "width": 1,
                                                                    "text": ")",
                                                                    "value": ")",
                                                                    "valueText": ")"
                                                                }
                                                            }
                                                        }
                                                    ],
                                                    "closeParenToken": {
                                                        "kind": "CloseParenToken",
                                                        "fullStart": 1633,
                                                        "fullEnd": 1634,
                                                        "start": 1633,
                                                        "end": 1634,
                                                        "fullWidth": 1,
                                                        "width": 1,
                                                        "text": ")",
                                                        "value": ")",
                                                        "valueText": ")"
                                                    }
                                                }
                                            }
                                        }
                                    }
                                ]
                            },
                            "semicolonToken": {
                                "kind": "SemicolonToken",
                                "fullStart": 1634,
                                "fullEnd": 1636,
                                "start": 1634,
                                "end": 1635,
                                "fullWidth": 2,
                                "width": 1,
                                "text": ";",
                                "value": ";",
                                "valueText": ";",
                                "hasTrailingTrivia": true,
                                "hasTrailingNewLine": true,
                                "trailingTrivia": [
                                    {
                                        "kind": "NewLineTrivia",
                                        "text": "\n"
                                    }
                                ]
                            }
                        },
                        {
                            "kind": "ExpressionStatement",
                            "fullStart": 1636,
                            "fullEnd": 1693,
                            "start": 1638,
                            "end": 1692,
                            "fullWidth": 57,
                            "width": 54,
                            "expression": {
                                "kind": "InvocationExpression",
                                "fullStart": 1636,
                                "fullEnd": 1691,
                                "start": 1638,
                                "end": 1691,
                                "fullWidth": 55,
                                "width": 53,
                                "expression": {
                                    "kind": "IdentifierName",
                                    "fullStart": 1636,
                                    "fullEnd": 1644,
                                    "start": 1638,
                                    "end": 1644,
                                    "fullWidth": 8,
                                    "width": 6,
                                    "text": "$ERROR",
                                    "value": "$ERROR",
                                    "valueText": "$ERROR",
                                    "hasLeadingTrivia": true,
                                    "leadingTrivia": [
                                        {
                                            "kind": "WhitespaceTrivia",
                                            "text": "  "
                                        }
                                    ]
                                },
                                "argumentList": {
                                    "kind": "ArgumentList",
                                    "fullStart": 1644,
                                    "fullEnd": 1691,
                                    "start": 1644,
                                    "end": 1691,
                                    "fullWidth": 47,
                                    "width": 47,
                                    "openParenToken": {
                                        "kind": "OpenParenToken",
                                        "fullStart": 1644,
                                        "fullEnd": 1645,
                                        "start": 1644,
                                        "end": 1645,
                                        "fullWidth": 1,
                                        "width": 1,
                                        "text": "(",
                                        "value": "(",
                                        "valueText": "("
                                    },
                                    "arguments": [
                                        {
                                            "kind": "StringLiteral",
                                            "fullStart": 1645,
                                            "fullEnd": 1690,
                                            "start": 1645,
                                            "end": 1690,
                                            "fullWidth": 45,
                                            "width": 45,
                                            "text": "\"#4: The 4th step is calling ToNumber(hours)\"",
                                            "value": "#4: The 4th step is calling ToNumber(hours)",
                                            "valueText": "#4: The 4th step is calling ToNumber(hours)"
                                        }
                                    ],
                                    "closeParenToken": {
                                        "kind": "CloseParenToken",
                                        "fullStart": 1690,
                                        "fullEnd": 1691,
                                        "start": 1690,
                                        "end": 1691,
                                        "fullWidth": 1,
                                        "width": 1,
                                        "text": ")",
                                        "value": ")",
                                        "valueText": ")"
                                    }
                                }
                            },
                            "semicolonToken": {
                                "kind": "SemicolonToken",
                                "fullStart": 1691,
                                "fullEnd": 1693,
                                "start": 1691,
                                "end": 1692,
                                "fullWidth": 2,
                                "width": 1,
                                "text": ";",
                                "value": ";",
                                "valueText": ";",
                                "hasTrailingTrivia": true,
                                "hasTrailingNewLine": true,
                                "trailingTrivia": [
                                    {
                                        "kind": "NewLineTrivia",
                                        "text": "\n"
                                    }
                                ]
                            }
                        }
                    ],
                    "closeBraceToken": {
                        "kind": "CloseBraceToken",
                        "fullStart": 1693,
                        "fullEnd": 1695,
                        "start": 1693,
                        "end": 1694,
                        "fullWidth": 2,
                        "width": 1,
                        "text": "}",
                        "value": "}",
                        "valueText": "}",
                        "hasTrailingTrivia": true,
                        "hasTrailingNewLine": true,
                        "trailingTrivia": [
                            {
                                "kind": "NewLineTrivia",
                                "text": "\n"
                            }
                        ]
                    }
                },
                "catchClause": {
                    "kind": "CatchClause",
                    "fullStart": 1695,
                    "fullEnd": 1795,
                    "start": 1695,
                    "end": 1794,
                    "fullWidth": 100,
                    "width": 99,
                    "catchKeyword": {
                        "kind": "CatchKeyword",
                        "fullStart": 1695,
                        "fullEnd": 1700,
                        "start": 1695,
                        "end": 1700,
                        "fullWidth": 5,
                        "width": 5,
                        "text": "catch",
                        "value": "catch",
                        "valueText": "catch"
                    },
                    "openParenToken": {
                        "kind": "OpenParenToken",
                        "fullStart": 1700,
                        "fullEnd": 1701,
                        "start": 1700,
                        "end": 1701,
                        "fullWidth": 1,
                        "width": 1,
                        "text": "(",
                        "value": "(",
                        "valueText": "("
                    },
                    "identifier": {
                        "kind": "IdentifierName",
                        "fullStart": 1701,
                        "fullEnd": 1702,
                        "start": 1701,
                        "end": 1702,
                        "fullWidth": 1,
                        "width": 1,
                        "text": "e",
                        "value": "e",
                        "valueText": "e"
                    },
                    "closeParenToken": {
                        "kind": "CloseParenToken",
                        "fullStart": 1702,
                        "fullEnd": 1703,
                        "start": 1702,
                        "end": 1703,
                        "fullWidth": 1,
                        "width": 1,
                        "text": ")",
                        "value": ")",
                        "valueText": ")"
                    },
                    "block": {
                        "kind": "Block",
                        "fullStart": 1703,
                        "fullEnd": 1795,
                        "start": 1703,
                        "end": 1794,
                        "fullWidth": 92,
                        "width": 91,
                        "openBraceToken": {
                            "kind": "OpenBraceToken",
                            "fullStart": 1703,
                            "fullEnd": 1705,
                            "start": 1703,
                            "end": 1704,
                            "fullWidth": 2,
                            "width": 1,
                            "text": "{",
                            "value": "{",
                            "valueText": "{",
                            "hasTrailingTrivia": true,
                            "hasTrailingNewLine": true,
                            "trailingTrivia": [
                                {
                                    "kind": "NewLineTrivia",
                                    "text": "\n"
                                }
                            ]
                        },
                        "statements": [
                            {
                                "kind": "IfStatement",
                                "fullStart": 1705,
                                "fullEnd": 1793,
                                "start": 1707,
                                "end": 1792,
                                "fullWidth": 88,
                                "width": 85,
                                "ifKeyword": {
                                    "kind": "IfKeyword",
                                    "fullStart": 1705,
                                    "fullEnd": 1709,
                                    "start": 1707,
                                    "end": 1709,
                                    "fullWidth": 4,
                                    "width": 2,
                                    "text": "if",
                                    "value": "if",
                                    "valueText": "if",
                                    "hasLeadingTrivia": true,
                                    "leadingTrivia": [
                                        {
                                            "kind": "WhitespaceTrivia",
                                            "text": "  "
                                        }
                                    ]
                                },
                                "openParenToken": {
                                    "kind": "OpenParenToken",
                                    "fullStart": 1709,
                                    "fullEnd": 1710,
                                    "start": 1709,
                                    "end": 1710,
                                    "fullWidth": 1,
                                    "width": 1,
                                    "text": "(",
                                    "value": "(",
                                    "valueText": "("
                                },
                                "condition": {
                                    "kind": "NotEqualsExpression",
                                    "fullStart": 1710,
                                    "fullEnd": 1727,
                                    "start": 1710,
                                    "end": 1727,
                                    "fullWidth": 17,
                                    "width": 17,
                                    "left": {
                                        "kind": "IdentifierName",
                                        "fullStart": 1710,
                                        "fullEnd": 1712,
                                        "start": 1710,
                                        "end": 1711,
                                        "fullWidth": 2,
                                        "width": 1,
                                        "text": "e",
                                        "value": "e",
                                        "valueText": "e",
                                        "hasTrailingTrivia": true,
                                        "trailingTrivia": [
                                            {
                                                "kind": "WhitespaceTrivia",
                                                "text": " "
                                            }
                                        ]
                                    },
                                    "operatorToken": {
                                        "kind": "ExclamationEqualsEqualsToken",
                                        "fullStart": 1712,
                                        "fullEnd": 1716,
                                        "start": 1712,
                                        "end": 1715,
                                        "fullWidth": 4,
                                        "width": 3,
                                        "text": "!==",
                                        "value": "!==",
                                        "valueText": "!==",
                                        "hasTrailingTrivia": true,
                                        "trailingTrivia": [
                                            {
                                                "kind": "WhitespaceTrivia",
                                                "text": " "
                                            }
                                        ]
                                    },
                                    "right": {
                                        "kind": "StringLiteral",
                                        "fullStart": 1716,
                                        "fullEnd": 1727,
                                        "start": 1716,
                                        "end": 1727,
                                        "fullWidth": 11,
                                        "width": 11,
                                        "text": "\"valueOf-4\"",
                                        "value": "valueOf-4",
                                        "valueText": "valueOf-4"
                                    }
                                },
                                "closeParenToken": {
                                    "kind": "CloseParenToken",
                                    "fullStart": 1727,
                                    "fullEnd": 1728,
                                    "start": 1727,
                                    "end": 1728,
                                    "fullWidth": 1,
                                    "width": 1,
                                    "text": ")",
                                    "value": ")",
                                    "valueText": ")"
                                },
                                "statement": {
                                    "kind": "Block",
                                    "fullStart": 1728,
                                    "fullEnd": 1793,
                                    "start": 1728,
                                    "end": 1792,
                                    "fullWidth": 65,
                                    "width": 64,
                                    "openBraceToken": {
                                        "kind": "OpenBraceToken",
                                        "fullStart": 1728,
                                        "fullEnd": 1730,
                                        "start": 1728,
                                        "end": 1729,
                                        "fullWidth": 2,
                                        "width": 1,
                                        "text": "{",
                                        "value": "{",
                                        "valueText": "{",
                                        "hasTrailingTrivia": true,
                                        "hasTrailingNewLine": true,
                                        "trailingTrivia": [
                                            {
                                                "kind": "NewLineTrivia",
                                                "text": "\n"
                                            }
                                        ]
                                    },
                                    "statements": [
                                        {
                                            "kind": "ExpressionStatement",
                                            "fullStart": 1730,
                                            "fullEnd": 1789,
                                            "start": 1734,
                                            "end": 1788,
                                            "fullWidth": 59,
                                            "width": 54,
                                            "expression": {
                                                "kind": "InvocationExpression",
                                                "fullStart": 1730,
                                                "fullEnd": 1787,
                                                "start": 1734,
                                                "end": 1787,
                                                "fullWidth": 57,
                                                "width": 53,
                                                "expression": {
                                                    "kind": "IdentifierName",
                                                    "fullStart": 1730,
                                                    "fullEnd": 1740,
                                                    "start": 1734,
                                                    "end": 1740,
                                                    "fullWidth": 10,
                                                    "width": 6,
                                                    "text": "$ERROR",
                                                    "value": "$ERROR",
                                                    "valueText": "$ERROR",
                                                    "hasLeadingTrivia": true,
                                                    "leadingTrivia": [
                                                        {
                                                            "kind": "WhitespaceTrivia",
                                                            "text": "    "
                                                        }
                                                    ]
                                                },
                                                "argumentList": {
                                                    "kind": "ArgumentList",
                                                    "fullStart": 1740,
                                                    "fullEnd": 1787,
                                                    "start": 1740,
                                                    "end": 1787,
                                                    "fullWidth": 47,
                                                    "width": 47,
                                                    "openParenToken": {
                                                        "kind": "OpenParenToken",
                                                        "fullStart": 1740,
                                                        "fullEnd": 1741,
                                                        "start": 1740,
                                                        "end": 1741,
                                                        "fullWidth": 1,
                                                        "width": 1,
                                                        "text": "(",
                                                        "value": "(",
                                                        "valueText": "("
                                                    },
                                                    "arguments": [
                                                        {
                                                            "kind": "StringLiteral",
                                                            "fullStart": 1741,
                                                            "fullEnd": 1786,
                                                            "start": 1741,
                                                            "end": 1786,
                                                            "fullWidth": 45,
                                                            "width": 45,
                                                            "text": "\"#4: The 4th step is calling ToNumber(hours)\"",
                                                            "value": "#4: The 4th step is calling ToNumber(hours)",
                                                            "valueText": "#4: The 4th step is calling ToNumber(hours)"
                                                        }
                                                    ],
                                                    "closeParenToken": {
                                                        "kind": "CloseParenToken",
                                                        "fullStart": 1786,
                                                        "fullEnd": 1787,
                                                        "start": 1786,
                                                        "end": 1787,
                                                        "fullWidth": 1,
                                                        "width": 1,
                                                        "text": ")",
                                                        "value": ")",
                                                        "valueText": ")"
                                                    }
                                                }
                                            },
                                            "semicolonToken": {
                                                "kind": "SemicolonToken",
                                                "fullStart": 1787,
                                                "fullEnd": 1789,
                                                "start": 1787,
                                                "end": 1788,
                                                "fullWidth": 2,
                                                "width": 1,
                                                "text": ";",
                                                "value": ";",
                                                "valueText": ";",
                                                "hasTrailingTrivia": true,
                                                "hasTrailingNewLine": true,
                                                "trailingTrivia": [
                                                    {
                                                        "kind": "NewLineTrivia",
                                                        "text": "\n"
                                                    }
                                                ]
                                            }
                                        }
                                    ],
                                    "closeBraceToken": {
                                        "kind": "CloseBraceToken",
                                        "fullStart": 1789,
                                        "fullEnd": 1793,
                                        "start": 1791,
                                        "end": 1792,
                                        "fullWidth": 4,
                                        "width": 1,
                                        "text": "}",
                                        "value": "}",
                                        "valueText": "}",
                                        "hasLeadingTrivia": true,
                                        "hasTrailingTrivia": true,
                                        "hasTrailingNewLine": true,
                                        "leadingTrivia": [
                                            {
                                                "kind": "WhitespaceTrivia",
                                                "text": "  "
                                            }
                                        ],
                                        "trailingTrivia": [
                                            {
                                                "kind": "NewLineTrivia",
                                                "text": "\n"
                                            }
                                        ]
                                    }
                                }
                            }
                        ],
                        "closeBraceToken": {
                            "kind": "CloseBraceToken",
                            "fullStart": 1793,
                            "fullEnd": 1795,
                            "start": 1793,
                            "end": 1794,
                            "fullWidth": 2,
                            "width": 1,
                            "text": "}",
                            "value": "}",
                            "valueText": "}",
                            "hasTrailingTrivia": true,
                            "hasTrailingNewLine": true,
                            "trailingTrivia": [
                                {
                                    "kind": "NewLineTrivia",
                                    "text": "\n"
                                }
                            ]
                        }
                    }
                }
            },
            {
                "kind": "TryStatement",
                "fullStart": 1795,
                "fullEnd": 2021,
                "start": 1806,
                "end": 2020,
                "fullWidth": 226,
                "width": 214,
                "tryKeyword": {
                    "kind": "TryKeyword",
                    "fullStart": 1795,
                    "fullEnd": 1809,
                    "start": 1806,
                    "end": 1809,
                    "fullWidth": 14,
                    "width": 3,
                    "text": "try",
                    "value": "try",
                    "valueText": "try",
                    "hasLeadingTrivia": true,
                    "hasLeadingComment": true,
                    "hasLeadingNewLine": true,
                    "leadingTrivia": [
                        {
                            "kind": "NewLineTrivia",
                            "text": "\n"
                        },
                        {
                            "kind": "SingleLineCommentTrivia",
                            "text": "//CHECK#5"
                        },
                        {
                            "kind": "NewLineTrivia",
                            "text": "\n"
                        }
                    ]
                },
                "block": {
                    "kind": "Block",
                    "fullStart": 1809,
                    "fullEnd": 1919,
                    "start": 1809,
                    "end": 1918,
                    "fullWidth": 110,
                    "width": 109,
                    "openBraceToken": {
                        "kind": "OpenBraceToken",
                        "fullStart": 1809,
                        "fullEnd": 1811,
                        "start": 1809,
                        "end": 1810,
                        "fullWidth": 2,
                        "width": 1,
                        "text": "{",
                        "value": "{",
                        "valueText": "{",
                        "hasTrailingTrivia": true,
                        "hasTrailingNewLine": true,
                        "trailingTrivia": [
                            {
                                "kind": "NewLineTrivia",
                                "text": "\n"
                            }
                        ]
                    },
                    "statements": [
                        {
                            "kind": "VariableStatement",
                            "fullStart": 1811,
                            "fullEnd": 1858,
                            "start": 1813,
                            "end": 1857,
                            "fullWidth": 47,
                            "width": 44,
                            "modifiers": [],
                            "variableDeclaration": {
                                "kind": "VariableDeclaration",
                                "fullStart": 1811,
                                "fullEnd": 1856,
                                "start": 1813,
                                "end": 1856,
                                "fullWidth": 45,
                                "width": 43,
                                "varKeyword": {
                                    "kind": "VarKeyword",
                                    "fullStart": 1811,
                                    "fullEnd": 1817,
                                    "start": 1813,
                                    "end": 1816,
                                    "fullWidth": 6,
                                    "width": 3,
                                    "text": "var",
                                    "value": "var",
                                    "valueText": "var",
                                    "hasLeadingTrivia": true,
                                    "hasTrailingTrivia": true,
                                    "leadingTrivia": [
                                        {
                                            "kind": "WhitespaceTrivia",
                                            "text": "  "
                                        }
                                    ],
                                    "trailingTrivia": [
                                        {
                                            "kind": "WhitespaceTrivia",
                                            "text": " "
                                        }
                                    ]
                                },
                                "variableDeclarators": [
                                    {
                                        "kind": "VariableDeclarator",
                                        "fullStart": 1817,
                                        "fullEnd": 1856,
                                        "start": 1817,
                                        "end": 1856,
                                        "fullWidth": 39,
<<<<<<< HEAD
                                        "width": 39,
                                        "identifier": {
=======
                                        "propertyName": {
>>>>>>> 85e84683
                                            "kind": "IdentifierName",
                                            "fullStart": 1817,
                                            "fullEnd": 1820,
                                            "start": 1817,
                                            "end": 1819,
                                            "fullWidth": 3,
                                            "width": 2,
                                            "text": "x5",
                                            "value": "x5",
                                            "valueText": "x5",
                                            "hasTrailingTrivia": true,
                                            "trailingTrivia": [
                                                {
                                                    "kind": "WhitespaceTrivia",
                                                    "text": " "
                                                }
                                            ]
                                        },
                                        "equalsValueClause": {
                                            "kind": "EqualsValueClause",
                                            "fullStart": 1820,
                                            "fullEnd": 1856,
                                            "start": 1820,
                                            "end": 1856,
                                            "fullWidth": 36,
                                            "width": 36,
                                            "equalsToken": {
                                                "kind": "EqualsToken",
                                                "fullStart": 1820,
                                                "fullEnd": 1822,
                                                "start": 1820,
                                                "end": 1821,
                                                "fullWidth": 2,
                                                "width": 1,
                                                "text": "=",
                                                "value": "=",
                                                "valueText": "=",
                                                "hasTrailingTrivia": true,
                                                "trailingTrivia": [
                                                    {
                                                        "kind": "WhitespaceTrivia",
                                                        "text": " "
                                                    }
                                                ]
                                            },
                                            "value": {
                                                "kind": "ObjectCreationExpression",
                                                "fullStart": 1822,
                                                "fullEnd": 1856,
                                                "start": 1822,
                                                "end": 1856,
                                                "fullWidth": 34,
                                                "width": 34,
                                                "newKeyword": {
                                                    "kind": "NewKeyword",
                                                    "fullStart": 1822,
                                                    "fullEnd": 1826,
                                                    "start": 1822,
                                                    "end": 1825,
                                                    "fullWidth": 4,
                                                    "width": 3,
                                                    "text": "new",
                                                    "value": "new",
                                                    "valueText": "new",
                                                    "hasTrailingTrivia": true,
                                                    "trailingTrivia": [
                                                        {
                                                            "kind": "WhitespaceTrivia",
                                                            "text": " "
                                                        }
                                                    ]
                                                },
                                                "expression": {
                                                    "kind": "IdentifierName",
                                                    "fullStart": 1826,
                                                    "fullEnd": 1830,
                                                    "start": 1826,
                                                    "end": 1830,
                                                    "fullWidth": 4,
                                                    "width": 4,
                                                    "text": "Date",
                                                    "value": "Date",
                                                    "valueText": "Date"
                                                },
                                                "argumentList": {
                                                    "kind": "ArgumentList",
                                                    "fullStart": 1830,
                                                    "fullEnd": 1856,
                                                    "start": 1830,
                                                    "end": 1856,
                                                    "fullWidth": 26,
                                                    "width": 26,
                                                    "openParenToken": {
                                                        "kind": "OpenParenToken",
                                                        "fullStart": 1830,
                                                        "fullEnd": 1831,
                                                        "start": 1830,
                                                        "end": 1831,
                                                        "fullWidth": 1,
                                                        "width": 1,
                                                        "text": "(",
                                                        "value": "(",
                                                        "valueText": "("
                                                    },
                                                    "arguments": [
                                                        {
                                                            "kind": "NumericLiteral",
                                                            "fullStart": 1831,
                                                            "fullEnd": 1832,
                                                            "start": 1831,
                                                            "end": 1832,
                                                            "fullWidth": 1,
                                                            "width": 1,
                                                            "text": "1",
                                                            "value": 1,
                                                            "valueText": "1"
                                                        },
                                                        {
                                                            "kind": "CommaToken",
                                                            "fullStart": 1832,
                                                            "fullEnd": 1834,
                                                            "start": 1832,
                                                            "end": 1833,
                                                            "fullWidth": 2,
                                                            "width": 1,
                                                            "text": ",",
                                                            "value": ",",
                                                            "valueText": ",",
                                                            "hasTrailingTrivia": true,
                                                            "trailingTrivia": [
                                                                {
                                                                    "kind": "WhitespaceTrivia",
                                                                    "text": " "
                                                                }
                                                            ]
                                                        },
                                                        {
                                                            "kind": "NumericLiteral",
                                                            "fullStart": 1834,
                                                            "fullEnd": 1835,
                                                            "start": 1834,
                                                            "end": 1835,
                                                            "fullWidth": 1,
                                                            "width": 1,
                                                            "text": "2",
                                                            "value": 2,
                                                            "valueText": "2"
                                                        },
                                                        {
                                                            "kind": "CommaToken",
                                                            "fullStart": 1835,
                                                            "fullEnd": 1837,
                                                            "start": 1835,
                                                            "end": 1836,
                                                            "fullWidth": 2,
                                                            "width": 1,
                                                            "text": ",",
                                                            "value": ",",
                                                            "valueText": ",",
                                                            "hasTrailingTrivia": true,
                                                            "trailingTrivia": [
                                                                {
                                                                    "kind": "WhitespaceTrivia",
                                                                    "text": " "
                                                                }
                                                            ]
                                                        },
                                                        {
                                                            "kind": "NumericLiteral",
                                                            "fullStart": 1837,
                                                            "fullEnd": 1838,
                                                            "start": 1837,
                                                            "end": 1838,
                                                            "fullWidth": 1,
                                                            "width": 1,
                                                            "text": "3",
                                                            "value": 3,
                                                            "valueText": "3"
                                                        },
                                                        {
                                                            "kind": "CommaToken",
                                                            "fullStart": 1838,
                                                            "fullEnd": 1840,
                                                            "start": 1838,
                                                            "end": 1839,
                                                            "fullWidth": 2,
                                                            "width": 1,
                                                            "text": ",",
                                                            "value": ",",
                                                            "valueText": ",",
                                                            "hasTrailingTrivia": true,
                                                            "trailingTrivia": [
                                                                {
                                                                    "kind": "WhitespaceTrivia",
                                                                    "text": " "
                                                                }
                                                            ]
                                                        },
                                                        {
                                                            "kind": "NumericLiteral",
                                                            "fullStart": 1840,
                                                            "fullEnd": 1841,
                                                            "start": 1840,
                                                            "end": 1841,
                                                            "fullWidth": 1,
                                                            "width": 1,
                                                            "text": "4",
                                                            "value": 4,
                                                            "valueText": "4"
                                                        },
                                                        {
                                                            "kind": "CommaToken",
                                                            "fullStart": 1841,
                                                            "fullEnd": 1843,
                                                            "start": 1841,
                                                            "end": 1842,
                                                            "fullWidth": 2,
                                                            "width": 1,
                                                            "text": ",",
                                                            "value": ",",
                                                            "valueText": ",",
                                                            "hasTrailingTrivia": true,
                                                            "trailingTrivia": [
                                                                {
                                                                    "kind": "WhitespaceTrivia",
                                                                    "text": " "
                                                                }
                                                            ]
                                                        },
                                                        {
                                                            "kind": "ObjectCreationExpression",
                                                            "fullStart": 1843,
                                                            "fullEnd": 1855,
                                                            "start": 1843,
                                                            "end": 1855,
                                                            "fullWidth": 12,
                                                            "width": 12,
                                                            "newKeyword": {
                                                                "kind": "NewKeyword",
                                                                "fullStart": 1843,
                                                                "fullEnd": 1847,
                                                                "start": 1843,
                                                                "end": 1846,
                                                                "fullWidth": 4,
                                                                "width": 3,
                                                                "text": "new",
                                                                "value": "new",
                                                                "valueText": "new",
                                                                "hasTrailingTrivia": true,
                                                                "trailingTrivia": [
                                                                    {
                                                                        "kind": "WhitespaceTrivia",
                                                                        "text": " "
                                                                    }
                                                                ]
                                                            },
                                                            "expression": {
                                                                "kind": "IdentifierName",
                                                                "fullStart": 1847,
                                                                "fullEnd": 1852,
                                                                "start": 1847,
                                                                "end": 1852,
                                                                "fullWidth": 5,
                                                                "width": 5,
                                                                "text": "myObj",
                                                                "value": "myObj",
                                                                "valueText": "myObj"
                                                            },
                                                            "argumentList": {
                                                                "kind": "ArgumentList",
                                                                "fullStart": 1852,
                                                                "fullEnd": 1855,
                                                                "start": 1852,
                                                                "end": 1855,
                                                                "fullWidth": 3,
                                                                "width": 3,
                                                                "openParenToken": {
                                                                    "kind": "OpenParenToken",
                                                                    "fullStart": 1852,
                                                                    "fullEnd": 1853,
                                                                    "start": 1852,
                                                                    "end": 1853,
                                                                    "fullWidth": 1,
                                                                    "width": 1,
                                                                    "text": "(",
                                                                    "value": "(",
                                                                    "valueText": "("
                                                                },
                                                                "arguments": [
                                                                    {
                                                                        "kind": "NumericLiteral",
                                                                        "fullStart": 1853,
                                                                        "fullEnd": 1854,
                                                                        "start": 1853,
                                                                        "end": 1854,
                                                                        "fullWidth": 1,
                                                                        "width": 1,
                                                                        "text": "5",
                                                                        "value": 5,
                                                                        "valueText": "5"
                                                                    }
                                                                ],
                                                                "closeParenToken": {
                                                                    "kind": "CloseParenToken",
                                                                    "fullStart": 1854,
                                                                    "fullEnd": 1855,
                                                                    "start": 1854,
                                                                    "end": 1855,
                                                                    "fullWidth": 1,
                                                                    "width": 1,
                                                                    "text": ")",
                                                                    "value": ")",
                                                                    "valueText": ")"
                                                                }
                                                            }
                                                        }
                                                    ],
                                                    "closeParenToken": {
                                                        "kind": "CloseParenToken",
                                                        "fullStart": 1855,
                                                        "fullEnd": 1856,
                                                        "start": 1855,
                                                        "end": 1856,
                                                        "fullWidth": 1,
                                                        "width": 1,
                                                        "text": ")",
                                                        "value": ")",
                                                        "valueText": ")"
                                                    }
                                                }
                                            }
                                        }
                                    }
                                ]
                            },
                            "semicolonToken": {
                                "kind": "SemicolonToken",
                                "fullStart": 1856,
                                "fullEnd": 1858,
                                "start": 1856,
                                "end": 1857,
                                "fullWidth": 2,
                                "width": 1,
                                "text": ";",
                                "value": ";",
                                "valueText": ";",
                                "hasTrailingTrivia": true,
                                "hasTrailingNewLine": true,
                                "trailingTrivia": [
                                    {
                                        "kind": "NewLineTrivia",
                                        "text": "\n"
                                    }
                                ]
                            }
                        },
                        {
                            "kind": "ExpressionStatement",
                            "fullStart": 1858,
                            "fullEnd": 1917,
                            "start": 1860,
                            "end": 1916,
                            "fullWidth": 59,
                            "width": 56,
                            "expression": {
                                "kind": "InvocationExpression",
                                "fullStart": 1858,
                                "fullEnd": 1915,
                                "start": 1860,
                                "end": 1915,
                                "fullWidth": 57,
                                "width": 55,
                                "expression": {
                                    "kind": "IdentifierName",
                                    "fullStart": 1858,
                                    "fullEnd": 1866,
                                    "start": 1860,
                                    "end": 1866,
                                    "fullWidth": 8,
                                    "width": 6,
                                    "text": "$ERROR",
                                    "value": "$ERROR",
                                    "valueText": "$ERROR",
                                    "hasLeadingTrivia": true,
                                    "leadingTrivia": [
                                        {
                                            "kind": "WhitespaceTrivia",
                                            "text": "  "
                                        }
                                    ]
                                },
                                "argumentList": {
                                    "kind": "ArgumentList",
                                    "fullStart": 1866,
                                    "fullEnd": 1915,
                                    "start": 1866,
                                    "end": 1915,
                                    "fullWidth": 49,
                                    "width": 49,
                                    "openParenToken": {
                                        "kind": "OpenParenToken",
                                        "fullStart": 1866,
                                        "fullEnd": 1867,
                                        "start": 1866,
                                        "end": 1867,
                                        "fullWidth": 1,
                                        "width": 1,
                                        "text": "(",
                                        "value": "(",
                                        "valueText": "("
                                    },
                                    "arguments": [
                                        {
                                            "kind": "StringLiteral",
                                            "fullStart": 1867,
                                            "fullEnd": 1914,
                                            "start": 1867,
                                            "end": 1914,
                                            "fullWidth": 47,
                                            "width": 47,
                                            "text": "\"#5: The 5th step is calling ToNumber(minutes)\"",
                                            "value": "#5: The 5th step is calling ToNumber(minutes)",
                                            "valueText": "#5: The 5th step is calling ToNumber(minutes)"
                                        }
                                    ],
                                    "closeParenToken": {
                                        "kind": "CloseParenToken",
                                        "fullStart": 1914,
                                        "fullEnd": 1915,
                                        "start": 1914,
                                        "end": 1915,
                                        "fullWidth": 1,
                                        "width": 1,
                                        "text": ")",
                                        "value": ")",
                                        "valueText": ")"
                                    }
                                }
                            },
                            "semicolonToken": {
                                "kind": "SemicolonToken",
                                "fullStart": 1915,
                                "fullEnd": 1917,
                                "start": 1915,
                                "end": 1916,
                                "fullWidth": 2,
                                "width": 1,
                                "text": ";",
                                "value": ";",
                                "valueText": ";",
                                "hasTrailingTrivia": true,
                                "hasTrailingNewLine": true,
                                "trailingTrivia": [
                                    {
                                        "kind": "NewLineTrivia",
                                        "text": "\n"
                                    }
                                ]
                            }
                        }
                    ],
                    "closeBraceToken": {
                        "kind": "CloseBraceToken",
                        "fullStart": 1917,
                        "fullEnd": 1919,
                        "start": 1917,
                        "end": 1918,
                        "fullWidth": 2,
                        "width": 1,
                        "text": "}",
                        "value": "}",
                        "valueText": "}",
                        "hasTrailingTrivia": true,
                        "hasTrailingNewLine": true,
                        "trailingTrivia": [
                            {
                                "kind": "NewLineTrivia",
                                "text": "\n"
                            }
                        ]
                    }
                },
                "catchClause": {
                    "kind": "CatchClause",
                    "fullStart": 1919,
                    "fullEnd": 2021,
                    "start": 1919,
                    "end": 2020,
                    "fullWidth": 102,
                    "width": 101,
                    "catchKeyword": {
                        "kind": "CatchKeyword",
                        "fullStart": 1919,
                        "fullEnd": 1924,
                        "start": 1919,
                        "end": 1924,
                        "fullWidth": 5,
                        "width": 5,
                        "text": "catch",
                        "value": "catch",
                        "valueText": "catch"
                    },
                    "openParenToken": {
                        "kind": "OpenParenToken",
                        "fullStart": 1924,
                        "fullEnd": 1925,
                        "start": 1924,
                        "end": 1925,
                        "fullWidth": 1,
                        "width": 1,
                        "text": "(",
                        "value": "(",
                        "valueText": "("
                    },
                    "identifier": {
                        "kind": "IdentifierName",
                        "fullStart": 1925,
                        "fullEnd": 1926,
                        "start": 1925,
                        "end": 1926,
                        "fullWidth": 1,
                        "width": 1,
                        "text": "e",
                        "value": "e",
                        "valueText": "e"
                    },
                    "closeParenToken": {
                        "kind": "CloseParenToken",
                        "fullStart": 1926,
                        "fullEnd": 1927,
                        "start": 1926,
                        "end": 1927,
                        "fullWidth": 1,
                        "width": 1,
                        "text": ")",
                        "value": ")",
                        "valueText": ")"
                    },
                    "block": {
                        "kind": "Block",
                        "fullStart": 1927,
                        "fullEnd": 2021,
                        "start": 1927,
                        "end": 2020,
                        "fullWidth": 94,
                        "width": 93,
                        "openBraceToken": {
                            "kind": "OpenBraceToken",
                            "fullStart": 1927,
                            "fullEnd": 1929,
                            "start": 1927,
                            "end": 1928,
                            "fullWidth": 2,
                            "width": 1,
                            "text": "{",
                            "value": "{",
                            "valueText": "{",
                            "hasTrailingTrivia": true,
                            "hasTrailingNewLine": true,
                            "trailingTrivia": [
                                {
                                    "kind": "NewLineTrivia",
                                    "text": "\n"
                                }
                            ]
                        },
                        "statements": [
                            {
                                "kind": "IfStatement",
                                "fullStart": 1929,
                                "fullEnd": 2019,
                                "start": 1931,
                                "end": 2018,
                                "fullWidth": 90,
                                "width": 87,
                                "ifKeyword": {
                                    "kind": "IfKeyword",
                                    "fullStart": 1929,
                                    "fullEnd": 1933,
                                    "start": 1931,
                                    "end": 1933,
                                    "fullWidth": 4,
                                    "width": 2,
                                    "text": "if",
                                    "value": "if",
                                    "valueText": "if",
                                    "hasLeadingTrivia": true,
                                    "leadingTrivia": [
                                        {
                                            "kind": "WhitespaceTrivia",
                                            "text": "  "
                                        }
                                    ]
                                },
                                "openParenToken": {
                                    "kind": "OpenParenToken",
                                    "fullStart": 1933,
                                    "fullEnd": 1934,
                                    "start": 1933,
                                    "end": 1934,
                                    "fullWidth": 1,
                                    "width": 1,
                                    "text": "(",
                                    "value": "(",
                                    "valueText": "("
                                },
                                "condition": {
                                    "kind": "NotEqualsExpression",
                                    "fullStart": 1934,
                                    "fullEnd": 1951,
                                    "start": 1934,
                                    "end": 1951,
                                    "fullWidth": 17,
                                    "width": 17,
                                    "left": {
                                        "kind": "IdentifierName",
                                        "fullStart": 1934,
                                        "fullEnd": 1936,
                                        "start": 1934,
                                        "end": 1935,
                                        "fullWidth": 2,
                                        "width": 1,
                                        "text": "e",
                                        "value": "e",
                                        "valueText": "e",
                                        "hasTrailingTrivia": true,
                                        "trailingTrivia": [
                                            {
                                                "kind": "WhitespaceTrivia",
                                                "text": " "
                                            }
                                        ]
                                    },
                                    "operatorToken": {
                                        "kind": "ExclamationEqualsEqualsToken",
                                        "fullStart": 1936,
                                        "fullEnd": 1940,
                                        "start": 1936,
                                        "end": 1939,
                                        "fullWidth": 4,
                                        "width": 3,
                                        "text": "!==",
                                        "value": "!==",
                                        "valueText": "!==",
                                        "hasTrailingTrivia": true,
                                        "trailingTrivia": [
                                            {
                                                "kind": "WhitespaceTrivia",
                                                "text": " "
                                            }
                                        ]
                                    },
                                    "right": {
                                        "kind": "StringLiteral",
                                        "fullStart": 1940,
                                        "fullEnd": 1951,
                                        "start": 1940,
                                        "end": 1951,
                                        "fullWidth": 11,
                                        "width": 11,
                                        "text": "\"valueOf-5\"",
                                        "value": "valueOf-5",
                                        "valueText": "valueOf-5"
                                    }
                                },
                                "closeParenToken": {
                                    "kind": "CloseParenToken",
                                    "fullStart": 1951,
                                    "fullEnd": 1952,
                                    "start": 1951,
                                    "end": 1952,
                                    "fullWidth": 1,
                                    "width": 1,
                                    "text": ")",
                                    "value": ")",
                                    "valueText": ")"
                                },
                                "statement": {
                                    "kind": "Block",
                                    "fullStart": 1952,
                                    "fullEnd": 2019,
                                    "start": 1952,
                                    "end": 2018,
                                    "fullWidth": 67,
                                    "width": 66,
                                    "openBraceToken": {
                                        "kind": "OpenBraceToken",
                                        "fullStart": 1952,
                                        "fullEnd": 1954,
                                        "start": 1952,
                                        "end": 1953,
                                        "fullWidth": 2,
                                        "width": 1,
                                        "text": "{",
                                        "value": "{",
                                        "valueText": "{",
                                        "hasTrailingTrivia": true,
                                        "hasTrailingNewLine": true,
                                        "trailingTrivia": [
                                            {
                                                "kind": "NewLineTrivia",
                                                "text": "\n"
                                            }
                                        ]
                                    },
                                    "statements": [
                                        {
                                            "kind": "ExpressionStatement",
                                            "fullStart": 1954,
                                            "fullEnd": 2015,
                                            "start": 1958,
                                            "end": 2014,
                                            "fullWidth": 61,
                                            "width": 56,
                                            "expression": {
                                                "kind": "InvocationExpression",
                                                "fullStart": 1954,
                                                "fullEnd": 2013,
                                                "start": 1958,
                                                "end": 2013,
                                                "fullWidth": 59,
                                                "width": 55,
                                                "expression": {
                                                    "kind": "IdentifierName",
                                                    "fullStart": 1954,
                                                    "fullEnd": 1964,
                                                    "start": 1958,
                                                    "end": 1964,
                                                    "fullWidth": 10,
                                                    "width": 6,
                                                    "text": "$ERROR",
                                                    "value": "$ERROR",
                                                    "valueText": "$ERROR",
                                                    "hasLeadingTrivia": true,
                                                    "leadingTrivia": [
                                                        {
                                                            "kind": "WhitespaceTrivia",
                                                            "text": "    "
                                                        }
                                                    ]
                                                },
                                                "argumentList": {
                                                    "kind": "ArgumentList",
                                                    "fullStart": 1964,
                                                    "fullEnd": 2013,
                                                    "start": 1964,
                                                    "end": 2013,
                                                    "fullWidth": 49,
                                                    "width": 49,
                                                    "openParenToken": {
                                                        "kind": "OpenParenToken",
                                                        "fullStart": 1964,
                                                        "fullEnd": 1965,
                                                        "start": 1964,
                                                        "end": 1965,
                                                        "fullWidth": 1,
                                                        "width": 1,
                                                        "text": "(",
                                                        "value": "(",
                                                        "valueText": "("
                                                    },
                                                    "arguments": [
                                                        {
                                                            "kind": "StringLiteral",
                                                            "fullStart": 1965,
                                                            "fullEnd": 2012,
                                                            "start": 1965,
                                                            "end": 2012,
                                                            "fullWidth": 47,
                                                            "width": 47,
                                                            "text": "\"#5: The 5th step is calling ToNumber(minutes)\"",
                                                            "value": "#5: The 5th step is calling ToNumber(minutes)",
                                                            "valueText": "#5: The 5th step is calling ToNumber(minutes)"
                                                        }
                                                    ],
                                                    "closeParenToken": {
                                                        "kind": "CloseParenToken",
                                                        "fullStart": 2012,
                                                        "fullEnd": 2013,
                                                        "start": 2012,
                                                        "end": 2013,
                                                        "fullWidth": 1,
                                                        "width": 1,
                                                        "text": ")",
                                                        "value": ")",
                                                        "valueText": ")"
                                                    }
                                                }
                                            },
                                            "semicolonToken": {
                                                "kind": "SemicolonToken",
                                                "fullStart": 2013,
                                                "fullEnd": 2015,
                                                "start": 2013,
                                                "end": 2014,
                                                "fullWidth": 2,
                                                "width": 1,
                                                "text": ";",
                                                "value": ";",
                                                "valueText": ";",
                                                "hasTrailingTrivia": true,
                                                "hasTrailingNewLine": true,
                                                "trailingTrivia": [
                                                    {
                                                        "kind": "NewLineTrivia",
                                                        "text": "\n"
                                                    }
                                                ]
                                            }
                                        }
                                    ],
                                    "closeBraceToken": {
                                        "kind": "CloseBraceToken",
                                        "fullStart": 2015,
                                        "fullEnd": 2019,
                                        "start": 2017,
                                        "end": 2018,
                                        "fullWidth": 4,
                                        "width": 1,
                                        "text": "}",
                                        "value": "}",
                                        "valueText": "}",
                                        "hasLeadingTrivia": true,
                                        "hasTrailingTrivia": true,
                                        "hasTrailingNewLine": true,
                                        "leadingTrivia": [
                                            {
                                                "kind": "WhitespaceTrivia",
                                                "text": "  "
                                            }
                                        ],
                                        "trailingTrivia": [
                                            {
                                                "kind": "NewLineTrivia",
                                                "text": "\n"
                                            }
                                        ]
                                    }
                                }
                            }
                        ],
                        "closeBraceToken": {
                            "kind": "CloseBraceToken",
                            "fullStart": 2019,
                            "fullEnd": 2021,
                            "start": 2019,
                            "end": 2020,
                            "fullWidth": 2,
                            "width": 1,
                            "text": "}",
                            "value": "}",
                            "valueText": "}",
                            "hasTrailingTrivia": true,
                            "hasTrailingNewLine": true,
                            "trailingTrivia": [
                                {
                                    "kind": "NewLineTrivia",
                                    "text": "\n"
                                }
                            ]
                        }
                    }
                }
            }
        ],
        "endOfFileToken": {
            "kind": "EndOfFileToken",
            "fullStart": 2021,
            "fullEnd": 2022,
            "start": 2022,
            "end": 2022,
            "fullWidth": 1,
            "width": 0,
            "text": "",
            "hasLeadingTrivia": true,
            "hasLeadingNewLine": true,
            "leadingTrivia": [
                {
                    "kind": "NewLineTrivia",
                    "text": "\n"
                }
            ]
        }
    },
    "lineMap": {
        "lineStarts": [
            0,
            61,
            132,
            133,
            137,
            195,
            225,
            251,
            278,
            323,
            370,
            421,
            472,
            513,
            516,
            561,
            626,
            630,
            631,
            658,
            678,
            737,
            798,
            801,
            802,
            812,
            817,
            908,
            964,
            966,
            976,
            1001,
            1059,
            1063,
            1065,
            1066,
            1076,
            1081,
            1161,
            1218,
            1220,
            1230,
            1255,
            1314,
            1318,
            1320,
            1321,
            1331,
            1336,
            1405,
            1461,
            1463,
            1473,
            1498,
            1556,
            1560,
            1562,
            1563,
            1573,
            1578,
            1636,
            1693,
            1695,
            1705,
            1730,
            1789,
            1793,
            1795,
            1796,
            1806,
            1811,
            1858,
            1917,
            1919,
            1929,
            1954,
            2015,
            2019,
            2021,
            2022
        ],
        "length": 2022
    }
}<|MERGE_RESOLUTION|>--- conflicted
+++ resolved
@@ -94,12 +94,8 @@
                             "start": 635,
                             "end": 799,
                             "fullWidth": 164,
-<<<<<<< HEAD
                             "width": 164,
-                            "identifier": {
-=======
                             "propertyName": {
->>>>>>> 85e84683
                                 "kind": "IdentifierName",
                                 "fullStart": 635,
                                 "fullEnd": 641,
@@ -1211,12 +1207,8 @@
                                         "start": 823,
                                         "end": 906,
                                         "fullWidth": 83,
-<<<<<<< HEAD
                                         "width": 83,
-                                        "identifier": {
-=======
                                         "propertyName": {
->>>>>>> 85e84683
                                             "kind": "IdentifierName",
                                             "fullStart": 823,
                                             "fullEnd": 826,
@@ -2498,12 +2490,8 @@
                                         "start": 1087,
                                         "end": 1159,
                                         "fullWidth": 72,
-<<<<<<< HEAD
                                         "width": 72,
-                                        "identifier": {
-=======
                                         "propertyName": {
->>>>>>> 85e84683
                                             "kind": "IdentifierName",
                                             "fullStart": 1087,
                                             "fullEnd": 1090,
@@ -3710,12 +3698,8 @@
                                         "start": 1342,
                                         "end": 1403,
                                         "fullWidth": 61,
-<<<<<<< HEAD
                                         "width": 61,
-                                        "identifier": {
-=======
                                         "propertyName": {
->>>>>>> 85e84683
                                             "kind": "IdentifierName",
                                             "fullStart": 1342,
                                             "fullEnd": 1345,
@@ -4847,12 +4831,8 @@
                                         "start": 1584,
                                         "end": 1634,
                                         "fullWidth": 50,
-<<<<<<< HEAD
                                         "width": 50,
-                                        "identifier": {
-=======
                                         "propertyName": {
->>>>>>> 85e84683
                                             "kind": "IdentifierName",
                                             "fullStart": 1584,
                                             "fullEnd": 1587,
@@ -5909,12 +5889,8 @@
                                         "start": 1817,
                                         "end": 1856,
                                         "fullWidth": 39,
-<<<<<<< HEAD
                                         "width": 39,
-                                        "identifier": {
-=======
                                         "propertyName": {
->>>>>>> 85e84683
                                             "kind": "IdentifierName",
                                             "fullStart": 1817,
                                             "fullEnd": 1820,
