--- conflicted
+++ resolved
@@ -197,11 +197,8 @@
                                                     "start": 652,
                                                     "end": 655,
                                                     "fullWidth": 3,
-<<<<<<< HEAD
                                                     "width": 3,
-=======
                                                     "modifiers": [],
->>>>>>> e3c38734
                                                     "identifier": {
                                                         "kind": "IdentifierName",
                                                         "fullStart": 652,
