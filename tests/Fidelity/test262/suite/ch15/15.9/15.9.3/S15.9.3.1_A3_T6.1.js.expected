{
    "isDeclaration": false,
    "languageVersion": "EcmaScript5",
    "parseOptions": {
        "allowAutomaticSemicolonInsertion": true
    },
    "sourceUnit": {
        "kind": "SourceUnit",
        "fullStart": 0,
        "fullEnd": 2741,
        "start": 348,
        "end": 2741,
        "fullWidth": 2741,
        "width": 2393,
        "moduleElements": [
            {
                "kind": "VariableStatement",
                "fullStart": 0,
                "fullEnd": 398,
                "start": 348,
                "end": 397,
                "fullWidth": 398,
                "width": 49,
                "modifiers": [],
                "variableDeclaration": {
                    "kind": "VariableDeclaration",
                    "fullStart": 0,
                    "fullEnd": 396,
                    "start": 348,
                    "end": 396,
                    "fullWidth": 396,
                    "width": 48,
                    "varKeyword": {
                        "kind": "VarKeyword",
                        "fullStart": 0,
                        "fullEnd": 352,
                        "start": 348,
                        "end": 351,
                        "fullWidth": 352,
                        "width": 3,
                        "text": "var",
                        "value": "var",
                        "valueText": "var",
                        "hasLeadingTrivia": true,
                        "hasLeadingComment": true,
                        "hasLeadingNewLine": true,
                        "hasTrailingTrivia": true,
                        "leadingTrivia": [
                            {
                                "kind": "SingleLineCommentTrivia",
                                "text": "// Copyright 2009 the Sputnik authors.  All rights reserved."
                            },
                            {
                                "kind": "NewLineTrivia",
                                "text": "\n"
                            },
                            {
                                "kind": "SingleLineCommentTrivia",
                                "text": "// This code is governed by the BSD license found in the LICENSE file."
                            },
                            {
                                "kind": "NewLineTrivia",
                                "text": "\n"
                            },
                            {
                                "kind": "NewLineTrivia",
                                "text": "\n"
                            },
                            {
                                "kind": "MultiLineCommentTrivia",
                                "text": "/**\n * The [[Class]] property of the newly constructed object\n * is set to \"Date\"\n *\n * @path ch15/15.9/15.9.3/S15.9.3.1_A3_T6.1.js\n * @description 7 arguments, (year, month, date, hours, minutes, seconds, ms)\n */"
                            },
                            {
                                "kind": "NewLineTrivia",
                                "text": "\n"
                            },
                            {
                                "kind": "NewLineTrivia",
                                "text": "\n"
                            }
                        ],
                        "trailingTrivia": [
                            {
                                "kind": "WhitespaceTrivia",
                                "text": " "
                            }
                        ]
                    },
                    "variableDeclarators": [
                        {
                            "kind": "VariableDeclarator",
                            "fullStart": 352,
                            "fullEnd": 396,
                            "start": 352,
                            "end": 396,
                            "fullWidth": 44,
<<<<<<< HEAD
                            "width": 44,
                            "identifier": {
=======
                            "propertyName": {
>>>>>>> 85e84683
                                "kind": "IdentifierName",
                                "fullStart": 352,
                                "fullEnd": 355,
                                "start": 352,
                                "end": 354,
                                "fullWidth": 3,
                                "width": 2,
                                "text": "x1",
                                "value": "x1",
                                "valueText": "x1",
                                "hasTrailingTrivia": true,
                                "trailingTrivia": [
                                    {
                                        "kind": "WhitespaceTrivia",
                                        "text": " "
                                    }
                                ]
                            },
                            "equalsValueClause": {
                                "kind": "EqualsValueClause",
                                "fullStart": 355,
                                "fullEnd": 396,
                                "start": 355,
                                "end": 396,
                                "fullWidth": 41,
                                "width": 41,
                                "equalsToken": {
                                    "kind": "EqualsToken",
                                    "fullStart": 355,
                                    "fullEnd": 357,
                                    "start": 355,
                                    "end": 356,
                                    "fullWidth": 2,
                                    "width": 1,
                                    "text": "=",
                                    "value": "=",
                                    "valueText": "=",
                                    "hasTrailingTrivia": true,
                                    "trailingTrivia": [
                                        {
                                            "kind": "WhitespaceTrivia",
                                            "text": " "
                                        }
                                    ]
                                },
                                "value": {
                                    "kind": "ObjectCreationExpression",
                                    "fullStart": 357,
                                    "fullEnd": 396,
                                    "start": 357,
                                    "end": 396,
                                    "fullWidth": 39,
                                    "width": 39,
                                    "newKeyword": {
                                        "kind": "NewKeyword",
                                        "fullStart": 357,
                                        "fullEnd": 361,
                                        "start": 357,
                                        "end": 360,
                                        "fullWidth": 4,
                                        "width": 3,
                                        "text": "new",
                                        "value": "new",
                                        "valueText": "new",
                                        "hasTrailingTrivia": true,
                                        "trailingTrivia": [
                                            {
                                                "kind": "WhitespaceTrivia",
                                                "text": " "
                                            }
                                        ]
                                    },
                                    "expression": {
                                        "kind": "IdentifierName",
                                        "fullStart": 361,
                                        "fullEnd": 365,
                                        "start": 361,
                                        "end": 365,
                                        "fullWidth": 4,
                                        "width": 4,
                                        "text": "Date",
                                        "value": "Date",
                                        "valueText": "Date"
                                    },
                                    "argumentList": {
                                        "kind": "ArgumentList",
                                        "fullStart": 365,
                                        "fullEnd": 396,
                                        "start": 365,
                                        "end": 396,
                                        "fullWidth": 31,
                                        "width": 31,
                                        "openParenToken": {
                                            "kind": "OpenParenToken",
                                            "fullStart": 365,
                                            "fullEnd": 366,
                                            "start": 365,
                                            "end": 366,
                                            "fullWidth": 1,
                                            "width": 1,
                                            "text": "(",
                                            "value": "(",
                                            "valueText": "("
                                        },
                                        "arguments": [
                                            {
                                                "kind": "NumericLiteral",
                                                "fullStart": 366,
                                                "fullEnd": 370,
                                                "start": 366,
                                                "end": 370,
                                                "fullWidth": 4,
                                                "width": 4,
                                                "text": "1899",
                                                "value": 1899,
                                                "valueText": "1899"
                                            },
                                            {
                                                "kind": "CommaToken",
                                                "fullStart": 370,
                                                "fullEnd": 372,
                                                "start": 370,
                                                "end": 371,
                                                "fullWidth": 2,
                                                "width": 1,
                                                "text": ",",
                                                "value": ",",
                                                "valueText": ",",
                                                "hasTrailingTrivia": true,
                                                "trailingTrivia": [
                                                    {
                                                        "kind": "WhitespaceTrivia",
                                                        "text": " "
                                                    }
                                                ]
                                            },
                                            {
                                                "kind": "NumericLiteral",
                                                "fullStart": 372,
                                                "fullEnd": 374,
                                                "start": 372,
                                                "end": 374,
                                                "fullWidth": 2,
                                                "width": 2,
                                                "text": "11",
                                                "value": 11,
                                                "valueText": "11"
                                            },
                                            {
                                                "kind": "CommaToken",
                                                "fullStart": 374,
                                                "fullEnd": 376,
                                                "start": 374,
                                                "end": 375,
                                                "fullWidth": 2,
                                                "width": 1,
                                                "text": ",",
                                                "value": ",",
                                                "valueText": ",",
                                                "hasTrailingTrivia": true,
                                                "trailingTrivia": [
                                                    {
                                                        "kind": "WhitespaceTrivia",
                                                        "text": " "
                                                    }
                                                ]
                                            },
                                            {
                                                "kind": "NumericLiteral",
                                                "fullStart": 376,
                                                "fullEnd": 378,
                                                "start": 376,
                                                "end": 378,
                                                "fullWidth": 2,
                                                "width": 2,
                                                "text": "31",
                                                "value": 31,
                                                "valueText": "31"
                                            },
                                            {
                                                "kind": "CommaToken",
                                                "fullStart": 378,
                                                "fullEnd": 380,
                                                "start": 378,
                                                "end": 379,
                                                "fullWidth": 2,
                                                "width": 1,
                                                "text": ",",
                                                "value": ",",
                                                "valueText": ",",
                                                "hasTrailingTrivia": true,
                                                "trailingTrivia": [
                                                    {
                                                        "kind": "WhitespaceTrivia",
                                                        "text": " "
                                                    }
                                                ]
                                            },
                                            {
                                                "kind": "NumericLiteral",
                                                "fullStart": 380,
                                                "fullEnd": 382,
                                                "start": 380,
                                                "end": 382,
                                                "fullWidth": 2,
                                                "width": 2,
                                                "text": "23",
                                                "value": 23,
                                                "valueText": "23"
                                            },
                                            {
                                                "kind": "CommaToken",
                                                "fullStart": 382,
                                                "fullEnd": 384,
                                                "start": 382,
                                                "end": 383,
                                                "fullWidth": 2,
                                                "width": 1,
                                                "text": ",",
                                                "value": ",",
                                                "valueText": ",",
                                                "hasTrailingTrivia": true,
                                                "trailingTrivia": [
                                                    {
                                                        "kind": "WhitespaceTrivia",
                                                        "text": " "
                                                    }
                                                ]
                                            },
                                            {
                                                "kind": "NumericLiteral",
                                                "fullStart": 384,
                                                "fullEnd": 386,
                                                "start": 384,
                                                "end": 386,
                                                "fullWidth": 2,
                                                "width": 2,
                                                "text": "59",
                                                "value": 59,
                                                "valueText": "59"
                                            },
                                            {
                                                "kind": "CommaToken",
                                                "fullStart": 386,
                                                "fullEnd": 388,
                                                "start": 386,
                                                "end": 387,
                                                "fullWidth": 2,
                                                "width": 1,
                                                "text": ",",
                                                "value": ",",
                                                "valueText": ",",
                                                "hasTrailingTrivia": true,
                                                "trailingTrivia": [
                                                    {
                                                        "kind": "WhitespaceTrivia",
                                                        "text": " "
                                                    }
                                                ]
                                            },
                                            {
                                                "kind": "NumericLiteral",
                                                "fullStart": 388,
                                                "fullEnd": 390,
                                                "start": 388,
                                                "end": 390,
                                                "fullWidth": 2,
                                                "width": 2,
                                                "text": "59",
                                                "value": 59,
                                                "valueText": "59"
                                            },
                                            {
                                                "kind": "CommaToken",
                                                "fullStart": 390,
                                                "fullEnd": 392,
                                                "start": 390,
                                                "end": 391,
                                                "fullWidth": 2,
                                                "width": 1,
                                                "text": ",",
                                                "value": ",",
                                                "valueText": ",",
                                                "hasTrailingTrivia": true,
                                                "trailingTrivia": [
                                                    {
                                                        "kind": "WhitespaceTrivia",
                                                        "text": " "
                                                    }
                                                ]
                                            },
                                            {
                                                "kind": "NumericLiteral",
                                                "fullStart": 392,
                                                "fullEnd": 395,
                                                "start": 392,
                                                "end": 395,
                                                "fullWidth": 3,
                                                "width": 3,
                                                "text": "999",
                                                "value": 999,
                                                "valueText": "999"
                                            }
                                        ],
                                        "closeParenToken": {
                                            "kind": "CloseParenToken",
                                            "fullStart": 395,
                                            "fullEnd": 396,
                                            "start": 395,
                                            "end": 396,
                                            "fullWidth": 1,
                                            "width": 1,
                                            "text": ")",
                                            "value": ")",
                                            "valueText": ")"
                                        }
                                    }
                                }
                            }
                        }
                    ]
                },
                "semicolonToken": {
                    "kind": "SemicolonToken",
                    "fullStart": 396,
                    "fullEnd": 398,
                    "start": 396,
                    "end": 397,
                    "fullWidth": 2,
                    "width": 1,
                    "text": ";",
                    "value": ";",
                    "valueText": ";",
                    "hasTrailingTrivia": true,
                    "hasTrailingNewLine": true,
                    "trailingTrivia": [
                        {
                            "kind": "NewLineTrivia",
                            "text": "\n"
                        }
                    ]
                }
            },
            {
                "kind": "IfStatement",
                "fullStart": 398,
                "fullEnd": 550,
                "start": 398,
                "end": 549,
                "fullWidth": 152,
                "width": 151,
                "ifKeyword": {
                    "kind": "IfKeyword",
                    "fullStart": 398,
                    "fullEnd": 401,
                    "start": 398,
                    "end": 400,
                    "fullWidth": 3,
                    "width": 2,
                    "text": "if",
                    "value": "if",
                    "valueText": "if",
                    "hasTrailingTrivia": true,
                    "trailingTrivia": [
                        {
                            "kind": "WhitespaceTrivia",
                            "text": " "
                        }
                    ]
                },
                "openParenToken": {
                    "kind": "OpenParenToken",
                    "fullStart": 401,
                    "fullEnd": 402,
                    "start": 401,
                    "end": 402,
                    "fullWidth": 1,
                    "width": 1,
                    "text": "(",
                    "value": "(",
                    "valueText": "("
                },
                "condition": {
                    "kind": "NotEqualsExpression",
                    "fullStart": 402,
                    "fullEnd": 456,
                    "start": 402,
                    "end": 456,
                    "fullWidth": 54,
                    "width": 54,
                    "left": {
                        "kind": "InvocationExpression",
                        "fullStart": 402,
                        "fullEnd": 437,
                        "start": 402,
                        "end": 436,
                        "fullWidth": 35,
                        "width": 34,
                        "expression": {
                            "kind": "MemberAccessExpression",
                            "fullStart": 402,
                            "fullEnd": 432,
                            "start": 402,
                            "end": 432,
                            "fullWidth": 30,
                            "width": 30,
                            "expression": {
                                "kind": "MemberAccessExpression",
                                "fullStart": 402,
                                "fullEnd": 427,
                                "start": 402,
                                "end": 427,
                                "fullWidth": 25,
                                "width": 25,
                                "expression": {
                                    "kind": "MemberAccessExpression",
                                    "fullStart": 402,
                                    "fullEnd": 418,
                                    "start": 402,
                                    "end": 418,
                                    "fullWidth": 16,
                                    "width": 16,
                                    "expression": {
                                        "kind": "IdentifierName",
                                        "fullStart": 402,
                                        "fullEnd": 408,
                                        "start": 402,
                                        "end": 408,
                                        "fullWidth": 6,
                                        "width": 6,
                                        "text": "Object",
                                        "value": "Object",
                                        "valueText": "Object"
                                    },
                                    "dotToken": {
                                        "kind": "DotToken",
                                        "fullStart": 408,
                                        "fullEnd": 409,
                                        "start": 408,
                                        "end": 409,
                                        "fullWidth": 1,
                                        "width": 1,
                                        "text": ".",
                                        "value": ".",
                                        "valueText": "."
                                    },
                                    "name": {
                                        "kind": "IdentifierName",
                                        "fullStart": 409,
                                        "fullEnd": 418,
                                        "start": 409,
                                        "end": 418,
                                        "fullWidth": 9,
                                        "width": 9,
                                        "text": "prototype",
                                        "value": "prototype",
                                        "valueText": "prototype"
                                    }
                                },
                                "dotToken": {
                                    "kind": "DotToken",
                                    "fullStart": 418,
                                    "fullEnd": 419,
                                    "start": 418,
                                    "end": 419,
                                    "fullWidth": 1,
                                    "width": 1,
                                    "text": ".",
                                    "value": ".",
                                    "valueText": "."
                                },
                                "name": {
                                    "kind": "IdentifierName",
                                    "fullStart": 419,
                                    "fullEnd": 427,
                                    "start": 419,
                                    "end": 427,
                                    "fullWidth": 8,
                                    "width": 8,
                                    "text": "toString",
                                    "value": "toString",
                                    "valueText": "toString"
                                }
                            },
                            "dotToken": {
                                "kind": "DotToken",
                                "fullStart": 427,
                                "fullEnd": 428,
                                "start": 427,
                                "end": 428,
                                "fullWidth": 1,
                                "width": 1,
                                "text": ".",
                                "value": ".",
                                "valueText": "."
                            },
                            "name": {
                                "kind": "IdentifierName",
                                "fullStart": 428,
                                "fullEnd": 432,
                                "start": 428,
                                "end": 432,
                                "fullWidth": 4,
                                "width": 4,
                                "text": "call",
                                "value": "call",
                                "valueText": "call"
                            }
                        },
                        "argumentList": {
                            "kind": "ArgumentList",
                            "fullStart": 432,
                            "fullEnd": 437,
                            "start": 432,
                            "end": 436,
                            "fullWidth": 5,
                            "width": 4,
                            "openParenToken": {
                                "kind": "OpenParenToken",
                                "fullStart": 432,
                                "fullEnd": 433,
                                "start": 432,
                                "end": 433,
                                "fullWidth": 1,
                                "width": 1,
                                "text": "(",
                                "value": "(",
                                "valueText": "("
                            },
                            "arguments": [
                                {
                                    "kind": "IdentifierName",
                                    "fullStart": 433,
                                    "fullEnd": 435,
                                    "start": 433,
                                    "end": 435,
                                    "fullWidth": 2,
                                    "width": 2,
                                    "text": "x1",
                                    "value": "x1",
                                    "valueText": "x1"
                                }
                            ],
                            "closeParenToken": {
                                "kind": "CloseParenToken",
                                "fullStart": 435,
                                "fullEnd": 437,
                                "start": 435,
                                "end": 436,
                                "fullWidth": 2,
                                "width": 1,
                                "text": ")",
                                "value": ")",
                                "valueText": ")",
                                "hasTrailingTrivia": true,
                                "trailingTrivia": [
                                    {
                                        "kind": "WhitespaceTrivia",
                                        "text": " "
                                    }
                                ]
                            }
                        }
                    },
                    "operatorToken": {
                        "kind": "ExclamationEqualsEqualsToken",
                        "fullStart": 437,
                        "fullEnd": 441,
                        "start": 437,
                        "end": 440,
                        "fullWidth": 4,
                        "width": 3,
                        "text": "!==",
                        "value": "!==",
                        "valueText": "!==",
                        "hasTrailingTrivia": true,
                        "trailingTrivia": [
                            {
                                "kind": "WhitespaceTrivia",
                                "text": " "
                            }
                        ]
                    },
                    "right": {
                        "kind": "StringLiteral",
                        "fullStart": 441,
                        "fullEnd": 456,
                        "start": 441,
                        "end": 456,
                        "fullWidth": 15,
                        "width": 15,
                        "text": "\"[object Date]\"",
                        "value": "[object Date]",
                        "valueText": "[object Date]"
                    }
                },
                "closeParenToken": {
                    "kind": "CloseParenToken",
                    "fullStart": 456,
                    "fullEnd": 458,
                    "start": 456,
                    "end": 457,
                    "fullWidth": 2,
                    "width": 1,
                    "text": ")",
                    "value": ")",
                    "valueText": ")",
                    "hasTrailingTrivia": true,
                    "trailingTrivia": [
                        {
                            "kind": "WhitespaceTrivia",
                            "text": " "
                        }
                    ]
                },
                "statement": {
                    "kind": "Block",
                    "fullStart": 458,
                    "fullEnd": 550,
                    "start": 458,
                    "end": 549,
                    "fullWidth": 92,
                    "width": 91,
                    "openBraceToken": {
                        "kind": "OpenBraceToken",
                        "fullStart": 458,
                        "fullEnd": 460,
                        "start": 458,
                        "end": 459,
                        "fullWidth": 2,
                        "width": 1,
                        "text": "{",
                        "value": "{",
                        "valueText": "{",
                        "hasTrailingTrivia": true,
                        "hasTrailingNewLine": true,
                        "trailingTrivia": [
                            {
                                "kind": "NewLineTrivia",
                                "text": "\n"
                            }
                        ]
                    },
                    "statements": [
                        {
                            "kind": "ExpressionStatement",
                            "fullStart": 460,
                            "fullEnd": 548,
                            "start": 462,
                            "end": 547,
                            "fullWidth": 88,
                            "width": 85,
                            "expression": {
                                "kind": "InvocationExpression",
                                "fullStart": 460,
                                "fullEnd": 546,
                                "start": 462,
                                "end": 546,
                                "fullWidth": 86,
                                "width": 84,
                                "expression": {
                                    "kind": "IdentifierName",
                                    "fullStart": 460,
                                    "fullEnd": 467,
                                    "start": 462,
                                    "end": 467,
                                    "fullWidth": 7,
                                    "width": 5,
                                    "text": "$FAIL",
                                    "value": "$FAIL",
                                    "valueText": "$FAIL",
                                    "hasLeadingTrivia": true,
                                    "leadingTrivia": [
                                        {
                                            "kind": "WhitespaceTrivia",
                                            "text": "  "
                                        }
                                    ]
                                },
                                "argumentList": {
                                    "kind": "ArgumentList",
                                    "fullStart": 467,
                                    "fullEnd": 546,
                                    "start": 467,
                                    "end": 546,
                                    "fullWidth": 79,
                                    "width": 79,
                                    "openParenToken": {
                                        "kind": "OpenParenToken",
                                        "fullStart": 467,
                                        "fullEnd": 468,
                                        "start": 467,
                                        "end": 468,
                                        "fullWidth": 1,
                                        "width": 1,
                                        "text": "(",
                                        "value": "(",
                                        "valueText": "("
                                    },
                                    "arguments": [
                                        {
                                            "kind": "StringLiteral",
                                            "fullStart": 468,
                                            "fullEnd": 545,
                                            "start": 468,
                                            "end": 545,
                                            "fullWidth": 77,
                                            "width": 77,
                                            "text": "\"#1: The [[Class]] property of the newly constructed object is set to 'Date'\"",
                                            "value": "#1: The [[Class]] property of the newly constructed object is set to 'Date'",
                                            "valueText": "#1: The [[Class]] property of the newly constructed object is set to 'Date'"
                                        }
                                    ],
                                    "closeParenToken": {
                                        "kind": "CloseParenToken",
                                        "fullStart": 545,
                                        "fullEnd": 546,
                                        "start": 545,
                                        "end": 546,
                                        "fullWidth": 1,
                                        "width": 1,
                                        "text": ")",
                                        "value": ")",
                                        "valueText": ")"
                                    }
                                }
                            },
                            "semicolonToken": {
                                "kind": "SemicolonToken",
                                "fullStart": 546,
                                "fullEnd": 548,
                                "start": 546,
                                "end": 547,
                                "fullWidth": 2,
                                "width": 1,
                                "text": ";",
                                "value": ";",
                                "valueText": ";",
                                "hasTrailingTrivia": true,
                                "hasTrailingNewLine": true,
                                "trailingTrivia": [
                                    {
                                        "kind": "NewLineTrivia",
                                        "text": "\n"
                                    }
                                ]
                            }
                        }
                    ],
                    "closeBraceToken": {
                        "kind": "CloseBraceToken",
                        "fullStart": 548,
                        "fullEnd": 550,
                        "start": 548,
                        "end": 549,
                        "fullWidth": 2,
                        "width": 1,
                        "text": "}",
                        "value": "}",
                        "valueText": "}",
                        "hasTrailingTrivia": true,
                        "hasTrailingNewLine": true,
                        "trailingTrivia": [
                            {
                                "kind": "NewLineTrivia",
                                "text": "\n"
                            }
                        ]
                    }
                }
            },
            {
                "kind": "VariableStatement",
                "fullStart": 550,
                "fullEnd": 595,
                "start": 551,
                "end": 594,
                "fullWidth": 45,
                "width": 43,
                "modifiers": [],
                "variableDeclaration": {
                    "kind": "VariableDeclaration",
                    "fullStart": 550,
                    "fullEnd": 593,
                    "start": 551,
                    "end": 593,
                    "fullWidth": 43,
                    "width": 42,
                    "varKeyword": {
                        "kind": "VarKeyword",
                        "fullStart": 550,
                        "fullEnd": 555,
                        "start": 551,
                        "end": 554,
                        "fullWidth": 5,
                        "width": 3,
                        "text": "var",
                        "value": "var",
                        "valueText": "var",
                        "hasLeadingTrivia": true,
                        "hasLeadingNewLine": true,
                        "hasTrailingTrivia": true,
                        "leadingTrivia": [
                            {
                                "kind": "NewLineTrivia",
                                "text": "\n"
                            }
                        ],
                        "trailingTrivia": [
                            {
                                "kind": "WhitespaceTrivia",
                                "text": " "
                            }
                        ]
                    },
                    "variableDeclarators": [
                        {
                            "kind": "VariableDeclarator",
                            "fullStart": 555,
                            "fullEnd": 593,
                            "start": 555,
                            "end": 593,
                            "fullWidth": 38,
<<<<<<< HEAD
                            "width": 38,
                            "identifier": {
=======
                            "propertyName": {
>>>>>>> 85e84683
                                "kind": "IdentifierName",
                                "fullStart": 555,
                                "fullEnd": 558,
                                "start": 555,
                                "end": 557,
                                "fullWidth": 3,
                                "width": 2,
                                "text": "x2",
                                "value": "x2",
                                "valueText": "x2",
                                "hasTrailingTrivia": true,
                                "trailingTrivia": [
                                    {
                                        "kind": "WhitespaceTrivia",
                                        "text": " "
                                    }
                                ]
                            },
                            "equalsValueClause": {
                                "kind": "EqualsValueClause",
                                "fullStart": 558,
                                "fullEnd": 593,
                                "start": 558,
                                "end": 593,
                                "fullWidth": 35,
                                "width": 35,
                                "equalsToken": {
                                    "kind": "EqualsToken",
                                    "fullStart": 558,
                                    "fullEnd": 560,
                                    "start": 558,
                                    "end": 559,
                                    "fullWidth": 2,
                                    "width": 1,
                                    "text": "=",
                                    "value": "=",
                                    "valueText": "=",
                                    "hasTrailingTrivia": true,
                                    "trailingTrivia": [
                                        {
                                            "kind": "WhitespaceTrivia",
                                            "text": " "
                                        }
                                    ]
                                },
                                "value": {
                                    "kind": "ObjectCreationExpression",
                                    "fullStart": 560,
                                    "fullEnd": 593,
                                    "start": 560,
                                    "end": 593,
                                    "fullWidth": 33,
                                    "width": 33,
                                    "newKeyword": {
                                        "kind": "NewKeyword",
                                        "fullStart": 560,
                                        "fullEnd": 564,
                                        "start": 560,
                                        "end": 563,
                                        "fullWidth": 4,
                                        "width": 3,
                                        "text": "new",
                                        "value": "new",
                                        "valueText": "new",
                                        "hasTrailingTrivia": true,
                                        "trailingTrivia": [
                                            {
                                                "kind": "WhitespaceTrivia",
                                                "text": " "
                                            }
                                        ]
                                    },
                                    "expression": {
                                        "kind": "IdentifierName",
                                        "fullStart": 564,
                                        "fullEnd": 568,
                                        "start": 564,
                                        "end": 568,
                                        "fullWidth": 4,
                                        "width": 4,
                                        "text": "Date",
                                        "value": "Date",
                                        "valueText": "Date"
                                    },
                                    "argumentList": {
                                        "kind": "ArgumentList",
                                        "fullStart": 568,
                                        "fullEnd": 593,
                                        "start": 568,
                                        "end": 593,
                                        "fullWidth": 25,
                                        "width": 25,
                                        "openParenToken": {
                                            "kind": "OpenParenToken",
                                            "fullStart": 568,
                                            "fullEnd": 569,
                                            "start": 568,
                                            "end": 569,
                                            "fullWidth": 1,
                                            "width": 1,
                                            "text": "(",
                                            "value": "(",
                                            "valueText": "("
                                        },
                                        "arguments": [
                                            {
                                                "kind": "NumericLiteral",
                                                "fullStart": 569,
                                                "fullEnd": 573,
                                                "start": 569,
                                                "end": 573,
                                                "fullWidth": 4,
                                                "width": 4,
                                                "text": "1899",
                                                "value": 1899,
                                                "valueText": "1899"
                                            },
                                            {
                                                "kind": "CommaToken",
                                                "fullStart": 573,
                                                "fullEnd": 575,
                                                "start": 573,
                                                "end": 574,
                                                "fullWidth": 2,
                                                "width": 1,
                                                "text": ",",
                                                "value": ",",
                                                "valueText": ",",
                                                "hasTrailingTrivia": true,
                                                "trailingTrivia": [
                                                    {
                                                        "kind": "WhitespaceTrivia",
                                                        "text": " "
                                                    }
                                                ]
                                            },
                                            {
                                                "kind": "NumericLiteral",
                                                "fullStart": 575,
                                                "fullEnd": 577,
                                                "start": 575,
                                                "end": 577,
                                                "fullWidth": 2,
                                                "width": 2,
                                                "text": "12",
                                                "value": 12,
                                                "valueText": "12"
                                            },
                                            {
                                                "kind": "CommaToken",
                                                "fullStart": 577,
                                                "fullEnd": 579,
                                                "start": 577,
                                                "end": 578,
                                                "fullWidth": 2,
                                                "width": 1,
                                                "text": ",",
                                                "value": ",",
                                                "valueText": ",",
                                                "hasTrailingTrivia": true,
                                                "trailingTrivia": [
                                                    {
                                                        "kind": "WhitespaceTrivia",
                                                        "text": " "
                                                    }
                                                ]
                                            },
                                            {
                                                "kind": "NumericLiteral",
                                                "fullStart": 579,
                                                "fullEnd": 580,
                                                "start": 579,
                                                "end": 580,
                                                "fullWidth": 1,
                                                "width": 1,
                                                "text": "1",
                                                "value": 1,
                                                "valueText": "1"
                                            },
                                            {
                                                "kind": "CommaToken",
                                                "fullStart": 580,
                                                "fullEnd": 582,
                                                "start": 580,
                                                "end": 581,
                                                "fullWidth": 2,
                                                "width": 1,
                                                "text": ",",
                                                "value": ",",
                                                "valueText": ",",
                                                "hasTrailingTrivia": true,
                                                "trailingTrivia": [
                                                    {
                                                        "kind": "WhitespaceTrivia",
                                                        "text": " "
                                                    }
                                                ]
                                            },
                                            {
                                                "kind": "NumericLiteral",
                                                "fullStart": 582,
                                                "fullEnd": 583,
                                                "start": 582,
                                                "end": 583,
                                                "fullWidth": 1,
                                                "width": 1,
                                                "text": "0",
                                                "value": 0,
                                                "valueText": "0"
                                            },
                                            {
                                                "kind": "CommaToken",
                                                "fullStart": 583,
                                                "fullEnd": 585,
                                                "start": 583,
                                                "end": 584,
                                                "fullWidth": 2,
                                                "width": 1,
                                                "text": ",",
                                                "value": ",",
                                                "valueText": ",",
                                                "hasTrailingTrivia": true,
                                                "trailingTrivia": [
                                                    {
                                                        "kind": "WhitespaceTrivia",
                                                        "text": " "
                                                    }
                                                ]
                                            },
                                            {
                                                "kind": "NumericLiteral",
                                                "fullStart": 585,
                                                "fullEnd": 586,
                                                "start": 585,
                                                "end": 586,
                                                "fullWidth": 1,
                                                "width": 1,
                                                "text": "0",
                                                "value": 0,
                                                "valueText": "0"
                                            },
                                            {
                                                "kind": "CommaToken",
                                                "fullStart": 586,
                                                "fullEnd": 588,
                                                "start": 586,
                                                "end": 587,
                                                "fullWidth": 2,
                                                "width": 1,
                                                "text": ",",
                                                "value": ",",
                                                "valueText": ",",
                                                "hasTrailingTrivia": true,
                                                "trailingTrivia": [
                                                    {
                                                        "kind": "WhitespaceTrivia",
                                                        "text": " "
                                                    }
                                                ]
                                            },
                                            {
                                                "kind": "NumericLiteral",
                                                "fullStart": 588,
                                                "fullEnd": 589,
                                                "start": 588,
                                                "end": 589,
                                                "fullWidth": 1,
                                                "width": 1,
                                                "text": "0",
                                                "value": 0,
                                                "valueText": "0"
                                            },
                                            {
                                                "kind": "CommaToken",
                                                "fullStart": 589,
                                                "fullEnd": 591,
                                                "start": 589,
                                                "end": 590,
                                                "fullWidth": 2,
                                                "width": 1,
                                                "text": ",",
                                                "value": ",",
                                                "valueText": ",",
                                                "hasTrailingTrivia": true,
                                                "trailingTrivia": [
                                                    {
                                                        "kind": "WhitespaceTrivia",
                                                        "text": " "
                                                    }
                                                ]
                                            },
                                            {
                                                "kind": "NumericLiteral",
                                                "fullStart": 591,
                                                "fullEnd": 592,
                                                "start": 591,
                                                "end": 592,
                                                "fullWidth": 1,
                                                "width": 1,
                                                "text": "0",
                                                "value": 0,
                                                "valueText": "0"
                                            }
                                        ],
                                        "closeParenToken": {
                                            "kind": "CloseParenToken",
                                            "fullStart": 592,
                                            "fullEnd": 593,
                                            "start": 592,
                                            "end": 593,
                                            "fullWidth": 1,
                                            "width": 1,
                                            "text": ")",
                                            "value": ")",
                                            "valueText": ")"
                                        }
                                    }
                                }
                            }
                        }
                    ]
                },
                "semicolonToken": {
                    "kind": "SemicolonToken",
                    "fullStart": 593,
                    "fullEnd": 595,
                    "start": 593,
                    "end": 594,
                    "fullWidth": 2,
                    "width": 1,
                    "text": ";",
                    "value": ";",
                    "valueText": ";",
                    "hasTrailingTrivia": true,
                    "hasTrailingNewLine": true,
                    "trailingTrivia": [
                        {
                            "kind": "NewLineTrivia",
                            "text": "\n"
                        }
                    ]
                }
            },
            {
                "kind": "IfStatement",
                "fullStart": 595,
                "fullEnd": 747,
                "start": 595,
                "end": 746,
                "fullWidth": 152,
                "width": 151,
                "ifKeyword": {
                    "kind": "IfKeyword",
                    "fullStart": 595,
                    "fullEnd": 598,
                    "start": 595,
                    "end": 597,
                    "fullWidth": 3,
                    "width": 2,
                    "text": "if",
                    "value": "if",
                    "valueText": "if",
                    "hasTrailingTrivia": true,
                    "trailingTrivia": [
                        {
                            "kind": "WhitespaceTrivia",
                            "text": " "
                        }
                    ]
                },
                "openParenToken": {
                    "kind": "OpenParenToken",
                    "fullStart": 598,
                    "fullEnd": 599,
                    "start": 598,
                    "end": 599,
                    "fullWidth": 1,
                    "width": 1,
                    "text": "(",
                    "value": "(",
                    "valueText": "("
                },
                "condition": {
                    "kind": "NotEqualsExpression",
                    "fullStart": 599,
                    "fullEnd": 653,
                    "start": 599,
                    "end": 653,
                    "fullWidth": 54,
                    "width": 54,
                    "left": {
                        "kind": "InvocationExpression",
                        "fullStart": 599,
                        "fullEnd": 634,
                        "start": 599,
                        "end": 633,
                        "fullWidth": 35,
                        "width": 34,
                        "expression": {
                            "kind": "MemberAccessExpression",
                            "fullStart": 599,
                            "fullEnd": 629,
                            "start": 599,
                            "end": 629,
                            "fullWidth": 30,
                            "width": 30,
                            "expression": {
                                "kind": "MemberAccessExpression",
                                "fullStart": 599,
                                "fullEnd": 624,
                                "start": 599,
                                "end": 624,
                                "fullWidth": 25,
                                "width": 25,
                                "expression": {
                                    "kind": "MemberAccessExpression",
                                    "fullStart": 599,
                                    "fullEnd": 615,
                                    "start": 599,
                                    "end": 615,
                                    "fullWidth": 16,
                                    "width": 16,
                                    "expression": {
                                        "kind": "IdentifierName",
                                        "fullStart": 599,
                                        "fullEnd": 605,
                                        "start": 599,
                                        "end": 605,
                                        "fullWidth": 6,
                                        "width": 6,
                                        "text": "Object",
                                        "value": "Object",
                                        "valueText": "Object"
                                    },
                                    "dotToken": {
                                        "kind": "DotToken",
                                        "fullStart": 605,
                                        "fullEnd": 606,
                                        "start": 605,
                                        "end": 606,
                                        "fullWidth": 1,
                                        "width": 1,
                                        "text": ".",
                                        "value": ".",
                                        "valueText": "."
                                    },
                                    "name": {
                                        "kind": "IdentifierName",
                                        "fullStart": 606,
                                        "fullEnd": 615,
                                        "start": 606,
                                        "end": 615,
                                        "fullWidth": 9,
                                        "width": 9,
                                        "text": "prototype",
                                        "value": "prototype",
                                        "valueText": "prototype"
                                    }
                                },
                                "dotToken": {
                                    "kind": "DotToken",
                                    "fullStart": 615,
                                    "fullEnd": 616,
                                    "start": 615,
                                    "end": 616,
                                    "fullWidth": 1,
                                    "width": 1,
                                    "text": ".",
                                    "value": ".",
                                    "valueText": "."
                                },
                                "name": {
                                    "kind": "IdentifierName",
                                    "fullStart": 616,
                                    "fullEnd": 624,
                                    "start": 616,
                                    "end": 624,
                                    "fullWidth": 8,
                                    "width": 8,
                                    "text": "toString",
                                    "value": "toString",
                                    "valueText": "toString"
                                }
                            },
                            "dotToken": {
                                "kind": "DotToken",
                                "fullStart": 624,
                                "fullEnd": 625,
                                "start": 624,
                                "end": 625,
                                "fullWidth": 1,
                                "width": 1,
                                "text": ".",
                                "value": ".",
                                "valueText": "."
                            },
                            "name": {
                                "kind": "IdentifierName",
                                "fullStart": 625,
                                "fullEnd": 629,
                                "start": 625,
                                "end": 629,
                                "fullWidth": 4,
                                "width": 4,
                                "text": "call",
                                "value": "call",
                                "valueText": "call"
                            }
                        },
                        "argumentList": {
                            "kind": "ArgumentList",
                            "fullStart": 629,
                            "fullEnd": 634,
                            "start": 629,
                            "end": 633,
                            "fullWidth": 5,
                            "width": 4,
                            "openParenToken": {
                                "kind": "OpenParenToken",
                                "fullStart": 629,
                                "fullEnd": 630,
                                "start": 629,
                                "end": 630,
                                "fullWidth": 1,
                                "width": 1,
                                "text": "(",
                                "value": "(",
                                "valueText": "("
                            },
                            "arguments": [
                                {
                                    "kind": "IdentifierName",
                                    "fullStart": 630,
                                    "fullEnd": 632,
                                    "start": 630,
                                    "end": 632,
                                    "fullWidth": 2,
                                    "width": 2,
                                    "text": "x2",
                                    "value": "x2",
                                    "valueText": "x2"
                                }
                            ],
                            "closeParenToken": {
                                "kind": "CloseParenToken",
                                "fullStart": 632,
                                "fullEnd": 634,
                                "start": 632,
                                "end": 633,
                                "fullWidth": 2,
                                "width": 1,
                                "text": ")",
                                "value": ")",
                                "valueText": ")",
                                "hasTrailingTrivia": true,
                                "trailingTrivia": [
                                    {
                                        "kind": "WhitespaceTrivia",
                                        "text": " "
                                    }
                                ]
                            }
                        }
                    },
                    "operatorToken": {
                        "kind": "ExclamationEqualsEqualsToken",
                        "fullStart": 634,
                        "fullEnd": 638,
                        "start": 634,
                        "end": 637,
                        "fullWidth": 4,
                        "width": 3,
                        "text": "!==",
                        "value": "!==",
                        "valueText": "!==",
                        "hasTrailingTrivia": true,
                        "trailingTrivia": [
                            {
                                "kind": "WhitespaceTrivia",
                                "text": " "
                            }
                        ]
                    },
                    "right": {
                        "kind": "StringLiteral",
                        "fullStart": 638,
                        "fullEnd": 653,
                        "start": 638,
                        "end": 653,
                        "fullWidth": 15,
                        "width": 15,
                        "text": "\"[object Date]\"",
                        "value": "[object Date]",
                        "valueText": "[object Date]"
                    }
                },
                "closeParenToken": {
                    "kind": "CloseParenToken",
                    "fullStart": 653,
                    "fullEnd": 655,
                    "start": 653,
                    "end": 654,
                    "fullWidth": 2,
                    "width": 1,
                    "text": ")",
                    "value": ")",
                    "valueText": ")",
                    "hasTrailingTrivia": true,
                    "trailingTrivia": [
                        {
                            "kind": "WhitespaceTrivia",
                            "text": " "
                        }
                    ]
                },
                "statement": {
                    "kind": "Block",
                    "fullStart": 655,
                    "fullEnd": 747,
                    "start": 655,
                    "end": 746,
                    "fullWidth": 92,
                    "width": 91,
                    "openBraceToken": {
                        "kind": "OpenBraceToken",
                        "fullStart": 655,
                        "fullEnd": 657,
                        "start": 655,
                        "end": 656,
                        "fullWidth": 2,
                        "width": 1,
                        "text": "{",
                        "value": "{",
                        "valueText": "{",
                        "hasTrailingTrivia": true,
                        "hasTrailingNewLine": true,
                        "trailingTrivia": [
                            {
                                "kind": "NewLineTrivia",
                                "text": "\n"
                            }
                        ]
                    },
                    "statements": [
                        {
                            "kind": "ExpressionStatement",
                            "fullStart": 657,
                            "fullEnd": 745,
                            "start": 659,
                            "end": 744,
                            "fullWidth": 88,
                            "width": 85,
                            "expression": {
                                "kind": "InvocationExpression",
                                "fullStart": 657,
                                "fullEnd": 743,
                                "start": 659,
                                "end": 743,
                                "fullWidth": 86,
                                "width": 84,
                                "expression": {
                                    "kind": "IdentifierName",
                                    "fullStart": 657,
                                    "fullEnd": 664,
                                    "start": 659,
                                    "end": 664,
                                    "fullWidth": 7,
                                    "width": 5,
                                    "text": "$FAIL",
                                    "value": "$FAIL",
                                    "valueText": "$FAIL",
                                    "hasLeadingTrivia": true,
                                    "leadingTrivia": [
                                        {
                                            "kind": "WhitespaceTrivia",
                                            "text": "  "
                                        }
                                    ]
                                },
                                "argumentList": {
                                    "kind": "ArgumentList",
                                    "fullStart": 664,
                                    "fullEnd": 743,
                                    "start": 664,
                                    "end": 743,
                                    "fullWidth": 79,
                                    "width": 79,
                                    "openParenToken": {
                                        "kind": "OpenParenToken",
                                        "fullStart": 664,
                                        "fullEnd": 665,
                                        "start": 664,
                                        "end": 665,
                                        "fullWidth": 1,
                                        "width": 1,
                                        "text": "(",
                                        "value": "(",
                                        "valueText": "("
                                    },
                                    "arguments": [
                                        {
                                            "kind": "StringLiteral",
                                            "fullStart": 665,
                                            "fullEnd": 742,
                                            "start": 665,
                                            "end": 742,
                                            "fullWidth": 77,
                                            "width": 77,
                                            "text": "\"#2: The [[Class]] property of the newly constructed object is set to 'Date'\"",
                                            "value": "#2: The [[Class]] property of the newly constructed object is set to 'Date'",
                                            "valueText": "#2: The [[Class]] property of the newly constructed object is set to 'Date'"
                                        }
                                    ],
                                    "closeParenToken": {
                                        "kind": "CloseParenToken",
                                        "fullStart": 742,
                                        "fullEnd": 743,
                                        "start": 742,
                                        "end": 743,
                                        "fullWidth": 1,
                                        "width": 1,
                                        "text": ")",
                                        "value": ")",
                                        "valueText": ")"
                                    }
                                }
                            },
                            "semicolonToken": {
                                "kind": "SemicolonToken",
                                "fullStart": 743,
                                "fullEnd": 745,
                                "start": 743,
                                "end": 744,
                                "fullWidth": 2,
                                "width": 1,
                                "text": ";",
                                "value": ";",
                                "valueText": ";",
                                "hasTrailingTrivia": true,
                                "hasTrailingNewLine": true,
                                "trailingTrivia": [
                                    {
                                        "kind": "NewLineTrivia",
                                        "text": "\n"
                                    }
                                ]
                            }
                        }
                    ],
                    "closeBraceToken": {
                        "kind": "CloseBraceToken",
                        "fullStart": 745,
                        "fullEnd": 747,
                        "start": 745,
                        "end": 746,
                        "fullWidth": 2,
                        "width": 1,
                        "text": "}",
                        "value": "}",
                        "valueText": "}",
                        "hasTrailingTrivia": true,
                        "hasTrailingNewLine": true,
                        "trailingTrivia": [
                            {
                                "kind": "NewLineTrivia",
                                "text": "\n"
                            }
                        ]
                    }
                }
            },
            {
                "kind": "VariableStatement",
                "fullStart": 747,
                "fullEnd": 791,
                "start": 748,
                "end": 790,
                "fullWidth": 44,
                "width": 42,
                "modifiers": [],
                "variableDeclaration": {
                    "kind": "VariableDeclaration",
                    "fullStart": 747,
                    "fullEnd": 789,
                    "start": 748,
                    "end": 789,
                    "fullWidth": 42,
                    "width": 41,
                    "varKeyword": {
                        "kind": "VarKeyword",
                        "fullStart": 747,
                        "fullEnd": 752,
                        "start": 748,
                        "end": 751,
                        "fullWidth": 5,
                        "width": 3,
                        "text": "var",
                        "value": "var",
                        "valueText": "var",
                        "hasLeadingTrivia": true,
                        "hasLeadingNewLine": true,
                        "hasTrailingTrivia": true,
                        "leadingTrivia": [
                            {
                                "kind": "NewLineTrivia",
                                "text": "\n"
                            }
                        ],
                        "trailingTrivia": [
                            {
                                "kind": "WhitespaceTrivia",
                                "text": " "
                            }
                        ]
                    },
                    "variableDeclarators": [
                        {
                            "kind": "VariableDeclarator",
                            "fullStart": 752,
                            "fullEnd": 789,
                            "start": 752,
                            "end": 789,
                            "fullWidth": 37,
<<<<<<< HEAD
                            "width": 37,
                            "identifier": {
=======
                            "propertyName": {
>>>>>>> 85e84683
                                "kind": "IdentifierName",
                                "fullStart": 752,
                                "fullEnd": 755,
                                "start": 752,
                                "end": 754,
                                "fullWidth": 3,
                                "width": 2,
                                "text": "x3",
                                "value": "x3",
                                "valueText": "x3",
                                "hasTrailingTrivia": true,
                                "trailingTrivia": [
                                    {
                                        "kind": "WhitespaceTrivia",
                                        "text": " "
                                    }
                                ]
                            },
                            "equalsValueClause": {
                                "kind": "EqualsValueClause",
                                "fullStart": 755,
                                "fullEnd": 789,
                                "start": 755,
                                "end": 789,
                                "fullWidth": 34,
                                "width": 34,
                                "equalsToken": {
                                    "kind": "EqualsToken",
                                    "fullStart": 755,
                                    "fullEnd": 757,
                                    "start": 755,
                                    "end": 756,
                                    "fullWidth": 2,
                                    "width": 1,
                                    "text": "=",
                                    "value": "=",
                                    "valueText": "=",
                                    "hasTrailingTrivia": true,
                                    "trailingTrivia": [
                                        {
                                            "kind": "WhitespaceTrivia",
                                            "text": " "
                                        }
                                    ]
                                },
                                "value": {
                                    "kind": "ObjectCreationExpression",
                                    "fullStart": 757,
                                    "fullEnd": 789,
                                    "start": 757,
                                    "end": 789,
                                    "fullWidth": 32,
                                    "width": 32,
                                    "newKeyword": {
                                        "kind": "NewKeyword",
                                        "fullStart": 757,
                                        "fullEnd": 761,
                                        "start": 757,
                                        "end": 760,
                                        "fullWidth": 4,
                                        "width": 3,
                                        "text": "new",
                                        "value": "new",
                                        "valueText": "new",
                                        "hasTrailingTrivia": true,
                                        "trailingTrivia": [
                                            {
                                                "kind": "WhitespaceTrivia",
                                                "text": " "
                                            }
                                        ]
                                    },
                                    "expression": {
                                        "kind": "IdentifierName",
                                        "fullStart": 761,
                                        "fullEnd": 765,
                                        "start": 761,
                                        "end": 765,
                                        "fullWidth": 4,
                                        "width": 4,
                                        "text": "Date",
                                        "value": "Date",
                                        "valueText": "Date"
                                    },
                                    "argumentList": {
                                        "kind": "ArgumentList",
                                        "fullStart": 765,
                                        "fullEnd": 789,
                                        "start": 765,
                                        "end": 789,
                                        "fullWidth": 24,
                                        "width": 24,
                                        "openParenToken": {
                                            "kind": "OpenParenToken",
                                            "fullStart": 765,
                                            "fullEnd": 766,
                                            "start": 765,
                                            "end": 766,
                                            "fullWidth": 1,
                                            "width": 1,
                                            "text": "(",
                                            "value": "(",
                                            "valueText": "("
                                        },
                                        "arguments": [
                                            {
                                                "kind": "NumericLiteral",
                                                "fullStart": 766,
                                                "fullEnd": 770,
                                                "start": 766,
                                                "end": 770,
                                                "fullWidth": 4,
                                                "width": 4,
                                                "text": "1900",
                                                "value": 1900,
                                                "valueText": "1900"
                                            },
                                            {
                                                "kind": "CommaToken",
                                                "fullStart": 770,
                                                "fullEnd": 772,
                                                "start": 770,
                                                "end": 771,
                                                "fullWidth": 2,
                                                "width": 1,
                                                "text": ",",
                                                "value": ",",
                                                "valueText": ",",
                                                "hasTrailingTrivia": true,
                                                "trailingTrivia": [
                                                    {
                                                        "kind": "WhitespaceTrivia",
                                                        "text": " "
                                                    }
                                                ]
                                            },
                                            {
                                                "kind": "NumericLiteral",
                                                "fullStart": 772,
                                                "fullEnd": 773,
                                                "start": 772,
                                                "end": 773,
                                                "fullWidth": 1,
                                                "width": 1,
                                                "text": "0",
                                                "value": 0,
                                                "valueText": "0"
                                            },
                                            {
                                                "kind": "CommaToken",
                                                "fullStart": 773,
                                                "fullEnd": 775,
                                                "start": 773,
                                                "end": 774,
                                                "fullWidth": 2,
                                                "width": 1,
                                                "text": ",",
                                                "value": ",",
                                                "valueText": ",",
                                                "hasTrailingTrivia": true,
                                                "trailingTrivia": [
                                                    {
                                                        "kind": "WhitespaceTrivia",
                                                        "text": " "
                                                    }
                                                ]
                                            },
                                            {
                                                "kind": "NumericLiteral",
                                                "fullStart": 775,
                                                "fullEnd": 776,
                                                "start": 775,
                                                "end": 776,
                                                "fullWidth": 1,
                                                "width": 1,
                                                "text": "1",
                                                "value": 1,
                                                "valueText": "1"
                                            },
                                            {
                                                "kind": "CommaToken",
                                                "fullStart": 776,
                                                "fullEnd": 778,
                                                "start": 776,
                                                "end": 777,
                                                "fullWidth": 2,
                                                "width": 1,
                                                "text": ",",
                                                "value": ",",
                                                "valueText": ",",
                                                "hasTrailingTrivia": true,
                                                "trailingTrivia": [
                                                    {
                                                        "kind": "WhitespaceTrivia",
                                                        "text": " "
                                                    }
                                                ]
                                            },
                                            {
                                                "kind": "NumericLiteral",
                                                "fullStart": 778,
                                                "fullEnd": 779,
                                                "start": 778,
                                                "end": 779,
                                                "fullWidth": 1,
                                                "width": 1,
                                                "text": "0",
                                                "value": 0,
                                                "valueText": "0"
                                            },
                                            {
                                                "kind": "CommaToken",
                                                "fullStart": 779,
                                                "fullEnd": 781,
                                                "start": 779,
                                                "end": 780,
                                                "fullWidth": 2,
                                                "width": 1,
                                                "text": ",",
                                                "value": ",",
                                                "valueText": ",",
                                                "hasTrailingTrivia": true,
                                                "trailingTrivia": [
                                                    {
                                                        "kind": "WhitespaceTrivia",
                                                        "text": " "
                                                    }
                                                ]
                                            },
                                            {
                                                "kind": "NumericLiteral",
                                                "fullStart": 781,
                                                "fullEnd": 782,
                                                "start": 781,
                                                "end": 782,
                                                "fullWidth": 1,
                                                "width": 1,
                                                "text": "0",
                                                "value": 0,
                                                "valueText": "0"
                                            },
                                            {
                                                "kind": "CommaToken",
                                                "fullStart": 782,
                                                "fullEnd": 784,
                                                "start": 782,
                                                "end": 783,
                                                "fullWidth": 2,
                                                "width": 1,
                                                "text": ",",
                                                "value": ",",
                                                "valueText": ",",
                                                "hasTrailingTrivia": true,
                                                "trailingTrivia": [
                                                    {
                                                        "kind": "WhitespaceTrivia",
                                                        "text": " "
                                                    }
                                                ]
                                            },
                                            {
                                                "kind": "NumericLiteral",
                                                "fullStart": 784,
                                                "fullEnd": 785,
                                                "start": 784,
                                                "end": 785,
                                                "fullWidth": 1,
                                                "width": 1,
                                                "text": "0",
                                                "value": 0,
                                                "valueText": "0"
                                            },
                                            {
                                                "kind": "CommaToken",
                                                "fullStart": 785,
                                                "fullEnd": 787,
                                                "start": 785,
                                                "end": 786,
                                                "fullWidth": 2,
                                                "width": 1,
                                                "text": ",",
                                                "value": ",",
                                                "valueText": ",",
                                                "hasTrailingTrivia": true,
                                                "trailingTrivia": [
                                                    {
                                                        "kind": "WhitespaceTrivia",
                                                        "text": " "
                                                    }
                                                ]
                                            },
                                            {
                                                "kind": "NumericLiteral",
                                                "fullStart": 787,
                                                "fullEnd": 788,
                                                "start": 787,
                                                "end": 788,
                                                "fullWidth": 1,
                                                "width": 1,
                                                "text": "0",
                                                "value": 0,
                                                "valueText": "0"
                                            }
                                        ],
                                        "closeParenToken": {
                                            "kind": "CloseParenToken",
                                            "fullStart": 788,
                                            "fullEnd": 789,
                                            "start": 788,
                                            "end": 789,
                                            "fullWidth": 1,
                                            "width": 1,
                                            "text": ")",
                                            "value": ")",
                                            "valueText": ")"
                                        }
                                    }
                                }
                            }
                        }
                    ]
                },
                "semicolonToken": {
                    "kind": "SemicolonToken",
                    "fullStart": 789,
                    "fullEnd": 791,
                    "start": 789,
                    "end": 790,
                    "fullWidth": 2,
                    "width": 1,
                    "text": ";",
                    "value": ";",
                    "valueText": ";",
                    "hasTrailingTrivia": true,
                    "hasTrailingNewLine": true,
                    "trailingTrivia": [
                        {
                            "kind": "NewLineTrivia",
                            "text": "\n"
                        }
                    ]
                }
            },
            {
                "kind": "IfStatement",
                "fullStart": 791,
                "fullEnd": 943,
                "start": 791,
                "end": 942,
                "fullWidth": 152,
                "width": 151,
                "ifKeyword": {
                    "kind": "IfKeyword",
                    "fullStart": 791,
                    "fullEnd": 794,
                    "start": 791,
                    "end": 793,
                    "fullWidth": 3,
                    "width": 2,
                    "text": "if",
                    "value": "if",
                    "valueText": "if",
                    "hasTrailingTrivia": true,
                    "trailingTrivia": [
                        {
                            "kind": "WhitespaceTrivia",
                            "text": " "
                        }
                    ]
                },
                "openParenToken": {
                    "kind": "OpenParenToken",
                    "fullStart": 794,
                    "fullEnd": 795,
                    "start": 794,
                    "end": 795,
                    "fullWidth": 1,
                    "width": 1,
                    "text": "(",
                    "value": "(",
                    "valueText": "("
                },
                "condition": {
                    "kind": "NotEqualsExpression",
                    "fullStart": 795,
                    "fullEnd": 849,
                    "start": 795,
                    "end": 849,
                    "fullWidth": 54,
                    "width": 54,
                    "left": {
                        "kind": "InvocationExpression",
                        "fullStart": 795,
                        "fullEnd": 830,
                        "start": 795,
                        "end": 829,
                        "fullWidth": 35,
                        "width": 34,
                        "expression": {
                            "kind": "MemberAccessExpression",
                            "fullStart": 795,
                            "fullEnd": 825,
                            "start": 795,
                            "end": 825,
                            "fullWidth": 30,
                            "width": 30,
                            "expression": {
                                "kind": "MemberAccessExpression",
                                "fullStart": 795,
                                "fullEnd": 820,
                                "start": 795,
                                "end": 820,
                                "fullWidth": 25,
                                "width": 25,
                                "expression": {
                                    "kind": "MemberAccessExpression",
                                    "fullStart": 795,
                                    "fullEnd": 811,
                                    "start": 795,
                                    "end": 811,
                                    "fullWidth": 16,
                                    "width": 16,
                                    "expression": {
                                        "kind": "IdentifierName",
                                        "fullStart": 795,
                                        "fullEnd": 801,
                                        "start": 795,
                                        "end": 801,
                                        "fullWidth": 6,
                                        "width": 6,
                                        "text": "Object",
                                        "value": "Object",
                                        "valueText": "Object"
                                    },
                                    "dotToken": {
                                        "kind": "DotToken",
                                        "fullStart": 801,
                                        "fullEnd": 802,
                                        "start": 801,
                                        "end": 802,
                                        "fullWidth": 1,
                                        "width": 1,
                                        "text": ".",
                                        "value": ".",
                                        "valueText": "."
                                    },
                                    "name": {
                                        "kind": "IdentifierName",
                                        "fullStart": 802,
                                        "fullEnd": 811,
                                        "start": 802,
                                        "end": 811,
                                        "fullWidth": 9,
                                        "width": 9,
                                        "text": "prototype",
                                        "value": "prototype",
                                        "valueText": "prototype"
                                    }
                                },
                                "dotToken": {
                                    "kind": "DotToken",
                                    "fullStart": 811,
                                    "fullEnd": 812,
                                    "start": 811,
                                    "end": 812,
                                    "fullWidth": 1,
                                    "width": 1,
                                    "text": ".",
                                    "value": ".",
                                    "valueText": "."
                                },
                                "name": {
                                    "kind": "IdentifierName",
                                    "fullStart": 812,
                                    "fullEnd": 820,
                                    "start": 812,
                                    "end": 820,
                                    "fullWidth": 8,
                                    "width": 8,
                                    "text": "toString",
                                    "value": "toString",
                                    "valueText": "toString"
                                }
                            },
                            "dotToken": {
                                "kind": "DotToken",
                                "fullStart": 820,
                                "fullEnd": 821,
                                "start": 820,
                                "end": 821,
                                "fullWidth": 1,
                                "width": 1,
                                "text": ".",
                                "value": ".",
                                "valueText": "."
                            },
                            "name": {
                                "kind": "IdentifierName",
                                "fullStart": 821,
                                "fullEnd": 825,
                                "start": 821,
                                "end": 825,
                                "fullWidth": 4,
                                "width": 4,
                                "text": "call",
                                "value": "call",
                                "valueText": "call"
                            }
                        },
                        "argumentList": {
                            "kind": "ArgumentList",
                            "fullStart": 825,
                            "fullEnd": 830,
                            "start": 825,
                            "end": 829,
                            "fullWidth": 5,
                            "width": 4,
                            "openParenToken": {
                                "kind": "OpenParenToken",
                                "fullStart": 825,
                                "fullEnd": 826,
                                "start": 825,
                                "end": 826,
                                "fullWidth": 1,
                                "width": 1,
                                "text": "(",
                                "value": "(",
                                "valueText": "("
                            },
                            "arguments": [
                                {
                                    "kind": "IdentifierName",
                                    "fullStart": 826,
                                    "fullEnd": 828,
                                    "start": 826,
                                    "end": 828,
                                    "fullWidth": 2,
                                    "width": 2,
                                    "text": "x3",
                                    "value": "x3",
                                    "valueText": "x3"
                                }
                            ],
                            "closeParenToken": {
                                "kind": "CloseParenToken",
                                "fullStart": 828,
                                "fullEnd": 830,
                                "start": 828,
                                "end": 829,
                                "fullWidth": 2,
                                "width": 1,
                                "text": ")",
                                "value": ")",
                                "valueText": ")",
                                "hasTrailingTrivia": true,
                                "trailingTrivia": [
                                    {
                                        "kind": "WhitespaceTrivia",
                                        "text": " "
                                    }
                                ]
                            }
                        }
                    },
                    "operatorToken": {
                        "kind": "ExclamationEqualsEqualsToken",
                        "fullStart": 830,
                        "fullEnd": 834,
                        "start": 830,
                        "end": 833,
                        "fullWidth": 4,
                        "width": 3,
                        "text": "!==",
                        "value": "!==",
                        "valueText": "!==",
                        "hasTrailingTrivia": true,
                        "trailingTrivia": [
                            {
                                "kind": "WhitespaceTrivia",
                                "text": " "
                            }
                        ]
                    },
                    "right": {
                        "kind": "StringLiteral",
                        "fullStart": 834,
                        "fullEnd": 849,
                        "start": 834,
                        "end": 849,
                        "fullWidth": 15,
                        "width": 15,
                        "text": "\"[object Date]\"",
                        "value": "[object Date]",
                        "valueText": "[object Date]"
                    }
                },
                "closeParenToken": {
                    "kind": "CloseParenToken",
                    "fullStart": 849,
                    "fullEnd": 851,
                    "start": 849,
                    "end": 850,
                    "fullWidth": 2,
                    "width": 1,
                    "text": ")",
                    "value": ")",
                    "valueText": ")",
                    "hasTrailingTrivia": true,
                    "trailingTrivia": [
                        {
                            "kind": "WhitespaceTrivia",
                            "text": " "
                        }
                    ]
                },
                "statement": {
                    "kind": "Block",
                    "fullStart": 851,
                    "fullEnd": 943,
                    "start": 851,
                    "end": 942,
                    "fullWidth": 92,
                    "width": 91,
                    "openBraceToken": {
                        "kind": "OpenBraceToken",
                        "fullStart": 851,
                        "fullEnd": 853,
                        "start": 851,
                        "end": 852,
                        "fullWidth": 2,
                        "width": 1,
                        "text": "{",
                        "value": "{",
                        "valueText": "{",
                        "hasTrailingTrivia": true,
                        "hasTrailingNewLine": true,
                        "trailingTrivia": [
                            {
                                "kind": "NewLineTrivia",
                                "text": "\n"
                            }
                        ]
                    },
                    "statements": [
                        {
                            "kind": "ExpressionStatement",
                            "fullStart": 853,
                            "fullEnd": 941,
                            "start": 855,
                            "end": 940,
                            "fullWidth": 88,
                            "width": 85,
                            "expression": {
                                "kind": "InvocationExpression",
                                "fullStart": 853,
                                "fullEnd": 939,
                                "start": 855,
                                "end": 939,
                                "fullWidth": 86,
                                "width": 84,
                                "expression": {
                                    "kind": "IdentifierName",
                                    "fullStart": 853,
                                    "fullEnd": 860,
                                    "start": 855,
                                    "end": 860,
                                    "fullWidth": 7,
                                    "width": 5,
                                    "text": "$FAIL",
                                    "value": "$FAIL",
                                    "valueText": "$FAIL",
                                    "hasLeadingTrivia": true,
                                    "leadingTrivia": [
                                        {
                                            "kind": "WhitespaceTrivia",
                                            "text": "  "
                                        }
                                    ]
                                },
                                "argumentList": {
                                    "kind": "ArgumentList",
                                    "fullStart": 860,
                                    "fullEnd": 939,
                                    "start": 860,
                                    "end": 939,
                                    "fullWidth": 79,
                                    "width": 79,
                                    "openParenToken": {
                                        "kind": "OpenParenToken",
                                        "fullStart": 860,
                                        "fullEnd": 861,
                                        "start": 860,
                                        "end": 861,
                                        "fullWidth": 1,
                                        "width": 1,
                                        "text": "(",
                                        "value": "(",
                                        "valueText": "("
                                    },
                                    "arguments": [
                                        {
                                            "kind": "StringLiteral",
                                            "fullStart": 861,
                                            "fullEnd": 938,
                                            "start": 861,
                                            "end": 938,
                                            "fullWidth": 77,
                                            "width": 77,
                                            "text": "\"#3: The [[Class]] property of the newly constructed object is set to 'Date'\"",
                                            "value": "#3: The [[Class]] property of the newly constructed object is set to 'Date'",
                                            "valueText": "#3: The [[Class]] property of the newly constructed object is set to 'Date'"
                                        }
                                    ],
                                    "closeParenToken": {
                                        "kind": "CloseParenToken",
                                        "fullStart": 938,
                                        "fullEnd": 939,
                                        "start": 938,
                                        "end": 939,
                                        "fullWidth": 1,
                                        "width": 1,
                                        "text": ")",
                                        "value": ")",
                                        "valueText": ")"
                                    }
                                }
                            },
                            "semicolonToken": {
                                "kind": "SemicolonToken",
                                "fullStart": 939,
                                "fullEnd": 941,
                                "start": 939,
                                "end": 940,
                                "fullWidth": 2,
                                "width": 1,
                                "text": ";",
                                "value": ";",
                                "valueText": ";",
                                "hasTrailingTrivia": true,
                                "hasTrailingNewLine": true,
                                "trailingTrivia": [
                                    {
                                        "kind": "NewLineTrivia",
                                        "text": "\n"
                                    }
                                ]
                            }
                        }
                    ],
                    "closeBraceToken": {
                        "kind": "CloseBraceToken",
                        "fullStart": 941,
                        "fullEnd": 943,
                        "start": 941,
                        "end": 942,
                        "fullWidth": 2,
                        "width": 1,
                        "text": "}",
                        "value": "}",
                        "valueText": "}",
                        "hasTrailingTrivia": true,
                        "hasTrailingNewLine": true,
                        "trailingTrivia": [
                            {
                                "kind": "NewLineTrivia",
                                "text": "\n"
                            }
                        ]
                    }
                }
            },
            {
                "kind": "VariableStatement",
                "fullStart": 943,
                "fullEnd": 994,
                "start": 944,
                "end": 993,
                "fullWidth": 51,
                "width": 49,
                "modifiers": [],
                "variableDeclaration": {
                    "kind": "VariableDeclaration",
                    "fullStart": 943,
                    "fullEnd": 992,
                    "start": 944,
                    "end": 992,
                    "fullWidth": 49,
                    "width": 48,
                    "varKeyword": {
                        "kind": "VarKeyword",
                        "fullStart": 943,
                        "fullEnd": 948,
                        "start": 944,
                        "end": 947,
                        "fullWidth": 5,
                        "width": 3,
                        "text": "var",
                        "value": "var",
                        "valueText": "var",
                        "hasLeadingTrivia": true,
                        "hasLeadingNewLine": true,
                        "hasTrailingTrivia": true,
                        "leadingTrivia": [
                            {
                                "kind": "NewLineTrivia",
                                "text": "\n"
                            }
                        ],
                        "trailingTrivia": [
                            {
                                "kind": "WhitespaceTrivia",
                                "text": " "
                            }
                        ]
                    },
                    "variableDeclarators": [
                        {
                            "kind": "VariableDeclarator",
                            "fullStart": 948,
                            "fullEnd": 992,
                            "start": 948,
                            "end": 992,
                            "fullWidth": 44,
<<<<<<< HEAD
                            "width": 44,
                            "identifier": {
=======
                            "propertyName": {
>>>>>>> 85e84683
                                "kind": "IdentifierName",
                                "fullStart": 948,
                                "fullEnd": 951,
                                "start": 948,
                                "end": 950,
                                "fullWidth": 3,
                                "width": 2,
                                "text": "x4",
                                "value": "x4",
                                "valueText": "x4",
                                "hasTrailingTrivia": true,
                                "trailingTrivia": [
                                    {
                                        "kind": "WhitespaceTrivia",
                                        "text": " "
                                    }
                                ]
                            },
                            "equalsValueClause": {
                                "kind": "EqualsValueClause",
                                "fullStart": 951,
                                "fullEnd": 992,
                                "start": 951,
                                "end": 992,
                                "fullWidth": 41,
                                "width": 41,
                                "equalsToken": {
                                    "kind": "EqualsToken",
                                    "fullStart": 951,
                                    "fullEnd": 953,
                                    "start": 951,
                                    "end": 952,
                                    "fullWidth": 2,
                                    "width": 1,
                                    "text": "=",
                                    "value": "=",
                                    "valueText": "=",
                                    "hasTrailingTrivia": true,
                                    "trailingTrivia": [
                                        {
                                            "kind": "WhitespaceTrivia",
                                            "text": " "
                                        }
                                    ]
                                },
                                "value": {
                                    "kind": "ObjectCreationExpression",
                                    "fullStart": 953,
                                    "fullEnd": 992,
                                    "start": 953,
                                    "end": 992,
                                    "fullWidth": 39,
                                    "width": 39,
                                    "newKeyword": {
                                        "kind": "NewKeyword",
                                        "fullStart": 953,
                                        "fullEnd": 957,
                                        "start": 953,
                                        "end": 956,
                                        "fullWidth": 4,
                                        "width": 3,
                                        "text": "new",
                                        "value": "new",
                                        "valueText": "new",
                                        "hasTrailingTrivia": true,
                                        "trailingTrivia": [
                                            {
                                                "kind": "WhitespaceTrivia",
                                                "text": " "
                                            }
                                        ]
                                    },
                                    "expression": {
                                        "kind": "IdentifierName",
                                        "fullStart": 957,
                                        "fullEnd": 961,
                                        "start": 957,
                                        "end": 961,
                                        "fullWidth": 4,
                                        "width": 4,
                                        "text": "Date",
                                        "value": "Date",
                                        "valueText": "Date"
                                    },
                                    "argumentList": {
                                        "kind": "ArgumentList",
                                        "fullStart": 961,
                                        "fullEnd": 992,
                                        "start": 961,
                                        "end": 992,
                                        "fullWidth": 31,
                                        "width": 31,
                                        "openParenToken": {
                                            "kind": "OpenParenToken",
                                            "fullStart": 961,
                                            "fullEnd": 962,
                                            "start": 961,
                                            "end": 962,
                                            "fullWidth": 1,
                                            "width": 1,
                                            "text": "(",
                                            "value": "(",
                                            "valueText": "("
                                        },
                                        "arguments": [
                                            {
                                                "kind": "NumericLiteral",
                                                "fullStart": 962,
                                                "fullEnd": 966,
                                                "start": 962,
                                                "end": 966,
                                                "fullWidth": 4,
                                                "width": 4,
                                                "text": "1969",
                                                "value": 1969,
                                                "valueText": "1969"
                                            },
                                            {
                                                "kind": "CommaToken",
                                                "fullStart": 966,
                                                "fullEnd": 968,
                                                "start": 966,
                                                "end": 967,
                                                "fullWidth": 2,
                                                "width": 1,
                                                "text": ",",
                                                "value": ",",
                                                "valueText": ",",
                                                "hasTrailingTrivia": true,
                                                "trailingTrivia": [
                                                    {
                                                        "kind": "WhitespaceTrivia",
                                                        "text": " "
                                                    }
                                                ]
                                            },
                                            {
                                                "kind": "NumericLiteral",
                                                "fullStart": 968,
                                                "fullEnd": 970,
                                                "start": 968,
                                                "end": 970,
                                                "fullWidth": 2,
                                                "width": 2,
                                                "text": "11",
                                                "value": 11,
                                                "valueText": "11"
                                            },
                                            {
                                                "kind": "CommaToken",
                                                "fullStart": 970,
                                                "fullEnd": 972,
                                                "start": 970,
                                                "end": 971,
                                                "fullWidth": 2,
                                                "width": 1,
                                                "text": ",",
                                                "value": ",",
                                                "valueText": ",",
                                                "hasTrailingTrivia": true,
                                                "trailingTrivia": [
                                                    {
                                                        "kind": "WhitespaceTrivia",
                                                        "text": " "
                                                    }
                                                ]
                                            },
                                            {
                                                "kind": "NumericLiteral",
                                                "fullStart": 972,
                                                "fullEnd": 974,
                                                "start": 972,
                                                "end": 974,
                                                "fullWidth": 2,
                                                "width": 2,
                                                "text": "31",
                                                "value": 31,
                                                "valueText": "31"
                                            },
                                            {
                                                "kind": "CommaToken",
                                                "fullStart": 974,
                                                "fullEnd": 976,
                                                "start": 974,
                                                "end": 975,
                                                "fullWidth": 2,
                                                "width": 1,
                                                "text": ",",
                                                "value": ",",
                                                "valueText": ",",
                                                "hasTrailingTrivia": true,
                                                "trailingTrivia": [
                                                    {
                                                        "kind": "WhitespaceTrivia",
                                                        "text": " "
                                                    }
                                                ]
                                            },
                                            {
                                                "kind": "NumericLiteral",
                                                "fullStart": 976,
                                                "fullEnd": 978,
                                                "start": 976,
                                                "end": 978,
                                                "fullWidth": 2,
                                                "width": 2,
                                                "text": "23",
                                                "value": 23,
                                                "valueText": "23"
                                            },
                                            {
                                                "kind": "CommaToken",
                                                "fullStart": 978,
                                                "fullEnd": 980,
                                                "start": 978,
                                                "end": 979,
                                                "fullWidth": 2,
                                                "width": 1,
                                                "text": ",",
                                                "value": ",",
                                                "valueText": ",",
                                                "hasTrailingTrivia": true,
                                                "trailingTrivia": [
                                                    {
                                                        "kind": "WhitespaceTrivia",
                                                        "text": " "
                                                    }
                                                ]
                                            },
                                            {
                                                "kind": "NumericLiteral",
                                                "fullStart": 980,
                                                "fullEnd": 982,
                                                "start": 980,
                                                "end": 982,
                                                "fullWidth": 2,
                                                "width": 2,
                                                "text": "59",
                                                "value": 59,
                                                "valueText": "59"
                                            },
                                            {
                                                "kind": "CommaToken",
                                                "fullStart": 982,
                                                "fullEnd": 984,
                                                "start": 982,
                                                "end": 983,
                                                "fullWidth": 2,
                                                "width": 1,
                                                "text": ",",
                                                "value": ",",
                                                "valueText": ",",
                                                "hasTrailingTrivia": true,
                                                "trailingTrivia": [
                                                    {
                                                        "kind": "WhitespaceTrivia",
                                                        "text": " "
                                                    }
                                                ]
                                            },
                                            {
                                                "kind": "NumericLiteral",
                                                "fullStart": 984,
                                                "fullEnd": 986,
                                                "start": 984,
                                                "end": 986,
                                                "fullWidth": 2,
                                                "width": 2,
                                                "text": "59",
                                                "value": 59,
                                                "valueText": "59"
                                            },
                                            {
                                                "kind": "CommaToken",
                                                "fullStart": 986,
                                                "fullEnd": 988,
                                                "start": 986,
                                                "end": 987,
                                                "fullWidth": 2,
                                                "width": 1,
                                                "text": ",",
                                                "value": ",",
                                                "valueText": ",",
                                                "hasTrailingTrivia": true,
                                                "trailingTrivia": [
                                                    {
                                                        "kind": "WhitespaceTrivia",
                                                        "text": " "
                                                    }
                                                ]
                                            },
                                            {
                                                "kind": "NumericLiteral",
                                                "fullStart": 988,
                                                "fullEnd": 991,
                                                "start": 988,
                                                "end": 991,
                                                "fullWidth": 3,
                                                "width": 3,
                                                "text": "999",
                                                "value": 999,
                                                "valueText": "999"
                                            }
                                        ],
                                        "closeParenToken": {
                                            "kind": "CloseParenToken",
                                            "fullStart": 991,
                                            "fullEnd": 992,
                                            "start": 991,
                                            "end": 992,
                                            "fullWidth": 1,
                                            "width": 1,
                                            "text": ")",
                                            "value": ")",
                                            "valueText": ")"
                                        }
                                    }
                                }
                            }
                        }
                    ]
                },
                "semicolonToken": {
                    "kind": "SemicolonToken",
                    "fullStart": 992,
                    "fullEnd": 994,
                    "start": 992,
                    "end": 993,
                    "fullWidth": 2,
                    "width": 1,
                    "text": ";",
                    "value": ";",
                    "valueText": ";",
                    "hasTrailingTrivia": true,
                    "hasTrailingNewLine": true,
                    "trailingTrivia": [
                        {
                            "kind": "NewLineTrivia",
                            "text": "\n"
                        }
                    ]
                }
            },
            {
                "kind": "IfStatement",
                "fullStart": 994,
                "fullEnd": 1146,
                "start": 994,
                "end": 1145,
                "fullWidth": 152,
                "width": 151,
                "ifKeyword": {
                    "kind": "IfKeyword",
                    "fullStart": 994,
                    "fullEnd": 997,
                    "start": 994,
                    "end": 996,
                    "fullWidth": 3,
                    "width": 2,
                    "text": "if",
                    "value": "if",
                    "valueText": "if",
                    "hasTrailingTrivia": true,
                    "trailingTrivia": [
                        {
                            "kind": "WhitespaceTrivia",
                            "text": " "
                        }
                    ]
                },
                "openParenToken": {
                    "kind": "OpenParenToken",
                    "fullStart": 997,
                    "fullEnd": 998,
                    "start": 997,
                    "end": 998,
                    "fullWidth": 1,
                    "width": 1,
                    "text": "(",
                    "value": "(",
                    "valueText": "("
                },
                "condition": {
                    "kind": "NotEqualsExpression",
                    "fullStart": 998,
                    "fullEnd": 1052,
                    "start": 998,
                    "end": 1052,
                    "fullWidth": 54,
                    "width": 54,
                    "left": {
                        "kind": "InvocationExpression",
                        "fullStart": 998,
                        "fullEnd": 1033,
                        "start": 998,
                        "end": 1032,
                        "fullWidth": 35,
                        "width": 34,
                        "expression": {
                            "kind": "MemberAccessExpression",
                            "fullStart": 998,
                            "fullEnd": 1028,
                            "start": 998,
                            "end": 1028,
                            "fullWidth": 30,
                            "width": 30,
                            "expression": {
                                "kind": "MemberAccessExpression",
                                "fullStart": 998,
                                "fullEnd": 1023,
                                "start": 998,
                                "end": 1023,
                                "fullWidth": 25,
                                "width": 25,
                                "expression": {
                                    "kind": "MemberAccessExpression",
                                    "fullStart": 998,
                                    "fullEnd": 1014,
                                    "start": 998,
                                    "end": 1014,
                                    "fullWidth": 16,
                                    "width": 16,
                                    "expression": {
                                        "kind": "IdentifierName",
                                        "fullStart": 998,
                                        "fullEnd": 1004,
                                        "start": 998,
                                        "end": 1004,
                                        "fullWidth": 6,
                                        "width": 6,
                                        "text": "Object",
                                        "value": "Object",
                                        "valueText": "Object"
                                    },
                                    "dotToken": {
                                        "kind": "DotToken",
                                        "fullStart": 1004,
                                        "fullEnd": 1005,
                                        "start": 1004,
                                        "end": 1005,
                                        "fullWidth": 1,
                                        "width": 1,
                                        "text": ".",
                                        "value": ".",
                                        "valueText": "."
                                    },
                                    "name": {
                                        "kind": "IdentifierName",
                                        "fullStart": 1005,
                                        "fullEnd": 1014,
                                        "start": 1005,
                                        "end": 1014,
                                        "fullWidth": 9,
                                        "width": 9,
                                        "text": "prototype",
                                        "value": "prototype",
                                        "valueText": "prototype"
                                    }
                                },
                                "dotToken": {
                                    "kind": "DotToken",
                                    "fullStart": 1014,
                                    "fullEnd": 1015,
                                    "start": 1014,
                                    "end": 1015,
                                    "fullWidth": 1,
                                    "width": 1,
                                    "text": ".",
                                    "value": ".",
                                    "valueText": "."
                                },
                                "name": {
                                    "kind": "IdentifierName",
                                    "fullStart": 1015,
                                    "fullEnd": 1023,
                                    "start": 1015,
                                    "end": 1023,
                                    "fullWidth": 8,
                                    "width": 8,
                                    "text": "toString",
                                    "value": "toString",
                                    "valueText": "toString"
                                }
                            },
                            "dotToken": {
                                "kind": "DotToken",
                                "fullStart": 1023,
                                "fullEnd": 1024,
                                "start": 1023,
                                "end": 1024,
                                "fullWidth": 1,
                                "width": 1,
                                "text": ".",
                                "value": ".",
                                "valueText": "."
                            },
                            "name": {
                                "kind": "IdentifierName",
                                "fullStart": 1024,
                                "fullEnd": 1028,
                                "start": 1024,
                                "end": 1028,
                                "fullWidth": 4,
                                "width": 4,
                                "text": "call",
                                "value": "call",
                                "valueText": "call"
                            }
                        },
                        "argumentList": {
                            "kind": "ArgumentList",
                            "fullStart": 1028,
                            "fullEnd": 1033,
                            "start": 1028,
                            "end": 1032,
                            "fullWidth": 5,
                            "width": 4,
                            "openParenToken": {
                                "kind": "OpenParenToken",
                                "fullStart": 1028,
                                "fullEnd": 1029,
                                "start": 1028,
                                "end": 1029,
                                "fullWidth": 1,
                                "width": 1,
                                "text": "(",
                                "value": "(",
                                "valueText": "("
                            },
                            "arguments": [
                                {
                                    "kind": "IdentifierName",
                                    "fullStart": 1029,
                                    "fullEnd": 1031,
                                    "start": 1029,
                                    "end": 1031,
                                    "fullWidth": 2,
                                    "width": 2,
                                    "text": "x4",
                                    "value": "x4",
                                    "valueText": "x4"
                                }
                            ],
                            "closeParenToken": {
                                "kind": "CloseParenToken",
                                "fullStart": 1031,
                                "fullEnd": 1033,
                                "start": 1031,
                                "end": 1032,
                                "fullWidth": 2,
                                "width": 1,
                                "text": ")",
                                "value": ")",
                                "valueText": ")",
                                "hasTrailingTrivia": true,
                                "trailingTrivia": [
                                    {
                                        "kind": "WhitespaceTrivia",
                                        "text": " "
                                    }
                                ]
                            }
                        }
                    },
                    "operatorToken": {
                        "kind": "ExclamationEqualsEqualsToken",
                        "fullStart": 1033,
                        "fullEnd": 1037,
                        "start": 1033,
                        "end": 1036,
                        "fullWidth": 4,
                        "width": 3,
                        "text": "!==",
                        "value": "!==",
                        "valueText": "!==",
                        "hasTrailingTrivia": true,
                        "trailingTrivia": [
                            {
                                "kind": "WhitespaceTrivia",
                                "text": " "
                            }
                        ]
                    },
                    "right": {
                        "kind": "StringLiteral",
                        "fullStart": 1037,
                        "fullEnd": 1052,
                        "start": 1037,
                        "end": 1052,
                        "fullWidth": 15,
                        "width": 15,
                        "text": "\"[object Date]\"",
                        "value": "[object Date]",
                        "valueText": "[object Date]"
                    }
                },
                "closeParenToken": {
                    "kind": "CloseParenToken",
                    "fullStart": 1052,
                    "fullEnd": 1054,
                    "start": 1052,
                    "end": 1053,
                    "fullWidth": 2,
                    "width": 1,
                    "text": ")",
                    "value": ")",
                    "valueText": ")",
                    "hasTrailingTrivia": true,
                    "trailingTrivia": [
                        {
                            "kind": "WhitespaceTrivia",
                            "text": " "
                        }
                    ]
                },
                "statement": {
                    "kind": "Block",
                    "fullStart": 1054,
                    "fullEnd": 1146,
                    "start": 1054,
                    "end": 1145,
                    "fullWidth": 92,
                    "width": 91,
                    "openBraceToken": {
                        "kind": "OpenBraceToken",
                        "fullStart": 1054,
                        "fullEnd": 1056,
                        "start": 1054,
                        "end": 1055,
                        "fullWidth": 2,
                        "width": 1,
                        "text": "{",
                        "value": "{",
                        "valueText": "{",
                        "hasTrailingTrivia": true,
                        "hasTrailingNewLine": true,
                        "trailingTrivia": [
                            {
                                "kind": "NewLineTrivia",
                                "text": "\n"
                            }
                        ]
                    },
                    "statements": [
                        {
                            "kind": "ExpressionStatement",
                            "fullStart": 1056,
                            "fullEnd": 1144,
                            "start": 1058,
                            "end": 1143,
                            "fullWidth": 88,
                            "width": 85,
                            "expression": {
                                "kind": "InvocationExpression",
                                "fullStart": 1056,
                                "fullEnd": 1142,
                                "start": 1058,
                                "end": 1142,
                                "fullWidth": 86,
                                "width": 84,
                                "expression": {
                                    "kind": "IdentifierName",
                                    "fullStart": 1056,
                                    "fullEnd": 1063,
                                    "start": 1058,
                                    "end": 1063,
                                    "fullWidth": 7,
                                    "width": 5,
                                    "text": "$FAIL",
                                    "value": "$FAIL",
                                    "valueText": "$FAIL",
                                    "hasLeadingTrivia": true,
                                    "leadingTrivia": [
                                        {
                                            "kind": "WhitespaceTrivia",
                                            "text": "  "
                                        }
                                    ]
                                },
                                "argumentList": {
                                    "kind": "ArgumentList",
                                    "fullStart": 1063,
                                    "fullEnd": 1142,
                                    "start": 1063,
                                    "end": 1142,
                                    "fullWidth": 79,
                                    "width": 79,
                                    "openParenToken": {
                                        "kind": "OpenParenToken",
                                        "fullStart": 1063,
                                        "fullEnd": 1064,
                                        "start": 1063,
                                        "end": 1064,
                                        "fullWidth": 1,
                                        "width": 1,
                                        "text": "(",
                                        "value": "(",
                                        "valueText": "("
                                    },
                                    "arguments": [
                                        {
                                            "kind": "StringLiteral",
                                            "fullStart": 1064,
                                            "fullEnd": 1141,
                                            "start": 1064,
                                            "end": 1141,
                                            "fullWidth": 77,
                                            "width": 77,
                                            "text": "\"#4: The [[Class]] property of the newly constructed object is set to 'Date'\"",
                                            "value": "#4: The [[Class]] property of the newly constructed object is set to 'Date'",
                                            "valueText": "#4: The [[Class]] property of the newly constructed object is set to 'Date'"
                                        }
                                    ],
                                    "closeParenToken": {
                                        "kind": "CloseParenToken",
                                        "fullStart": 1141,
                                        "fullEnd": 1142,
                                        "start": 1141,
                                        "end": 1142,
                                        "fullWidth": 1,
                                        "width": 1,
                                        "text": ")",
                                        "value": ")",
                                        "valueText": ")"
                                    }
                                }
                            },
                            "semicolonToken": {
                                "kind": "SemicolonToken",
                                "fullStart": 1142,
                                "fullEnd": 1144,
                                "start": 1142,
                                "end": 1143,
                                "fullWidth": 2,
                                "width": 1,
                                "text": ";",
                                "value": ";",
                                "valueText": ";",
                                "hasTrailingTrivia": true,
                                "hasTrailingNewLine": true,
                                "trailingTrivia": [
                                    {
                                        "kind": "NewLineTrivia",
                                        "text": "\n"
                                    }
                                ]
                            }
                        }
                    ],
                    "closeBraceToken": {
                        "kind": "CloseBraceToken",
                        "fullStart": 1144,
                        "fullEnd": 1146,
                        "start": 1144,
                        "end": 1145,
                        "fullWidth": 2,
                        "width": 1,
                        "text": "}",
                        "value": "}",
                        "valueText": "}",
                        "hasTrailingTrivia": true,
                        "hasTrailingNewLine": true,
                        "trailingTrivia": [
                            {
                                "kind": "NewLineTrivia",
                                "text": "\n"
                            }
                        ]
                    }
                }
            },
            {
                "kind": "VariableStatement",
                "fullStart": 1146,
                "fullEnd": 1191,
                "start": 1147,
                "end": 1190,
                "fullWidth": 45,
                "width": 43,
                "modifiers": [],
                "variableDeclaration": {
                    "kind": "VariableDeclaration",
                    "fullStart": 1146,
                    "fullEnd": 1189,
                    "start": 1147,
                    "end": 1189,
                    "fullWidth": 43,
                    "width": 42,
                    "varKeyword": {
                        "kind": "VarKeyword",
                        "fullStart": 1146,
                        "fullEnd": 1151,
                        "start": 1147,
                        "end": 1150,
                        "fullWidth": 5,
                        "width": 3,
                        "text": "var",
                        "value": "var",
                        "valueText": "var",
                        "hasLeadingTrivia": true,
                        "hasLeadingNewLine": true,
                        "hasTrailingTrivia": true,
                        "leadingTrivia": [
                            {
                                "kind": "NewLineTrivia",
                                "text": "\n"
                            }
                        ],
                        "trailingTrivia": [
                            {
                                "kind": "WhitespaceTrivia",
                                "text": " "
                            }
                        ]
                    },
                    "variableDeclarators": [
                        {
                            "kind": "VariableDeclarator",
                            "fullStart": 1151,
                            "fullEnd": 1189,
                            "start": 1151,
                            "end": 1189,
                            "fullWidth": 38,
<<<<<<< HEAD
                            "width": 38,
                            "identifier": {
=======
                            "propertyName": {
>>>>>>> 85e84683
                                "kind": "IdentifierName",
                                "fullStart": 1151,
                                "fullEnd": 1154,
                                "start": 1151,
                                "end": 1153,
                                "fullWidth": 3,
                                "width": 2,
                                "text": "x5",
                                "value": "x5",
                                "valueText": "x5",
                                "hasTrailingTrivia": true,
                                "trailingTrivia": [
                                    {
                                        "kind": "WhitespaceTrivia",
                                        "text": " "
                                    }
                                ]
                            },
                            "equalsValueClause": {
                                "kind": "EqualsValueClause",
                                "fullStart": 1154,
                                "fullEnd": 1189,
                                "start": 1154,
                                "end": 1189,
                                "fullWidth": 35,
                                "width": 35,
                                "equalsToken": {
                                    "kind": "EqualsToken",
                                    "fullStart": 1154,
                                    "fullEnd": 1156,
                                    "start": 1154,
                                    "end": 1155,
                                    "fullWidth": 2,
                                    "width": 1,
                                    "text": "=",
                                    "value": "=",
                                    "valueText": "=",
                                    "hasTrailingTrivia": true,
                                    "trailingTrivia": [
                                        {
                                            "kind": "WhitespaceTrivia",
                                            "text": " "
                                        }
                                    ]
                                },
                                "value": {
                                    "kind": "ObjectCreationExpression",
                                    "fullStart": 1156,
                                    "fullEnd": 1189,
                                    "start": 1156,
                                    "end": 1189,
                                    "fullWidth": 33,
                                    "width": 33,
                                    "newKeyword": {
                                        "kind": "NewKeyword",
                                        "fullStart": 1156,
                                        "fullEnd": 1160,
                                        "start": 1156,
                                        "end": 1159,
                                        "fullWidth": 4,
                                        "width": 3,
                                        "text": "new",
                                        "value": "new",
                                        "valueText": "new",
                                        "hasTrailingTrivia": true,
                                        "trailingTrivia": [
                                            {
                                                "kind": "WhitespaceTrivia",
                                                "text": " "
                                            }
                                        ]
                                    },
                                    "expression": {
                                        "kind": "IdentifierName",
                                        "fullStart": 1160,
                                        "fullEnd": 1164,
                                        "start": 1160,
                                        "end": 1164,
                                        "fullWidth": 4,
                                        "width": 4,
                                        "text": "Date",
                                        "value": "Date",
                                        "valueText": "Date"
                                    },
                                    "argumentList": {
                                        "kind": "ArgumentList",
                                        "fullStart": 1164,
                                        "fullEnd": 1189,
                                        "start": 1164,
                                        "end": 1189,
                                        "fullWidth": 25,
                                        "width": 25,
                                        "openParenToken": {
                                            "kind": "OpenParenToken",
                                            "fullStart": 1164,
                                            "fullEnd": 1165,
                                            "start": 1164,
                                            "end": 1165,
                                            "fullWidth": 1,
                                            "width": 1,
                                            "text": "(",
                                            "value": "(",
                                            "valueText": "("
                                        },
                                        "arguments": [
                                            {
                                                "kind": "NumericLiteral",
                                                "fullStart": 1165,
                                                "fullEnd": 1169,
                                                "start": 1165,
                                                "end": 1169,
                                                "fullWidth": 4,
                                                "width": 4,
                                                "text": "1969",
                                                "value": 1969,
                                                "valueText": "1969"
                                            },
                                            {
                                                "kind": "CommaToken",
                                                "fullStart": 1169,
                                                "fullEnd": 1171,
                                                "start": 1169,
                                                "end": 1170,
                                                "fullWidth": 2,
                                                "width": 1,
                                                "text": ",",
                                                "value": ",",
                                                "valueText": ",",
                                                "hasTrailingTrivia": true,
                                                "trailingTrivia": [
                                                    {
                                                        "kind": "WhitespaceTrivia",
                                                        "text": " "
                                                    }
                                                ]
                                            },
                                            {
                                                "kind": "NumericLiteral",
                                                "fullStart": 1171,
                                                "fullEnd": 1173,
                                                "start": 1171,
                                                "end": 1173,
                                                "fullWidth": 2,
                                                "width": 2,
                                                "text": "12",
                                                "value": 12,
                                                "valueText": "12"
                                            },
                                            {
                                                "kind": "CommaToken",
                                                "fullStart": 1173,
                                                "fullEnd": 1175,
                                                "start": 1173,
                                                "end": 1174,
                                                "fullWidth": 2,
                                                "width": 1,
                                                "text": ",",
                                                "value": ",",
                                                "valueText": ",",
                                                "hasTrailingTrivia": true,
                                                "trailingTrivia": [
                                                    {
                                                        "kind": "WhitespaceTrivia",
                                                        "text": " "
                                                    }
                                                ]
                                            },
                                            {
                                                "kind": "NumericLiteral",
                                                "fullStart": 1175,
                                                "fullEnd": 1176,
                                                "start": 1175,
                                                "end": 1176,
                                                "fullWidth": 1,
                                                "width": 1,
                                                "text": "1",
                                                "value": 1,
                                                "valueText": "1"
                                            },
                                            {
                                                "kind": "CommaToken",
                                                "fullStart": 1176,
                                                "fullEnd": 1178,
                                                "start": 1176,
                                                "end": 1177,
                                                "fullWidth": 2,
                                                "width": 1,
                                                "text": ",",
                                                "value": ",",
                                                "valueText": ",",
                                                "hasTrailingTrivia": true,
                                                "trailingTrivia": [
                                                    {
                                                        "kind": "WhitespaceTrivia",
                                                        "text": " "
                                                    }
                                                ]
                                            },
                                            {
                                                "kind": "NumericLiteral",
                                                "fullStart": 1178,
                                                "fullEnd": 1179,
                                                "start": 1178,
                                                "end": 1179,
                                                "fullWidth": 1,
                                                "width": 1,
                                                "text": "0",
                                                "value": 0,
                                                "valueText": "0"
                                            },
                                            {
                                                "kind": "CommaToken",
                                                "fullStart": 1179,
                                                "fullEnd": 1181,
                                                "start": 1179,
                                                "end": 1180,
                                                "fullWidth": 2,
                                                "width": 1,
                                                "text": ",",
                                                "value": ",",
                                                "valueText": ",",
                                                "hasTrailingTrivia": true,
                                                "trailingTrivia": [
                                                    {
                                                        "kind": "WhitespaceTrivia",
                                                        "text": " "
                                                    }
                                                ]
                                            },
                                            {
                                                "kind": "NumericLiteral",
                                                "fullStart": 1181,
                                                "fullEnd": 1182,
                                                "start": 1181,
                                                "end": 1182,
                                                "fullWidth": 1,
                                                "width": 1,
                                                "text": "0",
                                                "value": 0,
                                                "valueText": "0"
                                            },
                                            {
                                                "kind": "CommaToken",
                                                "fullStart": 1182,
                                                "fullEnd": 1184,
                                                "start": 1182,
                                                "end": 1183,
                                                "fullWidth": 2,
                                                "width": 1,
                                                "text": ",",
                                                "value": ",",
                                                "valueText": ",",
                                                "hasTrailingTrivia": true,
                                                "trailingTrivia": [
                                                    {
                                                        "kind": "WhitespaceTrivia",
                                                        "text": " "
                                                    }
                                                ]
                                            },
                                            {
                                                "kind": "NumericLiteral",
                                                "fullStart": 1184,
                                                "fullEnd": 1185,
                                                "start": 1184,
                                                "end": 1185,
                                                "fullWidth": 1,
                                                "width": 1,
                                                "text": "0",
                                                "value": 0,
                                                "valueText": "0"
                                            },
                                            {
                                                "kind": "CommaToken",
                                                "fullStart": 1185,
                                                "fullEnd": 1187,
                                                "start": 1185,
                                                "end": 1186,
                                                "fullWidth": 2,
                                                "width": 1,
                                                "text": ",",
                                                "value": ",",
                                                "valueText": ",",
                                                "hasTrailingTrivia": true,
                                                "trailingTrivia": [
                                                    {
                                                        "kind": "WhitespaceTrivia",
                                                        "text": " "
                                                    }
                                                ]
                                            },
                                            {
                                                "kind": "NumericLiteral",
                                                "fullStart": 1187,
                                                "fullEnd": 1188,
                                                "start": 1187,
                                                "end": 1188,
                                                "fullWidth": 1,
                                                "width": 1,
                                                "text": "0",
                                                "value": 0,
                                                "valueText": "0"
                                            }
                                        ],
                                        "closeParenToken": {
                                            "kind": "CloseParenToken",
                                            "fullStart": 1188,
                                            "fullEnd": 1189,
                                            "start": 1188,
                                            "end": 1189,
                                            "fullWidth": 1,
                                            "width": 1,
                                            "text": ")",
                                            "value": ")",
                                            "valueText": ")"
                                        }
                                    }
                                }
                            }
                        }
                    ]
                },
                "semicolonToken": {
                    "kind": "SemicolonToken",
                    "fullStart": 1189,
                    "fullEnd": 1191,
                    "start": 1189,
                    "end": 1190,
                    "fullWidth": 2,
                    "width": 1,
                    "text": ";",
                    "value": ";",
                    "valueText": ";",
                    "hasTrailingTrivia": true,
                    "hasTrailingNewLine": true,
                    "trailingTrivia": [
                        {
                            "kind": "NewLineTrivia",
                            "text": "\n"
                        }
                    ]
                }
            },
            {
                "kind": "IfStatement",
                "fullStart": 1191,
                "fullEnd": 1343,
                "start": 1191,
                "end": 1342,
                "fullWidth": 152,
                "width": 151,
                "ifKeyword": {
                    "kind": "IfKeyword",
                    "fullStart": 1191,
                    "fullEnd": 1194,
                    "start": 1191,
                    "end": 1193,
                    "fullWidth": 3,
                    "width": 2,
                    "text": "if",
                    "value": "if",
                    "valueText": "if",
                    "hasTrailingTrivia": true,
                    "trailingTrivia": [
                        {
                            "kind": "WhitespaceTrivia",
                            "text": " "
                        }
                    ]
                },
                "openParenToken": {
                    "kind": "OpenParenToken",
                    "fullStart": 1194,
                    "fullEnd": 1195,
                    "start": 1194,
                    "end": 1195,
                    "fullWidth": 1,
                    "width": 1,
                    "text": "(",
                    "value": "(",
                    "valueText": "("
                },
                "condition": {
                    "kind": "NotEqualsExpression",
                    "fullStart": 1195,
                    "fullEnd": 1249,
                    "start": 1195,
                    "end": 1249,
                    "fullWidth": 54,
                    "width": 54,
                    "left": {
                        "kind": "InvocationExpression",
                        "fullStart": 1195,
                        "fullEnd": 1230,
                        "start": 1195,
                        "end": 1229,
                        "fullWidth": 35,
                        "width": 34,
                        "expression": {
                            "kind": "MemberAccessExpression",
                            "fullStart": 1195,
                            "fullEnd": 1225,
                            "start": 1195,
                            "end": 1225,
                            "fullWidth": 30,
                            "width": 30,
                            "expression": {
                                "kind": "MemberAccessExpression",
                                "fullStart": 1195,
                                "fullEnd": 1220,
                                "start": 1195,
                                "end": 1220,
                                "fullWidth": 25,
                                "width": 25,
                                "expression": {
                                    "kind": "MemberAccessExpression",
                                    "fullStart": 1195,
                                    "fullEnd": 1211,
                                    "start": 1195,
                                    "end": 1211,
                                    "fullWidth": 16,
                                    "width": 16,
                                    "expression": {
                                        "kind": "IdentifierName",
                                        "fullStart": 1195,
                                        "fullEnd": 1201,
                                        "start": 1195,
                                        "end": 1201,
                                        "fullWidth": 6,
                                        "width": 6,
                                        "text": "Object",
                                        "value": "Object",
                                        "valueText": "Object"
                                    },
                                    "dotToken": {
                                        "kind": "DotToken",
                                        "fullStart": 1201,
                                        "fullEnd": 1202,
                                        "start": 1201,
                                        "end": 1202,
                                        "fullWidth": 1,
                                        "width": 1,
                                        "text": ".",
                                        "value": ".",
                                        "valueText": "."
                                    },
                                    "name": {
                                        "kind": "IdentifierName",
                                        "fullStart": 1202,
                                        "fullEnd": 1211,
                                        "start": 1202,
                                        "end": 1211,
                                        "fullWidth": 9,
                                        "width": 9,
                                        "text": "prototype",
                                        "value": "prototype",
                                        "valueText": "prototype"
                                    }
                                },
                                "dotToken": {
                                    "kind": "DotToken",
                                    "fullStart": 1211,
                                    "fullEnd": 1212,
                                    "start": 1211,
                                    "end": 1212,
                                    "fullWidth": 1,
                                    "width": 1,
                                    "text": ".",
                                    "value": ".",
                                    "valueText": "."
                                },
                                "name": {
                                    "kind": "IdentifierName",
                                    "fullStart": 1212,
                                    "fullEnd": 1220,
                                    "start": 1212,
                                    "end": 1220,
                                    "fullWidth": 8,
                                    "width": 8,
                                    "text": "toString",
                                    "value": "toString",
                                    "valueText": "toString"
                                }
                            },
                            "dotToken": {
                                "kind": "DotToken",
                                "fullStart": 1220,
                                "fullEnd": 1221,
                                "start": 1220,
                                "end": 1221,
                                "fullWidth": 1,
                                "width": 1,
                                "text": ".",
                                "value": ".",
                                "valueText": "."
                            },
                            "name": {
                                "kind": "IdentifierName",
                                "fullStart": 1221,
                                "fullEnd": 1225,
                                "start": 1221,
                                "end": 1225,
                                "fullWidth": 4,
                                "width": 4,
                                "text": "call",
                                "value": "call",
                                "valueText": "call"
                            }
                        },
                        "argumentList": {
                            "kind": "ArgumentList",
                            "fullStart": 1225,
                            "fullEnd": 1230,
                            "start": 1225,
                            "end": 1229,
                            "fullWidth": 5,
                            "width": 4,
                            "openParenToken": {
                                "kind": "OpenParenToken",
                                "fullStart": 1225,
                                "fullEnd": 1226,
                                "start": 1225,
                                "end": 1226,
                                "fullWidth": 1,
                                "width": 1,
                                "text": "(",
                                "value": "(",
                                "valueText": "("
                            },
                            "arguments": [
                                {
                                    "kind": "IdentifierName",
                                    "fullStart": 1226,
                                    "fullEnd": 1228,
                                    "start": 1226,
                                    "end": 1228,
                                    "fullWidth": 2,
                                    "width": 2,
                                    "text": "x5",
                                    "value": "x5",
                                    "valueText": "x5"
                                }
                            ],
                            "closeParenToken": {
                                "kind": "CloseParenToken",
                                "fullStart": 1228,
                                "fullEnd": 1230,
                                "start": 1228,
                                "end": 1229,
                                "fullWidth": 2,
                                "width": 1,
                                "text": ")",
                                "value": ")",
                                "valueText": ")",
                                "hasTrailingTrivia": true,
                                "trailingTrivia": [
                                    {
                                        "kind": "WhitespaceTrivia",
                                        "text": " "
                                    }
                                ]
                            }
                        }
                    },
                    "operatorToken": {
                        "kind": "ExclamationEqualsEqualsToken",
                        "fullStart": 1230,
                        "fullEnd": 1234,
                        "start": 1230,
                        "end": 1233,
                        "fullWidth": 4,
                        "width": 3,
                        "text": "!==",
                        "value": "!==",
                        "valueText": "!==",
                        "hasTrailingTrivia": true,
                        "trailingTrivia": [
                            {
                                "kind": "WhitespaceTrivia",
                                "text": " "
                            }
                        ]
                    },
                    "right": {
                        "kind": "StringLiteral",
                        "fullStart": 1234,
                        "fullEnd": 1249,
                        "start": 1234,
                        "end": 1249,
                        "fullWidth": 15,
                        "width": 15,
                        "text": "\"[object Date]\"",
                        "value": "[object Date]",
                        "valueText": "[object Date]"
                    }
                },
                "closeParenToken": {
                    "kind": "CloseParenToken",
                    "fullStart": 1249,
                    "fullEnd": 1251,
                    "start": 1249,
                    "end": 1250,
                    "fullWidth": 2,
                    "width": 1,
                    "text": ")",
                    "value": ")",
                    "valueText": ")",
                    "hasTrailingTrivia": true,
                    "trailingTrivia": [
                        {
                            "kind": "WhitespaceTrivia",
                            "text": " "
                        }
                    ]
                },
                "statement": {
                    "kind": "Block",
                    "fullStart": 1251,
                    "fullEnd": 1343,
                    "start": 1251,
                    "end": 1342,
                    "fullWidth": 92,
                    "width": 91,
                    "openBraceToken": {
                        "kind": "OpenBraceToken",
                        "fullStart": 1251,
                        "fullEnd": 1253,
                        "start": 1251,
                        "end": 1252,
                        "fullWidth": 2,
                        "width": 1,
                        "text": "{",
                        "value": "{",
                        "valueText": "{",
                        "hasTrailingTrivia": true,
                        "hasTrailingNewLine": true,
                        "trailingTrivia": [
                            {
                                "kind": "NewLineTrivia",
                                "text": "\n"
                            }
                        ]
                    },
                    "statements": [
                        {
                            "kind": "ExpressionStatement",
                            "fullStart": 1253,
                            "fullEnd": 1341,
                            "start": 1255,
                            "end": 1340,
                            "fullWidth": 88,
                            "width": 85,
                            "expression": {
                                "kind": "InvocationExpression",
                                "fullStart": 1253,
                                "fullEnd": 1339,
                                "start": 1255,
                                "end": 1339,
                                "fullWidth": 86,
                                "width": 84,
                                "expression": {
                                    "kind": "IdentifierName",
                                    "fullStart": 1253,
                                    "fullEnd": 1260,
                                    "start": 1255,
                                    "end": 1260,
                                    "fullWidth": 7,
                                    "width": 5,
                                    "text": "$FAIL",
                                    "value": "$FAIL",
                                    "valueText": "$FAIL",
                                    "hasLeadingTrivia": true,
                                    "leadingTrivia": [
                                        {
                                            "kind": "WhitespaceTrivia",
                                            "text": "  "
                                        }
                                    ]
                                },
                                "argumentList": {
                                    "kind": "ArgumentList",
                                    "fullStart": 1260,
                                    "fullEnd": 1339,
                                    "start": 1260,
                                    "end": 1339,
                                    "fullWidth": 79,
                                    "width": 79,
                                    "openParenToken": {
                                        "kind": "OpenParenToken",
                                        "fullStart": 1260,
                                        "fullEnd": 1261,
                                        "start": 1260,
                                        "end": 1261,
                                        "fullWidth": 1,
                                        "width": 1,
                                        "text": "(",
                                        "value": "(",
                                        "valueText": "("
                                    },
                                    "arguments": [
                                        {
                                            "kind": "StringLiteral",
                                            "fullStart": 1261,
                                            "fullEnd": 1338,
                                            "start": 1261,
                                            "end": 1338,
                                            "fullWidth": 77,
                                            "width": 77,
                                            "text": "\"#5: The [[Class]] property of the newly constructed object is set to 'Date'\"",
                                            "value": "#5: The [[Class]] property of the newly constructed object is set to 'Date'",
                                            "valueText": "#5: The [[Class]] property of the newly constructed object is set to 'Date'"
                                        }
                                    ],
                                    "closeParenToken": {
                                        "kind": "CloseParenToken",
                                        "fullStart": 1338,
                                        "fullEnd": 1339,
                                        "start": 1338,
                                        "end": 1339,
                                        "fullWidth": 1,
                                        "width": 1,
                                        "text": ")",
                                        "value": ")",
                                        "valueText": ")"
                                    }
                                }
                            },
                            "semicolonToken": {
                                "kind": "SemicolonToken",
                                "fullStart": 1339,
                                "fullEnd": 1341,
                                "start": 1339,
                                "end": 1340,
                                "fullWidth": 2,
                                "width": 1,
                                "text": ";",
                                "value": ";",
                                "valueText": ";",
                                "hasTrailingTrivia": true,
                                "hasTrailingNewLine": true,
                                "trailingTrivia": [
                                    {
                                        "kind": "NewLineTrivia",
                                        "text": "\n"
                                    }
                                ]
                            }
                        }
                    ],
                    "closeBraceToken": {
                        "kind": "CloseBraceToken",
                        "fullStart": 1341,
                        "fullEnd": 1343,
                        "start": 1341,
                        "end": 1342,
                        "fullWidth": 2,
                        "width": 1,
                        "text": "}",
                        "value": "}",
                        "valueText": "}",
                        "hasTrailingTrivia": true,
                        "hasTrailingNewLine": true,
                        "trailingTrivia": [
                            {
                                "kind": "NewLineTrivia",
                                "text": "\n"
                            }
                        ]
                    }
                }
            },
            {
                "kind": "VariableStatement",
                "fullStart": 1343,
                "fullEnd": 1387,
                "start": 1344,
                "end": 1386,
                "fullWidth": 44,
                "width": 42,
                "modifiers": [],
                "variableDeclaration": {
                    "kind": "VariableDeclaration",
                    "fullStart": 1343,
                    "fullEnd": 1385,
                    "start": 1344,
                    "end": 1385,
                    "fullWidth": 42,
                    "width": 41,
                    "varKeyword": {
                        "kind": "VarKeyword",
                        "fullStart": 1343,
                        "fullEnd": 1348,
                        "start": 1344,
                        "end": 1347,
                        "fullWidth": 5,
                        "width": 3,
                        "text": "var",
                        "value": "var",
                        "valueText": "var",
                        "hasLeadingTrivia": true,
                        "hasLeadingNewLine": true,
                        "hasTrailingTrivia": true,
                        "leadingTrivia": [
                            {
                                "kind": "NewLineTrivia",
                                "text": "\n"
                            }
                        ],
                        "trailingTrivia": [
                            {
                                "kind": "WhitespaceTrivia",
                                "text": " "
                            }
                        ]
                    },
                    "variableDeclarators": [
                        {
                            "kind": "VariableDeclarator",
                            "fullStart": 1348,
                            "fullEnd": 1385,
                            "start": 1348,
                            "end": 1385,
                            "fullWidth": 37,
<<<<<<< HEAD
                            "width": 37,
                            "identifier": {
=======
                            "propertyName": {
>>>>>>> 85e84683
                                "kind": "IdentifierName",
                                "fullStart": 1348,
                                "fullEnd": 1351,
                                "start": 1348,
                                "end": 1350,
                                "fullWidth": 3,
                                "width": 2,
                                "text": "x6",
                                "value": "x6",
                                "valueText": "x6",
                                "hasTrailingTrivia": true,
                                "trailingTrivia": [
                                    {
                                        "kind": "WhitespaceTrivia",
                                        "text": " "
                                    }
                                ]
                            },
                            "equalsValueClause": {
                                "kind": "EqualsValueClause",
                                "fullStart": 1351,
                                "fullEnd": 1385,
                                "start": 1351,
                                "end": 1385,
                                "fullWidth": 34,
                                "width": 34,
                                "equalsToken": {
                                    "kind": "EqualsToken",
                                    "fullStart": 1351,
                                    "fullEnd": 1353,
                                    "start": 1351,
                                    "end": 1352,
                                    "fullWidth": 2,
                                    "width": 1,
                                    "text": "=",
                                    "value": "=",
                                    "valueText": "=",
                                    "hasTrailingTrivia": true,
                                    "trailingTrivia": [
                                        {
                                            "kind": "WhitespaceTrivia",
                                            "text": " "
                                        }
                                    ]
                                },
                                "value": {
                                    "kind": "ObjectCreationExpression",
                                    "fullStart": 1353,
                                    "fullEnd": 1385,
                                    "start": 1353,
                                    "end": 1385,
                                    "fullWidth": 32,
                                    "width": 32,
                                    "newKeyword": {
                                        "kind": "NewKeyword",
                                        "fullStart": 1353,
                                        "fullEnd": 1357,
                                        "start": 1353,
                                        "end": 1356,
                                        "fullWidth": 4,
                                        "width": 3,
                                        "text": "new",
                                        "value": "new",
                                        "valueText": "new",
                                        "hasTrailingTrivia": true,
                                        "trailingTrivia": [
                                            {
                                                "kind": "WhitespaceTrivia",
                                                "text": " "
                                            }
                                        ]
                                    },
                                    "expression": {
                                        "kind": "IdentifierName",
                                        "fullStart": 1357,
                                        "fullEnd": 1361,
                                        "start": 1357,
                                        "end": 1361,
                                        "fullWidth": 4,
                                        "width": 4,
                                        "text": "Date",
                                        "value": "Date",
                                        "valueText": "Date"
                                    },
                                    "argumentList": {
                                        "kind": "ArgumentList",
                                        "fullStart": 1361,
                                        "fullEnd": 1385,
                                        "start": 1361,
                                        "end": 1385,
                                        "fullWidth": 24,
                                        "width": 24,
                                        "openParenToken": {
                                            "kind": "OpenParenToken",
                                            "fullStart": 1361,
                                            "fullEnd": 1362,
                                            "start": 1361,
                                            "end": 1362,
                                            "fullWidth": 1,
                                            "width": 1,
                                            "text": "(",
                                            "value": "(",
                                            "valueText": "("
                                        },
                                        "arguments": [
                                            {
                                                "kind": "NumericLiteral",
                                                "fullStart": 1362,
                                                "fullEnd": 1366,
                                                "start": 1362,
                                                "end": 1366,
                                                "fullWidth": 4,
                                                "width": 4,
                                                "text": "1970",
                                                "value": 1970,
                                                "valueText": "1970"
                                            },
                                            {
                                                "kind": "CommaToken",
                                                "fullStart": 1366,
                                                "fullEnd": 1368,
                                                "start": 1366,
                                                "end": 1367,
                                                "fullWidth": 2,
                                                "width": 1,
                                                "text": ",",
                                                "value": ",",
                                                "valueText": ",",
                                                "hasTrailingTrivia": true,
                                                "trailingTrivia": [
                                                    {
                                                        "kind": "WhitespaceTrivia",
                                                        "text": " "
                                                    }
                                                ]
                                            },
                                            {
                                                "kind": "NumericLiteral",
                                                "fullStart": 1368,
                                                "fullEnd": 1369,
                                                "start": 1368,
                                                "end": 1369,
                                                "fullWidth": 1,
                                                "width": 1,
                                                "text": "0",
                                                "value": 0,
                                                "valueText": "0"
                                            },
                                            {
                                                "kind": "CommaToken",
                                                "fullStart": 1369,
                                                "fullEnd": 1371,
                                                "start": 1369,
                                                "end": 1370,
                                                "fullWidth": 2,
                                                "width": 1,
                                                "text": ",",
                                                "value": ",",
                                                "valueText": ",",
                                                "hasTrailingTrivia": true,
                                                "trailingTrivia": [
                                                    {
                                                        "kind": "WhitespaceTrivia",
                                                        "text": " "
                                                    }
                                                ]
                                            },
                                            {
                                                "kind": "NumericLiteral",
                                                "fullStart": 1371,
                                                "fullEnd": 1372,
                                                "start": 1371,
                                                "end": 1372,
                                                "fullWidth": 1,
                                                "width": 1,
                                                "text": "1",
                                                "value": 1,
                                                "valueText": "1"
                                            },
                                            {
                                                "kind": "CommaToken",
                                                "fullStart": 1372,
                                                "fullEnd": 1374,
                                                "start": 1372,
                                                "end": 1373,
                                                "fullWidth": 2,
                                                "width": 1,
                                                "text": ",",
                                                "value": ",",
                                                "valueText": ",",
                                                "hasTrailingTrivia": true,
                                                "trailingTrivia": [
                                                    {
                                                        "kind": "WhitespaceTrivia",
                                                        "text": " "
                                                    }
                                                ]
                                            },
                                            {
                                                "kind": "NumericLiteral",
                                                "fullStart": 1374,
                                                "fullEnd": 1375,
                                                "start": 1374,
                                                "end": 1375,
                                                "fullWidth": 1,
                                                "width": 1,
                                                "text": "0",
                                                "value": 0,
                                                "valueText": "0"
                                            },
                                            {
                                                "kind": "CommaToken",
                                                "fullStart": 1375,
                                                "fullEnd": 1377,
                                                "start": 1375,
                                                "end": 1376,
                                                "fullWidth": 2,
                                                "width": 1,
                                                "text": ",",
                                                "value": ",",
                                                "valueText": ",",
                                                "hasTrailingTrivia": true,
                                                "trailingTrivia": [
                                                    {
                                                        "kind": "WhitespaceTrivia",
                                                        "text": " "
                                                    }
                                                ]
                                            },
                                            {
                                                "kind": "NumericLiteral",
                                                "fullStart": 1377,
                                                "fullEnd": 1378,
                                                "start": 1377,
                                                "end": 1378,
                                                "fullWidth": 1,
                                                "width": 1,
                                                "text": "0",
                                                "value": 0,
                                                "valueText": "0"
                                            },
                                            {
                                                "kind": "CommaToken",
                                                "fullStart": 1378,
                                                "fullEnd": 1380,
                                                "start": 1378,
                                                "end": 1379,
                                                "fullWidth": 2,
                                                "width": 1,
                                                "text": ",",
                                                "value": ",",
                                                "valueText": ",",
                                                "hasTrailingTrivia": true,
                                                "trailingTrivia": [
                                                    {
                                                        "kind": "WhitespaceTrivia",
                                                        "text": " "
                                                    }
                                                ]
                                            },
                                            {
                                                "kind": "NumericLiteral",
                                                "fullStart": 1380,
                                                "fullEnd": 1381,
                                                "start": 1380,
                                                "end": 1381,
                                                "fullWidth": 1,
                                                "width": 1,
                                                "text": "0",
                                                "value": 0,
                                                "valueText": "0"
                                            },
                                            {
                                                "kind": "CommaToken",
                                                "fullStart": 1381,
                                                "fullEnd": 1383,
                                                "start": 1381,
                                                "end": 1382,
                                                "fullWidth": 2,
                                                "width": 1,
                                                "text": ",",
                                                "value": ",",
                                                "valueText": ",",
                                                "hasTrailingTrivia": true,
                                                "trailingTrivia": [
                                                    {
                                                        "kind": "WhitespaceTrivia",
                                                        "text": " "
                                                    }
                                                ]
                                            },
                                            {
                                                "kind": "NumericLiteral",
                                                "fullStart": 1383,
                                                "fullEnd": 1384,
                                                "start": 1383,
                                                "end": 1384,
                                                "fullWidth": 1,
                                                "width": 1,
                                                "text": "0",
                                                "value": 0,
                                                "valueText": "0"
                                            }
                                        ],
                                        "closeParenToken": {
                                            "kind": "CloseParenToken",
                                            "fullStart": 1384,
                                            "fullEnd": 1385,
                                            "start": 1384,
                                            "end": 1385,
                                            "fullWidth": 1,
                                            "width": 1,
                                            "text": ")",
                                            "value": ")",
                                            "valueText": ")"
                                        }
                                    }
                                }
                            }
                        }
                    ]
                },
                "semicolonToken": {
                    "kind": "SemicolonToken",
                    "fullStart": 1385,
                    "fullEnd": 1387,
                    "start": 1385,
                    "end": 1386,
                    "fullWidth": 2,
                    "width": 1,
                    "text": ";",
                    "value": ";",
                    "valueText": ";",
                    "hasTrailingTrivia": true,
                    "hasTrailingNewLine": true,
                    "trailingTrivia": [
                        {
                            "kind": "NewLineTrivia",
                            "text": "\n"
                        }
                    ]
                }
            },
            {
                "kind": "IfStatement",
                "fullStart": 1387,
                "fullEnd": 1539,
                "start": 1387,
                "end": 1538,
                "fullWidth": 152,
                "width": 151,
                "ifKeyword": {
                    "kind": "IfKeyword",
                    "fullStart": 1387,
                    "fullEnd": 1390,
                    "start": 1387,
                    "end": 1389,
                    "fullWidth": 3,
                    "width": 2,
                    "text": "if",
                    "value": "if",
                    "valueText": "if",
                    "hasTrailingTrivia": true,
                    "trailingTrivia": [
                        {
                            "kind": "WhitespaceTrivia",
                            "text": " "
                        }
                    ]
                },
                "openParenToken": {
                    "kind": "OpenParenToken",
                    "fullStart": 1390,
                    "fullEnd": 1391,
                    "start": 1390,
                    "end": 1391,
                    "fullWidth": 1,
                    "width": 1,
                    "text": "(",
                    "value": "(",
                    "valueText": "("
                },
                "condition": {
                    "kind": "NotEqualsExpression",
                    "fullStart": 1391,
                    "fullEnd": 1445,
                    "start": 1391,
                    "end": 1445,
                    "fullWidth": 54,
                    "width": 54,
                    "left": {
                        "kind": "InvocationExpression",
                        "fullStart": 1391,
                        "fullEnd": 1426,
                        "start": 1391,
                        "end": 1425,
                        "fullWidth": 35,
                        "width": 34,
                        "expression": {
                            "kind": "MemberAccessExpression",
                            "fullStart": 1391,
                            "fullEnd": 1421,
                            "start": 1391,
                            "end": 1421,
                            "fullWidth": 30,
                            "width": 30,
                            "expression": {
                                "kind": "MemberAccessExpression",
                                "fullStart": 1391,
                                "fullEnd": 1416,
                                "start": 1391,
                                "end": 1416,
                                "fullWidth": 25,
                                "width": 25,
                                "expression": {
                                    "kind": "MemberAccessExpression",
                                    "fullStart": 1391,
                                    "fullEnd": 1407,
                                    "start": 1391,
                                    "end": 1407,
                                    "fullWidth": 16,
                                    "width": 16,
                                    "expression": {
                                        "kind": "IdentifierName",
                                        "fullStart": 1391,
                                        "fullEnd": 1397,
                                        "start": 1391,
                                        "end": 1397,
                                        "fullWidth": 6,
                                        "width": 6,
                                        "text": "Object",
                                        "value": "Object",
                                        "valueText": "Object"
                                    },
                                    "dotToken": {
                                        "kind": "DotToken",
                                        "fullStart": 1397,
                                        "fullEnd": 1398,
                                        "start": 1397,
                                        "end": 1398,
                                        "fullWidth": 1,
                                        "width": 1,
                                        "text": ".",
                                        "value": ".",
                                        "valueText": "."
                                    },
                                    "name": {
                                        "kind": "IdentifierName",
                                        "fullStart": 1398,
                                        "fullEnd": 1407,
                                        "start": 1398,
                                        "end": 1407,
                                        "fullWidth": 9,
                                        "width": 9,
                                        "text": "prototype",
                                        "value": "prototype",
                                        "valueText": "prototype"
                                    }
                                },
                                "dotToken": {
                                    "kind": "DotToken",
                                    "fullStart": 1407,
                                    "fullEnd": 1408,
                                    "start": 1407,
                                    "end": 1408,
                                    "fullWidth": 1,
                                    "width": 1,
                                    "text": ".",
                                    "value": ".",
                                    "valueText": "."
                                },
                                "name": {
                                    "kind": "IdentifierName",
                                    "fullStart": 1408,
                                    "fullEnd": 1416,
                                    "start": 1408,
                                    "end": 1416,
                                    "fullWidth": 8,
                                    "width": 8,
                                    "text": "toString",
                                    "value": "toString",
                                    "valueText": "toString"
                                }
                            },
                            "dotToken": {
                                "kind": "DotToken",
                                "fullStart": 1416,
                                "fullEnd": 1417,
                                "start": 1416,
                                "end": 1417,
                                "fullWidth": 1,
                                "width": 1,
                                "text": ".",
                                "value": ".",
                                "valueText": "."
                            },
                            "name": {
                                "kind": "IdentifierName",
                                "fullStart": 1417,
                                "fullEnd": 1421,
                                "start": 1417,
                                "end": 1421,
                                "fullWidth": 4,
                                "width": 4,
                                "text": "call",
                                "value": "call",
                                "valueText": "call"
                            }
                        },
                        "argumentList": {
                            "kind": "ArgumentList",
                            "fullStart": 1421,
                            "fullEnd": 1426,
                            "start": 1421,
                            "end": 1425,
                            "fullWidth": 5,
                            "width": 4,
                            "openParenToken": {
                                "kind": "OpenParenToken",
                                "fullStart": 1421,
                                "fullEnd": 1422,
                                "start": 1421,
                                "end": 1422,
                                "fullWidth": 1,
                                "width": 1,
                                "text": "(",
                                "value": "(",
                                "valueText": "("
                            },
                            "arguments": [
                                {
                                    "kind": "IdentifierName",
                                    "fullStart": 1422,
                                    "fullEnd": 1424,
                                    "start": 1422,
                                    "end": 1424,
                                    "fullWidth": 2,
                                    "width": 2,
                                    "text": "x6",
                                    "value": "x6",
                                    "valueText": "x6"
                                }
                            ],
                            "closeParenToken": {
                                "kind": "CloseParenToken",
                                "fullStart": 1424,
                                "fullEnd": 1426,
                                "start": 1424,
                                "end": 1425,
                                "fullWidth": 2,
                                "width": 1,
                                "text": ")",
                                "value": ")",
                                "valueText": ")",
                                "hasTrailingTrivia": true,
                                "trailingTrivia": [
                                    {
                                        "kind": "WhitespaceTrivia",
                                        "text": " "
                                    }
                                ]
                            }
                        }
                    },
                    "operatorToken": {
                        "kind": "ExclamationEqualsEqualsToken",
                        "fullStart": 1426,
                        "fullEnd": 1430,
                        "start": 1426,
                        "end": 1429,
                        "fullWidth": 4,
                        "width": 3,
                        "text": "!==",
                        "value": "!==",
                        "valueText": "!==",
                        "hasTrailingTrivia": true,
                        "trailingTrivia": [
                            {
                                "kind": "WhitespaceTrivia",
                                "text": " "
                            }
                        ]
                    },
                    "right": {
                        "kind": "StringLiteral",
                        "fullStart": 1430,
                        "fullEnd": 1445,
                        "start": 1430,
                        "end": 1445,
                        "fullWidth": 15,
                        "width": 15,
                        "text": "\"[object Date]\"",
                        "value": "[object Date]",
                        "valueText": "[object Date]"
                    }
                },
                "closeParenToken": {
                    "kind": "CloseParenToken",
                    "fullStart": 1445,
                    "fullEnd": 1447,
                    "start": 1445,
                    "end": 1446,
                    "fullWidth": 2,
                    "width": 1,
                    "text": ")",
                    "value": ")",
                    "valueText": ")",
                    "hasTrailingTrivia": true,
                    "trailingTrivia": [
                        {
                            "kind": "WhitespaceTrivia",
                            "text": " "
                        }
                    ]
                },
                "statement": {
                    "kind": "Block",
                    "fullStart": 1447,
                    "fullEnd": 1539,
                    "start": 1447,
                    "end": 1538,
                    "fullWidth": 92,
                    "width": 91,
                    "openBraceToken": {
                        "kind": "OpenBraceToken",
                        "fullStart": 1447,
                        "fullEnd": 1449,
                        "start": 1447,
                        "end": 1448,
                        "fullWidth": 2,
                        "width": 1,
                        "text": "{",
                        "value": "{",
                        "valueText": "{",
                        "hasTrailingTrivia": true,
                        "hasTrailingNewLine": true,
                        "trailingTrivia": [
                            {
                                "kind": "NewLineTrivia",
                                "text": "\n"
                            }
                        ]
                    },
                    "statements": [
                        {
                            "kind": "ExpressionStatement",
                            "fullStart": 1449,
                            "fullEnd": 1537,
                            "start": 1451,
                            "end": 1536,
                            "fullWidth": 88,
                            "width": 85,
                            "expression": {
                                "kind": "InvocationExpression",
                                "fullStart": 1449,
                                "fullEnd": 1535,
                                "start": 1451,
                                "end": 1535,
                                "fullWidth": 86,
                                "width": 84,
                                "expression": {
                                    "kind": "IdentifierName",
                                    "fullStart": 1449,
                                    "fullEnd": 1456,
                                    "start": 1451,
                                    "end": 1456,
                                    "fullWidth": 7,
                                    "width": 5,
                                    "text": "$FAIL",
                                    "value": "$FAIL",
                                    "valueText": "$FAIL",
                                    "hasLeadingTrivia": true,
                                    "leadingTrivia": [
                                        {
                                            "kind": "WhitespaceTrivia",
                                            "text": "  "
                                        }
                                    ]
                                },
                                "argumentList": {
                                    "kind": "ArgumentList",
                                    "fullStart": 1456,
                                    "fullEnd": 1535,
                                    "start": 1456,
                                    "end": 1535,
                                    "fullWidth": 79,
                                    "width": 79,
                                    "openParenToken": {
                                        "kind": "OpenParenToken",
                                        "fullStart": 1456,
                                        "fullEnd": 1457,
                                        "start": 1456,
                                        "end": 1457,
                                        "fullWidth": 1,
                                        "width": 1,
                                        "text": "(",
                                        "value": "(",
                                        "valueText": "("
                                    },
                                    "arguments": [
                                        {
                                            "kind": "StringLiteral",
                                            "fullStart": 1457,
                                            "fullEnd": 1534,
                                            "start": 1457,
                                            "end": 1534,
                                            "fullWidth": 77,
                                            "width": 77,
                                            "text": "\"#6: The [[Class]] property of the newly constructed object is set to 'Date'\"",
                                            "value": "#6: The [[Class]] property of the newly constructed object is set to 'Date'",
                                            "valueText": "#6: The [[Class]] property of the newly constructed object is set to 'Date'"
                                        }
                                    ],
                                    "closeParenToken": {
                                        "kind": "CloseParenToken",
                                        "fullStart": 1534,
                                        "fullEnd": 1535,
                                        "start": 1534,
                                        "end": 1535,
                                        "fullWidth": 1,
                                        "width": 1,
                                        "text": ")",
                                        "value": ")",
                                        "valueText": ")"
                                    }
                                }
                            },
                            "semicolonToken": {
                                "kind": "SemicolonToken",
                                "fullStart": 1535,
                                "fullEnd": 1537,
                                "start": 1535,
                                "end": 1536,
                                "fullWidth": 2,
                                "width": 1,
                                "text": ";",
                                "value": ";",
                                "valueText": ";",
                                "hasTrailingTrivia": true,
                                "hasTrailingNewLine": true,
                                "trailingTrivia": [
                                    {
                                        "kind": "NewLineTrivia",
                                        "text": "\n"
                                    }
                                ]
                            }
                        }
                    ],
                    "closeBraceToken": {
                        "kind": "CloseBraceToken",
                        "fullStart": 1537,
                        "fullEnd": 1539,
                        "start": 1537,
                        "end": 1538,
                        "fullWidth": 2,
                        "width": 1,
                        "text": "}",
                        "value": "}",
                        "valueText": "}",
                        "hasTrailingTrivia": true,
                        "hasTrailingNewLine": true,
                        "trailingTrivia": [
                            {
                                "kind": "NewLineTrivia",
                                "text": "\n"
                            }
                        ]
                    }
                }
            },
            {
                "kind": "VariableStatement",
                "fullStart": 1539,
                "fullEnd": 1590,
                "start": 1540,
                "end": 1589,
                "fullWidth": 51,
                "width": 49,
                "modifiers": [],
                "variableDeclaration": {
                    "kind": "VariableDeclaration",
                    "fullStart": 1539,
                    "fullEnd": 1588,
                    "start": 1540,
                    "end": 1588,
                    "fullWidth": 49,
                    "width": 48,
                    "varKeyword": {
                        "kind": "VarKeyword",
                        "fullStart": 1539,
                        "fullEnd": 1544,
                        "start": 1540,
                        "end": 1543,
                        "fullWidth": 5,
                        "width": 3,
                        "text": "var",
                        "value": "var",
                        "valueText": "var",
                        "hasLeadingTrivia": true,
                        "hasLeadingNewLine": true,
                        "hasTrailingTrivia": true,
                        "leadingTrivia": [
                            {
                                "kind": "NewLineTrivia",
                                "text": "\n"
                            }
                        ],
                        "trailingTrivia": [
                            {
                                "kind": "WhitespaceTrivia",
                                "text": " "
                            }
                        ]
                    },
                    "variableDeclarators": [
                        {
                            "kind": "VariableDeclarator",
                            "fullStart": 1544,
                            "fullEnd": 1588,
                            "start": 1544,
                            "end": 1588,
                            "fullWidth": 44,
<<<<<<< HEAD
                            "width": 44,
                            "identifier": {
=======
                            "propertyName": {
>>>>>>> 85e84683
                                "kind": "IdentifierName",
                                "fullStart": 1544,
                                "fullEnd": 1547,
                                "start": 1544,
                                "end": 1546,
                                "fullWidth": 3,
                                "width": 2,
                                "text": "x7",
                                "value": "x7",
                                "valueText": "x7",
                                "hasTrailingTrivia": true,
                                "trailingTrivia": [
                                    {
                                        "kind": "WhitespaceTrivia",
                                        "text": " "
                                    }
                                ]
                            },
                            "equalsValueClause": {
                                "kind": "EqualsValueClause",
                                "fullStart": 1547,
                                "fullEnd": 1588,
                                "start": 1547,
                                "end": 1588,
                                "fullWidth": 41,
                                "width": 41,
                                "equalsToken": {
                                    "kind": "EqualsToken",
                                    "fullStart": 1547,
                                    "fullEnd": 1549,
                                    "start": 1547,
                                    "end": 1548,
                                    "fullWidth": 2,
                                    "width": 1,
                                    "text": "=",
                                    "value": "=",
                                    "valueText": "=",
                                    "hasTrailingTrivia": true,
                                    "trailingTrivia": [
                                        {
                                            "kind": "WhitespaceTrivia",
                                            "text": " "
                                        }
                                    ]
                                },
                                "value": {
                                    "kind": "ObjectCreationExpression",
                                    "fullStart": 1549,
                                    "fullEnd": 1588,
                                    "start": 1549,
                                    "end": 1588,
                                    "fullWidth": 39,
                                    "width": 39,
                                    "newKeyword": {
                                        "kind": "NewKeyword",
                                        "fullStart": 1549,
                                        "fullEnd": 1553,
                                        "start": 1549,
                                        "end": 1552,
                                        "fullWidth": 4,
                                        "width": 3,
                                        "text": "new",
                                        "value": "new",
                                        "valueText": "new",
                                        "hasTrailingTrivia": true,
                                        "trailingTrivia": [
                                            {
                                                "kind": "WhitespaceTrivia",
                                                "text": " "
                                            }
                                        ]
                                    },
                                    "expression": {
                                        "kind": "IdentifierName",
                                        "fullStart": 1553,
                                        "fullEnd": 1557,
                                        "start": 1553,
                                        "end": 1557,
                                        "fullWidth": 4,
                                        "width": 4,
                                        "text": "Date",
                                        "value": "Date",
                                        "valueText": "Date"
                                    },
                                    "argumentList": {
                                        "kind": "ArgumentList",
                                        "fullStart": 1557,
                                        "fullEnd": 1588,
                                        "start": 1557,
                                        "end": 1588,
                                        "fullWidth": 31,
                                        "width": 31,
                                        "openParenToken": {
                                            "kind": "OpenParenToken",
                                            "fullStart": 1557,
                                            "fullEnd": 1558,
                                            "start": 1557,
                                            "end": 1558,
                                            "fullWidth": 1,
                                            "width": 1,
                                            "text": "(",
                                            "value": "(",
                                            "valueText": "("
                                        },
                                        "arguments": [
                                            {
                                                "kind": "NumericLiteral",
                                                "fullStart": 1558,
                                                "fullEnd": 1562,
                                                "start": 1558,
                                                "end": 1562,
                                                "fullWidth": 4,
                                                "width": 4,
                                                "text": "1999",
                                                "value": 1999,
                                                "valueText": "1999"
                                            },
                                            {
                                                "kind": "CommaToken",
                                                "fullStart": 1562,
                                                "fullEnd": 1564,
                                                "start": 1562,
                                                "end": 1563,
                                                "fullWidth": 2,
                                                "width": 1,
                                                "text": ",",
                                                "value": ",",
                                                "valueText": ",",
                                                "hasTrailingTrivia": true,
                                                "trailingTrivia": [
                                                    {
                                                        "kind": "WhitespaceTrivia",
                                                        "text": " "
                                                    }
                                                ]
                                            },
                                            {
                                                "kind": "NumericLiteral",
                                                "fullStart": 1564,
                                                "fullEnd": 1566,
                                                "start": 1564,
                                                "end": 1566,
                                                "fullWidth": 2,
                                                "width": 2,
                                                "text": "11",
                                                "value": 11,
                                                "valueText": "11"
                                            },
                                            {
                                                "kind": "CommaToken",
                                                "fullStart": 1566,
                                                "fullEnd": 1568,
                                                "start": 1566,
                                                "end": 1567,
                                                "fullWidth": 2,
                                                "width": 1,
                                                "text": ",",
                                                "value": ",",
                                                "valueText": ",",
                                                "hasTrailingTrivia": true,
                                                "trailingTrivia": [
                                                    {
                                                        "kind": "WhitespaceTrivia",
                                                        "text": " "
                                                    }
                                                ]
                                            },
                                            {
                                                "kind": "NumericLiteral",
                                                "fullStart": 1568,
                                                "fullEnd": 1570,
                                                "start": 1568,
                                                "end": 1570,
                                                "fullWidth": 2,
                                                "width": 2,
                                                "text": "31",
                                                "value": 31,
                                                "valueText": "31"
                                            },
                                            {
                                                "kind": "CommaToken",
                                                "fullStart": 1570,
                                                "fullEnd": 1572,
                                                "start": 1570,
                                                "end": 1571,
                                                "fullWidth": 2,
                                                "width": 1,
                                                "text": ",",
                                                "value": ",",
                                                "valueText": ",",
                                                "hasTrailingTrivia": true,
                                                "trailingTrivia": [
                                                    {
                                                        "kind": "WhitespaceTrivia",
                                                        "text": " "
                                                    }
                                                ]
                                            },
                                            {
                                                "kind": "NumericLiteral",
                                                "fullStart": 1572,
                                                "fullEnd": 1574,
                                                "start": 1572,
                                                "end": 1574,
                                                "fullWidth": 2,
                                                "width": 2,
                                                "text": "23",
                                                "value": 23,
                                                "valueText": "23"
                                            },
                                            {
                                                "kind": "CommaToken",
                                                "fullStart": 1574,
                                                "fullEnd": 1576,
                                                "start": 1574,
                                                "end": 1575,
                                                "fullWidth": 2,
                                                "width": 1,
                                                "text": ",",
                                                "value": ",",
                                                "valueText": ",",
                                                "hasTrailingTrivia": true,
                                                "trailingTrivia": [
                                                    {
                                                        "kind": "WhitespaceTrivia",
                                                        "text": " "
                                                    }
                                                ]
                                            },
                                            {
                                                "kind": "NumericLiteral",
                                                "fullStart": 1576,
                                                "fullEnd": 1578,
                                                "start": 1576,
                                                "end": 1578,
                                                "fullWidth": 2,
                                                "width": 2,
                                                "text": "59",
                                                "value": 59,
                                                "valueText": "59"
                                            },
                                            {
                                                "kind": "CommaToken",
                                                "fullStart": 1578,
                                                "fullEnd": 1580,
                                                "start": 1578,
                                                "end": 1579,
                                                "fullWidth": 2,
                                                "width": 1,
                                                "text": ",",
                                                "value": ",",
                                                "valueText": ",",
                                                "hasTrailingTrivia": true,
                                                "trailingTrivia": [
                                                    {
                                                        "kind": "WhitespaceTrivia",
                                                        "text": " "
                                                    }
                                                ]
                                            },
                                            {
                                                "kind": "NumericLiteral",
                                                "fullStart": 1580,
                                                "fullEnd": 1582,
                                                "start": 1580,
                                                "end": 1582,
                                                "fullWidth": 2,
                                                "width": 2,
                                                "text": "59",
                                                "value": 59,
                                                "valueText": "59"
                                            },
                                            {
                                                "kind": "CommaToken",
                                                "fullStart": 1582,
                                                "fullEnd": 1584,
                                                "start": 1582,
                                                "end": 1583,
                                                "fullWidth": 2,
                                                "width": 1,
                                                "text": ",",
                                                "value": ",",
                                                "valueText": ",",
                                                "hasTrailingTrivia": true,
                                                "trailingTrivia": [
                                                    {
                                                        "kind": "WhitespaceTrivia",
                                                        "text": " "
                                                    }
                                                ]
                                            },
                                            {
                                                "kind": "NumericLiteral",
                                                "fullStart": 1584,
                                                "fullEnd": 1587,
                                                "start": 1584,
                                                "end": 1587,
                                                "fullWidth": 3,
                                                "width": 3,
                                                "text": "999",
                                                "value": 999,
                                                "valueText": "999"
                                            }
                                        ],
                                        "closeParenToken": {
                                            "kind": "CloseParenToken",
                                            "fullStart": 1587,
                                            "fullEnd": 1588,
                                            "start": 1587,
                                            "end": 1588,
                                            "fullWidth": 1,
                                            "width": 1,
                                            "text": ")",
                                            "value": ")",
                                            "valueText": ")"
                                        }
                                    }
                                }
                            }
                        }
                    ]
                },
                "semicolonToken": {
                    "kind": "SemicolonToken",
                    "fullStart": 1588,
                    "fullEnd": 1590,
                    "start": 1588,
                    "end": 1589,
                    "fullWidth": 2,
                    "width": 1,
                    "text": ";",
                    "value": ";",
                    "valueText": ";",
                    "hasTrailingTrivia": true,
                    "hasTrailingNewLine": true,
                    "trailingTrivia": [
                        {
                            "kind": "NewLineTrivia",
                            "text": "\n"
                        }
                    ]
                }
            },
            {
                "kind": "IfStatement",
                "fullStart": 1590,
                "fullEnd": 1742,
                "start": 1590,
                "end": 1741,
                "fullWidth": 152,
                "width": 151,
                "ifKeyword": {
                    "kind": "IfKeyword",
                    "fullStart": 1590,
                    "fullEnd": 1593,
                    "start": 1590,
                    "end": 1592,
                    "fullWidth": 3,
                    "width": 2,
                    "text": "if",
                    "value": "if",
                    "valueText": "if",
                    "hasTrailingTrivia": true,
                    "trailingTrivia": [
                        {
                            "kind": "WhitespaceTrivia",
                            "text": " "
                        }
                    ]
                },
                "openParenToken": {
                    "kind": "OpenParenToken",
                    "fullStart": 1593,
                    "fullEnd": 1594,
                    "start": 1593,
                    "end": 1594,
                    "fullWidth": 1,
                    "width": 1,
                    "text": "(",
                    "value": "(",
                    "valueText": "("
                },
                "condition": {
                    "kind": "NotEqualsExpression",
                    "fullStart": 1594,
                    "fullEnd": 1648,
                    "start": 1594,
                    "end": 1648,
                    "fullWidth": 54,
                    "width": 54,
                    "left": {
                        "kind": "InvocationExpression",
                        "fullStart": 1594,
                        "fullEnd": 1629,
                        "start": 1594,
                        "end": 1628,
                        "fullWidth": 35,
                        "width": 34,
                        "expression": {
                            "kind": "MemberAccessExpression",
                            "fullStart": 1594,
                            "fullEnd": 1624,
                            "start": 1594,
                            "end": 1624,
                            "fullWidth": 30,
                            "width": 30,
                            "expression": {
                                "kind": "MemberAccessExpression",
                                "fullStart": 1594,
                                "fullEnd": 1619,
                                "start": 1594,
                                "end": 1619,
                                "fullWidth": 25,
                                "width": 25,
                                "expression": {
                                    "kind": "MemberAccessExpression",
                                    "fullStart": 1594,
                                    "fullEnd": 1610,
                                    "start": 1594,
                                    "end": 1610,
                                    "fullWidth": 16,
                                    "width": 16,
                                    "expression": {
                                        "kind": "IdentifierName",
                                        "fullStart": 1594,
                                        "fullEnd": 1600,
                                        "start": 1594,
                                        "end": 1600,
                                        "fullWidth": 6,
                                        "width": 6,
                                        "text": "Object",
                                        "value": "Object",
                                        "valueText": "Object"
                                    },
                                    "dotToken": {
                                        "kind": "DotToken",
                                        "fullStart": 1600,
                                        "fullEnd": 1601,
                                        "start": 1600,
                                        "end": 1601,
                                        "fullWidth": 1,
                                        "width": 1,
                                        "text": ".",
                                        "value": ".",
                                        "valueText": "."
                                    },
                                    "name": {
                                        "kind": "IdentifierName",
                                        "fullStart": 1601,
                                        "fullEnd": 1610,
                                        "start": 1601,
                                        "end": 1610,
                                        "fullWidth": 9,
                                        "width": 9,
                                        "text": "prototype",
                                        "value": "prototype",
                                        "valueText": "prototype"
                                    }
                                },
                                "dotToken": {
                                    "kind": "DotToken",
                                    "fullStart": 1610,
                                    "fullEnd": 1611,
                                    "start": 1610,
                                    "end": 1611,
                                    "fullWidth": 1,
                                    "width": 1,
                                    "text": ".",
                                    "value": ".",
                                    "valueText": "."
                                },
                                "name": {
                                    "kind": "IdentifierName",
                                    "fullStart": 1611,
                                    "fullEnd": 1619,
                                    "start": 1611,
                                    "end": 1619,
                                    "fullWidth": 8,
                                    "width": 8,
                                    "text": "toString",
                                    "value": "toString",
                                    "valueText": "toString"
                                }
                            },
                            "dotToken": {
                                "kind": "DotToken",
                                "fullStart": 1619,
                                "fullEnd": 1620,
                                "start": 1619,
                                "end": 1620,
                                "fullWidth": 1,
                                "width": 1,
                                "text": ".",
                                "value": ".",
                                "valueText": "."
                            },
                            "name": {
                                "kind": "IdentifierName",
                                "fullStart": 1620,
                                "fullEnd": 1624,
                                "start": 1620,
                                "end": 1624,
                                "fullWidth": 4,
                                "width": 4,
                                "text": "call",
                                "value": "call",
                                "valueText": "call"
                            }
                        },
                        "argumentList": {
                            "kind": "ArgumentList",
                            "fullStart": 1624,
                            "fullEnd": 1629,
                            "start": 1624,
                            "end": 1628,
                            "fullWidth": 5,
                            "width": 4,
                            "openParenToken": {
                                "kind": "OpenParenToken",
                                "fullStart": 1624,
                                "fullEnd": 1625,
                                "start": 1624,
                                "end": 1625,
                                "fullWidth": 1,
                                "width": 1,
                                "text": "(",
                                "value": "(",
                                "valueText": "("
                            },
                            "arguments": [
                                {
                                    "kind": "IdentifierName",
                                    "fullStart": 1625,
                                    "fullEnd": 1627,
                                    "start": 1625,
                                    "end": 1627,
                                    "fullWidth": 2,
                                    "width": 2,
                                    "text": "x7",
                                    "value": "x7",
                                    "valueText": "x7"
                                }
                            ],
                            "closeParenToken": {
                                "kind": "CloseParenToken",
                                "fullStart": 1627,
                                "fullEnd": 1629,
                                "start": 1627,
                                "end": 1628,
                                "fullWidth": 2,
                                "width": 1,
                                "text": ")",
                                "value": ")",
                                "valueText": ")",
                                "hasTrailingTrivia": true,
                                "trailingTrivia": [
                                    {
                                        "kind": "WhitespaceTrivia",
                                        "text": " "
                                    }
                                ]
                            }
                        }
                    },
                    "operatorToken": {
                        "kind": "ExclamationEqualsEqualsToken",
                        "fullStart": 1629,
                        "fullEnd": 1633,
                        "start": 1629,
                        "end": 1632,
                        "fullWidth": 4,
                        "width": 3,
                        "text": "!==",
                        "value": "!==",
                        "valueText": "!==",
                        "hasTrailingTrivia": true,
                        "trailingTrivia": [
                            {
                                "kind": "WhitespaceTrivia",
                                "text": " "
                            }
                        ]
                    },
                    "right": {
                        "kind": "StringLiteral",
                        "fullStart": 1633,
                        "fullEnd": 1648,
                        "start": 1633,
                        "end": 1648,
                        "fullWidth": 15,
                        "width": 15,
                        "text": "\"[object Date]\"",
                        "value": "[object Date]",
                        "valueText": "[object Date]"
                    }
                },
                "closeParenToken": {
                    "kind": "CloseParenToken",
                    "fullStart": 1648,
                    "fullEnd": 1650,
                    "start": 1648,
                    "end": 1649,
                    "fullWidth": 2,
                    "width": 1,
                    "text": ")",
                    "value": ")",
                    "valueText": ")",
                    "hasTrailingTrivia": true,
                    "trailingTrivia": [
                        {
                            "kind": "WhitespaceTrivia",
                            "text": " "
                        }
                    ]
                },
                "statement": {
                    "kind": "Block",
                    "fullStart": 1650,
                    "fullEnd": 1742,
                    "start": 1650,
                    "end": 1741,
                    "fullWidth": 92,
                    "width": 91,
                    "openBraceToken": {
                        "kind": "OpenBraceToken",
                        "fullStart": 1650,
                        "fullEnd": 1652,
                        "start": 1650,
                        "end": 1651,
                        "fullWidth": 2,
                        "width": 1,
                        "text": "{",
                        "value": "{",
                        "valueText": "{",
                        "hasTrailingTrivia": true,
                        "hasTrailingNewLine": true,
                        "trailingTrivia": [
                            {
                                "kind": "NewLineTrivia",
                                "text": "\n"
                            }
                        ]
                    },
                    "statements": [
                        {
                            "kind": "ExpressionStatement",
                            "fullStart": 1652,
                            "fullEnd": 1740,
                            "start": 1654,
                            "end": 1739,
                            "fullWidth": 88,
                            "width": 85,
                            "expression": {
                                "kind": "InvocationExpression",
                                "fullStart": 1652,
                                "fullEnd": 1738,
                                "start": 1654,
                                "end": 1738,
                                "fullWidth": 86,
                                "width": 84,
                                "expression": {
                                    "kind": "IdentifierName",
                                    "fullStart": 1652,
                                    "fullEnd": 1659,
                                    "start": 1654,
                                    "end": 1659,
                                    "fullWidth": 7,
                                    "width": 5,
                                    "text": "$FAIL",
                                    "value": "$FAIL",
                                    "valueText": "$FAIL",
                                    "hasLeadingTrivia": true,
                                    "leadingTrivia": [
                                        {
                                            "kind": "WhitespaceTrivia",
                                            "text": "  "
                                        }
                                    ]
                                },
                                "argumentList": {
                                    "kind": "ArgumentList",
                                    "fullStart": 1659,
                                    "fullEnd": 1738,
                                    "start": 1659,
                                    "end": 1738,
                                    "fullWidth": 79,
                                    "width": 79,
                                    "openParenToken": {
                                        "kind": "OpenParenToken",
                                        "fullStart": 1659,
                                        "fullEnd": 1660,
                                        "start": 1659,
                                        "end": 1660,
                                        "fullWidth": 1,
                                        "width": 1,
                                        "text": "(",
                                        "value": "(",
                                        "valueText": "("
                                    },
                                    "arguments": [
                                        {
                                            "kind": "StringLiteral",
                                            "fullStart": 1660,
                                            "fullEnd": 1737,
                                            "start": 1660,
                                            "end": 1737,
                                            "fullWidth": 77,
                                            "width": 77,
                                            "text": "\"#7: The [[Class]] property of the newly constructed object is set to 'Date'\"",
                                            "value": "#7: The [[Class]] property of the newly constructed object is set to 'Date'",
                                            "valueText": "#7: The [[Class]] property of the newly constructed object is set to 'Date'"
                                        }
                                    ],
                                    "closeParenToken": {
                                        "kind": "CloseParenToken",
                                        "fullStart": 1737,
                                        "fullEnd": 1738,
                                        "start": 1737,
                                        "end": 1738,
                                        "fullWidth": 1,
                                        "width": 1,
                                        "text": ")",
                                        "value": ")",
                                        "valueText": ")"
                                    }
                                }
                            },
                            "semicolonToken": {
                                "kind": "SemicolonToken",
                                "fullStart": 1738,
                                "fullEnd": 1740,
                                "start": 1738,
                                "end": 1739,
                                "fullWidth": 2,
                                "width": 1,
                                "text": ";",
                                "value": ";",
                                "valueText": ";",
                                "hasTrailingTrivia": true,
                                "hasTrailingNewLine": true,
                                "trailingTrivia": [
                                    {
                                        "kind": "NewLineTrivia",
                                        "text": "\n"
                                    }
                                ]
                            }
                        }
                    ],
                    "closeBraceToken": {
                        "kind": "CloseBraceToken",
                        "fullStart": 1740,
                        "fullEnd": 1742,
                        "start": 1740,
                        "end": 1741,
                        "fullWidth": 2,
                        "width": 1,
                        "text": "}",
                        "value": "}",
                        "valueText": "}",
                        "hasTrailingTrivia": true,
                        "hasTrailingNewLine": true,
                        "trailingTrivia": [
                            {
                                "kind": "NewLineTrivia",
                                "text": "\n"
                            }
                        ]
                    }
                }
            },
            {
                "kind": "VariableStatement",
                "fullStart": 1742,
                "fullEnd": 1787,
                "start": 1743,
                "end": 1786,
                "fullWidth": 45,
                "width": 43,
                "modifiers": [],
                "variableDeclaration": {
                    "kind": "VariableDeclaration",
                    "fullStart": 1742,
                    "fullEnd": 1785,
                    "start": 1743,
                    "end": 1785,
                    "fullWidth": 43,
                    "width": 42,
                    "varKeyword": {
                        "kind": "VarKeyword",
                        "fullStart": 1742,
                        "fullEnd": 1747,
                        "start": 1743,
                        "end": 1746,
                        "fullWidth": 5,
                        "width": 3,
                        "text": "var",
                        "value": "var",
                        "valueText": "var",
                        "hasLeadingTrivia": true,
                        "hasLeadingNewLine": true,
                        "hasTrailingTrivia": true,
                        "leadingTrivia": [
                            {
                                "kind": "NewLineTrivia",
                                "text": "\n"
                            }
                        ],
                        "trailingTrivia": [
                            {
                                "kind": "WhitespaceTrivia",
                                "text": " "
                            }
                        ]
                    },
                    "variableDeclarators": [
                        {
                            "kind": "VariableDeclarator",
                            "fullStart": 1747,
                            "fullEnd": 1785,
                            "start": 1747,
                            "end": 1785,
                            "fullWidth": 38,
<<<<<<< HEAD
                            "width": 38,
                            "identifier": {
=======
                            "propertyName": {
>>>>>>> 85e84683
                                "kind": "IdentifierName",
                                "fullStart": 1747,
                                "fullEnd": 1750,
                                "start": 1747,
                                "end": 1749,
                                "fullWidth": 3,
                                "width": 2,
                                "text": "x8",
                                "value": "x8",
                                "valueText": "x8",
                                "hasTrailingTrivia": true,
                                "trailingTrivia": [
                                    {
                                        "kind": "WhitespaceTrivia",
                                        "text": " "
                                    }
                                ]
                            },
                            "equalsValueClause": {
                                "kind": "EqualsValueClause",
                                "fullStart": 1750,
                                "fullEnd": 1785,
                                "start": 1750,
                                "end": 1785,
                                "fullWidth": 35,
                                "width": 35,
                                "equalsToken": {
                                    "kind": "EqualsToken",
                                    "fullStart": 1750,
                                    "fullEnd": 1752,
                                    "start": 1750,
                                    "end": 1751,
                                    "fullWidth": 2,
                                    "width": 1,
                                    "text": "=",
                                    "value": "=",
                                    "valueText": "=",
                                    "hasTrailingTrivia": true,
                                    "trailingTrivia": [
                                        {
                                            "kind": "WhitespaceTrivia",
                                            "text": " "
                                        }
                                    ]
                                },
                                "value": {
                                    "kind": "ObjectCreationExpression",
                                    "fullStart": 1752,
                                    "fullEnd": 1785,
                                    "start": 1752,
                                    "end": 1785,
                                    "fullWidth": 33,
                                    "width": 33,
                                    "newKeyword": {
                                        "kind": "NewKeyword",
                                        "fullStart": 1752,
                                        "fullEnd": 1756,
                                        "start": 1752,
                                        "end": 1755,
                                        "fullWidth": 4,
                                        "width": 3,
                                        "text": "new",
                                        "value": "new",
                                        "valueText": "new",
                                        "hasTrailingTrivia": true,
                                        "trailingTrivia": [
                                            {
                                                "kind": "WhitespaceTrivia",
                                                "text": " "
                                            }
                                        ]
                                    },
                                    "expression": {
                                        "kind": "IdentifierName",
                                        "fullStart": 1756,
                                        "fullEnd": 1760,
                                        "start": 1756,
                                        "end": 1760,
                                        "fullWidth": 4,
                                        "width": 4,
                                        "text": "Date",
                                        "value": "Date",
                                        "valueText": "Date"
                                    },
                                    "argumentList": {
                                        "kind": "ArgumentList",
                                        "fullStart": 1760,
                                        "fullEnd": 1785,
                                        "start": 1760,
                                        "end": 1785,
                                        "fullWidth": 25,
                                        "width": 25,
                                        "openParenToken": {
                                            "kind": "OpenParenToken",
                                            "fullStart": 1760,
                                            "fullEnd": 1761,
                                            "start": 1760,
                                            "end": 1761,
                                            "fullWidth": 1,
                                            "width": 1,
                                            "text": "(",
                                            "value": "(",
                                            "valueText": "("
                                        },
                                        "arguments": [
                                            {
                                                "kind": "NumericLiteral",
                                                "fullStart": 1761,
                                                "fullEnd": 1765,
                                                "start": 1761,
                                                "end": 1765,
                                                "fullWidth": 4,
                                                "width": 4,
                                                "text": "1999",
                                                "value": 1999,
                                                "valueText": "1999"
                                            },
                                            {
                                                "kind": "CommaToken",
                                                "fullStart": 1765,
                                                "fullEnd": 1767,
                                                "start": 1765,
                                                "end": 1766,
                                                "fullWidth": 2,
                                                "width": 1,
                                                "text": ",",
                                                "value": ",",
                                                "valueText": ",",
                                                "hasTrailingTrivia": true,
                                                "trailingTrivia": [
                                                    {
                                                        "kind": "WhitespaceTrivia",
                                                        "text": " "
                                                    }
                                                ]
                                            },
                                            {
                                                "kind": "NumericLiteral",
                                                "fullStart": 1767,
                                                "fullEnd": 1769,
                                                "start": 1767,
                                                "end": 1769,
                                                "fullWidth": 2,
                                                "width": 2,
                                                "text": "12",
                                                "value": 12,
                                                "valueText": "12"
                                            },
                                            {
                                                "kind": "CommaToken",
                                                "fullStart": 1769,
                                                "fullEnd": 1771,
                                                "start": 1769,
                                                "end": 1770,
                                                "fullWidth": 2,
                                                "width": 1,
                                                "text": ",",
                                                "value": ",",
                                                "valueText": ",",
                                                "hasTrailingTrivia": true,
                                                "trailingTrivia": [
                                                    {
                                                        "kind": "WhitespaceTrivia",
                                                        "text": " "
                                                    }
                                                ]
                                            },
                                            {
                                                "kind": "NumericLiteral",
                                                "fullStart": 1771,
                                                "fullEnd": 1772,
                                                "start": 1771,
                                                "end": 1772,
                                                "fullWidth": 1,
                                                "width": 1,
                                                "text": "1",
                                                "value": 1,
                                                "valueText": "1"
                                            },
                                            {
                                                "kind": "CommaToken",
                                                "fullStart": 1772,
                                                "fullEnd": 1774,
                                                "start": 1772,
                                                "end": 1773,
                                                "fullWidth": 2,
                                                "width": 1,
                                                "text": ",",
                                                "value": ",",
                                                "valueText": ",",
                                                "hasTrailingTrivia": true,
                                                "trailingTrivia": [
                                                    {
                                                        "kind": "WhitespaceTrivia",
                                                        "text": " "
                                                    }
                                                ]
                                            },
                                            {
                                                "kind": "NumericLiteral",
                                                "fullStart": 1774,
                                                "fullEnd": 1775,
                                                "start": 1774,
                                                "end": 1775,
                                                "fullWidth": 1,
                                                "width": 1,
                                                "text": "0",
                                                "value": 0,
                                                "valueText": "0"
                                            },
                                            {
                                                "kind": "CommaToken",
                                                "fullStart": 1775,
                                                "fullEnd": 1777,
                                                "start": 1775,
                                                "end": 1776,
                                                "fullWidth": 2,
                                                "width": 1,
                                                "text": ",",
                                                "value": ",",
                                                "valueText": ",",
                                                "hasTrailingTrivia": true,
                                                "trailingTrivia": [
                                                    {
                                                        "kind": "WhitespaceTrivia",
                                                        "text": " "
                                                    }
                                                ]
                                            },
                                            {
                                                "kind": "NumericLiteral",
                                                "fullStart": 1777,
                                                "fullEnd": 1778,
                                                "start": 1777,
                                                "end": 1778,
                                                "fullWidth": 1,
                                                "width": 1,
                                                "text": "0",
                                                "value": 0,
                                                "valueText": "0"
                                            },
                                            {
                                                "kind": "CommaToken",
                                                "fullStart": 1778,
                                                "fullEnd": 1780,
                                                "start": 1778,
                                                "end": 1779,
                                                "fullWidth": 2,
                                                "width": 1,
                                                "text": ",",
                                                "value": ",",
                                                "valueText": ",",
                                                "hasTrailingTrivia": true,
                                                "trailingTrivia": [
                                                    {
                                                        "kind": "WhitespaceTrivia",
                                                        "text": " "
                                                    }
                                                ]
                                            },
                                            {
                                                "kind": "NumericLiteral",
                                                "fullStart": 1780,
                                                "fullEnd": 1781,
                                                "start": 1780,
                                                "end": 1781,
                                                "fullWidth": 1,
                                                "width": 1,
                                                "text": "0",
                                                "value": 0,
                                                "valueText": "0"
                                            },
                                            {
                                                "kind": "CommaToken",
                                                "fullStart": 1781,
                                                "fullEnd": 1783,
                                                "start": 1781,
                                                "end": 1782,
                                                "fullWidth": 2,
                                                "width": 1,
                                                "text": ",",
                                                "value": ",",
                                                "valueText": ",",
                                                "hasTrailingTrivia": true,
                                                "trailingTrivia": [
                                                    {
                                                        "kind": "WhitespaceTrivia",
                                                        "text": " "
                                                    }
                                                ]
                                            },
                                            {
                                                "kind": "NumericLiteral",
                                                "fullStart": 1783,
                                                "fullEnd": 1784,
                                                "start": 1783,
                                                "end": 1784,
                                                "fullWidth": 1,
                                                "width": 1,
                                                "text": "0",
                                                "value": 0,
                                                "valueText": "0"
                                            }
                                        ],
                                        "closeParenToken": {
                                            "kind": "CloseParenToken",
                                            "fullStart": 1784,
                                            "fullEnd": 1785,
                                            "start": 1784,
                                            "end": 1785,
                                            "fullWidth": 1,
                                            "width": 1,
                                            "text": ")",
                                            "value": ")",
                                            "valueText": ")"
                                        }
                                    }
                                }
                            }
                        }
                    ]
                },
                "semicolonToken": {
                    "kind": "SemicolonToken",
                    "fullStart": 1785,
                    "fullEnd": 1787,
                    "start": 1785,
                    "end": 1786,
                    "fullWidth": 2,
                    "width": 1,
                    "text": ";",
                    "value": ";",
                    "valueText": ";",
                    "hasTrailingTrivia": true,
                    "hasTrailingNewLine": true,
                    "trailingTrivia": [
                        {
                            "kind": "NewLineTrivia",
                            "text": "\n"
                        }
                    ]
                }
            },
            {
                "kind": "IfStatement",
                "fullStart": 1787,
                "fullEnd": 1939,
                "start": 1787,
                "end": 1938,
                "fullWidth": 152,
                "width": 151,
                "ifKeyword": {
                    "kind": "IfKeyword",
                    "fullStart": 1787,
                    "fullEnd": 1790,
                    "start": 1787,
                    "end": 1789,
                    "fullWidth": 3,
                    "width": 2,
                    "text": "if",
                    "value": "if",
                    "valueText": "if",
                    "hasTrailingTrivia": true,
                    "trailingTrivia": [
                        {
                            "kind": "WhitespaceTrivia",
                            "text": " "
                        }
                    ]
                },
                "openParenToken": {
                    "kind": "OpenParenToken",
                    "fullStart": 1790,
                    "fullEnd": 1791,
                    "start": 1790,
                    "end": 1791,
                    "fullWidth": 1,
                    "width": 1,
                    "text": "(",
                    "value": "(",
                    "valueText": "("
                },
                "condition": {
                    "kind": "NotEqualsExpression",
                    "fullStart": 1791,
                    "fullEnd": 1845,
                    "start": 1791,
                    "end": 1845,
                    "fullWidth": 54,
                    "width": 54,
                    "left": {
                        "kind": "InvocationExpression",
                        "fullStart": 1791,
                        "fullEnd": 1826,
                        "start": 1791,
                        "end": 1825,
                        "fullWidth": 35,
                        "width": 34,
                        "expression": {
                            "kind": "MemberAccessExpression",
                            "fullStart": 1791,
                            "fullEnd": 1821,
                            "start": 1791,
                            "end": 1821,
                            "fullWidth": 30,
                            "width": 30,
                            "expression": {
                                "kind": "MemberAccessExpression",
                                "fullStart": 1791,
                                "fullEnd": 1816,
                                "start": 1791,
                                "end": 1816,
                                "fullWidth": 25,
                                "width": 25,
                                "expression": {
                                    "kind": "MemberAccessExpression",
                                    "fullStart": 1791,
                                    "fullEnd": 1807,
                                    "start": 1791,
                                    "end": 1807,
                                    "fullWidth": 16,
                                    "width": 16,
                                    "expression": {
                                        "kind": "IdentifierName",
                                        "fullStart": 1791,
                                        "fullEnd": 1797,
                                        "start": 1791,
                                        "end": 1797,
                                        "fullWidth": 6,
                                        "width": 6,
                                        "text": "Object",
                                        "value": "Object",
                                        "valueText": "Object"
                                    },
                                    "dotToken": {
                                        "kind": "DotToken",
                                        "fullStart": 1797,
                                        "fullEnd": 1798,
                                        "start": 1797,
                                        "end": 1798,
                                        "fullWidth": 1,
                                        "width": 1,
                                        "text": ".",
                                        "value": ".",
                                        "valueText": "."
                                    },
                                    "name": {
                                        "kind": "IdentifierName",
                                        "fullStart": 1798,
                                        "fullEnd": 1807,
                                        "start": 1798,
                                        "end": 1807,
                                        "fullWidth": 9,
                                        "width": 9,
                                        "text": "prototype",
                                        "value": "prototype",
                                        "valueText": "prototype"
                                    }
                                },
                                "dotToken": {
                                    "kind": "DotToken",
                                    "fullStart": 1807,
                                    "fullEnd": 1808,
                                    "start": 1807,
                                    "end": 1808,
                                    "fullWidth": 1,
                                    "width": 1,
                                    "text": ".",
                                    "value": ".",
                                    "valueText": "."
                                },
                                "name": {
                                    "kind": "IdentifierName",
                                    "fullStart": 1808,
                                    "fullEnd": 1816,
                                    "start": 1808,
                                    "end": 1816,
                                    "fullWidth": 8,
                                    "width": 8,
                                    "text": "toString",
                                    "value": "toString",
                                    "valueText": "toString"
                                }
                            },
                            "dotToken": {
                                "kind": "DotToken",
                                "fullStart": 1816,
                                "fullEnd": 1817,
                                "start": 1816,
                                "end": 1817,
                                "fullWidth": 1,
                                "width": 1,
                                "text": ".",
                                "value": ".",
                                "valueText": "."
                            },
                            "name": {
                                "kind": "IdentifierName",
                                "fullStart": 1817,
                                "fullEnd": 1821,
                                "start": 1817,
                                "end": 1821,
                                "fullWidth": 4,
                                "width": 4,
                                "text": "call",
                                "value": "call",
                                "valueText": "call"
                            }
                        },
                        "argumentList": {
                            "kind": "ArgumentList",
                            "fullStart": 1821,
                            "fullEnd": 1826,
                            "start": 1821,
                            "end": 1825,
                            "fullWidth": 5,
                            "width": 4,
                            "openParenToken": {
                                "kind": "OpenParenToken",
                                "fullStart": 1821,
                                "fullEnd": 1822,
                                "start": 1821,
                                "end": 1822,
                                "fullWidth": 1,
                                "width": 1,
                                "text": "(",
                                "value": "(",
                                "valueText": "("
                            },
                            "arguments": [
                                {
                                    "kind": "IdentifierName",
                                    "fullStart": 1822,
                                    "fullEnd": 1824,
                                    "start": 1822,
                                    "end": 1824,
                                    "fullWidth": 2,
                                    "width": 2,
                                    "text": "x8",
                                    "value": "x8",
                                    "valueText": "x8"
                                }
                            ],
                            "closeParenToken": {
                                "kind": "CloseParenToken",
                                "fullStart": 1824,
                                "fullEnd": 1826,
                                "start": 1824,
                                "end": 1825,
                                "fullWidth": 2,
                                "width": 1,
                                "text": ")",
                                "value": ")",
                                "valueText": ")",
                                "hasTrailingTrivia": true,
                                "trailingTrivia": [
                                    {
                                        "kind": "WhitespaceTrivia",
                                        "text": " "
                                    }
                                ]
                            }
                        }
                    },
                    "operatorToken": {
                        "kind": "ExclamationEqualsEqualsToken",
                        "fullStart": 1826,
                        "fullEnd": 1830,
                        "start": 1826,
                        "end": 1829,
                        "fullWidth": 4,
                        "width": 3,
                        "text": "!==",
                        "value": "!==",
                        "valueText": "!==",
                        "hasTrailingTrivia": true,
                        "trailingTrivia": [
                            {
                                "kind": "WhitespaceTrivia",
                                "text": " "
                            }
                        ]
                    },
                    "right": {
                        "kind": "StringLiteral",
                        "fullStart": 1830,
                        "fullEnd": 1845,
                        "start": 1830,
                        "end": 1845,
                        "fullWidth": 15,
                        "width": 15,
                        "text": "\"[object Date]\"",
                        "value": "[object Date]",
                        "valueText": "[object Date]"
                    }
                },
                "closeParenToken": {
                    "kind": "CloseParenToken",
                    "fullStart": 1845,
                    "fullEnd": 1847,
                    "start": 1845,
                    "end": 1846,
                    "fullWidth": 2,
                    "width": 1,
                    "text": ")",
                    "value": ")",
                    "valueText": ")",
                    "hasTrailingTrivia": true,
                    "trailingTrivia": [
                        {
                            "kind": "WhitespaceTrivia",
                            "text": " "
                        }
                    ]
                },
                "statement": {
                    "kind": "Block",
                    "fullStart": 1847,
                    "fullEnd": 1939,
                    "start": 1847,
                    "end": 1938,
                    "fullWidth": 92,
                    "width": 91,
                    "openBraceToken": {
                        "kind": "OpenBraceToken",
                        "fullStart": 1847,
                        "fullEnd": 1849,
                        "start": 1847,
                        "end": 1848,
                        "fullWidth": 2,
                        "width": 1,
                        "text": "{",
                        "value": "{",
                        "valueText": "{",
                        "hasTrailingTrivia": true,
                        "hasTrailingNewLine": true,
                        "trailingTrivia": [
                            {
                                "kind": "NewLineTrivia",
                                "text": "\n"
                            }
                        ]
                    },
                    "statements": [
                        {
                            "kind": "ExpressionStatement",
                            "fullStart": 1849,
                            "fullEnd": 1937,
                            "start": 1851,
                            "end": 1936,
                            "fullWidth": 88,
                            "width": 85,
                            "expression": {
                                "kind": "InvocationExpression",
                                "fullStart": 1849,
                                "fullEnd": 1935,
                                "start": 1851,
                                "end": 1935,
                                "fullWidth": 86,
                                "width": 84,
                                "expression": {
                                    "kind": "IdentifierName",
                                    "fullStart": 1849,
                                    "fullEnd": 1856,
                                    "start": 1851,
                                    "end": 1856,
                                    "fullWidth": 7,
                                    "width": 5,
                                    "text": "$FAIL",
                                    "value": "$FAIL",
                                    "valueText": "$FAIL",
                                    "hasLeadingTrivia": true,
                                    "leadingTrivia": [
                                        {
                                            "kind": "WhitespaceTrivia",
                                            "text": "  "
                                        }
                                    ]
                                },
                                "argumentList": {
                                    "kind": "ArgumentList",
                                    "fullStart": 1856,
                                    "fullEnd": 1935,
                                    "start": 1856,
                                    "end": 1935,
                                    "fullWidth": 79,
                                    "width": 79,
                                    "openParenToken": {
                                        "kind": "OpenParenToken",
                                        "fullStart": 1856,
                                        "fullEnd": 1857,
                                        "start": 1856,
                                        "end": 1857,
                                        "fullWidth": 1,
                                        "width": 1,
                                        "text": "(",
                                        "value": "(",
                                        "valueText": "("
                                    },
                                    "arguments": [
                                        {
                                            "kind": "StringLiteral",
                                            "fullStart": 1857,
                                            "fullEnd": 1934,
                                            "start": 1857,
                                            "end": 1934,
                                            "fullWidth": 77,
                                            "width": 77,
                                            "text": "\"#8: The [[Class]] property of the newly constructed object is set to 'Date'\"",
                                            "value": "#8: The [[Class]] property of the newly constructed object is set to 'Date'",
                                            "valueText": "#8: The [[Class]] property of the newly constructed object is set to 'Date'"
                                        }
                                    ],
                                    "closeParenToken": {
                                        "kind": "CloseParenToken",
                                        "fullStart": 1934,
                                        "fullEnd": 1935,
                                        "start": 1934,
                                        "end": 1935,
                                        "fullWidth": 1,
                                        "width": 1,
                                        "text": ")",
                                        "value": ")",
                                        "valueText": ")"
                                    }
                                }
                            },
                            "semicolonToken": {
                                "kind": "SemicolonToken",
                                "fullStart": 1935,
                                "fullEnd": 1937,
                                "start": 1935,
                                "end": 1936,
                                "fullWidth": 2,
                                "width": 1,
                                "text": ";",
                                "value": ";",
                                "valueText": ";",
                                "hasTrailingTrivia": true,
                                "hasTrailingNewLine": true,
                                "trailingTrivia": [
                                    {
                                        "kind": "NewLineTrivia",
                                        "text": "\n"
                                    }
                                ]
                            }
                        }
                    ],
                    "closeBraceToken": {
                        "kind": "CloseBraceToken",
                        "fullStart": 1937,
                        "fullEnd": 1939,
                        "start": 1937,
                        "end": 1938,
                        "fullWidth": 2,
                        "width": 1,
                        "text": "}",
                        "value": "}",
                        "valueText": "}",
                        "hasTrailingTrivia": true,
                        "hasTrailingNewLine": true,
                        "trailingTrivia": [
                            {
                                "kind": "NewLineTrivia",
                                "text": "\n"
                            }
                        ]
                    }
                }
            },
            {
                "kind": "VariableStatement",
                "fullStart": 1939,
                "fullEnd": 1983,
                "start": 1940,
                "end": 1982,
                "fullWidth": 44,
                "width": 42,
                "modifiers": [],
                "variableDeclaration": {
                    "kind": "VariableDeclaration",
                    "fullStart": 1939,
                    "fullEnd": 1981,
                    "start": 1940,
                    "end": 1981,
                    "fullWidth": 42,
                    "width": 41,
                    "varKeyword": {
                        "kind": "VarKeyword",
                        "fullStart": 1939,
                        "fullEnd": 1944,
                        "start": 1940,
                        "end": 1943,
                        "fullWidth": 5,
                        "width": 3,
                        "text": "var",
                        "value": "var",
                        "valueText": "var",
                        "hasLeadingTrivia": true,
                        "hasLeadingNewLine": true,
                        "hasTrailingTrivia": true,
                        "leadingTrivia": [
                            {
                                "kind": "NewLineTrivia",
                                "text": "\n"
                            }
                        ],
                        "trailingTrivia": [
                            {
                                "kind": "WhitespaceTrivia",
                                "text": " "
                            }
                        ]
                    },
                    "variableDeclarators": [
                        {
                            "kind": "VariableDeclarator",
                            "fullStart": 1944,
                            "fullEnd": 1981,
                            "start": 1944,
                            "end": 1981,
                            "fullWidth": 37,
<<<<<<< HEAD
                            "width": 37,
                            "identifier": {
=======
                            "propertyName": {
>>>>>>> 85e84683
                                "kind": "IdentifierName",
                                "fullStart": 1944,
                                "fullEnd": 1947,
                                "start": 1944,
                                "end": 1946,
                                "fullWidth": 3,
                                "width": 2,
                                "text": "x9",
                                "value": "x9",
                                "valueText": "x9",
                                "hasTrailingTrivia": true,
                                "trailingTrivia": [
                                    {
                                        "kind": "WhitespaceTrivia",
                                        "text": " "
                                    }
                                ]
                            },
                            "equalsValueClause": {
                                "kind": "EqualsValueClause",
                                "fullStart": 1947,
                                "fullEnd": 1981,
                                "start": 1947,
                                "end": 1981,
                                "fullWidth": 34,
                                "width": 34,
                                "equalsToken": {
                                    "kind": "EqualsToken",
                                    "fullStart": 1947,
                                    "fullEnd": 1949,
                                    "start": 1947,
                                    "end": 1948,
                                    "fullWidth": 2,
                                    "width": 1,
                                    "text": "=",
                                    "value": "=",
                                    "valueText": "=",
                                    "hasTrailingTrivia": true,
                                    "trailingTrivia": [
                                        {
                                            "kind": "WhitespaceTrivia",
                                            "text": " "
                                        }
                                    ]
                                },
                                "value": {
                                    "kind": "ObjectCreationExpression",
                                    "fullStart": 1949,
                                    "fullEnd": 1981,
                                    "start": 1949,
                                    "end": 1981,
                                    "fullWidth": 32,
                                    "width": 32,
                                    "newKeyword": {
                                        "kind": "NewKeyword",
                                        "fullStart": 1949,
                                        "fullEnd": 1953,
                                        "start": 1949,
                                        "end": 1952,
                                        "fullWidth": 4,
                                        "width": 3,
                                        "text": "new",
                                        "value": "new",
                                        "valueText": "new",
                                        "hasTrailingTrivia": true,
                                        "trailingTrivia": [
                                            {
                                                "kind": "WhitespaceTrivia",
                                                "text": " "
                                            }
                                        ]
                                    },
                                    "expression": {
                                        "kind": "IdentifierName",
                                        "fullStart": 1953,
                                        "fullEnd": 1957,
                                        "start": 1953,
                                        "end": 1957,
                                        "fullWidth": 4,
                                        "width": 4,
                                        "text": "Date",
                                        "value": "Date",
                                        "valueText": "Date"
                                    },
                                    "argumentList": {
                                        "kind": "ArgumentList",
                                        "fullStart": 1957,
                                        "fullEnd": 1981,
                                        "start": 1957,
                                        "end": 1981,
                                        "fullWidth": 24,
                                        "width": 24,
                                        "openParenToken": {
                                            "kind": "OpenParenToken",
                                            "fullStart": 1957,
                                            "fullEnd": 1958,
                                            "start": 1957,
                                            "end": 1958,
                                            "fullWidth": 1,
                                            "width": 1,
                                            "text": "(",
                                            "value": "(",
                                            "valueText": "("
                                        },
                                        "arguments": [
                                            {
                                                "kind": "NumericLiteral",
                                                "fullStart": 1958,
                                                "fullEnd": 1962,
                                                "start": 1958,
                                                "end": 1962,
                                                "fullWidth": 4,
                                                "width": 4,
                                                "text": "2000",
                                                "value": 2000,
                                                "valueText": "2000"
                                            },
                                            {
                                                "kind": "CommaToken",
                                                "fullStart": 1962,
                                                "fullEnd": 1964,
                                                "start": 1962,
                                                "end": 1963,
                                                "fullWidth": 2,
                                                "width": 1,
                                                "text": ",",
                                                "value": ",",
                                                "valueText": ",",
                                                "hasTrailingTrivia": true,
                                                "trailingTrivia": [
                                                    {
                                                        "kind": "WhitespaceTrivia",
                                                        "text": " "
                                                    }
                                                ]
                                            },
                                            {
                                                "kind": "NumericLiteral",
                                                "fullStart": 1964,
                                                "fullEnd": 1965,
                                                "start": 1964,
                                                "end": 1965,
                                                "fullWidth": 1,
                                                "width": 1,
                                                "text": "0",
                                                "value": 0,
                                                "valueText": "0"
                                            },
                                            {
                                                "kind": "CommaToken",
                                                "fullStart": 1965,
                                                "fullEnd": 1967,
                                                "start": 1965,
                                                "end": 1966,
                                                "fullWidth": 2,
                                                "width": 1,
                                                "text": ",",
                                                "value": ",",
                                                "valueText": ",",
                                                "hasTrailingTrivia": true,
                                                "trailingTrivia": [
                                                    {
                                                        "kind": "WhitespaceTrivia",
                                                        "text": " "
                                                    }
                                                ]
                                            },
                                            {
                                                "kind": "NumericLiteral",
                                                "fullStart": 1967,
                                                "fullEnd": 1968,
                                                "start": 1967,
                                                "end": 1968,
                                                "fullWidth": 1,
                                                "width": 1,
                                                "text": "1",
                                                "value": 1,
                                                "valueText": "1"
                                            },
                                            {
                                                "kind": "CommaToken",
                                                "fullStart": 1968,
                                                "fullEnd": 1970,
                                                "start": 1968,
                                                "end": 1969,
                                                "fullWidth": 2,
                                                "width": 1,
                                                "text": ",",
                                                "value": ",",
                                                "valueText": ",",
                                                "hasTrailingTrivia": true,
                                                "trailingTrivia": [
                                                    {
                                                        "kind": "WhitespaceTrivia",
                                                        "text": " "
                                                    }
                                                ]
                                            },
                                            {
                                                "kind": "NumericLiteral",
                                                "fullStart": 1970,
                                                "fullEnd": 1971,
                                                "start": 1970,
                                                "end": 1971,
                                                "fullWidth": 1,
                                                "width": 1,
                                                "text": "0",
                                                "value": 0,
                                                "valueText": "0"
                                            },
                                            {
                                                "kind": "CommaToken",
                                                "fullStart": 1971,
                                                "fullEnd": 1973,
                                                "start": 1971,
                                                "end": 1972,
                                                "fullWidth": 2,
                                                "width": 1,
                                                "text": ",",
                                                "value": ",",
                                                "valueText": ",",
                                                "hasTrailingTrivia": true,
                                                "trailingTrivia": [
                                                    {
                                                        "kind": "WhitespaceTrivia",
                                                        "text": " "
                                                    }
                                                ]
                                            },
                                            {
                                                "kind": "NumericLiteral",
                                                "fullStart": 1973,
                                                "fullEnd": 1974,
                                                "start": 1973,
                                                "end": 1974,
                                                "fullWidth": 1,
                                                "width": 1,
                                                "text": "0",
                                                "value": 0,
                                                "valueText": "0"
                                            },
                                            {
                                                "kind": "CommaToken",
                                                "fullStart": 1974,
                                                "fullEnd": 1976,
                                                "start": 1974,
                                                "end": 1975,
                                                "fullWidth": 2,
                                                "width": 1,
                                                "text": ",",
                                                "value": ",",
                                                "valueText": ",",
                                                "hasTrailingTrivia": true,
                                                "trailingTrivia": [
                                                    {
                                                        "kind": "WhitespaceTrivia",
                                                        "text": " "
                                                    }
                                                ]
                                            },
                                            {
                                                "kind": "NumericLiteral",
                                                "fullStart": 1976,
                                                "fullEnd": 1977,
                                                "start": 1976,
                                                "end": 1977,
                                                "fullWidth": 1,
                                                "width": 1,
                                                "text": "0",
                                                "value": 0,
                                                "valueText": "0"
                                            },
                                            {
                                                "kind": "CommaToken",
                                                "fullStart": 1977,
                                                "fullEnd": 1979,
                                                "start": 1977,
                                                "end": 1978,
                                                "fullWidth": 2,
                                                "width": 1,
                                                "text": ",",
                                                "value": ",",
                                                "valueText": ",",
                                                "hasTrailingTrivia": true,
                                                "trailingTrivia": [
                                                    {
                                                        "kind": "WhitespaceTrivia",
                                                        "text": " "
                                                    }
                                                ]
                                            },
                                            {
                                                "kind": "NumericLiteral",
                                                "fullStart": 1979,
                                                "fullEnd": 1980,
                                                "start": 1979,
                                                "end": 1980,
                                                "fullWidth": 1,
                                                "width": 1,
                                                "text": "0",
                                                "value": 0,
                                                "valueText": "0"
                                            }
                                        ],
                                        "closeParenToken": {
                                            "kind": "CloseParenToken",
                                            "fullStart": 1980,
                                            "fullEnd": 1981,
                                            "start": 1980,
                                            "end": 1981,
                                            "fullWidth": 1,
                                            "width": 1,
                                            "text": ")",
                                            "value": ")",
                                            "valueText": ")"
                                        }
                                    }
                                }
                            }
                        }
                    ]
                },
                "semicolonToken": {
                    "kind": "SemicolonToken",
                    "fullStart": 1981,
                    "fullEnd": 1983,
                    "start": 1981,
                    "end": 1982,
                    "fullWidth": 2,
                    "width": 1,
                    "text": ";",
                    "value": ";",
                    "valueText": ";",
                    "hasTrailingTrivia": true,
                    "hasTrailingNewLine": true,
                    "trailingTrivia": [
                        {
                            "kind": "NewLineTrivia",
                            "text": "\n"
                        }
                    ]
                }
            },
            {
                "kind": "IfStatement",
                "fullStart": 1983,
                "fullEnd": 2135,
                "start": 1983,
                "end": 2134,
                "fullWidth": 152,
                "width": 151,
                "ifKeyword": {
                    "kind": "IfKeyword",
                    "fullStart": 1983,
                    "fullEnd": 1986,
                    "start": 1983,
                    "end": 1985,
                    "fullWidth": 3,
                    "width": 2,
                    "text": "if",
                    "value": "if",
                    "valueText": "if",
                    "hasTrailingTrivia": true,
                    "trailingTrivia": [
                        {
                            "kind": "WhitespaceTrivia",
                            "text": " "
                        }
                    ]
                },
                "openParenToken": {
                    "kind": "OpenParenToken",
                    "fullStart": 1986,
                    "fullEnd": 1987,
                    "start": 1986,
                    "end": 1987,
                    "fullWidth": 1,
                    "width": 1,
                    "text": "(",
                    "value": "(",
                    "valueText": "("
                },
                "condition": {
                    "kind": "NotEqualsExpression",
                    "fullStart": 1987,
                    "fullEnd": 2041,
                    "start": 1987,
                    "end": 2041,
                    "fullWidth": 54,
                    "width": 54,
                    "left": {
                        "kind": "InvocationExpression",
                        "fullStart": 1987,
                        "fullEnd": 2022,
                        "start": 1987,
                        "end": 2021,
                        "fullWidth": 35,
                        "width": 34,
                        "expression": {
                            "kind": "MemberAccessExpression",
                            "fullStart": 1987,
                            "fullEnd": 2017,
                            "start": 1987,
                            "end": 2017,
                            "fullWidth": 30,
                            "width": 30,
                            "expression": {
                                "kind": "MemberAccessExpression",
                                "fullStart": 1987,
                                "fullEnd": 2012,
                                "start": 1987,
                                "end": 2012,
                                "fullWidth": 25,
                                "width": 25,
                                "expression": {
                                    "kind": "MemberAccessExpression",
                                    "fullStart": 1987,
                                    "fullEnd": 2003,
                                    "start": 1987,
                                    "end": 2003,
                                    "fullWidth": 16,
                                    "width": 16,
                                    "expression": {
                                        "kind": "IdentifierName",
                                        "fullStart": 1987,
                                        "fullEnd": 1993,
                                        "start": 1987,
                                        "end": 1993,
                                        "fullWidth": 6,
                                        "width": 6,
                                        "text": "Object",
                                        "value": "Object",
                                        "valueText": "Object"
                                    },
                                    "dotToken": {
                                        "kind": "DotToken",
                                        "fullStart": 1993,
                                        "fullEnd": 1994,
                                        "start": 1993,
                                        "end": 1994,
                                        "fullWidth": 1,
                                        "width": 1,
                                        "text": ".",
                                        "value": ".",
                                        "valueText": "."
                                    },
                                    "name": {
                                        "kind": "IdentifierName",
                                        "fullStart": 1994,
                                        "fullEnd": 2003,
                                        "start": 1994,
                                        "end": 2003,
                                        "fullWidth": 9,
                                        "width": 9,
                                        "text": "prototype",
                                        "value": "prototype",
                                        "valueText": "prototype"
                                    }
                                },
                                "dotToken": {
                                    "kind": "DotToken",
                                    "fullStart": 2003,
                                    "fullEnd": 2004,
                                    "start": 2003,
                                    "end": 2004,
                                    "fullWidth": 1,
                                    "width": 1,
                                    "text": ".",
                                    "value": ".",
                                    "valueText": "."
                                },
                                "name": {
                                    "kind": "IdentifierName",
                                    "fullStart": 2004,
                                    "fullEnd": 2012,
                                    "start": 2004,
                                    "end": 2012,
                                    "fullWidth": 8,
                                    "width": 8,
                                    "text": "toString",
                                    "value": "toString",
                                    "valueText": "toString"
                                }
                            },
                            "dotToken": {
                                "kind": "DotToken",
                                "fullStart": 2012,
                                "fullEnd": 2013,
                                "start": 2012,
                                "end": 2013,
                                "fullWidth": 1,
                                "width": 1,
                                "text": ".",
                                "value": ".",
                                "valueText": "."
                            },
                            "name": {
                                "kind": "IdentifierName",
                                "fullStart": 2013,
                                "fullEnd": 2017,
                                "start": 2013,
                                "end": 2017,
                                "fullWidth": 4,
                                "width": 4,
                                "text": "call",
                                "value": "call",
                                "valueText": "call"
                            }
                        },
                        "argumentList": {
                            "kind": "ArgumentList",
                            "fullStart": 2017,
                            "fullEnd": 2022,
                            "start": 2017,
                            "end": 2021,
                            "fullWidth": 5,
                            "width": 4,
                            "openParenToken": {
                                "kind": "OpenParenToken",
                                "fullStart": 2017,
                                "fullEnd": 2018,
                                "start": 2017,
                                "end": 2018,
                                "fullWidth": 1,
                                "width": 1,
                                "text": "(",
                                "value": "(",
                                "valueText": "("
                            },
                            "arguments": [
                                {
                                    "kind": "IdentifierName",
                                    "fullStart": 2018,
                                    "fullEnd": 2020,
                                    "start": 2018,
                                    "end": 2020,
                                    "fullWidth": 2,
                                    "width": 2,
                                    "text": "x9",
                                    "value": "x9",
                                    "valueText": "x9"
                                }
                            ],
                            "closeParenToken": {
                                "kind": "CloseParenToken",
                                "fullStart": 2020,
                                "fullEnd": 2022,
                                "start": 2020,
                                "end": 2021,
                                "fullWidth": 2,
                                "width": 1,
                                "text": ")",
                                "value": ")",
                                "valueText": ")",
                                "hasTrailingTrivia": true,
                                "trailingTrivia": [
                                    {
                                        "kind": "WhitespaceTrivia",
                                        "text": " "
                                    }
                                ]
                            }
                        }
                    },
                    "operatorToken": {
                        "kind": "ExclamationEqualsEqualsToken",
                        "fullStart": 2022,
                        "fullEnd": 2026,
                        "start": 2022,
                        "end": 2025,
                        "fullWidth": 4,
                        "width": 3,
                        "text": "!==",
                        "value": "!==",
                        "valueText": "!==",
                        "hasTrailingTrivia": true,
                        "trailingTrivia": [
                            {
                                "kind": "WhitespaceTrivia",
                                "text": " "
                            }
                        ]
                    },
                    "right": {
                        "kind": "StringLiteral",
                        "fullStart": 2026,
                        "fullEnd": 2041,
                        "start": 2026,
                        "end": 2041,
                        "fullWidth": 15,
                        "width": 15,
                        "text": "\"[object Date]\"",
                        "value": "[object Date]",
                        "valueText": "[object Date]"
                    }
                },
                "closeParenToken": {
                    "kind": "CloseParenToken",
                    "fullStart": 2041,
                    "fullEnd": 2043,
                    "start": 2041,
                    "end": 2042,
                    "fullWidth": 2,
                    "width": 1,
                    "text": ")",
                    "value": ")",
                    "valueText": ")",
                    "hasTrailingTrivia": true,
                    "trailingTrivia": [
                        {
                            "kind": "WhitespaceTrivia",
                            "text": " "
                        }
                    ]
                },
                "statement": {
                    "kind": "Block",
                    "fullStart": 2043,
                    "fullEnd": 2135,
                    "start": 2043,
                    "end": 2134,
                    "fullWidth": 92,
                    "width": 91,
                    "openBraceToken": {
                        "kind": "OpenBraceToken",
                        "fullStart": 2043,
                        "fullEnd": 2045,
                        "start": 2043,
                        "end": 2044,
                        "fullWidth": 2,
                        "width": 1,
                        "text": "{",
                        "value": "{",
                        "valueText": "{",
                        "hasTrailingTrivia": true,
                        "hasTrailingNewLine": true,
                        "trailingTrivia": [
                            {
                                "kind": "NewLineTrivia",
                                "text": "\n"
                            }
                        ]
                    },
                    "statements": [
                        {
                            "kind": "ExpressionStatement",
                            "fullStart": 2045,
                            "fullEnd": 2133,
                            "start": 2047,
                            "end": 2132,
                            "fullWidth": 88,
                            "width": 85,
                            "expression": {
                                "kind": "InvocationExpression",
                                "fullStart": 2045,
                                "fullEnd": 2131,
                                "start": 2047,
                                "end": 2131,
                                "fullWidth": 86,
                                "width": 84,
                                "expression": {
                                    "kind": "IdentifierName",
                                    "fullStart": 2045,
                                    "fullEnd": 2052,
                                    "start": 2047,
                                    "end": 2052,
                                    "fullWidth": 7,
                                    "width": 5,
                                    "text": "$FAIL",
                                    "value": "$FAIL",
                                    "valueText": "$FAIL",
                                    "hasLeadingTrivia": true,
                                    "leadingTrivia": [
                                        {
                                            "kind": "WhitespaceTrivia",
                                            "text": "  "
                                        }
                                    ]
                                },
                                "argumentList": {
                                    "kind": "ArgumentList",
                                    "fullStart": 2052,
                                    "fullEnd": 2131,
                                    "start": 2052,
                                    "end": 2131,
                                    "fullWidth": 79,
                                    "width": 79,
                                    "openParenToken": {
                                        "kind": "OpenParenToken",
                                        "fullStart": 2052,
                                        "fullEnd": 2053,
                                        "start": 2052,
                                        "end": 2053,
                                        "fullWidth": 1,
                                        "width": 1,
                                        "text": "(",
                                        "value": "(",
                                        "valueText": "("
                                    },
                                    "arguments": [
                                        {
                                            "kind": "StringLiteral",
                                            "fullStart": 2053,
                                            "fullEnd": 2130,
                                            "start": 2053,
                                            "end": 2130,
                                            "fullWidth": 77,
                                            "width": 77,
                                            "text": "\"#9: The [[Class]] property of the newly constructed object is set to 'Date'\"",
                                            "value": "#9: The [[Class]] property of the newly constructed object is set to 'Date'",
                                            "valueText": "#9: The [[Class]] property of the newly constructed object is set to 'Date'"
                                        }
                                    ],
                                    "closeParenToken": {
                                        "kind": "CloseParenToken",
                                        "fullStart": 2130,
                                        "fullEnd": 2131,
                                        "start": 2130,
                                        "end": 2131,
                                        "fullWidth": 1,
                                        "width": 1,
                                        "text": ")",
                                        "value": ")",
                                        "valueText": ")"
                                    }
                                }
                            },
                            "semicolonToken": {
                                "kind": "SemicolonToken",
                                "fullStart": 2131,
                                "fullEnd": 2133,
                                "start": 2131,
                                "end": 2132,
                                "fullWidth": 2,
                                "width": 1,
                                "text": ";",
                                "value": ";",
                                "valueText": ";",
                                "hasTrailingTrivia": true,
                                "hasTrailingNewLine": true,
                                "trailingTrivia": [
                                    {
                                        "kind": "NewLineTrivia",
                                        "text": "\n"
                                    }
                                ]
                            }
                        }
                    ],
                    "closeBraceToken": {
                        "kind": "CloseBraceToken",
                        "fullStart": 2133,
                        "fullEnd": 2135,
                        "start": 2133,
                        "end": 2134,
                        "fullWidth": 2,
                        "width": 1,
                        "text": "}",
                        "value": "}",
                        "valueText": "}",
                        "hasTrailingTrivia": true,
                        "hasTrailingNewLine": true,
                        "trailingTrivia": [
                            {
                                "kind": "NewLineTrivia",
                                "text": "\n"
                            }
                        ]
                    }
                }
            },
            {
                "kind": "VariableStatement",
                "fullStart": 2135,
                "fullEnd": 2187,
                "start": 2136,
                "end": 2186,
                "fullWidth": 52,
                "width": 50,
                "modifiers": [],
                "variableDeclaration": {
                    "kind": "VariableDeclaration",
                    "fullStart": 2135,
                    "fullEnd": 2185,
                    "start": 2136,
                    "end": 2185,
                    "fullWidth": 50,
                    "width": 49,
                    "varKeyword": {
                        "kind": "VarKeyword",
                        "fullStart": 2135,
                        "fullEnd": 2140,
                        "start": 2136,
                        "end": 2139,
                        "fullWidth": 5,
                        "width": 3,
                        "text": "var",
                        "value": "var",
                        "valueText": "var",
                        "hasLeadingTrivia": true,
                        "hasLeadingNewLine": true,
                        "hasTrailingTrivia": true,
                        "leadingTrivia": [
                            {
                                "kind": "NewLineTrivia",
                                "text": "\n"
                            }
                        ],
                        "trailingTrivia": [
                            {
                                "kind": "WhitespaceTrivia",
                                "text": " "
                            }
                        ]
                    },
                    "variableDeclarators": [
                        {
                            "kind": "VariableDeclarator",
                            "fullStart": 2140,
                            "fullEnd": 2185,
                            "start": 2140,
                            "end": 2185,
                            "fullWidth": 45,
<<<<<<< HEAD
                            "width": 45,
                            "identifier": {
=======
                            "propertyName": {
>>>>>>> 85e84683
                                "kind": "IdentifierName",
                                "fullStart": 2140,
                                "fullEnd": 2144,
                                "start": 2140,
                                "end": 2143,
                                "fullWidth": 4,
                                "width": 3,
                                "text": "x10",
                                "value": "x10",
                                "valueText": "x10",
                                "hasTrailingTrivia": true,
                                "trailingTrivia": [
                                    {
                                        "kind": "WhitespaceTrivia",
                                        "text": " "
                                    }
                                ]
                            },
                            "equalsValueClause": {
                                "kind": "EqualsValueClause",
                                "fullStart": 2144,
                                "fullEnd": 2185,
                                "start": 2144,
                                "end": 2185,
                                "fullWidth": 41,
                                "width": 41,
                                "equalsToken": {
                                    "kind": "EqualsToken",
                                    "fullStart": 2144,
                                    "fullEnd": 2146,
                                    "start": 2144,
                                    "end": 2145,
                                    "fullWidth": 2,
                                    "width": 1,
                                    "text": "=",
                                    "value": "=",
                                    "valueText": "=",
                                    "hasTrailingTrivia": true,
                                    "trailingTrivia": [
                                        {
                                            "kind": "WhitespaceTrivia",
                                            "text": " "
                                        }
                                    ]
                                },
                                "value": {
                                    "kind": "ObjectCreationExpression",
                                    "fullStart": 2146,
                                    "fullEnd": 2185,
                                    "start": 2146,
                                    "end": 2185,
                                    "fullWidth": 39,
                                    "width": 39,
                                    "newKeyword": {
                                        "kind": "NewKeyword",
                                        "fullStart": 2146,
                                        "fullEnd": 2150,
                                        "start": 2146,
                                        "end": 2149,
                                        "fullWidth": 4,
                                        "width": 3,
                                        "text": "new",
                                        "value": "new",
                                        "valueText": "new",
                                        "hasTrailingTrivia": true,
                                        "trailingTrivia": [
                                            {
                                                "kind": "WhitespaceTrivia",
                                                "text": " "
                                            }
                                        ]
                                    },
                                    "expression": {
                                        "kind": "IdentifierName",
                                        "fullStart": 2150,
                                        "fullEnd": 2154,
                                        "start": 2150,
                                        "end": 2154,
                                        "fullWidth": 4,
                                        "width": 4,
                                        "text": "Date",
                                        "value": "Date",
                                        "valueText": "Date"
                                    },
                                    "argumentList": {
                                        "kind": "ArgumentList",
                                        "fullStart": 2154,
                                        "fullEnd": 2185,
                                        "start": 2154,
                                        "end": 2185,
                                        "fullWidth": 31,
                                        "width": 31,
                                        "openParenToken": {
                                            "kind": "OpenParenToken",
                                            "fullStart": 2154,
                                            "fullEnd": 2155,
                                            "start": 2154,
                                            "end": 2155,
                                            "fullWidth": 1,
                                            "width": 1,
                                            "text": "(",
                                            "value": "(",
                                            "valueText": "("
                                        },
                                        "arguments": [
                                            {
                                                "kind": "NumericLiteral",
                                                "fullStart": 2155,
                                                "fullEnd": 2159,
                                                "start": 2155,
                                                "end": 2159,
                                                "fullWidth": 4,
                                                "width": 4,
                                                "text": "2099",
                                                "value": 2099,
                                                "valueText": "2099"
                                            },
                                            {
                                                "kind": "CommaToken",
                                                "fullStart": 2159,
                                                "fullEnd": 2161,
                                                "start": 2159,
                                                "end": 2160,
                                                "fullWidth": 2,
                                                "width": 1,
                                                "text": ",",
                                                "value": ",",
                                                "valueText": ",",
                                                "hasTrailingTrivia": true,
                                                "trailingTrivia": [
                                                    {
                                                        "kind": "WhitespaceTrivia",
                                                        "text": " "
                                                    }
                                                ]
                                            },
                                            {
                                                "kind": "NumericLiteral",
                                                "fullStart": 2161,
                                                "fullEnd": 2163,
                                                "start": 2161,
                                                "end": 2163,
                                                "fullWidth": 2,
                                                "width": 2,
                                                "text": "11",
                                                "value": 11,
                                                "valueText": "11"
                                            },
                                            {
                                                "kind": "CommaToken",
                                                "fullStart": 2163,
                                                "fullEnd": 2165,
                                                "start": 2163,
                                                "end": 2164,
                                                "fullWidth": 2,
                                                "width": 1,
                                                "text": ",",
                                                "value": ",",
                                                "valueText": ",",
                                                "hasTrailingTrivia": true,
                                                "trailingTrivia": [
                                                    {
                                                        "kind": "WhitespaceTrivia",
                                                        "text": " "
                                                    }
                                                ]
                                            },
                                            {
                                                "kind": "NumericLiteral",
                                                "fullStart": 2165,
                                                "fullEnd": 2167,
                                                "start": 2165,
                                                "end": 2167,
                                                "fullWidth": 2,
                                                "width": 2,
                                                "text": "31",
                                                "value": 31,
                                                "valueText": "31"
                                            },
                                            {
                                                "kind": "CommaToken",
                                                "fullStart": 2167,
                                                "fullEnd": 2169,
                                                "start": 2167,
                                                "end": 2168,
                                                "fullWidth": 2,
                                                "width": 1,
                                                "text": ",",
                                                "value": ",",
                                                "valueText": ",",
                                                "hasTrailingTrivia": true,
                                                "trailingTrivia": [
                                                    {
                                                        "kind": "WhitespaceTrivia",
                                                        "text": " "
                                                    }
                                                ]
                                            },
                                            {
                                                "kind": "NumericLiteral",
                                                "fullStart": 2169,
                                                "fullEnd": 2171,
                                                "start": 2169,
                                                "end": 2171,
                                                "fullWidth": 2,
                                                "width": 2,
                                                "text": "23",
                                                "value": 23,
                                                "valueText": "23"
                                            },
                                            {
                                                "kind": "CommaToken",
                                                "fullStart": 2171,
                                                "fullEnd": 2173,
                                                "start": 2171,
                                                "end": 2172,
                                                "fullWidth": 2,
                                                "width": 1,
                                                "text": ",",
                                                "value": ",",
                                                "valueText": ",",
                                                "hasTrailingTrivia": true,
                                                "trailingTrivia": [
                                                    {
                                                        "kind": "WhitespaceTrivia",
                                                        "text": " "
                                                    }
                                                ]
                                            },
                                            {
                                                "kind": "NumericLiteral",
                                                "fullStart": 2173,
                                                "fullEnd": 2175,
                                                "start": 2173,
                                                "end": 2175,
                                                "fullWidth": 2,
                                                "width": 2,
                                                "text": "59",
                                                "value": 59,
                                                "valueText": "59"
                                            },
                                            {
                                                "kind": "CommaToken",
                                                "fullStart": 2175,
                                                "fullEnd": 2177,
                                                "start": 2175,
                                                "end": 2176,
                                                "fullWidth": 2,
                                                "width": 1,
                                                "text": ",",
                                                "value": ",",
                                                "valueText": ",",
                                                "hasTrailingTrivia": true,
                                                "trailingTrivia": [
                                                    {
                                                        "kind": "WhitespaceTrivia",
                                                        "text": " "
                                                    }
                                                ]
                                            },
                                            {
                                                "kind": "NumericLiteral",
                                                "fullStart": 2177,
                                                "fullEnd": 2179,
                                                "start": 2177,
                                                "end": 2179,
                                                "fullWidth": 2,
                                                "width": 2,
                                                "text": "59",
                                                "value": 59,
                                                "valueText": "59"
                                            },
                                            {
                                                "kind": "CommaToken",
                                                "fullStart": 2179,
                                                "fullEnd": 2181,
                                                "start": 2179,
                                                "end": 2180,
                                                "fullWidth": 2,
                                                "width": 1,
                                                "text": ",",
                                                "value": ",",
                                                "valueText": ",",
                                                "hasTrailingTrivia": true,
                                                "trailingTrivia": [
                                                    {
                                                        "kind": "WhitespaceTrivia",
                                                        "text": " "
                                                    }
                                                ]
                                            },
                                            {
                                                "kind": "NumericLiteral",
                                                "fullStart": 2181,
                                                "fullEnd": 2184,
                                                "start": 2181,
                                                "end": 2184,
                                                "fullWidth": 3,
                                                "width": 3,
                                                "text": "999",
                                                "value": 999,
                                                "valueText": "999"
                                            }
                                        ],
                                        "closeParenToken": {
                                            "kind": "CloseParenToken",
                                            "fullStart": 2184,
                                            "fullEnd": 2185,
                                            "start": 2184,
                                            "end": 2185,
                                            "fullWidth": 1,
                                            "width": 1,
                                            "text": ")",
                                            "value": ")",
                                            "valueText": ")"
                                        }
                                    }
                                }
                            }
                        }
                    ]
                },
                "semicolonToken": {
                    "kind": "SemicolonToken",
                    "fullStart": 2185,
                    "fullEnd": 2187,
                    "start": 2185,
                    "end": 2186,
                    "fullWidth": 2,
                    "width": 1,
                    "text": ";",
                    "value": ";",
                    "valueText": ";",
                    "hasTrailingTrivia": true,
                    "hasTrailingNewLine": true,
                    "trailingTrivia": [
                        {
                            "kind": "NewLineTrivia",
                            "text": "\n"
                        }
                    ]
                }
            },
            {
                "kind": "IfStatement",
                "fullStart": 2187,
                "fullEnd": 2341,
                "start": 2187,
                "end": 2340,
                "fullWidth": 154,
                "width": 153,
                "ifKeyword": {
                    "kind": "IfKeyword",
                    "fullStart": 2187,
                    "fullEnd": 2190,
                    "start": 2187,
                    "end": 2189,
                    "fullWidth": 3,
                    "width": 2,
                    "text": "if",
                    "value": "if",
                    "valueText": "if",
                    "hasTrailingTrivia": true,
                    "trailingTrivia": [
                        {
                            "kind": "WhitespaceTrivia",
                            "text": " "
                        }
                    ]
                },
                "openParenToken": {
                    "kind": "OpenParenToken",
                    "fullStart": 2190,
                    "fullEnd": 2191,
                    "start": 2190,
                    "end": 2191,
                    "fullWidth": 1,
                    "width": 1,
                    "text": "(",
                    "value": "(",
                    "valueText": "("
                },
                "condition": {
                    "kind": "NotEqualsExpression",
                    "fullStart": 2191,
                    "fullEnd": 2246,
                    "start": 2191,
                    "end": 2246,
                    "fullWidth": 55,
                    "width": 55,
                    "left": {
                        "kind": "InvocationExpression",
                        "fullStart": 2191,
                        "fullEnd": 2227,
                        "start": 2191,
                        "end": 2226,
                        "fullWidth": 36,
                        "width": 35,
                        "expression": {
                            "kind": "MemberAccessExpression",
                            "fullStart": 2191,
                            "fullEnd": 2221,
                            "start": 2191,
                            "end": 2221,
                            "fullWidth": 30,
                            "width": 30,
                            "expression": {
                                "kind": "MemberAccessExpression",
                                "fullStart": 2191,
                                "fullEnd": 2216,
                                "start": 2191,
                                "end": 2216,
                                "fullWidth": 25,
                                "width": 25,
                                "expression": {
                                    "kind": "MemberAccessExpression",
                                    "fullStart": 2191,
                                    "fullEnd": 2207,
                                    "start": 2191,
                                    "end": 2207,
                                    "fullWidth": 16,
                                    "width": 16,
                                    "expression": {
                                        "kind": "IdentifierName",
                                        "fullStart": 2191,
                                        "fullEnd": 2197,
                                        "start": 2191,
                                        "end": 2197,
                                        "fullWidth": 6,
                                        "width": 6,
                                        "text": "Object",
                                        "value": "Object",
                                        "valueText": "Object"
                                    },
                                    "dotToken": {
                                        "kind": "DotToken",
                                        "fullStart": 2197,
                                        "fullEnd": 2198,
                                        "start": 2197,
                                        "end": 2198,
                                        "fullWidth": 1,
                                        "width": 1,
                                        "text": ".",
                                        "value": ".",
                                        "valueText": "."
                                    },
                                    "name": {
                                        "kind": "IdentifierName",
                                        "fullStart": 2198,
                                        "fullEnd": 2207,
                                        "start": 2198,
                                        "end": 2207,
                                        "fullWidth": 9,
                                        "width": 9,
                                        "text": "prototype",
                                        "value": "prototype",
                                        "valueText": "prototype"
                                    }
                                },
                                "dotToken": {
                                    "kind": "DotToken",
                                    "fullStart": 2207,
                                    "fullEnd": 2208,
                                    "start": 2207,
                                    "end": 2208,
                                    "fullWidth": 1,
                                    "width": 1,
                                    "text": ".",
                                    "value": ".",
                                    "valueText": "."
                                },
                                "name": {
                                    "kind": "IdentifierName",
                                    "fullStart": 2208,
                                    "fullEnd": 2216,
                                    "start": 2208,
                                    "end": 2216,
                                    "fullWidth": 8,
                                    "width": 8,
                                    "text": "toString",
                                    "value": "toString",
                                    "valueText": "toString"
                                }
                            },
                            "dotToken": {
                                "kind": "DotToken",
                                "fullStart": 2216,
                                "fullEnd": 2217,
                                "start": 2216,
                                "end": 2217,
                                "fullWidth": 1,
                                "width": 1,
                                "text": ".",
                                "value": ".",
                                "valueText": "."
                            },
                            "name": {
                                "kind": "IdentifierName",
                                "fullStart": 2217,
                                "fullEnd": 2221,
                                "start": 2217,
                                "end": 2221,
                                "fullWidth": 4,
                                "width": 4,
                                "text": "call",
                                "value": "call",
                                "valueText": "call"
                            }
                        },
                        "argumentList": {
                            "kind": "ArgumentList",
                            "fullStart": 2221,
                            "fullEnd": 2227,
                            "start": 2221,
                            "end": 2226,
                            "fullWidth": 6,
                            "width": 5,
                            "openParenToken": {
                                "kind": "OpenParenToken",
                                "fullStart": 2221,
                                "fullEnd": 2222,
                                "start": 2221,
                                "end": 2222,
                                "fullWidth": 1,
                                "width": 1,
                                "text": "(",
                                "value": "(",
                                "valueText": "("
                            },
                            "arguments": [
                                {
                                    "kind": "IdentifierName",
                                    "fullStart": 2222,
                                    "fullEnd": 2225,
                                    "start": 2222,
                                    "end": 2225,
                                    "fullWidth": 3,
                                    "width": 3,
                                    "text": "x10",
                                    "value": "x10",
                                    "valueText": "x10"
                                }
                            ],
                            "closeParenToken": {
                                "kind": "CloseParenToken",
                                "fullStart": 2225,
                                "fullEnd": 2227,
                                "start": 2225,
                                "end": 2226,
                                "fullWidth": 2,
                                "width": 1,
                                "text": ")",
                                "value": ")",
                                "valueText": ")",
                                "hasTrailingTrivia": true,
                                "trailingTrivia": [
                                    {
                                        "kind": "WhitespaceTrivia",
                                        "text": " "
                                    }
                                ]
                            }
                        }
                    },
                    "operatorToken": {
                        "kind": "ExclamationEqualsEqualsToken",
                        "fullStart": 2227,
                        "fullEnd": 2231,
                        "start": 2227,
                        "end": 2230,
                        "fullWidth": 4,
                        "width": 3,
                        "text": "!==",
                        "value": "!==",
                        "valueText": "!==",
                        "hasTrailingTrivia": true,
                        "trailingTrivia": [
                            {
                                "kind": "WhitespaceTrivia",
                                "text": " "
                            }
                        ]
                    },
                    "right": {
                        "kind": "StringLiteral",
                        "fullStart": 2231,
                        "fullEnd": 2246,
                        "start": 2231,
                        "end": 2246,
                        "fullWidth": 15,
                        "width": 15,
                        "text": "\"[object Date]\"",
                        "value": "[object Date]",
                        "valueText": "[object Date]"
                    }
                },
                "closeParenToken": {
                    "kind": "CloseParenToken",
                    "fullStart": 2246,
                    "fullEnd": 2248,
                    "start": 2246,
                    "end": 2247,
                    "fullWidth": 2,
                    "width": 1,
                    "text": ")",
                    "value": ")",
                    "valueText": ")",
                    "hasTrailingTrivia": true,
                    "trailingTrivia": [
                        {
                            "kind": "WhitespaceTrivia",
                            "text": " "
                        }
                    ]
                },
                "statement": {
                    "kind": "Block",
                    "fullStart": 2248,
                    "fullEnd": 2341,
                    "start": 2248,
                    "end": 2340,
                    "fullWidth": 93,
                    "width": 92,
                    "openBraceToken": {
                        "kind": "OpenBraceToken",
                        "fullStart": 2248,
                        "fullEnd": 2250,
                        "start": 2248,
                        "end": 2249,
                        "fullWidth": 2,
                        "width": 1,
                        "text": "{",
                        "value": "{",
                        "valueText": "{",
                        "hasTrailingTrivia": true,
                        "hasTrailingNewLine": true,
                        "trailingTrivia": [
                            {
                                "kind": "NewLineTrivia",
                                "text": "\n"
                            }
                        ]
                    },
                    "statements": [
                        {
                            "kind": "ExpressionStatement",
                            "fullStart": 2250,
                            "fullEnd": 2339,
                            "start": 2252,
                            "end": 2338,
                            "fullWidth": 89,
                            "width": 86,
                            "expression": {
                                "kind": "InvocationExpression",
                                "fullStart": 2250,
                                "fullEnd": 2337,
                                "start": 2252,
                                "end": 2337,
                                "fullWidth": 87,
                                "width": 85,
                                "expression": {
                                    "kind": "IdentifierName",
                                    "fullStart": 2250,
                                    "fullEnd": 2257,
                                    "start": 2252,
                                    "end": 2257,
                                    "fullWidth": 7,
                                    "width": 5,
                                    "text": "$FAIL",
                                    "value": "$FAIL",
                                    "valueText": "$FAIL",
                                    "hasLeadingTrivia": true,
                                    "leadingTrivia": [
                                        {
                                            "kind": "WhitespaceTrivia",
                                            "text": "  "
                                        }
                                    ]
                                },
                                "argumentList": {
                                    "kind": "ArgumentList",
                                    "fullStart": 2257,
                                    "fullEnd": 2337,
                                    "start": 2257,
                                    "end": 2337,
                                    "fullWidth": 80,
                                    "width": 80,
                                    "openParenToken": {
                                        "kind": "OpenParenToken",
                                        "fullStart": 2257,
                                        "fullEnd": 2258,
                                        "start": 2257,
                                        "end": 2258,
                                        "fullWidth": 1,
                                        "width": 1,
                                        "text": "(",
                                        "value": "(",
                                        "valueText": "("
                                    },
                                    "arguments": [
                                        {
                                            "kind": "StringLiteral",
                                            "fullStart": 2258,
                                            "fullEnd": 2336,
                                            "start": 2258,
                                            "end": 2336,
                                            "fullWidth": 78,
                                            "width": 78,
                                            "text": "\"#10: The [[Class]] property of the newly constructed object is set to 'Date'\"",
                                            "value": "#10: The [[Class]] property of the newly constructed object is set to 'Date'",
                                            "valueText": "#10: The [[Class]] property of the newly constructed object is set to 'Date'"
                                        }
                                    ],
                                    "closeParenToken": {
                                        "kind": "CloseParenToken",
                                        "fullStart": 2336,
                                        "fullEnd": 2337,
                                        "start": 2336,
                                        "end": 2337,
                                        "fullWidth": 1,
                                        "width": 1,
                                        "text": ")",
                                        "value": ")",
                                        "valueText": ")"
                                    }
                                }
                            },
                            "semicolonToken": {
                                "kind": "SemicolonToken",
                                "fullStart": 2337,
                                "fullEnd": 2339,
                                "start": 2337,
                                "end": 2338,
                                "fullWidth": 2,
                                "width": 1,
                                "text": ";",
                                "value": ";",
                                "valueText": ";",
                                "hasTrailingTrivia": true,
                                "hasTrailingNewLine": true,
                                "trailingTrivia": [
                                    {
                                        "kind": "NewLineTrivia",
                                        "text": "\n"
                                    }
                                ]
                            }
                        }
                    ],
                    "closeBraceToken": {
                        "kind": "CloseBraceToken",
                        "fullStart": 2339,
                        "fullEnd": 2341,
                        "start": 2339,
                        "end": 2340,
                        "fullWidth": 2,
                        "width": 1,
                        "text": "}",
                        "value": "}",
                        "valueText": "}",
                        "hasTrailingTrivia": true,
                        "hasTrailingNewLine": true,
                        "trailingTrivia": [
                            {
                                "kind": "NewLineTrivia",
                                "text": "\n"
                            }
                        ]
                    }
                }
            },
            {
                "kind": "VariableStatement",
                "fullStart": 2341,
                "fullEnd": 2387,
                "start": 2342,
                "end": 2386,
                "fullWidth": 46,
                "width": 44,
                "modifiers": [],
                "variableDeclaration": {
                    "kind": "VariableDeclaration",
                    "fullStart": 2341,
                    "fullEnd": 2385,
                    "start": 2342,
                    "end": 2385,
                    "fullWidth": 44,
                    "width": 43,
                    "varKeyword": {
                        "kind": "VarKeyword",
                        "fullStart": 2341,
                        "fullEnd": 2346,
                        "start": 2342,
                        "end": 2345,
                        "fullWidth": 5,
                        "width": 3,
                        "text": "var",
                        "value": "var",
                        "valueText": "var",
                        "hasLeadingTrivia": true,
                        "hasLeadingNewLine": true,
                        "hasTrailingTrivia": true,
                        "leadingTrivia": [
                            {
                                "kind": "NewLineTrivia",
                                "text": "\n"
                            }
                        ],
                        "trailingTrivia": [
                            {
                                "kind": "WhitespaceTrivia",
                                "text": " "
                            }
                        ]
                    },
                    "variableDeclarators": [
                        {
                            "kind": "VariableDeclarator",
                            "fullStart": 2346,
                            "fullEnd": 2385,
                            "start": 2346,
                            "end": 2385,
                            "fullWidth": 39,
<<<<<<< HEAD
                            "width": 39,
                            "identifier": {
=======
                            "propertyName": {
>>>>>>> 85e84683
                                "kind": "IdentifierName",
                                "fullStart": 2346,
                                "fullEnd": 2350,
                                "start": 2346,
                                "end": 2349,
                                "fullWidth": 4,
                                "width": 3,
                                "text": "x11",
                                "value": "x11",
                                "valueText": "x11",
                                "hasTrailingTrivia": true,
                                "trailingTrivia": [
                                    {
                                        "kind": "WhitespaceTrivia",
                                        "text": " "
                                    }
                                ]
                            },
                            "equalsValueClause": {
                                "kind": "EqualsValueClause",
                                "fullStart": 2350,
                                "fullEnd": 2385,
                                "start": 2350,
                                "end": 2385,
                                "fullWidth": 35,
                                "width": 35,
                                "equalsToken": {
                                    "kind": "EqualsToken",
                                    "fullStart": 2350,
                                    "fullEnd": 2352,
                                    "start": 2350,
                                    "end": 2351,
                                    "fullWidth": 2,
                                    "width": 1,
                                    "text": "=",
                                    "value": "=",
                                    "valueText": "=",
                                    "hasTrailingTrivia": true,
                                    "trailingTrivia": [
                                        {
                                            "kind": "WhitespaceTrivia",
                                            "text": " "
                                        }
                                    ]
                                },
                                "value": {
                                    "kind": "ObjectCreationExpression",
                                    "fullStart": 2352,
                                    "fullEnd": 2385,
                                    "start": 2352,
                                    "end": 2385,
                                    "fullWidth": 33,
                                    "width": 33,
                                    "newKeyword": {
                                        "kind": "NewKeyword",
                                        "fullStart": 2352,
                                        "fullEnd": 2356,
                                        "start": 2352,
                                        "end": 2355,
                                        "fullWidth": 4,
                                        "width": 3,
                                        "text": "new",
                                        "value": "new",
                                        "valueText": "new",
                                        "hasTrailingTrivia": true,
                                        "trailingTrivia": [
                                            {
                                                "kind": "WhitespaceTrivia",
                                                "text": " "
                                            }
                                        ]
                                    },
                                    "expression": {
                                        "kind": "IdentifierName",
                                        "fullStart": 2356,
                                        "fullEnd": 2360,
                                        "start": 2356,
                                        "end": 2360,
                                        "fullWidth": 4,
                                        "width": 4,
                                        "text": "Date",
                                        "value": "Date",
                                        "valueText": "Date"
                                    },
                                    "argumentList": {
                                        "kind": "ArgumentList",
                                        "fullStart": 2360,
                                        "fullEnd": 2385,
                                        "start": 2360,
                                        "end": 2385,
                                        "fullWidth": 25,
                                        "width": 25,
                                        "openParenToken": {
                                            "kind": "OpenParenToken",
                                            "fullStart": 2360,
                                            "fullEnd": 2361,
                                            "start": 2360,
                                            "end": 2361,
                                            "fullWidth": 1,
                                            "width": 1,
                                            "text": "(",
                                            "value": "(",
                                            "valueText": "("
                                        },
                                        "arguments": [
                                            {
                                                "kind": "NumericLiteral",
                                                "fullStart": 2361,
                                                "fullEnd": 2365,
                                                "start": 2361,
                                                "end": 2365,
                                                "fullWidth": 4,
                                                "width": 4,
                                                "text": "2099",
                                                "value": 2099,
                                                "valueText": "2099"
                                            },
                                            {
                                                "kind": "CommaToken",
                                                "fullStart": 2365,
                                                "fullEnd": 2367,
                                                "start": 2365,
                                                "end": 2366,
                                                "fullWidth": 2,
                                                "width": 1,
                                                "text": ",",
                                                "value": ",",
                                                "valueText": ",",
                                                "hasTrailingTrivia": true,
                                                "trailingTrivia": [
                                                    {
                                                        "kind": "WhitespaceTrivia",
                                                        "text": " "
                                                    }
                                                ]
                                            },
                                            {
                                                "kind": "NumericLiteral",
                                                "fullStart": 2367,
                                                "fullEnd": 2369,
                                                "start": 2367,
                                                "end": 2369,
                                                "fullWidth": 2,
                                                "width": 2,
                                                "text": "12",
                                                "value": 12,
                                                "valueText": "12"
                                            },
                                            {
                                                "kind": "CommaToken",
                                                "fullStart": 2369,
                                                "fullEnd": 2371,
                                                "start": 2369,
                                                "end": 2370,
                                                "fullWidth": 2,
                                                "width": 1,
                                                "text": ",",
                                                "value": ",",
                                                "valueText": ",",
                                                "hasTrailingTrivia": true,
                                                "trailingTrivia": [
                                                    {
                                                        "kind": "WhitespaceTrivia",
                                                        "text": " "
                                                    }
                                                ]
                                            },
                                            {
                                                "kind": "NumericLiteral",
                                                "fullStart": 2371,
                                                "fullEnd": 2372,
                                                "start": 2371,
                                                "end": 2372,
                                                "fullWidth": 1,
                                                "width": 1,
                                                "text": "1",
                                                "value": 1,
                                                "valueText": "1"
                                            },
                                            {
                                                "kind": "CommaToken",
                                                "fullStart": 2372,
                                                "fullEnd": 2374,
                                                "start": 2372,
                                                "end": 2373,
                                                "fullWidth": 2,
                                                "width": 1,
                                                "text": ",",
                                                "value": ",",
                                                "valueText": ",",
                                                "hasTrailingTrivia": true,
                                                "trailingTrivia": [
                                                    {
                                                        "kind": "WhitespaceTrivia",
                                                        "text": " "
                                                    }
                                                ]
                                            },
                                            {
                                                "kind": "NumericLiteral",
                                                "fullStart": 2374,
                                                "fullEnd": 2375,
                                                "start": 2374,
                                                "end": 2375,
                                                "fullWidth": 1,
                                                "width": 1,
                                                "text": "0",
                                                "value": 0,
                                                "valueText": "0"
                                            },
                                            {
                                                "kind": "CommaToken",
                                                "fullStart": 2375,
                                                "fullEnd": 2377,
                                                "start": 2375,
                                                "end": 2376,
                                                "fullWidth": 2,
                                                "width": 1,
                                                "text": ",",
                                                "value": ",",
                                                "valueText": ",",
                                                "hasTrailingTrivia": true,
                                                "trailingTrivia": [
                                                    {
                                                        "kind": "WhitespaceTrivia",
                                                        "text": " "
                                                    }
                                                ]
                                            },
                                            {
                                                "kind": "NumericLiteral",
                                                "fullStart": 2377,
                                                "fullEnd": 2378,
                                                "start": 2377,
                                                "end": 2378,
                                                "fullWidth": 1,
                                                "width": 1,
                                                "text": "0",
                                                "value": 0,
                                                "valueText": "0"
                                            },
                                            {
                                                "kind": "CommaToken",
                                                "fullStart": 2378,
                                                "fullEnd": 2380,
                                                "start": 2378,
                                                "end": 2379,
                                                "fullWidth": 2,
                                                "width": 1,
                                                "text": ",",
                                                "value": ",",
                                                "valueText": ",",
                                                "hasTrailingTrivia": true,
                                                "trailingTrivia": [
                                                    {
                                                        "kind": "WhitespaceTrivia",
                                                        "text": " "
                                                    }
                                                ]
                                            },
                                            {
                                                "kind": "NumericLiteral",
                                                "fullStart": 2380,
                                                "fullEnd": 2381,
                                                "start": 2380,
                                                "end": 2381,
                                                "fullWidth": 1,
                                                "width": 1,
                                                "text": "0",
                                                "value": 0,
                                                "valueText": "0"
                                            },
                                            {
                                                "kind": "CommaToken",
                                                "fullStart": 2381,
                                                "fullEnd": 2383,
                                                "start": 2381,
                                                "end": 2382,
                                                "fullWidth": 2,
                                                "width": 1,
                                                "text": ",",
                                                "value": ",",
                                                "valueText": ",",
                                                "hasTrailingTrivia": true,
                                                "trailingTrivia": [
                                                    {
                                                        "kind": "WhitespaceTrivia",
                                                        "text": " "
                                                    }
                                                ]
                                            },
                                            {
                                                "kind": "NumericLiteral",
                                                "fullStart": 2383,
                                                "fullEnd": 2384,
                                                "start": 2383,
                                                "end": 2384,
                                                "fullWidth": 1,
                                                "width": 1,
                                                "text": "0",
                                                "value": 0,
                                                "valueText": "0"
                                            }
                                        ],
                                        "closeParenToken": {
                                            "kind": "CloseParenToken",
                                            "fullStart": 2384,
                                            "fullEnd": 2385,
                                            "start": 2384,
                                            "end": 2385,
                                            "fullWidth": 1,
                                            "width": 1,
                                            "text": ")",
                                            "value": ")",
                                            "valueText": ")"
                                        }
                                    }
                                }
                            }
                        }
                    ]
                },
                "semicolonToken": {
                    "kind": "SemicolonToken",
                    "fullStart": 2385,
                    "fullEnd": 2387,
                    "start": 2385,
                    "end": 2386,
                    "fullWidth": 2,
                    "width": 1,
                    "text": ";",
                    "value": ";",
                    "valueText": ";",
                    "hasTrailingTrivia": true,
                    "hasTrailingNewLine": true,
                    "trailingTrivia": [
                        {
                            "kind": "NewLineTrivia",
                            "text": "\n"
                        }
                    ]
                }
            },
            {
                "kind": "IfStatement",
                "fullStart": 2387,
                "fullEnd": 2541,
                "start": 2387,
                "end": 2540,
                "fullWidth": 154,
                "width": 153,
                "ifKeyword": {
                    "kind": "IfKeyword",
                    "fullStart": 2387,
                    "fullEnd": 2390,
                    "start": 2387,
                    "end": 2389,
                    "fullWidth": 3,
                    "width": 2,
                    "text": "if",
                    "value": "if",
                    "valueText": "if",
                    "hasTrailingTrivia": true,
                    "trailingTrivia": [
                        {
                            "kind": "WhitespaceTrivia",
                            "text": " "
                        }
                    ]
                },
                "openParenToken": {
                    "kind": "OpenParenToken",
                    "fullStart": 2390,
                    "fullEnd": 2391,
                    "start": 2390,
                    "end": 2391,
                    "fullWidth": 1,
                    "width": 1,
                    "text": "(",
                    "value": "(",
                    "valueText": "("
                },
                "condition": {
                    "kind": "NotEqualsExpression",
                    "fullStart": 2391,
                    "fullEnd": 2446,
                    "start": 2391,
                    "end": 2446,
                    "fullWidth": 55,
                    "width": 55,
                    "left": {
                        "kind": "InvocationExpression",
                        "fullStart": 2391,
                        "fullEnd": 2427,
                        "start": 2391,
                        "end": 2426,
                        "fullWidth": 36,
                        "width": 35,
                        "expression": {
                            "kind": "MemberAccessExpression",
                            "fullStart": 2391,
                            "fullEnd": 2421,
                            "start": 2391,
                            "end": 2421,
                            "fullWidth": 30,
                            "width": 30,
                            "expression": {
                                "kind": "MemberAccessExpression",
                                "fullStart": 2391,
                                "fullEnd": 2416,
                                "start": 2391,
                                "end": 2416,
                                "fullWidth": 25,
                                "width": 25,
                                "expression": {
                                    "kind": "MemberAccessExpression",
                                    "fullStart": 2391,
                                    "fullEnd": 2407,
                                    "start": 2391,
                                    "end": 2407,
                                    "fullWidth": 16,
                                    "width": 16,
                                    "expression": {
                                        "kind": "IdentifierName",
                                        "fullStart": 2391,
                                        "fullEnd": 2397,
                                        "start": 2391,
                                        "end": 2397,
                                        "fullWidth": 6,
                                        "width": 6,
                                        "text": "Object",
                                        "value": "Object",
                                        "valueText": "Object"
                                    },
                                    "dotToken": {
                                        "kind": "DotToken",
                                        "fullStart": 2397,
                                        "fullEnd": 2398,
                                        "start": 2397,
                                        "end": 2398,
                                        "fullWidth": 1,
                                        "width": 1,
                                        "text": ".",
                                        "value": ".",
                                        "valueText": "."
                                    },
                                    "name": {
                                        "kind": "IdentifierName",
                                        "fullStart": 2398,
                                        "fullEnd": 2407,
                                        "start": 2398,
                                        "end": 2407,
                                        "fullWidth": 9,
                                        "width": 9,
                                        "text": "prototype",
                                        "value": "prototype",
                                        "valueText": "prototype"
                                    }
                                },
                                "dotToken": {
                                    "kind": "DotToken",
                                    "fullStart": 2407,
                                    "fullEnd": 2408,
                                    "start": 2407,
                                    "end": 2408,
                                    "fullWidth": 1,
                                    "width": 1,
                                    "text": ".",
                                    "value": ".",
                                    "valueText": "."
                                },
                                "name": {
                                    "kind": "IdentifierName",
                                    "fullStart": 2408,
                                    "fullEnd": 2416,
                                    "start": 2408,
                                    "end": 2416,
                                    "fullWidth": 8,
                                    "width": 8,
                                    "text": "toString",
                                    "value": "toString",
                                    "valueText": "toString"
                                }
                            },
                            "dotToken": {
                                "kind": "DotToken",
                                "fullStart": 2416,
                                "fullEnd": 2417,
                                "start": 2416,
                                "end": 2417,
                                "fullWidth": 1,
                                "width": 1,
                                "text": ".",
                                "value": ".",
                                "valueText": "."
                            },
                            "name": {
                                "kind": "IdentifierName",
                                "fullStart": 2417,
                                "fullEnd": 2421,
                                "start": 2417,
                                "end": 2421,
                                "fullWidth": 4,
                                "width": 4,
                                "text": "call",
                                "value": "call",
                                "valueText": "call"
                            }
                        },
                        "argumentList": {
                            "kind": "ArgumentList",
                            "fullStart": 2421,
                            "fullEnd": 2427,
                            "start": 2421,
                            "end": 2426,
                            "fullWidth": 6,
                            "width": 5,
                            "openParenToken": {
                                "kind": "OpenParenToken",
                                "fullStart": 2421,
                                "fullEnd": 2422,
                                "start": 2421,
                                "end": 2422,
                                "fullWidth": 1,
                                "width": 1,
                                "text": "(",
                                "value": "(",
                                "valueText": "("
                            },
                            "arguments": [
                                {
                                    "kind": "IdentifierName",
                                    "fullStart": 2422,
                                    "fullEnd": 2425,
                                    "start": 2422,
                                    "end": 2425,
                                    "fullWidth": 3,
                                    "width": 3,
                                    "text": "x11",
                                    "value": "x11",
                                    "valueText": "x11"
                                }
                            ],
                            "closeParenToken": {
                                "kind": "CloseParenToken",
                                "fullStart": 2425,
                                "fullEnd": 2427,
                                "start": 2425,
                                "end": 2426,
                                "fullWidth": 2,
                                "width": 1,
                                "text": ")",
                                "value": ")",
                                "valueText": ")",
                                "hasTrailingTrivia": true,
                                "trailingTrivia": [
                                    {
                                        "kind": "WhitespaceTrivia",
                                        "text": " "
                                    }
                                ]
                            }
                        }
                    },
                    "operatorToken": {
                        "kind": "ExclamationEqualsEqualsToken",
                        "fullStart": 2427,
                        "fullEnd": 2431,
                        "start": 2427,
                        "end": 2430,
                        "fullWidth": 4,
                        "width": 3,
                        "text": "!==",
                        "value": "!==",
                        "valueText": "!==",
                        "hasTrailingTrivia": true,
                        "trailingTrivia": [
                            {
                                "kind": "WhitespaceTrivia",
                                "text": " "
                            }
                        ]
                    },
                    "right": {
                        "kind": "StringLiteral",
                        "fullStart": 2431,
                        "fullEnd": 2446,
                        "start": 2431,
                        "end": 2446,
                        "fullWidth": 15,
                        "width": 15,
                        "text": "\"[object Date]\"",
                        "value": "[object Date]",
                        "valueText": "[object Date]"
                    }
                },
                "closeParenToken": {
                    "kind": "CloseParenToken",
                    "fullStart": 2446,
                    "fullEnd": 2448,
                    "start": 2446,
                    "end": 2447,
                    "fullWidth": 2,
                    "width": 1,
                    "text": ")",
                    "value": ")",
                    "valueText": ")",
                    "hasTrailingTrivia": true,
                    "trailingTrivia": [
                        {
                            "kind": "WhitespaceTrivia",
                            "text": " "
                        }
                    ]
                },
                "statement": {
                    "kind": "Block",
                    "fullStart": 2448,
                    "fullEnd": 2541,
                    "start": 2448,
                    "end": 2540,
                    "fullWidth": 93,
                    "width": 92,
                    "openBraceToken": {
                        "kind": "OpenBraceToken",
                        "fullStart": 2448,
                        "fullEnd": 2450,
                        "start": 2448,
                        "end": 2449,
                        "fullWidth": 2,
                        "width": 1,
                        "text": "{",
                        "value": "{",
                        "valueText": "{",
                        "hasTrailingTrivia": true,
                        "hasTrailingNewLine": true,
                        "trailingTrivia": [
                            {
                                "kind": "NewLineTrivia",
                                "text": "\n"
                            }
                        ]
                    },
                    "statements": [
                        {
                            "kind": "ExpressionStatement",
                            "fullStart": 2450,
                            "fullEnd": 2539,
                            "start": 2452,
                            "end": 2538,
                            "fullWidth": 89,
                            "width": 86,
                            "expression": {
                                "kind": "InvocationExpression",
                                "fullStart": 2450,
                                "fullEnd": 2537,
                                "start": 2452,
                                "end": 2537,
                                "fullWidth": 87,
                                "width": 85,
                                "expression": {
                                    "kind": "IdentifierName",
                                    "fullStart": 2450,
                                    "fullEnd": 2457,
                                    "start": 2452,
                                    "end": 2457,
                                    "fullWidth": 7,
                                    "width": 5,
                                    "text": "$FAIL",
                                    "value": "$FAIL",
                                    "valueText": "$FAIL",
                                    "hasLeadingTrivia": true,
                                    "leadingTrivia": [
                                        {
                                            "kind": "WhitespaceTrivia",
                                            "text": "  "
                                        }
                                    ]
                                },
                                "argumentList": {
                                    "kind": "ArgumentList",
                                    "fullStart": 2457,
                                    "fullEnd": 2537,
                                    "start": 2457,
                                    "end": 2537,
                                    "fullWidth": 80,
                                    "width": 80,
                                    "openParenToken": {
                                        "kind": "OpenParenToken",
                                        "fullStart": 2457,
                                        "fullEnd": 2458,
                                        "start": 2457,
                                        "end": 2458,
                                        "fullWidth": 1,
                                        "width": 1,
                                        "text": "(",
                                        "value": "(",
                                        "valueText": "("
                                    },
                                    "arguments": [
                                        {
                                            "kind": "StringLiteral",
                                            "fullStart": 2458,
                                            "fullEnd": 2536,
                                            "start": 2458,
                                            "end": 2536,
                                            "fullWidth": 78,
                                            "width": 78,
                                            "text": "\"#11: The [[Class]] property of the newly constructed object is set to 'Date'\"",
                                            "value": "#11: The [[Class]] property of the newly constructed object is set to 'Date'",
                                            "valueText": "#11: The [[Class]] property of the newly constructed object is set to 'Date'"
                                        }
                                    ],
                                    "closeParenToken": {
                                        "kind": "CloseParenToken",
                                        "fullStart": 2536,
                                        "fullEnd": 2537,
                                        "start": 2536,
                                        "end": 2537,
                                        "fullWidth": 1,
                                        "width": 1,
                                        "text": ")",
                                        "value": ")",
                                        "valueText": ")"
                                    }
                                }
                            },
                            "semicolonToken": {
                                "kind": "SemicolonToken",
                                "fullStart": 2537,
                                "fullEnd": 2539,
                                "start": 2537,
                                "end": 2538,
                                "fullWidth": 2,
                                "width": 1,
                                "text": ";",
                                "value": ";",
                                "valueText": ";",
                                "hasTrailingTrivia": true,
                                "hasTrailingNewLine": true,
                                "trailingTrivia": [
                                    {
                                        "kind": "NewLineTrivia",
                                        "text": "\n"
                                    }
                                ]
                            }
                        }
                    ],
                    "closeBraceToken": {
                        "kind": "CloseBraceToken",
                        "fullStart": 2539,
                        "fullEnd": 2541,
                        "start": 2539,
                        "end": 2540,
                        "fullWidth": 2,
                        "width": 1,
                        "text": "}",
                        "value": "}",
                        "valueText": "}",
                        "hasTrailingTrivia": true,
                        "hasTrailingNewLine": true,
                        "trailingTrivia": [
                            {
                                "kind": "NewLineTrivia",
                                "text": "\n"
                            }
                        ]
                    }
                }
            },
            {
                "kind": "VariableStatement",
                "fullStart": 2541,
                "fullEnd": 2586,
                "start": 2542,
                "end": 2585,
                "fullWidth": 45,
                "width": 43,
                "modifiers": [],
                "variableDeclaration": {
                    "kind": "VariableDeclaration",
                    "fullStart": 2541,
                    "fullEnd": 2584,
                    "start": 2542,
                    "end": 2584,
                    "fullWidth": 43,
                    "width": 42,
                    "varKeyword": {
                        "kind": "VarKeyword",
                        "fullStart": 2541,
                        "fullEnd": 2546,
                        "start": 2542,
                        "end": 2545,
                        "fullWidth": 5,
                        "width": 3,
                        "text": "var",
                        "value": "var",
                        "valueText": "var",
                        "hasLeadingTrivia": true,
                        "hasLeadingNewLine": true,
                        "hasTrailingTrivia": true,
                        "leadingTrivia": [
                            {
                                "kind": "NewLineTrivia",
                                "text": "\n"
                            }
                        ],
                        "trailingTrivia": [
                            {
                                "kind": "WhitespaceTrivia",
                                "text": " "
                            }
                        ]
                    },
                    "variableDeclarators": [
                        {
                            "kind": "VariableDeclarator",
                            "fullStart": 2546,
                            "fullEnd": 2584,
                            "start": 2546,
                            "end": 2584,
                            "fullWidth": 38,
<<<<<<< HEAD
                            "width": 38,
                            "identifier": {
=======
                            "propertyName": {
>>>>>>> 85e84683
                                "kind": "IdentifierName",
                                "fullStart": 2546,
                                "fullEnd": 2550,
                                "start": 2546,
                                "end": 2549,
                                "fullWidth": 4,
                                "width": 3,
                                "text": "x12",
                                "value": "x12",
                                "valueText": "x12",
                                "hasTrailingTrivia": true,
                                "trailingTrivia": [
                                    {
                                        "kind": "WhitespaceTrivia",
                                        "text": " "
                                    }
                                ]
                            },
                            "equalsValueClause": {
                                "kind": "EqualsValueClause",
                                "fullStart": 2550,
                                "fullEnd": 2584,
                                "start": 2550,
                                "end": 2584,
                                "fullWidth": 34,
                                "width": 34,
                                "equalsToken": {
                                    "kind": "EqualsToken",
                                    "fullStart": 2550,
                                    "fullEnd": 2552,
                                    "start": 2550,
                                    "end": 2551,
                                    "fullWidth": 2,
                                    "width": 1,
                                    "text": "=",
                                    "value": "=",
                                    "valueText": "=",
                                    "hasTrailingTrivia": true,
                                    "trailingTrivia": [
                                        {
                                            "kind": "WhitespaceTrivia",
                                            "text": " "
                                        }
                                    ]
                                },
                                "value": {
                                    "kind": "ObjectCreationExpression",
                                    "fullStart": 2552,
                                    "fullEnd": 2584,
                                    "start": 2552,
                                    "end": 2584,
                                    "fullWidth": 32,
                                    "width": 32,
                                    "newKeyword": {
                                        "kind": "NewKeyword",
                                        "fullStart": 2552,
                                        "fullEnd": 2556,
                                        "start": 2552,
                                        "end": 2555,
                                        "fullWidth": 4,
                                        "width": 3,
                                        "text": "new",
                                        "value": "new",
                                        "valueText": "new",
                                        "hasTrailingTrivia": true,
                                        "trailingTrivia": [
                                            {
                                                "kind": "WhitespaceTrivia",
                                                "text": " "
                                            }
                                        ]
                                    },
                                    "expression": {
                                        "kind": "IdentifierName",
                                        "fullStart": 2556,
                                        "fullEnd": 2560,
                                        "start": 2556,
                                        "end": 2560,
                                        "fullWidth": 4,
                                        "width": 4,
                                        "text": "Date",
                                        "value": "Date",
                                        "valueText": "Date"
                                    },
                                    "argumentList": {
                                        "kind": "ArgumentList",
                                        "fullStart": 2560,
                                        "fullEnd": 2584,
                                        "start": 2560,
                                        "end": 2584,
                                        "fullWidth": 24,
                                        "width": 24,
                                        "openParenToken": {
                                            "kind": "OpenParenToken",
                                            "fullStart": 2560,
                                            "fullEnd": 2561,
                                            "start": 2560,
                                            "end": 2561,
                                            "fullWidth": 1,
                                            "width": 1,
                                            "text": "(",
                                            "value": "(",
                                            "valueText": "("
                                        },
                                        "arguments": [
                                            {
                                                "kind": "NumericLiteral",
                                                "fullStart": 2561,
                                                "fullEnd": 2565,
                                                "start": 2561,
                                                "end": 2565,
                                                "fullWidth": 4,
                                                "width": 4,
                                                "text": "2100",
                                                "value": 2100,
                                                "valueText": "2100"
                                            },
                                            {
                                                "kind": "CommaToken",
                                                "fullStart": 2565,
                                                "fullEnd": 2567,
                                                "start": 2565,
                                                "end": 2566,
                                                "fullWidth": 2,
                                                "width": 1,
                                                "text": ",",
                                                "value": ",",
                                                "valueText": ",",
                                                "hasTrailingTrivia": true,
                                                "trailingTrivia": [
                                                    {
                                                        "kind": "WhitespaceTrivia",
                                                        "text": " "
                                                    }
                                                ]
                                            },
                                            {
                                                "kind": "NumericLiteral",
                                                "fullStart": 2567,
                                                "fullEnd": 2568,
                                                "start": 2567,
                                                "end": 2568,
                                                "fullWidth": 1,
                                                "width": 1,
                                                "text": "0",
                                                "value": 0,
                                                "valueText": "0"
                                            },
                                            {
                                                "kind": "CommaToken",
                                                "fullStart": 2568,
                                                "fullEnd": 2570,
                                                "start": 2568,
                                                "end": 2569,
                                                "fullWidth": 2,
                                                "width": 1,
                                                "text": ",",
                                                "value": ",",
                                                "valueText": ",",
                                                "hasTrailingTrivia": true,
                                                "trailingTrivia": [
                                                    {
                                                        "kind": "WhitespaceTrivia",
                                                        "text": " "
                                                    }
                                                ]
                                            },
                                            {
                                                "kind": "NumericLiteral",
                                                "fullStart": 2570,
                                                "fullEnd": 2571,
                                                "start": 2570,
                                                "end": 2571,
                                                "fullWidth": 1,
                                                "width": 1,
                                                "text": "1",
                                                "value": 1,
                                                "valueText": "1"
                                            },
                                            {
                                                "kind": "CommaToken",
                                                "fullStart": 2571,
                                                "fullEnd": 2573,
                                                "start": 2571,
                                                "end": 2572,
                                                "fullWidth": 2,
                                                "width": 1,
                                                "text": ",",
                                                "value": ",",
                                                "valueText": ",",
                                                "hasTrailingTrivia": true,
                                                "trailingTrivia": [
                                                    {
                                                        "kind": "WhitespaceTrivia",
                                                        "text": " "
                                                    }
                                                ]
                                            },
                                            {
                                                "kind": "NumericLiteral",
                                                "fullStart": 2573,
                                                "fullEnd": 2574,
                                                "start": 2573,
                                                "end": 2574,
                                                "fullWidth": 1,
                                                "width": 1,
                                                "text": "0",
                                                "value": 0,
                                                "valueText": "0"
                                            },
                                            {
                                                "kind": "CommaToken",
                                                "fullStart": 2574,
                                                "fullEnd": 2576,
                                                "start": 2574,
                                                "end": 2575,
                                                "fullWidth": 2,
                                                "width": 1,
                                                "text": ",",
                                                "value": ",",
                                                "valueText": ",",
                                                "hasTrailingTrivia": true,
                                                "trailingTrivia": [
                                                    {
                                                        "kind": "WhitespaceTrivia",
                                                        "text": " "
                                                    }
                                                ]
                                            },
                                            {
                                                "kind": "NumericLiteral",
                                                "fullStart": 2576,
                                                "fullEnd": 2577,
                                                "start": 2576,
                                                "end": 2577,
                                                "fullWidth": 1,
                                                "width": 1,
                                                "text": "0",
                                                "value": 0,
                                                "valueText": "0"
                                            },
                                            {
                                                "kind": "CommaToken",
                                                "fullStart": 2577,
                                                "fullEnd": 2579,
                                                "start": 2577,
                                                "end": 2578,
                                                "fullWidth": 2,
                                                "width": 1,
                                                "text": ",",
                                                "value": ",",
                                                "valueText": ",",
                                                "hasTrailingTrivia": true,
                                                "trailingTrivia": [
                                                    {
                                                        "kind": "WhitespaceTrivia",
                                                        "text": " "
                                                    }
                                                ]
                                            },
                                            {
                                                "kind": "NumericLiteral",
                                                "fullStart": 2579,
                                                "fullEnd": 2580,
                                                "start": 2579,
                                                "end": 2580,
                                                "fullWidth": 1,
                                                "width": 1,
                                                "text": "0",
                                                "value": 0,
                                                "valueText": "0"
                                            },
                                            {
                                                "kind": "CommaToken",
                                                "fullStart": 2580,
                                                "fullEnd": 2582,
                                                "start": 2580,
                                                "end": 2581,
                                                "fullWidth": 2,
                                                "width": 1,
                                                "text": ",",
                                                "value": ",",
                                                "valueText": ",",
                                                "hasTrailingTrivia": true,
                                                "trailingTrivia": [
                                                    {
                                                        "kind": "WhitespaceTrivia",
                                                        "text": " "
                                                    }
                                                ]
                                            },
                                            {
                                                "kind": "NumericLiteral",
                                                "fullStart": 2582,
                                                "fullEnd": 2583,
                                                "start": 2582,
                                                "end": 2583,
                                                "fullWidth": 1,
                                                "width": 1,
                                                "text": "0",
                                                "value": 0,
                                                "valueText": "0"
                                            }
                                        ],
                                        "closeParenToken": {
                                            "kind": "CloseParenToken",
                                            "fullStart": 2583,
                                            "fullEnd": 2584,
                                            "start": 2583,
                                            "end": 2584,
                                            "fullWidth": 1,
                                            "width": 1,
                                            "text": ")",
                                            "value": ")",
                                            "valueText": ")"
                                        }
                                    }
                                }
                            }
                        }
                    ]
                },
                "semicolonToken": {
                    "kind": "SemicolonToken",
                    "fullStart": 2584,
                    "fullEnd": 2586,
                    "start": 2584,
                    "end": 2585,
                    "fullWidth": 2,
                    "width": 1,
                    "text": ";",
                    "value": ";",
                    "valueText": ";",
                    "hasTrailingTrivia": true,
                    "hasTrailingNewLine": true,
                    "trailingTrivia": [
                        {
                            "kind": "NewLineTrivia",
                            "text": "\n"
                        }
                    ]
                }
            },
            {
                "kind": "IfStatement",
                "fullStart": 2586,
                "fullEnd": 2740,
                "start": 2586,
                "end": 2739,
                "fullWidth": 154,
                "width": 153,
                "ifKeyword": {
                    "kind": "IfKeyword",
                    "fullStart": 2586,
                    "fullEnd": 2589,
                    "start": 2586,
                    "end": 2588,
                    "fullWidth": 3,
                    "width": 2,
                    "text": "if",
                    "value": "if",
                    "valueText": "if",
                    "hasTrailingTrivia": true,
                    "trailingTrivia": [
                        {
                            "kind": "WhitespaceTrivia",
                            "text": " "
                        }
                    ]
                },
                "openParenToken": {
                    "kind": "OpenParenToken",
                    "fullStart": 2589,
                    "fullEnd": 2590,
                    "start": 2589,
                    "end": 2590,
                    "fullWidth": 1,
                    "width": 1,
                    "text": "(",
                    "value": "(",
                    "valueText": "("
                },
                "condition": {
                    "kind": "NotEqualsExpression",
                    "fullStart": 2590,
                    "fullEnd": 2645,
                    "start": 2590,
                    "end": 2645,
                    "fullWidth": 55,
                    "width": 55,
                    "left": {
                        "kind": "InvocationExpression",
                        "fullStart": 2590,
                        "fullEnd": 2626,
                        "start": 2590,
                        "end": 2625,
                        "fullWidth": 36,
                        "width": 35,
                        "expression": {
                            "kind": "MemberAccessExpression",
                            "fullStart": 2590,
                            "fullEnd": 2620,
                            "start": 2590,
                            "end": 2620,
                            "fullWidth": 30,
                            "width": 30,
                            "expression": {
                                "kind": "MemberAccessExpression",
                                "fullStart": 2590,
                                "fullEnd": 2615,
                                "start": 2590,
                                "end": 2615,
                                "fullWidth": 25,
                                "width": 25,
                                "expression": {
                                    "kind": "MemberAccessExpression",
                                    "fullStart": 2590,
                                    "fullEnd": 2606,
                                    "start": 2590,
                                    "end": 2606,
                                    "fullWidth": 16,
                                    "width": 16,
                                    "expression": {
                                        "kind": "IdentifierName",
                                        "fullStart": 2590,
                                        "fullEnd": 2596,
                                        "start": 2590,
                                        "end": 2596,
                                        "fullWidth": 6,
                                        "width": 6,
                                        "text": "Object",
                                        "value": "Object",
                                        "valueText": "Object"
                                    },
                                    "dotToken": {
                                        "kind": "DotToken",
                                        "fullStart": 2596,
                                        "fullEnd": 2597,
                                        "start": 2596,
                                        "end": 2597,
                                        "fullWidth": 1,
                                        "width": 1,
                                        "text": ".",
                                        "value": ".",
                                        "valueText": "."
                                    },
                                    "name": {
                                        "kind": "IdentifierName",
                                        "fullStart": 2597,
                                        "fullEnd": 2606,
                                        "start": 2597,
                                        "end": 2606,
                                        "fullWidth": 9,
                                        "width": 9,
                                        "text": "prototype",
                                        "value": "prototype",
                                        "valueText": "prototype"
                                    }
                                },
                                "dotToken": {
                                    "kind": "DotToken",
                                    "fullStart": 2606,
                                    "fullEnd": 2607,
                                    "start": 2606,
                                    "end": 2607,
                                    "fullWidth": 1,
                                    "width": 1,
                                    "text": ".",
                                    "value": ".",
                                    "valueText": "."
                                },
                                "name": {
                                    "kind": "IdentifierName",
                                    "fullStart": 2607,
                                    "fullEnd": 2615,
                                    "start": 2607,
                                    "end": 2615,
                                    "fullWidth": 8,
                                    "width": 8,
                                    "text": "toString",
                                    "value": "toString",
                                    "valueText": "toString"
                                }
                            },
                            "dotToken": {
                                "kind": "DotToken",
                                "fullStart": 2615,
                                "fullEnd": 2616,
                                "start": 2615,
                                "end": 2616,
                                "fullWidth": 1,
                                "width": 1,
                                "text": ".",
                                "value": ".",
                                "valueText": "."
                            },
                            "name": {
                                "kind": "IdentifierName",
                                "fullStart": 2616,
                                "fullEnd": 2620,
                                "start": 2616,
                                "end": 2620,
                                "fullWidth": 4,
                                "width": 4,
                                "text": "call",
                                "value": "call",
                                "valueText": "call"
                            }
                        },
                        "argumentList": {
                            "kind": "ArgumentList",
                            "fullStart": 2620,
                            "fullEnd": 2626,
                            "start": 2620,
                            "end": 2625,
                            "fullWidth": 6,
                            "width": 5,
                            "openParenToken": {
                                "kind": "OpenParenToken",
                                "fullStart": 2620,
                                "fullEnd": 2621,
                                "start": 2620,
                                "end": 2621,
                                "fullWidth": 1,
                                "width": 1,
                                "text": "(",
                                "value": "(",
                                "valueText": "("
                            },
                            "arguments": [
                                {
                                    "kind": "IdentifierName",
                                    "fullStart": 2621,
                                    "fullEnd": 2624,
                                    "start": 2621,
                                    "end": 2624,
                                    "fullWidth": 3,
                                    "width": 3,
                                    "text": "x12",
                                    "value": "x12",
                                    "valueText": "x12"
                                }
                            ],
                            "closeParenToken": {
                                "kind": "CloseParenToken",
                                "fullStart": 2624,
                                "fullEnd": 2626,
                                "start": 2624,
                                "end": 2625,
                                "fullWidth": 2,
                                "width": 1,
                                "text": ")",
                                "value": ")",
                                "valueText": ")",
                                "hasTrailingTrivia": true,
                                "trailingTrivia": [
                                    {
                                        "kind": "WhitespaceTrivia",
                                        "text": " "
                                    }
                                ]
                            }
                        }
                    },
                    "operatorToken": {
                        "kind": "ExclamationEqualsEqualsToken",
                        "fullStart": 2626,
                        "fullEnd": 2630,
                        "start": 2626,
                        "end": 2629,
                        "fullWidth": 4,
                        "width": 3,
                        "text": "!==",
                        "value": "!==",
                        "valueText": "!==",
                        "hasTrailingTrivia": true,
                        "trailingTrivia": [
                            {
                                "kind": "WhitespaceTrivia",
                                "text": " "
                            }
                        ]
                    },
                    "right": {
                        "kind": "StringLiteral",
                        "fullStart": 2630,
                        "fullEnd": 2645,
                        "start": 2630,
                        "end": 2645,
                        "fullWidth": 15,
                        "width": 15,
                        "text": "\"[object Date]\"",
                        "value": "[object Date]",
                        "valueText": "[object Date]"
                    }
                },
                "closeParenToken": {
                    "kind": "CloseParenToken",
                    "fullStart": 2645,
                    "fullEnd": 2647,
                    "start": 2645,
                    "end": 2646,
                    "fullWidth": 2,
                    "width": 1,
                    "text": ")",
                    "value": ")",
                    "valueText": ")",
                    "hasTrailingTrivia": true,
                    "trailingTrivia": [
                        {
                            "kind": "WhitespaceTrivia",
                            "text": " "
                        }
                    ]
                },
                "statement": {
                    "kind": "Block",
                    "fullStart": 2647,
                    "fullEnd": 2740,
                    "start": 2647,
                    "end": 2739,
                    "fullWidth": 93,
                    "width": 92,
                    "openBraceToken": {
                        "kind": "OpenBraceToken",
                        "fullStart": 2647,
                        "fullEnd": 2649,
                        "start": 2647,
                        "end": 2648,
                        "fullWidth": 2,
                        "width": 1,
                        "text": "{",
                        "value": "{",
                        "valueText": "{",
                        "hasTrailingTrivia": true,
                        "hasTrailingNewLine": true,
                        "trailingTrivia": [
                            {
                                "kind": "NewLineTrivia",
                                "text": "\n"
                            }
                        ]
                    },
                    "statements": [
                        {
                            "kind": "ExpressionStatement",
                            "fullStart": 2649,
                            "fullEnd": 2738,
                            "start": 2651,
                            "end": 2737,
                            "fullWidth": 89,
                            "width": 86,
                            "expression": {
                                "kind": "InvocationExpression",
                                "fullStart": 2649,
                                "fullEnd": 2736,
                                "start": 2651,
                                "end": 2736,
                                "fullWidth": 87,
                                "width": 85,
                                "expression": {
                                    "kind": "IdentifierName",
                                    "fullStart": 2649,
                                    "fullEnd": 2656,
                                    "start": 2651,
                                    "end": 2656,
                                    "fullWidth": 7,
                                    "width": 5,
                                    "text": "$FAIL",
                                    "value": "$FAIL",
                                    "valueText": "$FAIL",
                                    "hasLeadingTrivia": true,
                                    "leadingTrivia": [
                                        {
                                            "kind": "WhitespaceTrivia",
                                            "text": "  "
                                        }
                                    ]
                                },
                                "argumentList": {
                                    "kind": "ArgumentList",
                                    "fullStart": 2656,
                                    "fullEnd": 2736,
                                    "start": 2656,
                                    "end": 2736,
                                    "fullWidth": 80,
                                    "width": 80,
                                    "openParenToken": {
                                        "kind": "OpenParenToken",
                                        "fullStart": 2656,
                                        "fullEnd": 2657,
                                        "start": 2656,
                                        "end": 2657,
                                        "fullWidth": 1,
                                        "width": 1,
                                        "text": "(",
                                        "value": "(",
                                        "valueText": "("
                                    },
                                    "arguments": [
                                        {
                                            "kind": "StringLiteral",
                                            "fullStart": 2657,
                                            "fullEnd": 2735,
                                            "start": 2657,
                                            "end": 2735,
                                            "fullWidth": 78,
                                            "width": 78,
                                            "text": "\"#12: The [[Class]] property of the newly constructed object is set to 'Date'\"",
                                            "value": "#12: The [[Class]] property of the newly constructed object is set to 'Date'",
                                            "valueText": "#12: The [[Class]] property of the newly constructed object is set to 'Date'"
                                        }
                                    ],
                                    "closeParenToken": {
                                        "kind": "CloseParenToken",
                                        "fullStart": 2735,
                                        "fullEnd": 2736,
                                        "start": 2735,
                                        "end": 2736,
                                        "fullWidth": 1,
                                        "width": 1,
                                        "text": ")",
                                        "value": ")",
                                        "valueText": ")"
                                    }
                                }
                            },
                            "semicolonToken": {
                                "kind": "SemicolonToken",
                                "fullStart": 2736,
                                "fullEnd": 2738,
                                "start": 2736,
                                "end": 2737,
                                "fullWidth": 2,
                                "width": 1,
                                "text": ";",
                                "value": ";",
                                "valueText": ";",
                                "hasTrailingTrivia": true,
                                "hasTrailingNewLine": true,
                                "trailingTrivia": [
                                    {
                                        "kind": "NewLineTrivia",
                                        "text": "\n"
                                    }
                                ]
                            }
                        }
                    ],
                    "closeBraceToken": {
                        "kind": "CloseBraceToken",
                        "fullStart": 2738,
                        "fullEnd": 2740,
                        "start": 2738,
                        "end": 2739,
                        "fullWidth": 2,
                        "width": 1,
                        "text": "}",
                        "value": "}",
                        "valueText": "}",
                        "hasTrailingTrivia": true,
                        "hasTrailingNewLine": true,
                        "trailingTrivia": [
                            {
                                "kind": "NewLineTrivia",
                                "text": "\n"
                            }
                        ]
                    }
                }
            }
        ],
        "endOfFileToken": {
            "kind": "EndOfFileToken",
            "fullStart": 2740,
            "fullEnd": 2741,
            "start": 2741,
            "end": 2741,
            "fullWidth": 1,
            "width": 0,
            "text": "",
            "hasLeadingTrivia": true,
            "hasLeadingNewLine": true,
            "leadingTrivia": [
                {
                    "kind": "NewLineTrivia",
                    "text": "\n"
                }
            ]
        }
    },
    "lineMap": {
        "lineStarts": [
            0,
            61,
            132,
            133,
            137,
            195,
            215,
            218,
            265,
            343,
            347,
            348,
            398,
            460,
            548,
            550,
            551,
            595,
            657,
            745,
            747,
            748,
            791,
            853,
            941,
            943,
            944,
            994,
            1056,
            1144,
            1146,
            1147,
            1191,
            1253,
            1341,
            1343,
            1344,
            1387,
            1449,
            1537,
            1539,
            1540,
            1590,
            1652,
            1740,
            1742,
            1743,
            1787,
            1849,
            1937,
            1939,
            1940,
            1983,
            2045,
            2133,
            2135,
            2136,
            2187,
            2250,
            2339,
            2341,
            2342,
            2387,
            2450,
            2539,
            2541,
            2542,
            2586,
            2649,
            2738,
            2740,
            2741
        ],
        "length": 2741
    }
}<|MERGE_RESOLUTION|>--- conflicted
+++ resolved
@@ -94,12 +94,8 @@
                             "start": 352,
                             "end": 396,
                             "fullWidth": 44,
-<<<<<<< HEAD
                             "width": 44,
-                            "identifier": {
-=======
                             "propertyName": {
->>>>>>> 85e84683
                                 "kind": "IdentifierName",
                                 "fullStart": 352,
                                 "fullEnd": 355,
@@ -923,12 +919,8 @@
                             "start": 555,
                             "end": 593,
                             "fullWidth": 38,
-<<<<<<< HEAD
                             "width": 38,
-                            "identifier": {
-=======
                             "propertyName": {
->>>>>>> 85e84683
                                 "kind": "IdentifierName",
                                 "fullStart": 555,
                                 "fullEnd": 558,
@@ -1752,12 +1744,8 @@
                             "start": 752,
                             "end": 789,
                             "fullWidth": 37,
-<<<<<<< HEAD
                             "width": 37,
-                            "identifier": {
-=======
                             "propertyName": {
->>>>>>> 85e84683
                                 "kind": "IdentifierName",
                                 "fullStart": 752,
                                 "fullEnd": 755,
@@ -2581,12 +2569,8 @@
                             "start": 948,
                             "end": 992,
                             "fullWidth": 44,
-<<<<<<< HEAD
                             "width": 44,
-                            "identifier": {
-=======
                             "propertyName": {
->>>>>>> 85e84683
                                 "kind": "IdentifierName",
                                 "fullStart": 948,
                                 "fullEnd": 951,
@@ -3410,12 +3394,8 @@
                             "start": 1151,
                             "end": 1189,
                             "fullWidth": 38,
-<<<<<<< HEAD
                             "width": 38,
-                            "identifier": {
-=======
                             "propertyName": {
->>>>>>> 85e84683
                                 "kind": "IdentifierName",
                                 "fullStart": 1151,
                                 "fullEnd": 1154,
@@ -4239,12 +4219,8 @@
                             "start": 1348,
                             "end": 1385,
                             "fullWidth": 37,
-<<<<<<< HEAD
                             "width": 37,
-                            "identifier": {
-=======
                             "propertyName": {
->>>>>>> 85e84683
                                 "kind": "IdentifierName",
                                 "fullStart": 1348,
                                 "fullEnd": 1351,
@@ -5068,12 +5044,8 @@
                             "start": 1544,
                             "end": 1588,
                             "fullWidth": 44,
-<<<<<<< HEAD
                             "width": 44,
-                            "identifier": {
-=======
                             "propertyName": {
->>>>>>> 85e84683
                                 "kind": "IdentifierName",
                                 "fullStart": 1544,
                                 "fullEnd": 1547,
@@ -5897,12 +5869,8 @@
                             "start": 1747,
                             "end": 1785,
                             "fullWidth": 38,
-<<<<<<< HEAD
                             "width": 38,
-                            "identifier": {
-=======
                             "propertyName": {
->>>>>>> 85e84683
                                 "kind": "IdentifierName",
                                 "fullStart": 1747,
                                 "fullEnd": 1750,
@@ -6726,12 +6694,8 @@
                             "start": 1944,
                             "end": 1981,
                             "fullWidth": 37,
-<<<<<<< HEAD
                             "width": 37,
-                            "identifier": {
-=======
                             "propertyName": {
->>>>>>> 85e84683
                                 "kind": "IdentifierName",
                                 "fullStart": 1944,
                                 "fullEnd": 1947,
@@ -7555,12 +7519,8 @@
                             "start": 2140,
                             "end": 2185,
                             "fullWidth": 45,
-<<<<<<< HEAD
                             "width": 45,
-                            "identifier": {
-=======
                             "propertyName": {
->>>>>>> 85e84683
                                 "kind": "IdentifierName",
                                 "fullStart": 2140,
                                 "fullEnd": 2144,
@@ -8384,12 +8344,8 @@
                             "start": 2346,
                             "end": 2385,
                             "fullWidth": 39,
-<<<<<<< HEAD
                             "width": 39,
-                            "identifier": {
-=======
                             "propertyName": {
->>>>>>> 85e84683
                                 "kind": "IdentifierName",
                                 "fullStart": 2346,
                                 "fullEnd": 2350,
@@ -9213,12 +9169,8 @@
                             "start": 2546,
                             "end": 2584,
                             "fullWidth": 38,
-<<<<<<< HEAD
                             "width": 38,
-                            "identifier": {
-=======
                             "propertyName": {
->>>>>>> 85e84683
                                 "kind": "IdentifierName",
                                 "fullStart": 2546,
                                 "fullEnd": 2550,
