--- conflicted
+++ resolved
@@ -94,12 +94,8 @@
                             "start": 613,
                             "end": 777,
                             "fullWidth": 164,
-<<<<<<< HEAD
                             "width": 164,
-                            "identifier": {
-=======
                             "propertyName": {
->>>>>>> 85e84683
                                 "kind": "IdentifierName",
                                 "fullStart": 613,
                                 "fullEnd": 619,
@@ -1211,12 +1207,8 @@
                                         "start": 801,
                                         "end": 842,
                                         "fullWidth": 41,
-<<<<<<< HEAD
                                         "width": 41,
-                                        "identifier": {
-=======
                                         "propertyName": {
->>>>>>> 85e84683
                                             "kind": "IdentifierName",
                                             "fullStart": 801,
                                             "fullEnd": 804,
@@ -2180,12 +2172,8 @@
                                         "start": 1023,
                                         "end": 1053,
                                         "fullWidth": 30,
-<<<<<<< HEAD
                                         "width": 30,
-                                        "identifier": {
-=======
                                         "propertyName": {
->>>>>>> 85e84683
                                             "kind": "IdentifierName",
                                             "fullStart": 1023,
                                             "fullEnd": 1026,
